--- conflicted
+++ resolved
@@ -1,15 +1,10 @@
 ﻿<?xml version="1.0" encoding="utf-8"?>
+
 <configuration>
-<<<<<<< HEAD
-  <packageSources>
-    <add key="nuget.org" value="https://api.nuget.org/v3/index.json" protocolVersion="3" />
-  </packageSources>
-=======
     <packageSources>
         <clear />
         <add key="nuget.org" value="https://api.nuget.org/v3/index.json" />
         <!-- nuget.postsharp.net requires a VPN connection -->
         <add key="proget" value="https://nuget.postsharp.net/nuget/caravela/" />
     </packageSources>
->>>>>>> 68fdb694
 </configuration>