﻿<Project Sdk="Microsoft.NET.Sdk">

    <Import Project="../build/RoslynVersion/Latest.imports" />

    <PropertyGroup>
        <TargetFrameworks>netstandard2.0;net6.0</TargetFrameworks>
        <ImplicitUsings>enable</ImplicitUsings>
        <Nullable>enable</Nullable>
        <IsPackable>false</IsPackable>
        <AssemblyName>Metalama.Framework.DesignTime.VisualStudio.$(ThisRoslynVersionNoPreview)</AssemblyName>
    </PropertyGroup>

    <ItemGroup>
        <InternalsVisibleTo Include="Metalama.Framework.Tests.UnitTests.$(ThisRoslynVersionNoPreview)" />
    </ItemGroup>

    <ItemGroup>
<<<<<<< HEAD
        <ProjectReference Include="../Metalama.Framework.DesignTime$(ThisRoslynVersionProjectSuffix)/Metalama.Framework.DesignTime$(ThisRoslynVersionProjectSuffix).csproj" />
        <PackageReference Include="StreamJsonRpc" Version="$(StreamJsonRpcVersion)" />
        <ProjectReference Include="../Metalama.Framework.DesignTime.Rpc/Metalama.Framework.DesignTime.Rpc.csproj" />
        <ProjectReference Include="../Metalama.SystemTypes/Metalama.SystemTypes.csproj" />
=======
        <ProjectReference Include="..\Metalama.Framework.DesignTime$(ThisRoslynVersionProjectSuffix)\Metalama.Framework.DesignTime$(ThisRoslynVersionProjectSuffix).csproj" />
        <PackageReference Include="StreamJsonRpc" />
        <ProjectReference Include="..\Metalama.Framework.DesignTime.Rpc\Metalama.Framework.DesignTime.Rpc.csproj" />
        <ProjectReference Include="..\Metalama.SystemTypes\Metalama.SystemTypes.csproj" />
>>>>>>> 4f5e7257
    </ItemGroup>

</Project><|MERGE_RESOLUTION|>--- conflicted
+++ resolved
@@ -15,17 +15,10 @@
     </ItemGroup>
 
     <ItemGroup>
-<<<<<<< HEAD
         <ProjectReference Include="../Metalama.Framework.DesignTime$(ThisRoslynVersionProjectSuffix)/Metalama.Framework.DesignTime$(ThisRoslynVersionProjectSuffix).csproj" />
-        <PackageReference Include="StreamJsonRpc" Version="$(StreamJsonRpcVersion)" />
+        <PackageReference Include="StreamJsonRpc" />
         <ProjectReference Include="../Metalama.Framework.DesignTime.Rpc/Metalama.Framework.DesignTime.Rpc.csproj" />
         <ProjectReference Include="../Metalama.SystemTypes/Metalama.SystemTypes.csproj" />
-=======
-        <ProjectReference Include="..\Metalama.Framework.DesignTime$(ThisRoslynVersionProjectSuffix)\Metalama.Framework.DesignTime$(ThisRoslynVersionProjectSuffix).csproj" />
-        <PackageReference Include="StreamJsonRpc" />
-        <ProjectReference Include="..\Metalama.Framework.DesignTime.Rpc\Metalama.Framework.DesignTime.Rpc.csproj" />
-        <ProjectReference Include="..\Metalama.SystemTypes\Metalama.SystemTypes.csproj" />
->>>>>>> 4f5e7257
     </ItemGroup>
 
 </Project>