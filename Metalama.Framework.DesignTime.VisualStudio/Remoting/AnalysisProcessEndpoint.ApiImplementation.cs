// Copyright (c) SharpCrafters s.r.o. See the LICENSE.md file in the root directory of this repository root for details.

using Metalama.Framework.DesignTime.CodeFixes;
using Metalama.Framework.DesignTime.Contracts;
using Metalama.Framework.DesignTime.Pipeline;
using Metalama.Framework.DesignTime.Preview;
using Metalama.Framework.Engine.CodeFixes;
using Metalama.Framework.Project;
using Microsoft.CodeAnalysis.Text;

namespace Metalama.Framework.DesignTime.VisualStudio.Remoting;

internal partial class AnalysisProcessEndpoint
{
    /// <summary>
    /// Implementation of the <see cref="IAnalysisProcessApi"/> interface. Processes remote requests.
    /// </summary>
    private class ApiImplementation : IAnalysisProcessApi
    {
        private readonly AnalysisProcessEndpoint _parent;

        public ApiImplementation( AnalysisProcessEndpoint parent )
        {
            this._parent = parent;
        }

<<<<<<< HEAD
        public async Task OnProjectHandlerReadyAsync( ProjectKey projectKey, CancellationToken cancellationToken )
        {
            this._parent._logger.Trace?.Log( $"The client '{projectKey}' has connected." );
=======
        public async Task OnUserProcessProjectHandlerConnectedAsync( string projectId, CancellationToken cancellationToken )
        {
            this._parent.Logger.Trace?.Log( $"The user process for project '{projectId}' has connected." );
>>>>>>> 4538866d

            this._parent._connectedClients[projectKey] = projectKey;

            Thread.MemoryBarrier();

            // If we received source before the client connected, publish it for the client now.
            if ( this._parent._sourcesForUnconnectedClients.TryRemove( projectKey, out var sources ) )
            {
<<<<<<< HEAD
                this._parent._logger.Trace?.Log( $"Publishing source for the client '{projectKey}'." );
=======
                this._parent.Logger.Trace?.Log( $"Publishing source for the project '{projectId}'." );
>>>>>>> 4538866d

                await this._parent._client!.PublishGeneratedCodeAsync( projectKey, sources, cancellationToken );
            }

            this._parent.ClientConnected?.Invoke( this._parent, new ClientConnectedEventArgs( projectKey ) );
        }

        public Task<PreviewTransformationResult> PreviewTransformationAsync( ProjectKey projectKey, string syntaxTreeName, CancellationToken cancellationToken )
        {
            var implementation = this._parent._serviceProvider.GetRequiredService<ITransformationPreviewServiceImpl>();

            return implementation.PreviewTransformationAsync( projectKey, syntaxTreeName, cancellationToken );
        }

        public async Task OnCompileTimeCodeEditingCompletedAsync( CancellationToken cancellationToken = default )
        {
            var service = this._parent._serviceProvider.GetRequiredService<ICompileTimeCodeEditingStatusService>();
            await service.OnEditingCompileTimeCodeCompletedAsync();
        }

        public Task OnUserInterfaceAttachedAsync( CancellationToken cancellationToken = default )
        {
            var implementation = this._parent._serviceProvider.GetService<ICompileTimeCodeEditingStatusService>();

            implementation?.OnUserInterfaceAttached();

            return Task.CompletedTask;
        }

        public Task<ComputeRefactoringResult> ComputeRefactoringsAsync(
            ProjectKey projectKey,
            string syntaxTreePath,
            TextSpan span,
            CancellationToken cancellationToken )
        {
            var service = this._parent._serviceProvider.GetRequiredService<CodeRefactoringDiscoveryService>();

            return service.ComputeRefactoringsAsync( projectKey, syntaxTreePath, span, cancellationToken );
        }

        public Task<CodeActionResult> ExecuteCodeActionAsync( ProjectKey projectKey, CodeActionModel codeActionModel, CancellationToken cancellationToken )
        {
            var service = this._parent._serviceProvider.GetRequiredService<CodeActionExecutionService>();

            return service.ExecuteCodeActionAsync( projectKey, codeActionModel, cancellationToken );
        }
    }
}<|MERGE_RESOLUTION|>--- conflicted
+++ resolved
@@ -24,15 +24,9 @@
             this._parent = parent;
         }
 
-<<<<<<< HEAD
-        public async Task OnProjectHandlerReadyAsync( ProjectKey projectKey, CancellationToken cancellationToken )
+        public async Task OnUserProcessProjectHandlerConnectedAsync( ProjectKey projectKey, CancellationToken cancellationToken )
         {
-            this._parent._logger.Trace?.Log( $"The client '{projectKey}' has connected." );
-=======
-        public async Task OnUserProcessProjectHandlerConnectedAsync( string projectId, CancellationToken cancellationToken )
-        {
-            this._parent.Logger.Trace?.Log( $"The user process for project '{projectId}' has connected." );
->>>>>>> 4538866d
+            this._parent.Logger.Trace?.Log( $"The client '{projectKey}' has connected." );
 
             this._parent._connectedClients[projectKey] = projectKey;
 
@@ -41,11 +35,7 @@
             // If we received source before the client connected, publish it for the client now.
             if ( this._parent._sourcesForUnconnectedClients.TryRemove( projectKey, out var sources ) )
             {
-<<<<<<< HEAD
-                this._parent._logger.Trace?.Log( $"Publishing source for the client '{projectKey}'." );
-=======
-                this._parent.Logger.Trace?.Log( $"Publishing source for the project '{projectId}'." );
->>>>>>> 4538866d
+                this._parent.Logger.Trace?.Log( $"Publishing source for the client '{projectKey}'." );
 
                 await this._parent._client!.PublishGeneratedCodeAsync( projectKey, sources, cancellationToken );
             }
