// Copyright (c) SharpCrafters s.r.o. See the LICENSE.md file in the root directory of this repository root for details.

using Metalama.Framework.DesignTime.CodeFixes;
using Metalama.Framework.DesignTime.Contracts;
using Metalama.Framework.DesignTime.Pipeline;
using Metalama.Framework.DesignTime.Preview;
using Metalama.Framework.Engine.CodeFixes;
using Metalama.Framework.Project;
using Microsoft.CodeAnalysis.Text;

namespace Metalama.Framework.DesignTime.VisualStudio.Remoting;

internal partial class AnalysisProcessEndpoint
{
    /// <summary>
    /// Implementation of the <see cref="IAnalysisProcessApi"/> interface. Processes remote requests.
    /// </summary>
    private class ApiImplementation : IAnalysisProcessApi
    {
        private readonly AnalysisProcessEndpoint _parent;

        public ApiImplementation( AnalysisProcessEndpoint parent )
        {
            this._parent = parent;
        }

        public async Task RegisterProjectCallbackAsync( ProjectKey projectKey, CancellationToken cancellationToken )
        {
            this._parent.Logger.Trace?.Log( $"The client '{projectKey}' has connected. Registering the callback communication." );

            this._parent._connectedProjectCallbacks[projectKey] = projectKey;

            Thread.MemoryBarrier();

            // If we received source before the client connected, publish it for the client now.
            if ( this._parent._generatedSourcesForUnconnectedClients.TryRemove( projectKey, out var sources ) )
            {
                this._parent.Logger.Trace?.Log( $"Publishing source for the client '{projectKey}'." );

                await this._parent._client!.PublishGeneratedCodeAsync( projectKey, sources, cancellationToken );
            }

            this._parent.ClientConnected?.Invoke( this._parent, new ClientConnectedEventArgs( projectKey ) );
        }

        public Task<PreviewTransformationResult> PreviewTransformationAsync( ProjectKey projectKey, string syntaxTreeName, CancellationToken cancellationToken )
        {
            var implementation = this._parent._serviceProvider.GetRequiredService<ITransformationPreviewServiceImpl>();

            return implementation.PreviewTransformationAsync( projectKey, syntaxTreeName, cancellationToken );
        }

        public async Task OnCompileTimeCodeEditingCompletedAsync( CancellationToken cancellationToken = default )
        {
            var service = this._parent._serviceProvider.GetRequiredService<ICompileTimeCodeEditingStatusService>();
            await service.OnEditingCompileTimeCodeCompletedAsync( cancellationToken );
        }

        public Task OnUserInterfaceAttachedAsync( CancellationToken cancellationToken = default )
        {
            var implementation = this._parent._serviceProvider.GetService<ICompileTimeCodeEditingStatusService>();

            implementation?.OnUserInterfaceAttached();

            return Task.CompletedTask;
        }

        public Task<ComputeRefactoringResult> ComputeRefactoringsAsync(
            ProjectKey projectKey,
            string syntaxTreePath,
            TextSpan span,
            CancellationToken cancellationToken )
        {
            var service = this._parent._serviceProvider.GetRequiredService<CodeRefactoringDiscoveryService>();

            return service.ComputeRefactoringsAsync( projectKey, syntaxTreePath, span, cancellationToken );
        }

<<<<<<< HEAD
        public Task<CodeActionResult> ExecuteCodeActionAsync( string projectId, CodeActionModel codeActionModel, bool computingPreview, CancellationToken cancellationToken )
        {
            var service = this._parent._serviceProvider.GetRequiredService<CodeActionExecutionService>();

            return service.ExecuteCodeActionAsync( projectId, codeActionModel, computingPreview, cancellationToken );
=======
        public Task<CodeActionResult> ExecuteCodeActionAsync( ProjectKey projectKey, CodeActionModel codeActionModel, CancellationToken cancellationToken )
        {
            var service = this._parent._serviceProvider.GetRequiredService<CodeActionExecutionService>();

            return service.ExecuteCodeActionAsync( projectKey, codeActionModel, cancellationToken );
>>>>>>> a8c036ab
        }
    }
}<|MERGE_RESOLUTION|>--- conflicted
+++ resolved
@@ -76,19 +76,11 @@
             return service.ComputeRefactoringsAsync( projectKey, syntaxTreePath, span, cancellationToken );
         }
 
-<<<<<<< HEAD
-        public Task<CodeActionResult> ExecuteCodeActionAsync( string projectId, CodeActionModel codeActionModel, bool computingPreview, CancellationToken cancellationToken )
+        public Task<CodeActionResult> ExecuteCodeActionAsync( ProjectKey projectKey, CodeActionModel codeActionModel, bool computingPreview, CancellationToken cancellationToken )
         {
             var service = this._parent._serviceProvider.GetRequiredService<CodeActionExecutionService>();
 
-            return service.ExecuteCodeActionAsync( projectId, codeActionModel, computingPreview, cancellationToken );
-=======
-        public Task<CodeActionResult> ExecuteCodeActionAsync( ProjectKey projectKey, CodeActionModel codeActionModel, CancellationToken cancellationToken )
-        {
-            var service = this._parent._serviceProvider.GetRequiredService<CodeActionExecutionService>();
-
-            return service.ExecuteCodeActionAsync( projectKey, codeActionModel, cancellationToken );
->>>>>>> a8c036ab
+            return service.ExecuteCodeActionAsync( projectKey, codeActionModel, computingPreview, cancellationToken );
         }
     }
 }