// Copyright (c) SharpCrafters s.r.o. See the LICENSE.md file in the root directory of this repository root for details.

using Metalama.Framework.DesignTime.CodeFixes;
using Metalama.Framework.DesignTime.Contracts;

namespace Metalama.Framework.DesignTime.VisualStudio.Remoting;

/// <summary>
/// Defines the remote API implemented by the analysis process.
/// </summary>
internal interface IAnalysisProcessApi : ICodeRefactoringDiscoveryService, ICodeActionExecutionService
{
    /// <summary>
    /// Notifies the analysis process that the user process is now ready to process notifications for a given project, which means that the analysis process will start
    /// calling <see cref="IProjectHandlerCallback.PublishGeneratedCodeAsync"/> for this project.
    /// </summary>
<<<<<<< HEAD
    Task OnProjectHandlerReadyAsync( ProjectKey projectKey, CancellationToken cancellationToken = default );
=======
    Task OnUserProcessProjectHandlerConnectedAsync( string projectId, CancellationToken cancellationToken = default );
>>>>>>> 4538866d

    /// <summary>
    /// Computes the transformed code by running the pipeline, and returns the result.
    /// </summary>
    Task<PreviewTransformationResult> PreviewTransformationAsync(
        ProjectKey projectKey,
        string syntaxTreeName,
        CancellationToken cancellationToken );

    /// <summary>
    /// Notifies that the user is done editing compile-time code, so the pipeline can be resumed.
    /// </summary>
    Task OnCompileTimeCodeEditingCompletedAsync( CancellationToken cancellationToken = default );

    /// <summary>
    /// Notifies that a user interface (not only the user process, but our VSX) is attached to the user-process services and
    /// listens to <see cref="IUserProcessApi.OnIsEditingCompileTimeCodeChanged"/>, so that the pipeline does not report
    /// editing-in-progress situations as errors.
    /// </summary>
    Task OnUserInterfaceAttachedAsync( CancellationToken cancellationToken = default );
}<|MERGE_RESOLUTION|>--- conflicted
+++ resolved
@@ -14,11 +14,7 @@
     /// Notifies the analysis process that the user process is now ready to process notifications for a given project, which means that the analysis process will start
     /// calling <see cref="IProjectHandlerCallback.PublishGeneratedCodeAsync"/> for this project.
     /// </summary>
-<<<<<<< HEAD
-    Task OnProjectHandlerReadyAsync( ProjectKey projectKey, CancellationToken cancellationToken = default );
-=======
-    Task OnUserProcessProjectHandlerConnectedAsync( string projectId, CancellationToken cancellationToken = default );
->>>>>>> 4538866d
+    Task OnUserProcessProjectHandlerConnectedAsync( ProjectKey projectKey, CancellationToken cancellationToken = default );
 
     /// <summary>
     /// Computes the transformed code by running the pipeline, and returns the result.
