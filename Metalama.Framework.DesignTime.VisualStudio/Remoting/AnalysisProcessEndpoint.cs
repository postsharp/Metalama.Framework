// Copyright (c) SharpCrafters s.r.o. See the LICENSE.md file in the root directory of this repository root for details.

using Metalama.Framework.DesignTime.Pipeline;
using Metalama.Framework.Project;
using StreamJsonRpc;
using System.Collections.Concurrent;
using System.Collections.Immutable;

namespace Metalama.Framework.DesignTime.VisualStudio.Remoting;

/// <summary>
/// Implements the remoting API of the analysis process.
/// </summary>
internal partial class AnalysisProcessEndpoint : ServerEndpoint, IService
{
    private static readonly object _initializeLock = new();
    private static AnalysisProcessEndpoint? _instance;

<<<<<<< HEAD
    private readonly string _pipeName;
    private readonly ApiImplementation _service;
    private readonly CancellationTokenSource _startCancellationSource = new();
    private readonly ConcurrentDictionary<ProjectKey, ProjectKey> _connectedClients = new();
    private readonly ConcurrentDictionary<ProjectKey, ImmutableDictionary<string, string>> _sourcesForUnconnectedClients = new();
    private readonly TaskCompletionSource<bool> _startTask = new();
=======
    private readonly ApiImplementation _apiImplementation;
    private readonly ConcurrentDictionary<string, string> _connectedClients = new();
    private readonly ConcurrentDictionary<string, ImmutableDictionary<string, string>> _sourcesForUnconnectedClients = new();
>>>>>>> 4538866d
    private readonly IServiceProvider _serviceProvider;

    private readonly ICompileTimeCodeEditingStatusService? _compileTimeCodeEditingStatusService;

    private IUserProcessApi? _client;

    /// <summary>
    /// Initializes the global instance of the service.
    /// </summary>
    public static AnalysisProcessEndpoint GetInstance( IServiceProvider serviceProvider )
    {
        if ( _instance == null )
        {
            lock ( _initializeLock )
            {
                if ( _instance == null )
                {
                    var pipeName = GetPipeName( ServiceRole.Service );
                    _instance = new AnalysisProcessEndpoint( serviceProvider, pipeName );
                    _instance.Start();
                }
            }
        }

        return _instance;
    }

    public AnalysisProcessEndpoint( IServiceProvider serviceProvider, string pipeName ) : base( serviceProvider, pipeName )
    {
        this._compileTimeCodeEditingStatusService = serviceProvider.GetService<ICompileTimeCodeEditingStatusService>();

        if ( this._compileTimeCodeEditingStatusService != null )
        {
            this._compileTimeCodeEditingStatusService.IsEditingCompileTimeCodeChanged += this.OnIsEditingCompileTimeCodeChanged;
        }

        this._serviceProvider = serviceProvider;
        this._apiImplementation = new ApiImplementation( this );
    }

    protected override void ConfigureRpc( JsonRpc rpc )
    {
        rpc.AddLocalRpcTarget<IAnalysisProcessApi>( this._apiImplementation, null );
        this._client = rpc.Attach<IUserProcessApi>();
    }

    protected override async Task OnPipeCreatedAsync( CancellationToken cancellationToken )
    {
        var registrationServiceProvider = this._serviceProvider.GetService<IServiceHubApiProvider>();

        if ( registrationServiceProvider != null )
        {
            var registrationService = await registrationServiceProvider.GetApiAsync( cancellationToken );
            await registrationService.RegisterEndpointAsync( this.PipeName, cancellationToken );
        }
    }

    private void OnIsEditingCompileTimeCodeChanged( bool isEditing )
    {
        this._client?.OnIsEditingCompileTimeCodeChanged( isEditing );
    }

    public override void Dispose()
    {
        base.Dispose();

        if ( this._compileTimeCodeEditingStatusService != null )
        {
            this._compileTimeCodeEditingStatusService.IsEditingCompileTimeCodeChanged -= this.OnIsEditingCompileTimeCodeChanged;
        }
    }

    public event EventHandler<ClientConnectedEventArgs>? ClientConnected;

    public async Task PublishGeneratedSourcesAsync(
        ProjectKey projectKey,
        ImmutableDictionary<string, string> generatedSources,
        CancellationToken cancellationToken = default )
    {
<<<<<<< HEAD
        if ( this._startTask.Task.IsCompleted && this._connectedClients.ContainsKey( projectKey ) )
        {
            this._logger.Trace?.Log( $"Publishing source for the client '{projectKey}'." );
            await this._client!.PublishGeneratedCodeAsync( projectKey, generatedSources, cancellationToken );
=======
        if ( this.WhenInitialized.IsCompleted && this._connectedClients.ContainsKey( projectId ) )
        {
            this.Logger.Trace?.Log( $"Publishing source for the client '{projectId}'." );
            await this._client!.PublishGeneratedCodeAsync( projectId, generatedSources, cancellationToken );
>>>>>>> 4538866d
        }
        else
        {
            Thread.MemoryBarrier();

<<<<<<< HEAD
            this._logger.Trace?.Log( $"Cannot publish source for the client '{projectKey}' because it has not connected yet." );
            this._sourcesForUnconnectedClients[projectKey] = generatedSources;
=======
            this.Logger.Warning?.Log( $"Cannot publish source for the client '{projectId}' because it has not connected yet." );
            this._sourcesForUnconnectedClients[projectId] = generatedSources;
>>>>>>> 4538866d
        }
    }

    public void RegisterProject( string projectId ) => _ = this.RegisterProjectAsync( projectId );

    public async Task RegisterProjectAsync( string projectId )
    {
        await this.WhenInitialized;

        var registrationServiceProvider = this._serviceProvider.GetService<IServiceHubApiProvider>();

        if ( registrationServiceProvider != null )
        {
            var registrationService = await registrationServiceProvider.GetApiAsync( CancellationToken.None );
            await registrationService.RegisterProjectAsync( projectId, this.PipeName, CancellationToken.None );
        }
    }
}<|MERGE_RESOLUTION|>--- conflicted
+++ resolved
@@ -16,18 +16,12 @@
     private static readonly object _initializeLock = new();
     private static AnalysisProcessEndpoint? _instance;
 
-<<<<<<< HEAD
+    private readonly ApiImplementation _apiImplementation;
     private readonly string _pipeName;
-    private readonly ApiImplementation _service;
     private readonly CancellationTokenSource _startCancellationSource = new();
     private readonly ConcurrentDictionary<ProjectKey, ProjectKey> _connectedClients = new();
     private readonly ConcurrentDictionary<ProjectKey, ImmutableDictionary<string, string>> _sourcesForUnconnectedClients = new();
     private readonly TaskCompletionSource<bool> _startTask = new();
-=======
-    private readonly ApiImplementation _apiImplementation;
-    private readonly ConcurrentDictionary<string, string> _connectedClients = new();
-    private readonly ConcurrentDictionary<string, ImmutableDictionary<string, string>> _sourcesForUnconnectedClients = new();
->>>>>>> 4538866d
     private readonly IServiceProvider _serviceProvider;
 
     private readonly ICompileTimeCodeEditingStatusService? _compileTimeCodeEditingStatusService;
@@ -107,29 +101,17 @@
         ImmutableDictionary<string, string> generatedSources,
         CancellationToken cancellationToken = default )
     {
-<<<<<<< HEAD
-        if ( this._startTask.Task.IsCompleted && this._connectedClients.ContainsKey( projectKey ) )
+        if ( this.WhenInitialized.IsCompleted && this._connectedClients.ContainsKey( projectKey ) )
         {
-            this._logger.Trace?.Log( $"Publishing source for the client '{projectKey}'." );
+            this.Logger.Trace?.Log( $"Publishing source for the client '{projectKey}'." );
             await this._client!.PublishGeneratedCodeAsync( projectKey, generatedSources, cancellationToken );
-=======
-        if ( this.WhenInitialized.IsCompleted && this._connectedClients.ContainsKey( projectId ) )
-        {
-            this.Logger.Trace?.Log( $"Publishing source for the client '{projectId}'." );
-            await this._client!.PublishGeneratedCodeAsync( projectId, generatedSources, cancellationToken );
->>>>>>> 4538866d
         }
         else
         {
             Thread.MemoryBarrier();
 
-<<<<<<< HEAD
-            this._logger.Trace?.Log( $"Cannot publish source for the client '{projectKey}' because it has not connected yet." );
+            this._logger.Warning?.Log( $"Cannot publish source for the client '{projectKey}' because it has not connected yet." );
             this._sourcesForUnconnectedClients[projectKey] = generatedSources;
-=======
-            this.Logger.Warning?.Log( $"Cannot publish source for the client '{projectId}' because it has not connected yet." );
-            this._sourcesForUnconnectedClients[projectId] = generatedSources;
->>>>>>> 4538866d
         }
     }
 
