<Project>
<<<<<<< HEAD

    <Import Project=".engineering\build\AssemblyMetadata.targets" />

=======
    <!-- Include the package version in metadata. -->
    <Target Name="AddAssemblyMetadata"
            BeforeTargets="GenerateAdditionalSources"
            DependsOnTargets="RunResolvePackageDependencies">
        <ItemGroup>
            <!-- Add all package versions to metadata -->
            <AssemblyAttribute Include="System.Reflection.AssemblyMetadataAttribute">
                <_Parameter1>Package:%(PackageDefinitions.Name)</_Parameter1>
                <_Parameter2>%(PackageDefinitions.Version)</_Parameter2>
            </AssemblyAttribute>
        </ItemGroup>
    </Target>
>>>>>>> 494dab25
</Project><|MERGE_RESOLUTION|>--- conflicted
+++ resolved
@@ -1,20 +1,5 @@
 <Project>
-<<<<<<< HEAD
 
     <Import Project=".engineering\build\AssemblyMetadata.targets" />
 
-=======
-    <!-- Include the package version in metadata. -->
-    <Target Name="AddAssemblyMetadata"
-            BeforeTargets="GenerateAdditionalSources"
-            DependsOnTargets="RunResolvePackageDependencies">
-        <ItemGroup>
-            <!-- Add all package versions to metadata -->
-            <AssemblyAttribute Include="System.Reflection.AssemblyMetadataAttribute">
-                <_Parameter1>Package:%(PackageDefinitions.Name)</_Parameter1>
-                <_Parameter2>%(PackageDefinitions.Version)</_Parameter2>
-            </AssemblyAttribute>
-        </ItemGroup>
-    </Target>
->>>>>>> 494dab25
 </Project>