<Project>

    <Import Sdk="PostSharp.Engineering.Sdk" Project="AssemblyMetadata.targets"/>
    <Import Sdk="PostSharp.Engineering.Sdk" Project="TeamCity.targets"/>
    <Import Sdk="PostSharp.Engineering.Sdk" Project="CodeQuality.targets"/>
    <Import Sdk="PostSharp.Engineering.Sdk" Project="CleanXmlDoc.targets" Condition="'$(EngineeringConfiguration)'=='Public'"/>



    <PropertyGroup Condition="'$(DisableCodeQuality)'=='True'">
        <!--
		    CS8600: Converting null literal or possible null value to non-nullable type.
            CS8601: Possible null reference assignment. 
			CS8602: Dereference of a possibly null reference.
			CS8603: Possible null reference return. 
			CS8604: Possible null reference argument for parameter 'x' in 'y'.
            CS8605: Unboxing possibly null value.
            CS8619: 
            CS8620: Argument of type 'x' cannot be used for parameter 'y' of type 'x due to differences in the nullability of reference types. 
            CS8767:Nullability of reference types in type of parameter 'x' of 'y' doesn't match implicitly implemented member 'x'.

            IDE0079: Unnecessary suppression.
        -->
		
        <NoWarn>$(NoWarn),CS8600,CS8601,CS8602,CS8603,CS8604,CS8605,CS8619,CS8620,CS8767,IDE0079</NoWarn>
    </PropertyGroup>

    <PropertyGroup>
        <NoWarn>$(NoWarn),SA0001</NoWarn>
    </PropertyGroup>


<<<<<<< HEAD
    <ItemGroup>    
        <PackageReference Include="Metalama.Compiler" Version="$(MetalamaCompilerVersion)" PrivateAssets="all"
                          Condition="'$(UseMetalamaCompiler)'=='Private'"/>
        <PackageReference Include="Metalama.Compiler" Version="$(MetalamaCompilerVersion)"
                          Condition="'$(UseMetalamaCompiler)'=='Public'"/>
=======
    <ItemGroup>
        <!-- Specifically use the same version of Roslyn as we're using in Metalama Compiler -->
        <PackageReference Include="Microsoft.Net.Compilers.Toolset" Condition="'$(UseMetalamaCompiler)'==''">
            <PrivateAssets>all</PrivateAssets>
            <IncludeAssets>runtime; build; native; contentfiles; analyzers</IncludeAssets>
        </PackageReference>
        <PackageReference Include="Metalama.Compiler" PrivateAssets="all" Condition="'$(UseMetalamaCompiler)'=='Private'" />
        <PackageReference Include="Metalama.Compiler" Condition="'$(UseMetalamaCompiler)'=='Public'"/>
>>>>>>> 4f5e7257
    </ItemGroup>

    <PropertyGroup>
        <!-- When debugging the release build, disable optimizations. -->
        <!-- <Optimize>False</Optimize> -->
    </PropertyGroup>



    
    <!-- Handles the inclusion of Metalama.SystemTypes in projects. The full version is included automatically for projects that target frameworks that need it.
         Newer TFMs get a version of the assembly that forwards the necessary types to system assemblies.
         To disable, use the ReferenceMetalamaSystemTypes property. -->
    <PropertyGroup>
        <_RequiresSystemTypes Condition="'$(TargetFramework)'=='netstandard2.0' OR '$(TargetFramework)'=='net472' OR '$(TargetFramework)'=='netframework4.8'">True</_RequiresSystemTypes>
    </PropertyGroup>
    
    <ItemGroup Condition="'$(ReferenceMetalamaSystemTypes)'!='False'">
        <ProjectReference Include="$(MSBuildThisFileDirectory)/Metalama.SystemTypes/Metalama.SystemTypes.csproj" ReferenceOutputAssembly="false" />
        <Reference Include="$(MSBuildThisFileDirectory)/Metalama.SystemTypes/bin/$(Configuration)/netstandard2.0/Metalama.SystemTypes.dll" Condition="'$(_RequiresSystemTypes)'=='True'" />
        <Reference Include="$(MSBuildThisFileDirectory)/Metalama.SystemTypes/bin/$(Configuration)/net6.0/Metalama.SystemTypes.dll" Condition="'$(_RequiresSystemTypes)'!='True'" />
    </ItemGroup>

	<PropertyGroup  Condition="'$(PackMetalamaSystemTypes)'=='True'">
		<TargetsForTfmSpecificBuildOutput>$(TargetsForTfmSpecificBuildOutput);MetalamaFrameworkSetLibAssembliesInPackage</TargetsForTfmSpecificBuildOutput>
	</PropertyGroup>

	<Target Name="MetalamaFrameworkSetLibAssembliesInPackage" DependsOnTargets="ResolveReferences">
		<ItemGroup>
          <TfmSpecificPackageFile Include="$(MSBuildThisFileDirectory)/Metalama.SystemTypes/bin/$(Configuration)/netstandard2.0/Metalama.SystemTypes.dll" PackagePath="lib/$(TargetFramework)" Condition="'$(_RequiresSystemTypes)'=='True'" />
          <TfmSpecificPackageFile Include="$(MSBuildThisFileDirectory)/Metalama.SystemTypes/bin/$(Configuration)/net6.0/Metalama.SystemTypes.dll" PackagePath="lib/$(TargetFramework)" Condition="'$(_RequiresSystemTypes)'!='True'" />
		</ItemGroup>
	</Target>

    
    <!-- Include the package version in metadata. -->
    <Target Name="AddAssemblyMetadata"
            BeforeTargets="GenerateAdditionalSources"
            DependsOnTargets="RunResolvePackageDependencies"
            Condition="'$(AddAssemblyMetadataAttributes)'!='False'">

        <ItemGroup>
            <!-- Add all package versions to metadata -->
            <AssemblyAttribute Include="System.Reflection.AssemblyMetadataAttribute">
                <_Parameter1>Package:%(PackageDefinitions.Name)</_Parameter1>
                <_Parameter2>%(PackageDefinitions.Version)</_Parameter2>
            </AssemblyAttribute>
        </ItemGroup>
    </Target>

</Project><|MERGE_RESOLUTION|>--- conflicted
+++ resolved
@@ -30,22 +30,9 @@
     </PropertyGroup>
 
 
-<<<<<<< HEAD
-    <ItemGroup>    
-        <PackageReference Include="Metalama.Compiler" Version="$(MetalamaCompilerVersion)" PrivateAssets="all"
-                          Condition="'$(UseMetalamaCompiler)'=='Private'"/>
-        <PackageReference Include="Metalama.Compiler" Version="$(MetalamaCompilerVersion)"
-                          Condition="'$(UseMetalamaCompiler)'=='Public'"/>
-=======
     <ItemGroup>
-        <!-- Specifically use the same version of Roslyn as we're using in Metalama Compiler -->
-        <PackageReference Include="Microsoft.Net.Compilers.Toolset" Condition="'$(UseMetalamaCompiler)'==''">
-            <PrivateAssets>all</PrivateAssets>
-            <IncludeAssets>runtime; build; native; contentfiles; analyzers</IncludeAssets>
-        </PackageReference>
         <PackageReference Include="Metalama.Compiler" PrivateAssets="all" Condition="'$(UseMetalamaCompiler)'=='Private'" />
         <PackageReference Include="Metalama.Compiler" Condition="'$(UseMetalamaCompiler)'=='Public'"/>
->>>>>>> 4f5e7257
     </ItemGroup>
 
     <PropertyGroup>
