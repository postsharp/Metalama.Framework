--- conflicted
+++ resolved
@@ -9,11 +9,7 @@
     /// <summary>
     /// Represents a class, struct, interface, enum, or delegate.
     /// </summary>
-<<<<<<< HEAD
-    public interface INamedType : IType, IGeneric, INamespaceOrNamedType, IEquatable<INamedType>
-=======
     public interface INamedType : IType, IGeneric, IEquatable<INamedType>, INamedTypeOrNamespace
->>>>>>> 686cd9f9
     {
         /// <summary>
         /// Gets a value indicating whether the type is marked as <c>partial</c> in source code. 
