// Copyright (c) SharpCrafters s.r.o. See the LICENSE.md file in the root directory of this repository root for details.

using JetBrains.Annotations;
using System;
using System.Collections.Generic;
using System.Linq;

namespace Metalama.Framework.Code.Collections
{
    [PublicAPI]
    public static class EnumerableExtensions
    {
        public static IEnumerable<T> SelectRecursive<T>( T item, Func<T, T?> getNext )
            where T : class, ICompilationElement
            => SelectRecursiveInternal( item, getNext );

        internal static IEnumerable<T> SelectRecursiveInternal<T>( T item, Func<T, T?> getNext )
            where T : class
        {
            for ( var i = item; i != null; i = getNext( i ) )
            {
                yield return i;
            }
        }

        public static IEnumerable<T> SelectRecursive<T>( this IEnumerable<T> items, Func<T, T?> getNext )
            where T : class, ICompilationElement
            => items.SelectRecursiveInternal( getNext );

        internal static IEnumerable<T> SelectRecursiveInternal<T>( this IEnumerable<T> items, Func<T, T?> getNext )
            where T : class
        {
            foreach ( var item in items )
            {
                for ( var i = item; i != null; i = getNext( i ) )
                {
                    yield return i;
                }
            }
        }

        // NOTE: The next method is not public because it pollutes Intellisense and the documentation for all objects.

        /// <summary>
        /// Selects the closure of a graph. This is typically used to select all descendants of a tree node.  This method returns distinct nodes only.
        /// </summary>
        /// <param name="item">The initial item.</param>
        /// <param name="getItems">A function that returns the set of all nodes connected to a given node.</param>
        /// <param name="includeThis">A value indicating whether <paramref name="item"/> itself should be included in the result set.</param>
        /// <param name="deduplicate">
        ///     <c>true</c> if duplicates should be removed from the result.
        ///     When <c>false</c>, duplicates throw in Debug build, and are not checked (causing infinite loops) in Release build.
        /// </param>
        /// <typeparam name="T"></typeparam>
        /// <returns></returns>
        internal static IReadOnlyCollection<T> SelectManyRecursive<T>(
            this T item,
            Func<T, IEnumerable<T>?> getItems,
            bool includeThis = false,
            bool deduplicate = false )
            where T : class
        {
            var recursionCheck = 0;

#if DEBUG
<<<<<<< HEAD
            
=======

>>>>>>> e552be67
            // ReSharper disable once ConvertToConstant.Local
            var useDictionary = true;
#else
            var useDictionary = deduplicate;
#endif

            if ( useDictionary )
            {
                // Create a dictionary for the results. The key is the item, the value is the order of insertion.
                Dictionary<T, int> results = new( ReferenceEqualityComparer<T>.Instance );

                if ( includeThis )
                {
                    results.Add( item, 0 );
                }

                VisitMany( getItems( item ), getItems, results, deduplicate, ref recursionCheck );

                return results.Keys;
            }
            else
            {
                // Create a list for the results.
                List<T> results = new();

                if ( includeThis )
                {
                    results.Add( item );
                }

                VisitMany( getItems( item ), getItems, results, ref recursionCheck );

                return results;
            }
        }

        /// <summary>
        /// Selects the closure of a graph. This is typically used to select all descendants of a tree node.  This method returns distinct nodes only.
        /// </summary>
        /// <param name="collection">The initial collection of items.</param>
        /// <param name="getItems">A function that returns the set of all nodes connected to a given node.</param>
        /// <param name="deduplicate">
        ///     <c>true</c> if duplicates should be removed from the result.
        ///     When <c>false</c>, duplicates throw in Debug build, and are not checked (causing infinite loops) in Release build.
        /// </param>
        /// <typeparam name="T"></typeparam>
        /// <returns></returns>
        public static IReadOnlyCollection<T> SelectManyRecursive<T>(
            this IEnumerable<T> collection,
            Func<T, IEnumerable<T>?> getItems,
            bool deduplicate = false )
            where T : class, ICompilationElement
            => SelectManyRecursiveInternal( collection, getItems, deduplicate );

        internal static IReadOnlyCollection<T> SelectManyRecursiveInternal<T>(
            this IEnumerable<T> collection,
            Func<T, IEnumerable<T>?> getItems,
            bool deduplicate = false )
            where T : class
        {
            var recursionCheck = 0;

#if DEBUG

            // ReSharper disable once ConvertToConstant.Local
            var useDictionary = true;
#else
            var useDictionary = deduplicate;
#endif

            if ( useDictionary )
            {
                // Create a dictionary for the results. The key is the item, the value is the order of insertion.
                Dictionary<T, int> results = new( ReferenceEqualityComparer<T>.Instance );

                VisitMany( collection, getItems, results, deduplicate, ref recursionCheck );

                return results.Keys;
            }
            else
            {
                // Create a list for the results.
                List<T> results = new();

                VisitMany( collection, getItems, results, ref recursionCheck );

                return results;
            }
        }

        private static void VisitMany<T>(
            IEnumerable<T>? collection,
            Func<T, IEnumerable<T>?> getItems,
            Dictionary<T, int> results,
            bool deduplicate,
            ref int recursionCheck )
            where T : class
        {
            recursionCheck++;

            try
            {
                if ( recursionCheck > 64 )
                {
                    throw new InvalidOperationException( "Too many levels of inheritance." );
                }

                if ( collection == null )
                {
                    return;
                }

                foreach ( var item in collection )
                {
                    if ( results.ContainsKey( item ) )
                    {
                        // We are in a cycle.

                        if ( !deduplicate )
                        {
                            throw new InvalidOperationException( $"The item {item} of type {item.GetType().Name} has been visited twice." );
                        }
                        else
                        {
                            continue;
                        }
                    }
                    else
                    {
                        results.Add( item, results.Count );
                    }

                    VisitMany( getItems( item ), getItems, results, deduplicate, ref recursionCheck );
                }
            }
            finally
            {
                recursionCheck--;
            }
        }

        private static void VisitMany<T>(
            IEnumerable<T>? collection,
            Func<T, IEnumerable<T>?> getItems,
            List<T> results,
            ref int recursionCheck )
            where T : class
        {
            recursionCheck++;

            try
            {
                if ( recursionCheck > 64 )
                {
                    throw new InvalidOperationException( "Too many levels of inheritance." );
                }

                if ( collection == null )
                {
                    return;
                }

                foreach ( var item in collection )
                {
                    results.Add( item );

                    VisitMany( getItems( item ), getItems, results, ref recursionCheck );
                }
            }
            finally
            {
                recursionCheck--;
            }
        }

        public static IEnumerable<T> WhereNotNull<T>( this IEnumerable<T?> items )
            where T : class
            => items.Where( i => i != null )!;
    }
}<|MERGE_RESOLUTION|>--- conflicted
+++ resolved
@@ -63,11 +63,7 @@
             var recursionCheck = 0;
 
 #if DEBUG
-<<<<<<< HEAD
-            
-=======
-
->>>>>>> e552be67
+
             // ReSharper disable once ConvertToConstant.Local
             var useDictionary = true;
 #else
