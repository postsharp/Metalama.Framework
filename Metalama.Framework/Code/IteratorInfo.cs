--- conflicted
+++ resolved
@@ -7,11 +7,7 @@
 {
     /// <summary>
     /// Information about an iterator method, returned by the <see cref="MethodExtensions.GetIteratorInfo"/> extension method of <see cref="IMethod"/>.
-<<<<<<< HEAD
-    /// </summary>
-=======
     /// </summary>    
->>>>>>> 833c55bf
     [CompileTime]
     public readonly struct IteratorInfo
     {
