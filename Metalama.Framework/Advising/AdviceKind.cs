// Copyright (c) SharpCrafters s.r.o. See the LICENSE.md file in the root directory of this repository root for details.

using Metalama.Framework.Aspects;

namespace Metalama.Framework.Advising;

/// <summary>
/// Enumerates the kinds of advice.
/// </summary>
[CompileTime]
public enum AdviceKind
{
    None,
    OverrideMethod,
    OverrideFieldOrPropertyOrIndexer,
    OverrideEvent,
    IntroduceMethod,
    IntroduceEvent,
    IntroduceAttribute,
    IntroduceParameter,
    IntroduceField,
    IntroduceFinalizer,
    IntroduceOperator,
    IntroduceProperty,
    IntroduceIndexer,
    OverrideFinalizer,
    RemoveAttributes,
    AddInitializer,
    AddContract,
    ImplementInterface,
    AddAnnotation,
<<<<<<< HEAD
    IntroduceConstructor,
    OverrideConstructor,
    OverrideConstructorChainCall
=======
    IntroduceType,
>>>>>>> 20f4794d
}<|MERGE_RESOLUTION|>--- conflicted
+++ resolved
@@ -29,11 +29,8 @@
     AddContract,
     ImplementInterface,
     AddAnnotation,
-<<<<<<< HEAD
     IntroduceConstructor,
     OverrideConstructor,
-    OverrideConstructorChainCall
-=======
+    OverrideConstructorChainCall,
     IntroduceType,
->>>>>>> 20f4794d
 }