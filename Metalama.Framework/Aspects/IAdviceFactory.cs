﻿// Copyright (c) SharpCrafters s.r.o. All rights reserved.
// This project is not open source. Please see the LICENSE.md file in the repository root for details.

using Metalama.Framework.Code;
using Metalama.Framework.Code.DeclarationBuilders;
using Metalama.Framework.Validation;
using System;

namespace Metalama.Framework.Aspects
{
    /// <summary>
    /// Exposes all factory methods to create advice. Exposed on the <see cref="IAspectLayerBuilder.Advice"/> property
    /// of <see cref="IAspectBuilder{TAspectTarget}"/> or <see cref="IAspectLayerBuilder"/>.
    /// </summary>
    /// <seealso href="@advising-code"/>
    [InternalImplement]
    [CompileTime]
    public interface IAdviceFactory
    {
        /// <summary>
        /// Overrides the implementation of a method.
        /// </summary>
        /// <param name="targetMethod">The method to override.</param>
        /// <param name="template">Name of a method in the aspect class whose implementation will be used as a template.
        ///     This property must be annotated with <see cref="TemplateAttribute"/>. To select a different templates according to the kind of target method
        ///     (such as async or iterator methods), use the constructor of the <see cref="MethodTemplateSelector"/> type. To specify a single
        ///     template for all methods, pass a string.</param>
        /// <param name="args">An object (typically of anonymous type) whose properties map to parameters or type parameters of the template method.</param>
        /// <param name="tags">An optional opaque object of anonymous type passed to the template method and exposed under the <see cref="meta.Tags"/> property
        ///     of the <see cref="meta"/> API.</param>
        /// <remarks>When an aspect overrides the same declaration in same aspect part multiple, the order of distinct pieces of advice is equal to the inverse of order of calls of this method.</remarks>
        /// <seealso href="@overriding-members"/>
        void Override( IMethod targetMethod, in MethodTemplateSelector template, object? args = null, object? tags = null );

        /// <summary>
        /// Introduces a new method or overrides the implementation of the existing one.
        /// </summary>
        /// <param name="targetType">The type into which the method must be introduced.</param>
        /// <param name="template">Name of the method of the aspect class that will be used as a template for the introduced method. This method must be
        ///     annotated with <see cref="TemplateAttribute"/>. This method can parameters and a return type. The actual parameters and return type
        ///     of the introduced method can be modified using the <see cref="IMethodBuilder"/> returned by this method.</param>
        /// <param name="scope">Determines the scope (e.g. <see cref="IntroductionScope.Instance"/> or <see cref="IntroductionScope.Static"/>) of the introduced
        ///     method. The default scope depends on the scope of the template method.
        ///     If the method is static, the introduced method is static. However, if the template method is non-static, then the introduced method
        ///     copies of the scope of the target declaration of the aspect.</param>
        /// <param name="whenExists">Determines the implementation strategy when a method of the same name and signature is already declared in the target type.
        ///     The default strategy is to fail with a compile-time error.</param>
        /// <param name="args">An object (typically of anonymous type) whose properties map to parameters or type parameters of the template methods.</param>
        /// <param name="tags">An optional opaque object of anonymous type passed to the template method and exposed under the <see cref="meta.Tags"/> property
        ///     of the <see cref="meta"/> API.</param>
        /// <returns>An <see cref="IMethodBuilder"/> that allows to modify the name or signature, or to add custom attributes.</returns>
        /// <seealso href="@introducing-members"/>
        IMethodBuilder IntroduceMethod(
            INamedType targetType,
            string template,
            IntroductionScope scope = IntroductionScope.Default,
            OverrideStrategy whenExists = OverrideStrategy.Default,
            object? args = null,
            object? tags = null );

        /// <summary>
        /// Overrides a field or property by specifying a property template.
        /// </summary>
        /// <param name="targetDeclaration">The field or property to override.</param>
        /// <param name="template">The name of a property of the aspect class, with a getter, a setter, or both, whose implementation will be used as a template.
        ///     This property must be annotated with <see cref="TemplateAttribute"/>.</param>
        /// <param name="tags">An optional opaque object of anonymous type passed to the template property and exposed under the <see cref="meta.Tags"/> property of the
        ///     <see cref="meta"/> API.</param>
        /// <remarks>When an aspect overrides the same declaration in same aspect part multiple, the order of distinct pieces of advice is equal to the inverse of order of calls of this method.</remarks>
        /// <seealso href="@overriding-members"/>
        void Override(
            IFieldOrPropertyOrIndexer targetDeclaration,
            string template,
            object? tags = null );

        /// <summary>
        /// Overrides a field or property by specifying a method template for the getter, the setter, or both.
        /// </summary>
        /// <param name="targetDeclaration">The field or property to override.</param>
        /// <param name="getTemplate">The name of the method of the aspect class whose implementation will be used as a template for the getter, or <c>null</c>
        ///     if the getter should not be overridden. This method must be annotated with <see cref="TemplateAttribute"/>. The signature of this method must
        ///     be <c>T Get()</c> where <c>T</c> is either <c>dynamic</c> or a type compatible with the type of the field or property.
        ///     To select a different templates for iterator getters, use the constructor of the <see cref="GetterTemplateSelector"/> type. To specify a single
        ///     template for all properties, pass a string.
        /// </param>
        /// <param name="setTemplate">The name of the method of the aspect class whose implementation will be used as a template for the getter, or <c>null</c>
        ///     if the getter should not be overridden. This method must be annotated with <see cref="TemplateAttribute"/>. The signature of this method must
        ///     be <c>void Set(T value</c>  where <c>T</c> is either <c>dynamic</c> or a type compatible with the type of the field or property.</param>
        /// <param name="args">An object (typically of anonymous type) whose properties map to parameters or type parameters of the template methods.</param>
        /// <param name="tags">An optional opaque object of anonymous type passed to the template method and exposed under the <see cref="meta.Tags"/> property of the
        ///     <see cref="meta"/> API.</param>
        /// <remarks>When an aspect overrides the same declaration in same aspect part multiple, the order of distinct pieces of advice is equal to the inverse of order of calls of this method.</remarks>
        /// <seealso href="@overriding-members"/>
        void OverrideAccessors(
            IFieldOrPropertyOrIndexer targetDeclaration,
            in GetterTemplateSelector getTemplate = default,
            string? setTemplate = null,
            object? args = null,
            object? tags = null );

        /// <summary>
        /// Introduces a field to the target type by specifying a template.
        /// </summary>
        /// <param name="targetType">The type into which the property must be introduced.</param>
        /// <param name="template">Name of the introduced field.</param>
        /// <param name="scope">Determines the scope (e.g. <see cref="IntroductionScope.Instance"/> or <see cref="IntroductionScope.Static"/>) of the introduced
        ///     field. The default scope is <see cref="IntroductionScope.Instance"/>.</param>
        /// <param name="whenExists">Determines the implementation strategy when a property of the same name is already declared in the target type.
        ///     The default strategy is to fail with a compile-time error.</param>
        /// <param name="tags"></param>
        /// <returns>An <see cref="IPropertyBuilder"/> that allows to dynamically change the name or type of the introduced property.</returns>
        /// <seealso href="@introducing-members"/>
        IFieldBuilder IntroduceField(
            INamedType targetType,
            string template,
            IntroductionScope scope = IntroductionScope.Default,
            OverrideStrategy whenExists = OverrideStrategy.Default,
            object? tags = null );

        /// <summary>
        /// Introduces a field to the target type by specifying a field name and <see cref="IType"/>.
        /// </summary>
        /// <param name="targetType">The type into which the property must be introduced.</param>
        /// <param name="fieldName">Name of the introduced field.</param>
        /// <param name="fieldType">Type of the introduced field.</param>
        /// <param name="scope">Determines the scope (e.g. <see cref="IntroductionScope.Instance"/> or <see cref="IntroductionScope.Static"/>) of the introduced
        ///     field. The default scope is <see cref="IntroductionScope.Instance"/>.</param>
        /// <param name="whenExists">Determines the implementation strategy when a property of the same name is already declared in the target type.
        ///     The default strategy is to fail with a compile-time error.</param>
        /// <param name="tags"></param>
        /// <returns>An <see cref="IPropertyBuilder"/> that allows to dynamically change the name or type of the introduced property.</returns>
        /// <seealso href="@introducing-members"/>
        IFieldBuilder IntroduceField(
            INamedType targetType,
            string fieldName,
            IType fieldType,
            IntroductionScope scope = IntroductionScope.Default,
            OverrideStrategy whenExists = OverrideStrategy.Default,
            object? tags = null );

        /// <summary>
        /// Introduces a field to the target type by specifying a field name and <see cref="Type"/>.
        /// </summary>
        /// <param name="targetType">The type into which the property must be introduced.</param>
        /// <param name="fieldName">Name of the introduced field.</param>
        /// <param name="fieldType">Type of the introduced field.</param>
        /// <param name="scope">Determines the scope (e.g. <see cref="IntroductionScope.Instance"/> or <see cref="IntroductionScope.Static"/>) of the introduced
        ///     field. The default scope is <see cref="IntroductionScope.Instance"/>.</param>
        /// <param name="whenExists">Determines the implementation strategy when a property of the same name is already declared in the target type.
        ///     The default strategy is to fail with a compile-time error.</param>
        /// <param name="tags"></param>
        /// <returns>An <see cref="IPropertyBuilder"/> that allows to dynamically change the name or type of the introduced property.</returns>
        /// <seealso href="@introducing-members"/>
        IFieldBuilder IntroduceField(
            INamedType targetType,
            string fieldName,
            Type fieldType,
            IntroductionScope scope = IntroductionScope.Default,
            OverrideStrategy whenExists = OverrideStrategy.Default,
            object? tags = null );

        /// <summary>
        /// Introduces a property to the target type, or overrides the implementation of an existing one, by specifying a property template.
        /// </summary>
        /// <param name="targetType">The type into which the property must be introduced.</param>
        /// <param name="template">The name of the property in the aspect class that will be used as a template for the new property.
        ///     This property must be annotated with <see cref="TemplateAttribute"/>. The type of this property can be either <c>dynamic</c> or any specific
        ///     type. It is possible to dynamically change the type of the introduced property thanks to the <see cref="IPropertyBuilder"/> returned by
        ///     this method.
        /// </param>
        /// <param name="scope">Determines the scope (e.g. <see cref="IntroductionScope.Instance"/> or <see cref="IntroductionScope.Static"/>) of the introduced
        ///     property. The default scope depends on the scope of the template property. If the property is static, the introduced property is static. However, if the
        ///     template property is non-static, then the introduced property copies of the scope of the target declaration of the aspect.</param>
        /// <param name="whenExists">Determines the implementation strategy when a property of the same name is already declared in the target type.
        ///     The default strategy is to fail with a compile-time error.</param>
        /// <param name="tags">An optional opaque object of anonymous type passed to the template property and exposed under the <see cref="meta.Tags"/> property of the
        ///     <see cref="meta"/> API.</param>
        /// <returns>An <see cref="IPropertyBuilder"/> that allows to dynamically change the name or type of the introduced property.</returns>
        /// <seealso href="@introducing-members"/>
        IPropertyBuilder IntroduceProperty(
            INamedType targetType,
            string template,
            IntroductionScope scope = IntroductionScope.Default,
            OverrideStrategy whenExists = OverrideStrategy.Default,
            object? tags = null );

        /// <summary>
        /// Introduces a property to the target type, or overrides the implementation of an existing one, by specifying individual template methods for each accessor. 
        /// </summary>
        /// <param name="targetType">The type into which the property must be introduced.</param>
        /// <param name="name">Name of the introduced property.</param>
        /// <param name="getTemplate">The name of the method of the aspect class whose type and implementation will be used as a template for the getter, or <c>null</c>
        ///     the introduced property should not have a getter. This method must be annotated with <see cref="TemplateAttribute"/>. The signature of this method must
        ///     be <c>T Get()</c> where <c>T</c> is either <c>dynamic</c> or a type compatible with the type of the field or property.</param>
        /// <param name="setTemplate">The name of the method of the aspect class whose type and implementation will be used as a template for the getter, or <c>null</c>
        ///     if the introduced property should not have a setter. This method must be annotated with <see cref="TemplateAttribute"/>. The signature of this method must
        ///     be <c>void Set(T value</c>  where <c>T</c> is either <c>dynamic</c> or a type compatible with the type of the field or property.</param>
        /// <param name="scope">Determines the scope (e.g. <see cref="IntroductionScope.Instance"/> or <see cref="IntroductionScope.Static"/>) of the introduced
        ///     property. The default scope depends on the scope of the template accessors. If the accessors are static, the introduced property is static. However, if the
        ///     template accessors are non-static, then the introduced property copies of the scope of the target declaration of the aspect.</param>
        /// <param name="whenExists">Determines the implementation strategy when a property of the same name is already declared in the target type.
        ///     The default strategy is to fail with a compile-time error.</param>
        /// <param name="args">An object (typically of anonymous type) whose properties map to parameters or type parameters of the template methods.</param>
        /// <param name="tags">An optional opaque object of anonymous type passed to the template method and exposed under the <see cref="meta.Tags"/> property of the
        ///     <see cref="meta"/> API.</param>
        /// <returns>An <see cref="IPropertyBuilder"/> that allows to dynamically change the name or type of the introduced property.</returns>
        /// <seealso href="@introducing-members"/>
        IPropertyBuilder IntroduceProperty(
            INamedType targetType,
            string name,
            string? getTemplate,
            string? setTemplate,
            IntroductionScope scope = IntroductionScope.Default,
            OverrideStrategy whenExists = OverrideStrategy.Default,
            object? args = null,
            object? tags = null );

        /// <summary>
        /// Overrides an event by specifying a template for the adder, the remover, and/or the raiser.
        /// </summary>
        /// <param name="targetEvent">The event to be overridden.</param>
        /// <param name="addTemplate">The name of the method of the aspect class whose type and implementation will be used as a template for the adder, or <c>null</c>
        ///     the adder should not be overridden. This method must be annotated with <see cref="TemplateAttribute"/>. The signature of this method must
        ///     be <c>void Add(T value)</c> where <c>T</c> is either <c>dynamic</c> or a type compatible with the type of the event.</param>
        /// <param name="removeTemplate">The name of the method of the aspect class whose type and implementation will be used as a template for the remover, or <c>null</c>
        ///     the adder should not be overridden. This method must be annotated with <see cref="TemplateAttribute"/>. The signature of this method must
        ///     be <c>void Remove(T value)</c> where <c>T</c> is either <c>dynamic</c> or a type compatible with the type of the event.</param>
        /// <param name="raiseTemplate">Not yet implemented.</param>
        /// <param name="args">An object (typically of anonymous type) whose properties map to parameters or type parameters of the template methods.</param>
        /// <param name="tags">An optional opaque object of anonymous type passed to the template method and exposed under the <see cref="meta.Tags"/> property of the
        ///     <see cref="meta"/> API.</param>
        /// <remarks>When an aspect overrides the same declaration in same aspect part multiple, the order of distinct pieces of advice is equal to the inverse of order of calls of this method.</remarks>
        /// <seealso href="@overriding-members"/>
        void OverrideAccessors(
            IEvent targetEvent,
            string? addTemplate,
            string? removeTemplate,
            string? raiseTemplate,
            object? args = null,
            object? tags = null );

        /// <summary>
        /// Introduces a new event to the target type, or overrides the implementation of an existing one, by specifying an event template.
        /// </summary>
        /// <param name="targetType">The type into which the event must be introduced.</param>
        /// <param name="eventTemplate">The name of the event in the aspect class that must be used as a template for the introduced event. This event
        ///     must be annotated with <see cref="TemplateAttribute"/>. The type of the template event can be any delegate type. The type of the introduced event
        ///     can be changed dynamically thanks to the <see cref="IEventBuilder"/> returned by this method. 
        /// </param>
        /// <param name="scope">Determines the scope (e.g. <see cref="IntroductionScope.Instance"/> or <see cref="IntroductionScope.Static"/>) of the introduced
        ///     event. The default scope depends on the scope of the template event. If the event is static, the introduced event is static. However, if the
        ///     template event is non-static, then the introduced event copies of the scope of the target declaration of the aspect.</param>
        /// <param name="whenExists">Determines the implementation strategy when an event of the same name is already declared in the target type.
        ///     The default strategy is to fail with a compile-time error.</param>
        /// <param name="tags">An optional opaque object of anonymous type passed to the template event and exposed under the <see cref="meta.Tags"/> property of the
        ///     <see cref="meta"/> API.</param>
        /// <returns>An <see cref="IEventBuilder"/> that allows to change the name and the type of the event.</returns>
        /// <seealso href="@introducing-members"/>
        IEventBuilder IntroduceEvent(
            INamedType targetType,
            string eventTemplate,
            IntroductionScope scope = IntroductionScope.Default,
            OverrideStrategy whenExists = OverrideStrategy.Default,
            object? tags = null );

        /// <summary>
        /// Introduces a new event to the target type, or overrides the implementation of an existing one, by specifying individual template methods
        /// for the adder, the remover, and the raiser.
        /// </summary>
        /// <param name="targetType">The type into which the event must be introduced.</param>
        /// <param name="eventName">The name of the introduced event.</param>
        /// <param name="addTemplate">The name of the method of the aspect class whose type and implementation will be used as a template for the adder.
        ///     This method must be annotated with <see cref="TemplateAttribute"/>. The signature of this method must
        ///     be <c>void Add(T value)</c> where <c>T</c> is either <c>dynamic</c> or a type compatible with the type of the event.</param>
        /// <param name="removeTemplate">The name of the method of the aspect class whose type and implementation will be used as a template for the remover.
        ///     This method must be annotated with <see cref="TemplateAttribute"/>. The signature of this method must
        ///     be <c>void Add(T value)</c> where <c>T</c> is either <c>dynamic</c> or a type compatible with the type of the event.</param>
        /// <param name="raiseTemplate">Not implemented.</param>
        /// <param name="scope">Determines the scope (e.g. <see cref="IntroductionScope.Instance"/> or <see cref="IntroductionScope.Static"/>) of the introduced
        ///     event. The default scope depends on the scope of the template event. If the event is static, the introduced event is static. However, if the
        ///     template event is non-static, then the introduced event copies of the scope of the target declaration of the aspect.</param>
        /// <param name="whenExists">Determines the implementation strategy when an event of the same name is already declared in the target type.
        ///     The default strategy is to fail with a compile-time error.</param>
        /// <param name="args">An object (typically of anonymous type) whose properties map to parameters or type parameters of the template methods.</param>
        /// <param name="tags">An optional opaque object of anonymous type passed to the template method and exposed under the <see cref="meta.Tags"/> property of the
        ///     <see cref="meta"/> API.</param>
        /// <returns>An <see cref="IEventBuilder"/> that allows to change the name and the type of the event.</returns>
        /// <seealso href="@introducing-members"/>
        IEventBuilder IntroduceEvent(
            INamedType targetType,
            string eventName,
            string addTemplate,
            string removeTemplate,
            string? raiseTemplate = null,
            IntroductionScope scope = IntroductionScope.Default,
            OverrideStrategy whenExists = OverrideStrategy.Default,
            object? args = null,
            object? tags = null );

        /// <summary>
        /// Makes a type implement a new interface specified as an <see cref="INamedType"/>.
        /// </summary>
        /// <param name="targetType">The type that must implement the new interface.</param>
        /// <param name="interfaceType">The type of the implemented interface.</param>
        /// <param name="whenExists">Determines the implementation strategy when the interface is already implemented by the target type.
        ///     The default strategy is to fail with a compile-time error.</param>
        /// <param name="tags">An optional opaque object of anonymous type passed to templates and exposed under the <see cref="meta.Tags"/> property of the
        ///     <see cref="meta"/> API.</param>
        /// <seealso href="@implementing-interfaces"/>
        void ImplementInterface(
            INamedType targetType,
            INamedType interfaceType,
            OverrideStrategy whenExists = OverrideStrategy.Default,
            object? tags = null );

        /// <summary>
        /// Makes a type implement a new interface specified as a reflection <see cref="Type"/>.
        /// </summary>
        /// <param name="targetType">The type that must implement the new interface.</param>
        /// <param name="interfaceType">The type of the implemented interface.</param>
        /// <param name="whenExists">Determines the implementation strategy when the interface is already implemented by the target type.
        ///     The default strategy is to fail with a compile-time error.</param>
        /// <param name="tags">An optional opaque object of anonymous type passed to templates and exposed under the <see cref="meta.Tags"/> property of the
        ///     <see cref="meta"/> API.</param>
        /// <seealso href="@implementing-interfaces"/>
        void ImplementInterface(
            INamedType targetType,
            Type interfaceType,
            OverrideStrategy whenExists = OverrideStrategy.Default,
            object? tags = null );

        /// <summary>
        /// Adds a type or instance initializer. 
        /// </summary>
        /// <param name="targetType">The type into which the initializer should be added.</param>
        /// <param name="template">The name of the template. This method must have no run-time parameter, be of <c>void</c> return type, and be annotated with the <see cref="TemplateAttribute"/> custom attribute.</param>
        /// <param name="kind">The type of initializer to add.</param>
        /// <param name="tags">An optional opaque object of anonymous type passed to templates and exposed under the <see cref="meta.Tags"/> property of the
        ///     <see cref="meta"/> API.</param>
        /// <param name="args">An object (typically of anonymous type) whose properties map to parameters or type parameters of the template.</param>
        void AddInitializer(
            INamedType targetType,
            string template,
            InitializerKind kind,
            object? tags = null,
            object? args = null );

        void AddInitializer( IConstructor targetConstructor, string template, object? tags = null, object? args = null );

        /// <summary>
        /// Adds a contract to a parameter. Contracts are usually used to validate parameters (pre- or post-conditions) or to normalize their value (null-to-empty, trimming, normalizing case, ...).
        /// </summary>
        /// <param name="targetParameter">The parameter to which the contract should be added.</param>
        /// <param name="template">The name of the template method. This method must have a single run-time parameter named <c>value</c>, and be annotated with the <see cref="TemplateAttribute"/> custom attribute.</param>
        /// <param name="direction">Direction of the data flow to which the contract should apply. See <see cref="ContractDirection"/> for details.</param>
        /// <param name="tags">An optional opaque object of anonymous type passed to templates and exposed under the <see cref="meta.Tags"/> property of the
        ///     <see cref="meta"/> API.</param>
        /// <param name="args">An object (typically of anonymous type) whose properties map to parameters or type parameters of the template.</param>
        void AddContract(
            IParameter targetParameter,
            string template,
            ContractDirection direction = ContractDirection.Default,
            object? tags = null,
            object? args = null );

        /// <summary>
        /// Adds a contract to a field, property or indexer. Contracts are usually used to validate the value assigned to fields properties or indexers or to normalize their value (null-to-empty, trimming, normalizing case, ...)
        /// before assignment. Alternatively, a contract can be used to validate the value <i>returned</i> by a property or indexer, in which case the <paramref name="direction"/> parameter should be set to <see cref="ContractDirection.Output"/>.
        /// </summary>
        /// <param name="targetMember">The field, property or indexer to which the contract should be added.</param>
        /// <param name="template">The name of the template method. This method must have a single run-time parameter named <c>value</c>, and be annotated with the <see cref="TemplateAttribute"/> custom attribute.</param>
        /// <param name="direction">Direction of the data flow to which the contract should apply. See <see cref="ContractDirection"/> for details.</param>
        /// <param name="tags">An optional opaque object of anonymous type passed to templates and exposed under the <see cref="meta.Tags"/> property of the
        ///     <see cref="meta"/> API.</param>
        /// <param name="args">An object (typically of anonymous type) whose properties map to parameters or type parameters of the template.</param>      
        void AddContract(
            IFieldOrPropertyOrIndexer targetMember,
            string template,
            ContractDirection direction = ContractDirection.Default,
            object? tags = null,
            object? args = null );

<<<<<<< HEAD
        IParameterBuilder IntroduceParameterAndPull(
            IConstructor targetConstructor,
            string parameterName,
            IType parameterType,
            IExpression? defaultValue = null );

        IParameterBuilder IntroduceParameterAndPull(
            IConstructor targetConstructor,
            string parameterName,
            Type parameterType,
            IExpression? defaultValue = null );

        /// <summary>
        /// Returns a copy of the current <see cref="IAdviceFactory"/> that will add advice to a specified layer of the current aspect.
        /// </summary>
        /// <param name="layerName">The name of the aspect layer. It must be defined by adding a <see cref="LayersAttribute"/> to the aspect class.</param>
        /// <returns></returns>
        IAdviceFactory ForLayer( string? layerName );

        /// <summary>
        /// Returns a copy of the current <see cref="IAdviceFactory"/> that will a specified object to find factory methods.
        /// </summary>
        /// <param name="templateProvider">Instance of an object with template members.</param>
        /// <returns>An <see cref="IAdviceFactory"/>.</returns>
        IAdviceFactory WithTemplateProvider( ITemplateProvider templateProvider );

        [Obsolete( "Not implemented.", true )]
        void ImplementInterface(
            INamedType targetType,
            INamedType interfaceType,
            IReadOnlyList<InterfaceMemberSpecification> interfaceMemberSpecifications,
            OverrideStrategy whenExists = OverrideStrategy.Default,
            object? tags = null );
=======
        // void ImplementInterface(
        //     INamedType targetType,
        //     INamedType interfaceType,
        //     IReadOnlyList<InterfaceMemberSpecification> interfaceMemberSpecifications,
        //     OverrideStrategy whenExists = OverrideStrategy.Default,
        //     object? tags = null );
>>>>>>> 0c27fb00

        // void ImplementInterface(
        //     INamedType targetType,
        //     Type interfaceType,
        //     IReadOnlyList<InterfaceMemberSpecification> interfaceMemberSpecifications,
        //     OverrideStrategy whenExists = OverrideStrategy.Default,
        //     object? tags = null );

        // void Override(
        //     IConstructor targetConstructor,
        //     string template,
        //     object? args = null,
        //     object? tags = null );

        // void IntroduceConstructor(
        //     INamedType targetType,
        //     string template,
        //     IntroductionScope scope = IntroductionScope.Default,
        //     OverrideStrategy whenExists = OverrideStrategy.Default,
        //     object? args = null,
        //     object? tags = null );
    }
}<|MERGE_RESOLUTION|>--- conflicted
+++ resolved
@@ -380,19 +380,6 @@
             object? tags = null,
             object? args = null );
 
-<<<<<<< HEAD
-        IParameterBuilder IntroduceParameterAndPull(
-            IConstructor targetConstructor,
-            string parameterName,
-            IType parameterType,
-            IExpression? defaultValue = null );
-
-        IParameterBuilder IntroduceParameterAndPull(
-            IConstructor targetConstructor,
-            string parameterName,
-            Type parameterType,
-            IExpression? defaultValue = null );
-
         /// <summary>
         /// Returns a copy of the current <see cref="IAdviceFactory"/> that will add advice to a specified layer of the current aspect.
         /// </summary>
@@ -407,21 +394,12 @@
         /// <returns>An <see cref="IAdviceFactory"/>.</returns>
         IAdviceFactory WithTemplateProvider( ITemplateProvider templateProvider );
 
-        [Obsolete( "Not implemented.", true )]
-        void ImplementInterface(
-            INamedType targetType,
-            INamedType interfaceType,
-            IReadOnlyList<InterfaceMemberSpecification> interfaceMemberSpecifications,
-            OverrideStrategy whenExists = OverrideStrategy.Default,
-            object? tags = null );
-=======
         // void ImplementInterface(
         //     INamedType targetType,
         //     INamedType interfaceType,
         //     IReadOnlyList<InterfaceMemberSpecification> interfaceMemberSpecifications,
         //     OverrideStrategy whenExists = OverrideStrategy.Default,
         //     object? tags = null );
->>>>>>> 0c27fb00
 
         // void ImplementInterface(
         //     INamedType targetType,
