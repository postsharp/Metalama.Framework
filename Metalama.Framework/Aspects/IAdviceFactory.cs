--- conflicted
+++ resolved
@@ -309,13 +309,8 @@
         /// </summary>
         /// <param name="targetParameter">The parameter to which the contract should be added.</param>
         /// <param name="template">The name of the template method. This method must have a single run-time parameter named <c>value</c>, and be annotated with the <see cref="TemplateAttribute"/> custom attribute.</param>
-<<<<<<< HEAD
-        /// <param name="direction">Direction of the data flow to which the filter should apply. See <see cref="FilterDirection"/> for details.</param>
-        /// <param name="tags">An optional opaque object of anonymous type passed to templates and exposed under the <see cref="meta.Tags"/> property of the
-=======
         /// <param name="direction">Direction of the data flow to which the contract should apply. See <see cref="ContractDirection"/> for details.</param>
-        /// <param name="tags">An optional opaque object of anonymous type  passed to templates and exposed under the <see cref="meta.Tags"/> property of the
->>>>>>> 108b4fc9
+        /// <param name="tags">An optional opaque object of anonymous type passed to templates and exposed under the <see cref="meta.Tags"/> property of the
         ///     <see cref="meta"/> API.</param>
         /// <param name="args">An object (typically of anonymous type) whose properties map to parameters or type parameters of the template.</param>
         void AddContract(
@@ -331,13 +326,8 @@
         /// </summary>
         /// <param name="targetMember">The field, property or indexer to which the contract should be added.</param>
         /// <param name="template">The name of the template method. This method must have a single run-time parameter named <c>value</c>, and be annotated with the <see cref="TemplateAttribute"/> custom attribute.</param>
-<<<<<<< HEAD
-        /// <param name="direction">Direction of the data flow to which the filter should apply. See <see cref="FilterDirection"/> for details.</param>
-        /// <param name="tags">An optional opaque object of anonymous type passed to templates and exposed under the <see cref="meta.Tags"/> property of the
-=======
         /// <param name="direction">Direction of the data flow to which the contract should apply. See <see cref="ContractDirection"/> for details.</param>
-        /// <param name="tags">An optional opaque object of anonymous type  passed to templates and exposed under the <see cref="meta.Tags"/> property of the
->>>>>>> 108b4fc9
+        /// <param name="tags">An optional opaque object of anonymous type passed to templates and exposed under the <see cref="meta.Tags"/> property of the
         ///     <see cref="meta"/> API.</param>
         /// <param name="args">An object (typically of anonymous type) whose properties map to parameters or type parameters of the template.</param>      
         void AddContract(
