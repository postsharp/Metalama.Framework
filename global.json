{
  "sdk": {
    "version": "6.0.100",
    "rollForward": "disable"
  },
  "msbuild-sdks": {
<<<<<<< HEAD
    "PostSharp.Engineering.Sdk": "1.0.47-preview"
=======
    "PostSharp.Engineering.Sdk": "1.0.48-preview"
>>>>>>> 845b54c8
  }
}<|MERGE_RESOLUTION|>--- conflicted
+++ resolved
@@ -4,10 +4,6 @@
     "rollForward": "disable"
   },
   "msbuild-sdks": {
-<<<<<<< HEAD
-    "PostSharp.Engineering.Sdk": "1.0.47-preview"
-=======
     "PostSharp.Engineering.Sdk": "1.0.48-preview"
->>>>>>> 845b54c8
   }
 }