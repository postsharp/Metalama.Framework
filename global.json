--- conflicted
+++ resolved
@@ -1,10 +1,6 @@
 {
   "sdk": {
-<<<<<<< HEAD
-    "version": "9.0.100-rc.1.24452.12",
-=======
     "version": "9.0.100-rc.1",
->>>>>>> 37663bfa
     "rollForward": "patch"
   },
   "msbuild-sdks": {
