// Copyright (c) SharpCrafters s.r.o. See the LICENSE.md file in the root directory of this repository root for details.

using Metalama.Backstage.Diagnostics;
using Metalama.Framework.Engine.CodeModel;

namespace Metalama.Framework.DesignTime.CodeFixes;

public sealed class CodeActionExecutionContext
{
    internal IServiceProvider ServiceProvider { get; }

    internal CompilationModel Compilation { get; }

    internal ILogger Logger { get; }

    internal ProjectKey ProjectKey { get; }

<<<<<<< HEAD
    internal bool ComputingPreview { get; }

    internal CodeActionExecutionContext( IServiceProvider serviceProvider, CompilationModel compilation, ILogger logger, string projectId, bool computingPreview )
=======
    internal CodeActionExecutionContext( IServiceProvider serviceProvider, CompilationModel compilation, ILogger logger, ProjectKey projectKey )
>>>>>>> a8c036ab
    {
        this.ServiceProvider = serviceProvider;
        this.Compilation = compilation;
        this.Logger = logger;
<<<<<<< HEAD
        this.ProjectId = projectId;
        this.ComputingPreview = computingPreview;
=======
        this.ProjectKey = projectKey;
>>>>>>> a8c036ab
    }
}<|MERGE_RESOLUTION|>--- conflicted
+++ resolved
@@ -15,22 +15,14 @@
 
     internal ProjectKey ProjectKey { get; }
 
-<<<<<<< HEAD
     internal bool ComputingPreview { get; }
 
-    internal CodeActionExecutionContext( IServiceProvider serviceProvider, CompilationModel compilation, ILogger logger, string projectId, bool computingPreview )
-=======
-    internal CodeActionExecutionContext( IServiceProvider serviceProvider, CompilationModel compilation, ILogger logger, ProjectKey projectKey )
->>>>>>> a8c036ab
+    internal CodeActionExecutionContext( IServiceProvider serviceProvider, CompilationModel compilation, ILogger logger, ProjectKey projectKey, bool computingPreview )
     {
         this.ServiceProvider = serviceProvider;
         this.Compilation = compilation;
         this.Logger = logger;
-<<<<<<< HEAD
-        this.ProjectId = projectId;
+        this.ProjectKey = projectKey;
         this.ComputingPreview = computingPreview;
-=======
-        this.ProjectKey = projectKey;
->>>>>>> a8c036ab
     }
 }