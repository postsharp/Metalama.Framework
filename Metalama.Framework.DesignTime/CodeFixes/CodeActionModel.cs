--- conflicted
+++ resolved
@@ -45,11 +45,7 @@
         private async Task<Solution> InvokeAsync( CodeActionInvocationContext invocationContext, bool computingPreview, CancellationToken cancellationToken )
         {
             // Execute the current code action locally or remotely. In case of remote execution, the code action is serialized.
-<<<<<<< HEAD
-            var result = await invocationContext.Service.ExecuteCodeActionAsync( invocationContext.ProjectId, this, computingPreview, cancellationToken );
-=======
-            var result = await invocationContext.Service.ExecuteCodeActionAsync( invocationContext.ProjectKey, this, cancellationToken );
->>>>>>> a8c036ab
+            var result = await invocationContext.Service.ExecuteCodeActionAsync( invocationContext.ProjectKey, this, computingPreview, cancellationToken );
 
             // Apply the result to the current solution.
             var project = invocationContext.Document.Project;
