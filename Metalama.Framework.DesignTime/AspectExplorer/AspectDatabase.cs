﻿// Copyright (c) SharpCrafters s.r.o. See the LICENSE.md file in the root directory of this repository root for details.

using Metalama.Backstage.Diagnostics;
using Metalama.Framework.Code;
using Metalama.Framework.Code.Collections;
using Metalama.Framework.DesignTime.Pipeline;
using Metalama.Framework.DesignTime.Rpc;
using Metalama.Framework.DesignTime.Services;
using Metalama.Framework.DesignTime.Utilities;
using Metalama.Framework.Engine.Aspects;
using Metalama.Framework.Engine.CodeModel;
using Metalama.Framework.Engine.Introspection;
using Metalama.Framework.Engine.Pipeline.DesignTime;
using Metalama.Framework.Engine.Services;
using Metalama.Framework.Engine.Utilities.Caching;
using Metalama.Framework.Engine.Utilities.Roslyn;
using Metalama.Framework.Engine.Utilities.Threading;
using Metalama.Framework.Introspection;
using Metalama.Framework.Services;
using Microsoft.CodeAnalysis;
using System.Collections.Immutable;

namespace Metalama.Framework.DesignTime.AspectExplorer;

#pragma warning disable CA1001 // Types that own disposable fields should be disposable: WeakCache does not need to be disposed
public sealed class AspectDatabase : IGlobalService, IRpcApi
#pragma warning restore CA1001
{
    private readonly ILogger _logger;
    private readonly DesignTimeAspectPipelineFactory _pipelineFactory;
    private readonly WorkspaceProvider _workspaceProvider;
    private readonly AnalysisProcessEventHub _eventHub;

    private readonly WeakCache<Compilation, ImmutableArray<IIntrospectionAspectInstance>> _aspectInstanceCache = new();

    internal AspectDatabase( GlobalServiceProvider serviceProvider )
    {
        this._logger = serviceProvider.GetLoggerFactory().GetLogger( "AspectDatabase" );
        this._pipelineFactory = serviceProvider.GetRequiredService<DesignTimeAspectPipelineFactory>();
        this._workspaceProvider = serviceProvider.GetRequiredService<WorkspaceProvider>();
        this._eventHub = serviceProvider.GetRequiredService<AnalysisProcessEventHub>();
    }

    private async Task<(DesignTimeAspectPipeline Pipeline, Compilation Compilation)?> GetPipelineAndCompilationAsync(
        ProjectKey projectKey,
        CancellationToken cancellationToken )
    {
        var project = await this._workspaceProvider.GetProjectAsync( projectKey, cancellationToken );

        if ( project == null )
        {
            this._logger.Warning?.Log( $"GetPipelineAndCompilationAsync('{projectKey}'): cannot get the project '{projectKey}'." );

            return null;
        }

        var pipeline = this._pipelineFactory.GetOrCreatePipeline( project, cancellationToken.ToTestable() );

        if ( pipeline == null )
        {
            this._logger.Warning?.Log( $"GetPipelineAndCompilationAsync('{projectKey}'): cannot get the pipeline for project '{projectKey}'." );

            return null;
        }

        var compilation = await project.GetCompilationAsync( cancellationToken );

        if ( compilation == null )
        {
            this._logger.Warning?.Log( $"GetPipelineAndCompilationAsync('{projectKey}'): cannot get the compilation for project '{projectKey}'." );

            return null;
        }

        return (pipeline, compilation);
    }

    public async Task<IEnumerable<string>> GetAspectClassesAsync( ProjectKey projectKey, CancellationToken cancellationToken )
    {
        if ( await this.GetPipelineAndCompilationAsync( projectKey, cancellationToken ) is not var (pipeline, compilation) )
        {
            return [];
        }

        await pipeline.GetConfigurationAsync(
            PartialCompilation.CreateComplete( compilation ),
            false,
            AsyncExecutionContext.Get(),
            cancellationToken.ToTestable() );

        var aspectClasses = pipeline.AspectClasses ?? [];

        var aspectClassesIds = aspectClasses
            .OfType<AspectClass>()
            .Where( aspectClass => !aspectClass.IsAbstract )
            .Select( aspectClass => aspectClass.TypeId.Id );

        var fabrics = pipeline.Fabrics ?? ImmutableArray<string>.Empty;
        var fabricsIds = fabrics.Select( fabric => compilation.GetTypeByMetadataName( fabric )?.GetSerializableTypeId().Id ).WhereNotNull();

        return aspectClassesIds.Concat( fabricsIds ).ToArray();
    }

    public async Task<IEnumerable<AspectDatabaseAspectInstance>> GetAspectInstancesAsync(
        ProjectKey projectKey,
        string aspectClassAssembly,
        SerializableTypeId aspectClass,
        CancellationToken cancellationToken )
    {
        if ( await this.GetPipelineAndCompilationAsync( projectKey, cancellationToken ) is not var (designTimePipeline, compilation) )
        {
            return [];
        }

        if ( !this._aspectInstanceCache.TryGetValue( compilation, out var aspectInstances ) )
        {
            var designTimeConfiguration = await designTimePipeline.GetConfigurationAsync(
                PartialCompilation.CreateComplete( compilation ),
                false,
                AsyncExecutionContext.Get(),
                cancellationToken.ToTestable() );

            if ( !designTimeConfiguration.IsSuccessful )
            {
                this._aspectInstanceCache.TryAdd( compilation, ImmutableArray<IIntrospectionAspectInstance>.Empty );

                return [];
            }

            var pipeline = new IntrospectionAspectPipeline( designTimeConfiguration.Value.ServiceProvider, this._pipelineFactory.Domain, null );

            try
            {
                var result = await pipeline.ExecuteAsync(
                    PartialCompilation.CreateComplete( compilation ),
                    designTimeConfiguration.Value,
                    cancellationToken.ToTestable() );

                aspectInstances = result.AspectInstances.Where( i => !i.IsSkipped ).ToImmutableArray();
            }
            catch ( Exception ex )
            {
                DesignTimeExceptionHandler.ReportException( ex );

                aspectInstances = ImmutableArray<IIntrospectionAspectInstance>.Empty;
            }

            this._aspectInstanceCache.TryAdd( compilation, aspectInstances );
        }

        var compilationContext = CompilationContextFactory.GetInstance( compilation );
        var typeIdResolver = compilationContext.SerializableTypeIdResolver;

        if ( !typeIdResolver.TryResolveId( aspectClass, out var aspectTypeSymbol ) )
        {
            this._logger.Warning?.Log( $"Could not resolve '{aspectClass}'." );

            return [];
        }

<<<<<<< HEAD
        if ( aspectTypeSymbol.ContainingAssembly.Name != aspectClassAssembly )
        {
            this._logger.Trace?.Log( $"Assembly mismatch: '{aspectTypeSymbol.ContainingAssembly.Name}' != '{aspectClassAssembly}'." );
            return [];
        }

=======
>>>>>>> 96f634b1
        var aspectClassFullName = aspectTypeSymbol.GetReflectionFullName();

        var transformationAspectInstances = aspectInstances
            .Where( aspectInstance => aspectInstance.AspectClass.FullName == aspectClassFullName )
            .Select(
                aspectInstance => new AspectDatabaseAspectInstance(
                    aspectInstance.TargetDeclaration.ToSerializableId().Id,
                    aspectInstance.Advice
                        .SelectMany( advice => advice.Transformations )
                        .Select(
                            transformation => new AspectDatabaseAspectTransformation(
                                transformation.TargetDeclaration.ToSerializableId().Id,
                                transformation.ToString()! ) )
                        .ToArray() ) );

        static string? GetPredecessorFullName( IIntrospectionAspectPredecessor predecessor )
        {
            return predecessor switch
            {
                IIntrospectionAspectInstance predecessorAspect => predecessorAspect.AspectClass.Type.FullName,
                IIntrospectionFabric fabric => fabric.FullName,
                _ => null
            };
        }

        var predecessorAspectInstances = aspectInstances
            .Where( aspectInstance => aspectInstance.Predecessors.Any( predecessor => GetPredecessorFullName( predecessor.Instance ) == aspectClassFullName ) )
            .Select(
                aspectInstance => new AspectDatabaseAspectInstance(
                    aspectInstance.TargetDeclaration.ToSerializableId().Id,
                    new[]
                    {
                        new AspectDatabaseAspectTransformation(
                            aspectInstance.TargetDeclaration.ToSerializableId().Id,
                            $"Provide the '{aspectInstance.AspectClass}' aspect." )
                    } ) );

        return transformationAspectInstances.Concat( predecessorAspectInstances ).ToArray();
    }

    public event Action<ProjectKey> AspectClassesChanged
    {
        add => this._eventHub.AspectClassesChanged += value;
        remove => this._eventHub.AspectClassesChanged -= value;
    }

    public event Action<ProjectKey> AspectInstancesChanged
    {
        add => this._eventHub.AspectInstancesChanged += value;
        remove => this._eventHub.AspectInstancesChanged -= value;
    }
}<|MERGE_RESOLUTION|>--- conflicted
+++ resolved
@@ -158,15 +158,12 @@
             return [];
         }
 
-<<<<<<< HEAD
         if ( aspectTypeSymbol.ContainingAssembly.Name != aspectClassAssembly )
         {
             this._logger.Trace?.Log( $"Assembly mismatch: '{aspectTypeSymbol.ContainingAssembly.Name}' != '{aspectClassAssembly}'." );
             return [];
         }
 
-=======
->>>>>>> 96f634b1
         var aspectClassFullName = aspectTypeSymbol.GetReflectionFullName();
 
         var transformationAspectInstances = aspectInstances
