﻿// Copyright (c) SharpCrafters s.r.o. See the LICENSE.md file in the root directory of this repository root for details.

using Metalama.Backstage.Licensing.Consumption.Sources;
using Metalama.Backstage.Telemetry;
using Metalama.Framework.Aspects;
using Metalama.Framework.Code;
using Metalama.Framework.DesignTime.Contracts.EntryPoint;
using Metalama.Framework.DesignTime.Contracts.Pipeline;
using Metalama.Framework.DesignTime.Diagnostics;
using Metalama.Framework.DesignTime.Pipeline.Dependencies;
using Metalama.Framework.DesignTime.Pipeline.Diff;
using Metalama.Framework.DesignTime.Rpc;
using Metalama.Framework.DesignTime.Rpc.Notifications;
using Metalama.Framework.DesignTime.Utilities;
using Metalama.Framework.Eligibility;
using Metalama.Framework.Engine;
using Metalama.Framework.Engine.Aspects;
using Metalama.Framework.Engine.CodeModel;
using Metalama.Framework.Engine.CompileTime;
using Metalama.Framework.Engine.Diagnostics;
using Metalama.Framework.Engine.Licensing;
using Metalama.Framework.Engine.Options;
using Metalama.Framework.Engine.Pipeline;
using Metalama.Framework.Engine.Pipeline.DesignTime;
using Metalama.Framework.Engine.Pipeline.LiveTemplates;
using Metalama.Framework.Engine.Services;
using Metalama.Framework.Engine.Templating;
using Metalama.Framework.Engine.Utilities;
using Metalama.Framework.Engine.Utilities.Caching;
using Metalama.Framework.Engine.Utilities.Diagnostics;
using Metalama.Framework.Engine.Utilities.Roslyn;
using Metalama.Framework.Engine.Utilities.Threading;
using Metalama.Framework.Services;
using Microsoft.CodeAnalysis;
using System.Collections.Concurrent;
using System.Collections.Immutable;
using System.Diagnostics;
using System.Diagnostics.CodeAnalysis;

namespace Metalama.Framework.DesignTime.Pipeline;

/// <summary>
/// The design-time implementation of <see cref="AspectPipeline"/>.
/// </summary>
/// Must be public because of testing.
internal sealed partial class DesignTimeAspectPipeline : BaseDesignTimeAspectPipeline
{
    private static readonly string _sourceGeneratorAssemblyName = typeof(DesignTimeAspectPipelineFactory).Assembly.GetName().Name.AssertNotNull();

    private readonly WeakCache<Compilation, FallibleResultWithDiagnostics<AspectPipelineResultAndState>> _compilationResultCache = new();
    private readonly IFileSystemWatcher? _fileSystemWatcher;
    private readonly ConcurrentQueue<Func<AsyncExecutionContext, ValueTask>> _jobQueue = new();
    private readonly IDesignTimeAspectPipelineObserver? _observer;
    private readonly SemaphoreSlim _sync = new( 1, 1 );
    private readonly IDesignTimeEntryPointConsumer? _entryPointConsumer;
    private readonly AnalysisProcessEventHub? _eventHub;
    private readonly DesignTimeAspectPipelineFactory _pipelineFactory;
    private readonly ITaskRunner _taskRunner;
    private readonly ProjectVersionProvider _projectVersionProvider;
    private readonly IUserDiagnosticRegistrationService? _userDiagnosticsRegistrationService;

    private bool _mustProcessQueue;

    // This field should not be changed directly, but only through the SetState method.
    private PipelineState _currentState;

    private ulong _aspectClassesHashCode;
    private ulong _aspectInstancesHashCode;

    private int _pipelineExecutionCount;

    public ProjectKey ProjectKey { get; }

    /// <summary>
    /// Gets the number of times the pipeline has been executed. Useful for testing purposes.
    /// </summary>
    public int PipelineExecutionCount => this._pipelineExecutionCount;

    // ReSharper disable once InconsistentlySynchronizedField
    internal DesignTimeAspectPipelineStatus Status => this._currentState.Status;

    internal DependencyGraph Dependencies => this._currentState.Dependencies;

    internal ImmutableArray<PortableExecutableReference> MetadataReferences { get; }

    public DesignTimeAspectPipeline(
        DesignTimeAspectPipelineFactory pipelineFactory,
        IProjectOptions projectOptions,
        ProjectKey projectKey,
        ImmutableArray<PortableExecutableReference> metadataReferences )
        : base(
            GetServiceProvider( pipelineFactory.ServiceProvider, projectOptions, metadataReferences ),
            pipelineFactory.Domain )
    {
        this.ProjectKey = projectKey;
        this.MetadataReferences = metadataReferences;
        this._pipelineFactory = pipelineFactory;
        this._entryPointConsumer = (IDesignTimeEntryPointConsumer?) this.ServiceProvider.Global.Underlying.GetService( typeof(IDesignTimeEntryPointConsumer) );
        this._projectVersionProvider = this.ServiceProvider.Global.GetRequiredService<ProjectVersionProvider>();
        this._observer = this.ServiceProvider.GetService<IDesignTimeAspectPipelineObserver>();
        this._eventHub = this.ServiceProvider.Global.GetService<AnalysisProcessEventHub>();

        if ( this._eventHub != null )
        {
            this._eventHub.CompilationResultChangedEvent.RegisterHandler( this.OnOtherPipelineCompilationResultChanged );
            this._eventHub.PipelineStatusChangedEvent.RegisterHandler( this.OnOtherPipelineStatusChangedAsync );
        }

        this._taskRunner = this.ServiceProvider.Global.GetRequiredService<ITaskRunner>();
        this._userDiagnosticsRegistrationService = this.ServiceProvider.Global.GetService<IUserDiagnosticRegistrationService>();

        if ( this._userDiagnosticsRegistrationService == null )
        {
            this.Logger.Warning?.Log( "Cannot get a UserDiagnosticRegistrationService." );
        }

        this._currentState = new PipelineState( this );

        // The design-time pipeline contains project-scoped services for performance reasons: the pipeline may be called several
        // times with the same compilation.

        if ( string.IsNullOrEmpty( this.ProjectOptions.BuildTouchFile ) )
        {
            return;
        }

        this.Logger.Trace?.Log( $"BuildTouchFile={this.ProjectOptions.BuildTouchFile}" );

        // Initialize FileSystemWatcher.
        var watchedFilter = "*" + Path.GetExtension( this.ProjectOptions.BuildTouchFile );
        var watchedDirectory = Path.GetDirectoryName( this.ProjectOptions.BuildTouchFile );

        if ( watchedDirectory != null )
        {
            var fileSystemWatcherFactory = this.ServiceProvider.GetService<IFileSystemWatcherFactory>() ?? new FileSystemWatcherFactory();
            this._fileSystemWatcher = fileSystemWatcherFactory.Create( watchedDirectory, watchedFilter );
            this._fileSystemWatcher.IncludeSubdirectories = false;

            this._fileSystemWatcher.Changed += this.OnOutputDirectoryChanged;
            this._fileSystemWatcher.EnableRaisingEvents = true;
        }
    }

    private void OnOtherPipelineCompilationResultChanged( CompilationResultChangedEventArgs args )
    {
        if ( this.Status != DesignTimeAspectPipelineStatus.Ready )
        {
            return;
        }

        var dependencies = this._currentState.Dependencies;

        if ( dependencies.IsUninitialized )
        {
            return;
        }

        if ( !dependencies.DependenciesByMasterProject.TryGetValue( args.ProjectKey, out var dependenciesInThisProject ) )
        {
            return;
        }

        this.Logger.Trace?.Log( $"Processing change notification from dependent project '{args.ProjectKey}'." );

        if ( !args.IsPartialCompilation || args.SyntaxTreePaths.Any( p => dependenciesInThisProject.DependenciesByMasterFilePath.ContainsKey( p ) ) )
        {
            this.Logger.Trace?.Log( $"Processing change notification from dependent project '{args.ProjectKey}': the current project may be affected." );
            this._eventHub?.OnProjectDirty( this.ProjectKey );
        }
        else
        {
            this.Logger.Trace?.Log( $"Processing change notification from dependent project '{args.ProjectKey}': the current project is not affected." );
        }
    }

    private Task OnOtherPipelineStatusChangedAsync( DesignTimePipelineStatusChangedEventArgs arg )
        => this.OnOtherPipelineStatusChangedAsync( AsyncExecutionContext.Get( $"{this.ProjectKey}:PipelineStatusChangedEvent" ), arg );

    private async Task OnOtherPipelineStatusChangedAsync( AsyncExecutionContext executionContext, DesignTimePipelineStatusChangedEventArgs args )
    {
        if ( this._currentState.ProjectVersion?.ReferencedProjectVersions.ContainsKey( args.Pipeline.ProjectKey ) == true )
        {
            if ( args.IsPausing && this.Status != DesignTimeAspectPipelineStatus.Paused )
            {
                this.Logger.Trace?.Log( $"Pausing '{this.ProjectKey}' because the dependent project '{args.Pipeline.ProjectKey}' has paused." );

                await this.ExecuteIfLockAvailableOrEnqueueAsync( context => this.SetStateAsync( this._currentState.Pause(), context ), executionContext );
            }
            else if ( args.IsResuming && this.Status != DesignTimeAspectPipelineStatus.Default )
            {
                this.Logger.Trace?.Log( $"Resuming '{this.ProjectKey}' because the dependent project '{args.Pipeline.ProjectKey}' has resumed." );
                await this.ExecuteIfLockAvailableOrEnqueueAsync( this.ResumeCoreAsync, executionContext );
            }
        }
    }

    private static ServiceProvider<IProjectService> GetServiceProvider(
        ServiceProvider<IGlobalService> serviceProvider,
        IProjectOptions projectOptions,
        ImmutableArray<PortableExecutableReference> metadataReferences )
    {
        var projectServiceProvider = serviceProvider.WithProjectScopedServices( projectOptions, metadataReferences );

        if ( !projectOptions.IsTest || !string.IsNullOrEmpty( projectOptions.License ) )
        {
            projectServiceProvider = projectServiceProvider.AddProjectLicenseConsumptionManager(
                projectOptions.License,
                projectOptions.IgnoreUserProfileLicense ? LicenseSourceKind.All : LicenseSourceKind.None );
        }

        return projectServiceProvider;
    }

    private async ValueTask SetStateAsync( PipelineState state, AsyncExecutionContext executionContext )
    {
#if DEBUG
        executionContext.RequireObject( this );
#endif

        var oldStatus = this._currentState.Status;

        this._currentState = state;

        if ( oldStatus != state.Status && this._eventHub != null )
        {
            await this._eventHub.OnPipelineStatusChangedEventAsync( new DesignTimePipelineStatusChangedEventArgs( this, oldStatus, state.Status ) );
        }

        // Recomputing configuration when compile-time code changes goes old -> invalid -> new.
        // We want to ignore the intermediate invalid state here.
        var newAspectClassesHashCode = state.Configuration is { IsSuccessful: true } configuration
            ? configuration.Value.AspectClassesHashCode ^ HashUtilities.HashStrings( configuration.Value.FabricTypeNames )
            : 0;

        if ( newAspectClassesHashCode != 0 && this._aspectClassesHashCode != newAspectClassesHashCode )
        {
            this._aspectClassesHashCode = newAspectClassesHashCode;
            this._eventHub?.OnAspectClassesChanged( this.ProjectKey );
        }

        var newAspectInstancesHashCode = state.PipelineResult.AspectInstancesHashCode;

        if ( newAspectInstancesHashCode != 0 && this._aspectInstancesHashCode != newAspectInstancesHashCode )
        {
            this._aspectInstancesHashCode = newAspectInstancesHashCode;
            this._eventHub?.OnAspectInstancesChanged( this.ProjectKey );
        }
    }

    // It's ok if we return an obsolete project in the use cases of this property.
    public IReadOnlyCollection<IAspectClass>? AspectClasses
    {
        get
        {
            if ( this._currentState.Configuration is not { IsSuccessful: true } )
            {
                return null;
            }

            return this._currentState.Configuration.Value.Value.AspectClasses;
        }
    }

    public ImmutableArray<string>? Fabrics
    {
        get
        {
            if ( this._currentState.Configuration is not { IsSuccessful: true } )
            {
                return null;
            }

            return this._currentState.Configuration.Value.Value.FabricTypeNames;
        }
    }

#pragma warning disable VSTHRD100
    private async void OnOutputDirectoryChanged( object sender, FileSystemEventArgs e )
    {
        try
        {
            if ( e.FullPath != this.ProjectOptions.BuildTouchFile || this.Status != DesignTimeAspectPipelineStatus.Paused )
            {
                return;
            }

            // There was an external build. Touch the files to re-run the analyzer.
            this.Logger.Trace?.Log( $"Detected an external build for project '{this.ProjectKey}'." );

            await this.ResumeAsync( AsyncExecutionContext.Get(), false, CancellationToken.None );

            // Raise the event.
            if ( this._eventHub != null )
            {
                await this._eventHub.OnExternalBuildCompletedEventAsync( this.ProjectKey );
            }
        }
        catch ( Exception exception )
        {
            DesignTimeExceptionHandler.ReportException( exception, this.ServiceProvider.Global.GetBackstageService<IExceptionReporter>() );
        }
    }
#pragma warning restore VSTHRD100

    public async Task ResumeAsync( AsyncExecutionContext executionContext, bool executePipelineNow, CancellationToken cancellationToken = default )
    {
        this.Logger.Trace?.Log( $"Resuming the pipeline for project '{this.ProjectKey}'." );

        using ( await this.WithLockAsync( executionContext, cancellationToken ) )
        {
            try
            {
                if ( this.Status != DesignTimeAspectPipelineStatus.Paused )
                {
                    this.Logger.Trace?.Log( $"A Resume request was requested for project '{this.ProjectKey}', but the pipeline was not paused." );

                    return;
                }

                await this.ResumeCoreAsync( executionContext );

                if ( executePipelineNow && this.LastProjectVersion != null )
                {
                    await this.ExecuteAsync( this.LastProjectVersion.Compilation, executionContext, cancellationToken.ToTestable() );
                }
            }
            finally
            {
                await this.ProcessJobQueueAsync( executionContext );
            }
        }
    }

    private async ValueTask ResumeCoreAsync( AsyncExecutionContext executionContext )
    {
        // Notify the IDE that errors have been removed on compile-time syntax trees.
        if ( this.MustReportPausedPipelineAsErrors )
        {
            if ( this._currentState.CompileTimeSyntaxTrees != null )
            {
                var notification = new CompilationResultChangedEventArgs(
                    this.ProjectKey,
                    true,
                    this._currentState.CompileTimeSyntaxTrees.Keys.ToImmutableArray() );

                this._eventHub?.PublishCompilationResultChangedNotification( notification );
            }
        }

        // Reset the pipeline.
        await this.SetStateAsync( this._currentState.Reset(), executionContext );

        // Notify that the pipeline must be executed again.
        this._jobQueue.Enqueue(
            _ =>
            {
                this._eventHub?.OnProjectDirty( this.ProjectKey );

                return default;
            } );
    }

    internal async ValueTask<FallibleResultWithDiagnostics<AspectPipelineConfiguration>> GetConfigurationAsync(
        PartialCompilation compilation,
        bool ignoreStatus,
        AsyncExecutionContext executionContext,
        TestableCancellationToken cancellationToken )
    {
        using ( await this.WithLockAsync( executionContext, cancellationToken ) )
        {
            try
            {
                if ( ignoreStatus )
                {
                    await this.InvalidateCacheAsync( compilation.Compilation, executionContext, cancellationToken );
                }

                var state = this._currentState;

                var getConfigurationResult = PipelineState.GetConfiguration(
                    ref state,
                    compilation.Compilation,
                    ignoreStatus,
                    cancellationToken );

                await this.SetStateAsync( state, executionContext );

                return getConfigurationResult;
            }
            finally
            {
                await this.ProcessJobQueueAsync( executionContext );
            }
        }
    }

    public bool MustReportPausedPipelineAsErrors => this._eventHub == null || !this._eventHub.IsUserInterfaceAttached;

    protected override void Dispose( bool disposing )
    {
        base.Dispose( disposing );
        this._fileSystemWatcher?.Dispose();
        this._sync.Dispose();

        if ( this._eventHub != null )
        {
            this._eventHub.PipelineStatusChangedEvent.UnregisterHandler( this.OnOtherPipelineStatusChangedAsync );
            this._eventHub.CompilationResultChangedEvent.UnregisterHandler( this.OnOtherPipelineCompilationResultChanged );
        }
    }

    private async ValueTask<ProjectVersion> InvalidateCacheAsync(
        Compilation compilation,
        AsyncExecutionContext executionContext,
        TestableCancellationToken cancellationToken )
    {
        var newState = await this._currentState.InvalidateCacheForNewCompilationAsync(
            compilation,
            true,
            cancellationToken );

        await this.SetStateAsync( newState, executionContext );

        return newState.ProjectVersion.AssertNotNull();
    }

    public async ValueTask ResetCacheAsync( AsyncExecutionContext executionContext, CancellationToken cancellationToken )
    {
        using ( await this.WithLockAsync( executionContext, cancellationToken ) )
        {
            try
            {
                await this.SetStateAsync( this._currentState.Reset(), executionContext );

                this._eventHub?.OnProjectDirty( this.ProjectKey );
            }
            finally
            {
                await this.ProcessJobQueueAsync( executionContext );
            }
        }
    }

    private async Task<FallibleResultWithDiagnostics<AspectPipelineResultAndState>> ExecutePartialAsync(
        PartialCompilation partialCompilation,
        DesignTimeProjectVersion projectVersion,
        AsyncExecutionContext executionContext,
        TestableCancellationToken cancellationToken )
    {
        var result = await PipelineState.ExecuteAsync( this._currentState, partialCompilation, projectVersion, cancellationToken );

        // Intentionally updating the state atomically after execution of the method, so the state is
        // not affected by a cancellation.
        await this.SetStateAsync( result.NewState, executionContext );

        if ( !result.CompilationResult.IsSuccessful )
        {
            return FallibleResultWithDiagnostics<AspectPipelineResultAndState>.Failed( result.CompilationResult.Diagnostics );
        }
        else
        {
            return FallibleResultWithDiagnostics<AspectPipelineResultAndState>.Succeeded(
                result.CompilationResult.Value,
                result.CompilationResult.Diagnostics );
        }
    }

    internal FallibleResultWithDiagnostics<AspectPipelineResultAndState> Execute(
        Compilation compilation,
        TestableCancellationToken cancellationToken = default )
        => this._taskRunner.RunSynchronously( () => this.ExecuteAsync( compilation, AsyncExecutionContext.Get(), cancellationToken ), cancellationToken );

    // This method is for testing only.
    internal bool TryExecute(
        Compilation compilation,
        TestableCancellationToken cancellationToken,
        [NotNullWhen( true )] out AspectPipelineResultAndState? compilationResult )
    {
        var result = this._taskRunner.RunSynchronously(
            () => this.ExecuteAsync( compilation, AsyncExecutionContext.Get(), cancellationToken ),
            cancellationToken );

        if ( !result.IsSuccessful )
        {
            compilationResult = null;

            return false;
        }
        else
        {
            compilationResult = result.Value;

            return true;
        }
    }

    internal async ValueTask<FallibleResultWithDiagnostics<DesignTimeProjectVersion>> GetDesignTimeProjectVersionAsync(
        Compilation compilation,
        bool autoResumePipeline,
        AsyncExecutionContext executionContext,
        TestableCancellationToken cancellationToken )
    {
        var pipelineStatus = this.Status;

        var compilationVersion = await this._projectVersionProvider.GetCompilationVersionAsync(
            this._currentState.ProjectVersion?.Compilation,
            compilation,
            cancellationToken );

        List<DesignTimeProjectReference> compilationReferences = new();

        foreach ( var reference in compilationVersion.ReferencedProjectVersions.Values )
        {
            if ( this._pipelineFactory.TryGetMetalamaVersion( reference.Compilation, out var metalamaVersion ) )
            {
                if ( metalamaVersion == EngineAssemblyMetadataReader.Instance.AssemblyVersion )
                {
                    // This is a Metalama reference of the current version. We need to compile the dependency.

                    if ( !this._pipelineFactory.TryGetPipeline( reference.ProjectKey, out var pipeline ) )
                    {
                        // There is currently no pipeline for this project.
                        // Calling _pipelineFactory.ExecuteAsync would wait for it to be created,
                        // which only happens when some other code calls GetOrCreatePipelineAsync.
                        // This is not guanteed to happen, so we have to create the pipeline ourselves here.

                        var pipelineResult = await this._pipelineFactory.GetOrCreatePipelineAsync( reference, cancellationToken );

                        if ( !pipelineResult.IsSuccessful )
                        {
                            return pipelineResult.CastFailure<DesignTimeProjectVersion>();
                        }

                        pipeline = pipelineResult.Value;
                    }

                    var referenceResult = await pipeline.ExecuteAsync(
                        reference.Compilation,
                        autoResumePipeline,
                        executionContext,
                        cancellationToken );

                    if ( !referenceResult.IsSuccessful )
                    {
                        this.Logger.Warning?.Log(
                            $"GetDesignTimeProjectVersionAsync('{this.ProjectKey}'): the pipeline for the reference '{reference.ProjectKey}' failed." );

                        return FallibleResultWithDiagnostics<DesignTimeProjectVersion>.Failed(
                            referenceResult.Diagnostics,
                            $"The pipeline for the reference '{reference.ProjectKey}' failed: {referenceResult.DebugReason}" );
                    }

                    compilationReferences.Add(
                        new DesignTimeProjectReference(
                            referenceResult.Value.ProjectVersion.ProjectKey,
                            referenceResult.Value.Result ) );

                    if ( referenceResult.Value.Status == DesignTimeAspectPipelineStatus.Paused )
                    {
                        pipelineStatus = DesignTimeAspectPipelineStatus.Paused;
                    }
                }
                else
                {
                    // We have a reference to a different version of Metalama.

                    var entryPointConsumer = this._entryPointConsumer.AssertNotNull();
                    var serviceProvider = (await entryPointConsumer.GetServiceProviderAsync( metalamaVersion, cancellationToken )).AssertNotNull();

                    var transitiveCompilationService =
                        (ITransitiveCompilationService) serviceProvider.GetService( typeof(ITransitiveCompilationService) ).AssertNotNull();

                    var resultArray = new ITransitiveCompilationResult?[1];
                    await transitiveCompilationService.GetTransitiveAspectManifestAsync( reference.Compilation, resultArray, cancellationToken );

                    var result = resultArray[0].AssertNotNull();

                    if ( result.IsSuccessful != true )
                    {
                        this.Logger.Warning?.Log( $"Failed to process the reference to '{reference.ProjectKey}': cannot get the transitive aspect manifest." );

                        return FallibleResultWithDiagnostics<DesignTimeProjectVersion>.Failed(
                            result.Diagnostics.ToImmutableArray(),
                            $"GetTransitiveAspectManifest failed for '{reference.ProjectKey}'" );
                    }
                    else
                    {
                        // To deserialize the manifest, we need a service provider with the CompileTimeProject of the referenced project, compiled
                        // for the current Metalama version.

                        var pipelineResult = await this._pipelineFactory.GetOrCreatePipelineAsync( reference, cancellationToken );

                        if ( !pipelineResult.IsSuccessful )
                        {
                            return pipelineResult.CastFailure<DesignTimeProjectVersion>();
                        }

                        var pipeline = pipelineResult.Value;

                        var configuration = await pipeline.GetConfigurationAsync(
                            PartialCompilation.CreateComplete( reference.Compilation ),
                            false,
                            executionContext,
                            cancellationToken );

                        if ( !configuration.IsSuccessful )
                        {
                            return FallibleResultWithDiagnostics<DesignTimeProjectVersion>.Failed(
                                configuration.Diagnostics,
                                $"Cannot get configuration: {configuration.DebugReason}" );
                        }

                        var manifest = TransitiveAspectsManifest.Deserialize(
                            new MemoryStream( result.Manifest! ),
                            configuration.Value.ServiceProvider,
                            compilation.GetCompilationContext(),
                            reference.Compilation.AssemblyName );

                        compilationReferences.Add(
                            new DesignTimeProjectReference(
                                reference.ProjectKey,
                                manifest ) );

                        if ( result.IsPipelinePaused )
                        {
                            pipelineStatus = DesignTimeAspectPipelineStatus.Paused;
                        }
                    }
                }
            }
            else
            {
                // It is a non-Metalama reference.
                var projectKey = reference.Compilation.GetProjectKey();

                var projectReference = new DesignTimeProjectReference( projectKey );
                compilationReferences.Add( projectReference );
            }
        }

        return new DesignTimeProjectVersion( compilationVersion, compilationReferences, pipelineStatus );
    }

    internal ValueTask<FallibleResultWithDiagnostics<AspectPipelineResultAndState>> ExecuteAsync(
        Compilation compilation,
        AsyncExecutionContext executionContext,
        TestableCancellationToken cancellationToken = default )
        => this.ExecuteAsync( compilation, false, executionContext, cancellationToken );

    internal async ValueTask<FallibleResultWithDiagnostics<AspectPipelineResultAndState>> ExecuteAsync(
        Compilation compilation,
        bool autoResumePipeline,
        AsyncExecutionContext executionContext,
        TestableCancellationToken cancellationToken = default )
    {
        async Task AutoResumeAsync()
        {
            if ( this.Status == DesignTimeAspectPipelineStatus.Paused && autoResumePipeline )
            {
                await this.ResumeCoreAsync( executionContext );
            }
        }

        if ( this._compilationResultCache.TryGetValue( compilation, out var compilationResult ) )
        {
            if ( !compilationResult.IsSuccessful )
            {
                this.Logger.Trace?.Log( "Returning a cached but failed compilation." );
            }

            return compilationResult;
        }

        try
        {
            using ( await this.WithLockAsync( executionContext, cancellationToken ) )
            {
                try
                {
                    if ( this._compilationResultCache.TryGetValue( compilation, out compilationResult ) )
                    {
                        return compilationResult;
                    }

                    var projectVersion = await this.GetDesignTimeProjectVersionAsync( compilation, autoResumePipeline, executionContext, cancellationToken );

                    if ( !projectVersion.IsSuccessful )
                    {
                        // A dependency could not be compiled.
                        this.Logger.Warning?.Log( $"ExecuteAsync('{this.ProjectKey}'): cannot compile a referenced project." );

                        return FallibleResultWithDiagnostics<AspectPipelineResultAndState>.Failed(
                            projectVersion.Diagnostics,
                            $"Cannot compile a referenced project: {projectVersion.DebugReason}" );
                    }

                    // If a dependency project was paused, we must pause too.
                    if ( this.Status != DesignTimeAspectPipelineStatus.Paused
                         && projectVersion.Value.PipelineStatus == DesignTimeAspectPipelineStatus.Paused )
                    {
                        await this.SetStateAsync( this._currentState.Pause(), executionContext );
                    }

                    await AutoResumeAsync();

                    Compilation? compilationToAnalyze = null;

                    if ( this.Status != DesignTimeAspectPipelineStatus.Paused )
                    {
                        // Invalidate the cache for the new compilation.
                        var compilationVersion = await this.InvalidateCacheAsync(
                            compilation,
                            executionContext,
                            cancellationToken );

                        await AutoResumeAsync();

                        compilationToAnalyze = compilationVersion.CompilationToAnalyze;

                        if ( this.Logger.Trace != null )
                        {
                            if ( compilationToAnalyze != compilation )
                            {
                                this.Logger.Trace?.Log(
                                    $"Cache hit: the original compilation is {DebuggingHelper.GetObjectId( compilation )}, but we will analyze the cached compilation {DebuggingHelper.GetObjectId( compilationToAnalyze )}" );
                            }
                        }
                    }
                    else
                    {
                        // If the pipeline is paused, there is no need to track changes because the pipeline will be fully invalidated anyway
                        // when it will be resumed.
                    }

                    if ( this.Status != DesignTimeAspectPipelineStatus.Paused )
                    {
                        PartialCompilation partialCompilation;

                        if ( this.Status == DesignTimeAspectPipelineStatus.Default )
                        {
                            partialCompilation = PartialCompilation.CreateComplete( compilationToAnalyze! );
                        }
                        else
                        {
                            var dirtySyntaxTrees = this.GetDirtySyntaxTrees( compilationToAnalyze! );

                            // Even if there is no dirty syntax tree, we may need to update the cache, e.g. because of removed trees.
                            partialCompilation = PartialCompilation.CreatePartial( compilationToAnalyze!, dirtySyntaxTrees );
                        }

                        // Execute the pipeline, and update the cache.
                        Interlocked.Increment( ref this._pipelineExecutionCount );

                        var executionResult = await this.ExecutePartialAsync(
                            partialCompilation,
                            projectVersion.Value,
                            executionContext,
                            cancellationToken );

                        if ( !executionResult.IsSuccessful )
                        {
                            compilationResult = FallibleResultWithDiagnostics<AspectPipelineResultAndState>.Failed( executionResult.Diagnostics );

                            if ( !this._compilationResultCache.TryAdd( compilation, compilationResult ) )
                            {
                                // TODO: there seems to be some race which I cannot solve, but it is better not to fail in this case.
                                this.Logger.Warning?.Log( $"Results of compilation '{this.ProjectKey}' were already in the cache." );
                            }

                            return compilationResult;
                        }

                        // Publish a change notification.
                        var notification = new CompilationResultChangedEventArgs(
                            this.ProjectKey,
                            partialCompilation.IsPartial,
                            partialCompilation.IsPartial ? partialCompilation.SyntaxTrees.SelectAsImmutableArray( t => t.Key ) : default );

                        this._eventHub?.PublishCompilationResultChangedNotification( notification );

                        // Return the result from the cache.
                        compilationResult = new AspectPipelineResultAndState(
                            this._currentState.ProjectVersion.AssertNotNull(),
                            this._currentState.PipelineResult,
                            this._currentState.Status,
                            this._currentState.Configuration!.Value.Value );

                        if ( !this._compilationResultCache.TryAdd( compilation, compilationResult ) )
                        {
                            // TODO: there seems to be some race which I cannot solve, but it is better not to fail in this case.
                            this.Logger.Warning?.Log( $"Results of compilation '{this.ProjectKey}' were already in the cache." );
                        }

                        return compilationResult;
                    }
                    else
                    {
                        this.Logger.Trace?.Log(
                            $"DesignTimeAspectPipeline.ExecuteAsync('{compilation.AssemblyName}', CompilationId = {DebuggingHelper.GetObjectId( compilation )}): "
                            + $"the pipeline is paused, returning from cache only." );

                        // If the pipeline is paused, we only serve pipeline results from the cache.

                        if ( this._currentState.ProjectVersion != null )
                        {
                            if ( this._currentState.PipelineResult.Configuration == null )
                            {
                                compilationResult = FallibleResultWithDiagnostics<AspectPipelineResultAndState>.Failed(
                                    ImmutableArray<Diagnostic>.Empty,
                                    "The pipeline was paused while there were compile-time errors." );
                            }
                            else
                            {
                                compilationResult = new AspectPipelineResultAndState(
                                    this._currentState.ProjectVersion,
                                    this._currentState.PipelineResult,
                                    this._currentState.Status,
                                    this._currentState.PipelineResult.Configuration );
                            }
                        }
                        else
                        {
                            // The pipeline was paused before being first executed.
                            compilationResult = FallibleResultWithDiagnostics<AspectPipelineResultAndState>.Failed(
                                ImmutableArray<Diagnostic>.Empty,
                                "The pipeline was paused in the middle of execution." );
                        }

                        return compilationResult;
                    }
                }
                finally
                {
                    await this.ProcessJobQueueAsync( executionContext );
                }
            }
        }
        catch ( OperationCanceledException )
        {
            this.Logger.Warning?.Log(
                $"DesignTimeAspectPipeline.ExecuteAsync('{compilation.AssemblyName}', CompilationId = {DebuggingHelper.GetObjectId( compilation )}): cancelled." );

            throw;
        }
    }

    private List<SyntaxTree> GetDirtySyntaxTrees( Compilation compilation )
    {
        // Computes the set of semantic models that need to be processed.

        List<SyntaxTree> uncachedSyntaxTrees = new();

        foreach ( var syntaxTree in compilation.SyntaxTrees )
        {
            if ( syntaxTree.FilePath.StartsWith( _sourceGeneratorAssemblyName, StringComparison.Ordinal ) )
            {
                // This is our own generated file. Don't include.
                continue;
            }

            if ( this._currentState.PipelineResult.IsSyntaxTreeDirty( syntaxTree ) )
            {
                uncachedSyntaxTrees.Add( syntaxTree );
            }
        }

        return uncachedSyntaxTrees;
    }

    /// <summary>
    /// Determines whether a compile-time syntax tree is outdated. This happens when the syntax
    /// tree has changed compared to the cached configuration of this pipeline. This method is used to
    /// determine whether an error must displayed in the editor.  
    /// </summary>
    public bool IsCompileTimeSyntaxTreeOutdated( string name )
        => this._currentState.CompileTimeSyntaxTrees is { } compileTimeSyntaxTrees
           && compileTimeSyntaxTrees.TryGetValue( name, out var isValid )
           && !isValid;

    private IReadOnlyList<DesignTimeAspectInstance>? GetAspectInstancesOnSymbol( ISymbol symbol )
    {
        // Check the aspects already on the declaration.
        var filePath = symbol.GetPrimaryDeclaration()?.SyntaxTree.FilePath;

        if ( filePath == null )
        {
            return null;
        }

<<<<<<< HEAD
        if ( !symbol.TryGetSerializableId( out var symbolId ) )
        {
            return null;
        }
=======
        var symbolId = symbol.GetSerializableId();
>>>>>>> c75ea4d4

        if ( !this._currentState.PipelineResult.SyntaxTreeResults.TryGetValue( filePath, out var result ) )
        {
            return null;
        }

        return result.AspectInstances.Where( i => i.TargetDeclarationId == symbolId ).ToReadOnlyList();
    }

    internal IReadOnlyList<AspectClass> GetEligibleAspects( Compilation compilation, ISymbol symbol, TestableCancellationToken cancellationToken )
    {
        var classes = this.AspectClasses;

        if ( classes == null )
        {
            return Array.Empty<AspectClass>();
        }

        // We are not implementing this method as an enumerator for the ease of debugging.
        var result = new List<AspectClass>();

        var compilationContext = compilation.GetCompilationContext();

        var currentAspectInstances = this.GetAspectInstancesOnSymbol( symbol )
                                     ?? Array.Empty<DesignTimeAspectInstance>();

        IDeclaration? declaration = null;

        foreach ( var aspectClass in classes.OfType<AspectClass>() )
        {
            cancellationToken.ThrowIfCancellationRequested();

            this.Logger.Trace?.Log( $"Considering the eligibility of aspect '{aspectClass.ShortName}' on '{symbol}'." );

            // Check if there is already an instance of this aspect class on the target.
            if ( currentAspectInstances.Any( i => i.AspectClassFullName == aspectClass.FullName ) )
            {
                this.Logger.Trace?.Log( "The aspect is not eligible because it has already been added to the symbol." );

                continue;
            }

            // Check if the aspect class is accessible from the symbol.

            if ( !compilationContext.SerializableTypeIdResolver.TryResolveId( aspectClass.TypeId, out var aspectClassSymbol ) )
            {
                // This situation may happen during edits (see #34704).
                this.Logger.Trace?.Log( $"The aspect is not eligible because '{aspectClass.TypeId}' cannot be resolved." );

                continue;
            }

            var enclosingSymbol = (ISymbol?) symbol.GetClosestContainingType() ?? symbol.ContainingAssembly;

            if ( enclosingSymbol == null )
            {
                this.Logger.Trace?.Log( $"The aspect is not eligible because we cannot get the enclosing type or assembly of '{symbol}'." );

                continue;
            }

            if ( !compilation.IsSymbolAccessibleWithin( aspectClassSymbol, enclosingSymbol ) )
            {
                this.Logger.Trace?.Log( "The aspect is not eligible because it is not accessible from the symbol." );

                continue;
            }

            if ( !aspectClass.IsAbstract && aspectClass.IsEligibleFast( symbol ) )
            {
                // We have a candidate. Create an IDeclaration if we haven't done it yet.
                if ( declaration == null )
                {
                    var projectModel = new ProjectModel( compilation, this.ServiceProvider );

                    var compilationModel = CompilationModel.CreateInitialInstance(
                        projectModel,
                        PartialCompilation.CreatePartial( compilation, Array.Empty<SyntaxTree>() ),
                        new PipelineResultBasedAspectRepository( this._currentState.PipelineResult ) );

                    declaration = compilationModel.Factory.GetDeclaration( symbol );
                }

                // Filter with eligibility.
                var eligibleScenarios = aspectClass.GetEligibility( declaration );

                if ( eligibleScenarios.IncludesAny( EligibleScenarios.All ) )
                {
                    result.Add( aspectClass );
                }
            }
        }

        return result;
    }

    private async ValueTask ExecuteIfLockAvailableOrEnqueueAsync( Func<AsyncExecutionContext, ValueTask> action, AsyncExecutionContext executionContext )
    {
        using ( var @lock = await this.WithLockAsync( executionContext, 0, CancellationToken.None ) )
        {
            if ( @lock.IsAcquired )
            {
                await action( executionContext );

                await this.ProcessJobQueueAsync( executionContext );
            }
            else
            {
                this._jobQueue.Enqueue( action );

                // Enqueue a task to process the action when the lock will be available.
                _ = this.ProcessJobQueueWhenLockAvailableAsync();
            }
        }
    }

    internal async Task ProcessJobQueueWhenLockAvailableAsync()
    {
        var executionContext = AsyncExecutionContext.Get();

        using ( await this.WithLockAsync( executionContext, CancellationToken.None ) )
        {
            await this.ProcessJobQueueAsync( executionContext );
        }
    }

    private async ValueTask ProcessJobQueueAsync( AsyncExecutionContext executionContext )
    {
        while ( this._mustProcessQueue )
        {
            this._mustProcessQueue = false;

            while ( this._jobQueue.TryDequeue( out var job ) )
            {
                await job( executionContext );
            }
        }
    }

    private ValueTask<Lock> WithLockAsync( AsyncExecutionContext executionContext, CancellationToken cancellationToken )
        => this.WithLockAsync( executionContext, -1, cancellationToken );

    private async ValueTask<Lock> WithLockAsync( AsyncExecutionContext executionContext, int timeout, CancellationToken cancellationToken )
    {
        if ( this._sync.CurrentCount < 1 )
        {
            this.Logger.Trace?.Log( $"Waiting for lock on '{this.ProjectKey}'." );
        }

#if DEBUG
        executionContext.DetectCycle( this );
#endif

        // First wait for a limited amount of time, so we can display a warning in case of large delay.
        var realTimeout = timeout < 0 ? int.MaxValue : timeout;
        var acquired = await this._sync.WaitAsync( Math.Min( 5000, realTimeout ), cancellationToken );

        // Now wait more if needed.
        if ( !acquired )
        {
            this.Logger.Warning?.Log( $"Acquiring the lock on '{this.ProjectKey}' is taking a long time." + Environment.NewLine + new StackTrace() );

            if ( realTimeout > 5000 )
            {
                acquired = await this._sync.WaitAsync( timeout, cancellationToken );
            }
        }

        Action? lockDisposeAction = null;

        if ( acquired )
        {
            this._mustProcessQueue = true;
            this.Logger.Trace?.Log( $"Lock on '{this.ProjectKey}' acquired." );

#if DEBUG

            executionContext.Push( this );

            if ( this.Logger.Warning != null )
            {
                var callStack = new StackTrace();
                var isDisposed = false;
                lockDisposeAction = () => isDisposed = true;

                _ = Task.Delay( TimeSpan.FromSeconds( 10 ), cancellationToken )
                    .ContinueWith(
                        _ =>
                        {
                            if ( !isDisposed )
                            {
                                this.Logger.Warning?.Log( $"The following call stack has been holding the lock for '{this.ProjectKey}' for a long time:" );
                                this.Logger.Warning?.Log( callStack.ToString() );
                            }
                        },
                        cancellationToken,
                        TaskContinuationOptions.None,
                        TaskScheduler.Current );
            }
#endif
        }
        else
        {
            this.Logger.Trace?.Log( $"Lock on '{this.ProjectKey}' not acquired because of a timeout." );
        }

        return new Lock( this, acquired, lockDisposeAction, executionContext );
    }

    private readonly struct Lock : IDisposable
    {
        private readonly DesignTimeAspectPipeline _parent;
        private readonly Action? _disposeAction;
        private readonly AsyncExecutionContext _executionContext;

        public Lock( DesignTimeAspectPipeline sync, bool isAcquired, Action? disposeAction, AsyncExecutionContext executionContext )
        {
            this._parent = sync;
            this.IsAcquired = isAcquired;
            this._disposeAction = disposeAction;
            this._executionContext = executionContext;
        }

        public bool IsAcquired { get; }

        public void Dispose()
        {
            if ( this.IsAcquired )
            {
                if ( this._parent._mustProcessQueue )
                {
                    throw new AssertionFailedException( "Queue not empty." );
                }

                this._parent.Logger.Trace?.Log( $"Releasing lock on '{this._parent.ProjectKey}'." );
                this._parent._sync.Release();

#if DEBUG
                this._executionContext.Pop( this._parent );
#endif
            }

            this._disposeAction?.Invoke();
        }
    }

    public void ValidateTemplatingCode( SemanticModel semanticModel, Action<Diagnostic> addDiagnostic )
        => TemplatingCodeValidator.Validate(
            this.ServiceProvider,
            semanticModel,
            addDiagnostic,
            this.IsCompileTimeSyntaxTreeOutdated( semanticModel.SyntaxTree.FilePath ),
            true,
            CancellationToken.None );

    public async Task<(bool Success, PartialCompilation? Compilation, ImmutableArray<Diagnostic> Diagnostics)> ApplyAspectToCodeAsync(
        string aspectTypeName,
        Compilation inputCompilation,
        ISymbol targetSymbol,
        bool isComputingPreview,
        TestableCancellationToken cancellationToken )
    {
        // Get a compilation _without_ generated code, and map the target symbol.
        var generatedFiles = inputCompilation.SyntaxTrees.Where( SourceGeneratorHelper.IsGeneratedFile );
        var sourceCompilation = inputCompilation.RemoveSyntaxTrees( generatedFiles );

        var sourceSymbol = DocumentationCommentId
            .GetFirstSymbolForDeclarationId( targetSymbol.GetDocumentationCommentId().AssertNotNull(), sourceCompilation )
            .AssertNotNull();

        // TODO: use partial compilation (it does not seem to work).
        var partialCompilation = PartialCompilation.CreateComplete( sourceCompilation );

        DiagnosticBag diagnosticBag = new();

        var getConfigurationResult = await this.GetConfigurationAsync( partialCompilation, true, AsyncExecutionContext.Get(), cancellationToken );

        if ( !getConfigurationResult.IsSuccessful )
        {
            return (false, null, diagnosticBag.ToImmutableArray());
        }

        var configuration = getConfigurationResult.Value;

        var result = await LiveTemplateAspectPipeline.ExecuteAsync(
            configuration.ServiceProvider,
            this.Domain,
            configuration,
            x => x.AspectClasses.Single( c => c.FullName == aspectTypeName ),
            partialCompilation,
            sourceSymbol,
            diagnosticBag,
            isComputingPreview,
            cancellationToken );

        if ( !result.IsSuccessful )
        {
            return (false, null, diagnosticBag.ToImmutableArray());
        }
        else
        {
            return (true, result.Value, diagnosticBag.ToImmutableArray());
        }
    }

    internal AspectPipelineResult AspectPipelineResult => this._currentState.PipelineResult;

    protected override bool TryInitialize(
        IDiagnosticAdder diagnosticAdder,
        Compilation compilation,
        ProjectLicenseInfo? projectLicenseInfo,
        IReadOnlyList<SyntaxTree>? compileTimeTreesHint,
        CancellationToken cancellationToken,
        [NotNullWhen( true )] out AspectPipelineConfiguration? configuration )
    {
        var tryInitialize = base.TryInitialize( diagnosticAdder, compilation, projectLicenseInfo, compileTimeTreesHint, cancellationToken, out configuration );

        if ( tryInitialize )
        {
            // Register user diagnostics.
            // If we have a new compile-time project, we need to register user diagnostics.
            if ( configuration!.ClosureDiagnosticManifest is { DiagnosticDefinitions.IsEmpty: false } or { SuppressionDefinitions.IsEmpty: false } )
            {
                this._userDiagnosticsRegistrationService?.RegisterDescriptors( configuration.ClosureDiagnosticManifest );
            }

            return true;
        }
        else
        {
            return false;
        }
    }

    public override string ToString() => $"{this.GetType().Name}, Project='{this.ProjectKey}'";

    internal ProjectVersion? LastProjectVersion => this._currentState.ProjectVersion;
}<|MERGE_RESOLUTION|>--- conflicted
+++ resolved
@@ -887,14 +887,7 @@
             return null;
         }
 
-<<<<<<< HEAD
-        if ( !symbol.TryGetSerializableId( out var symbolId ) )
-        {
-            return null;
-        }
-=======
         var symbolId = symbol.GetSerializableId();
->>>>>>> c75ea4d4
 
         if ( !this._currentState.PipelineResult.SyntaxTreeResults.TryGetValue( filePath, out var result ) )
         {
