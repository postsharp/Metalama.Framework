--- conflicted
+++ resolved
@@ -289,10 +289,7 @@
                             designTimeDiagnostic.DefaultSeverity,
                             isEnabledByDefault: true,
                             designTimeDiagnostic.WarningLevel,
-<<<<<<< HEAD
-=======
                             designTimeDiagnostic.Descriptor.Title,
->>>>>>> 8ef15781
                             location: newLocation,
                             properties: designTimeDiagnostic.Properties );
 
