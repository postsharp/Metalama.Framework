<Project>
    <PropertyGroup>
<<<<<<< HEAD
        <MainVersion>0.5.13</MainVersion>
=======
        <MainVersion>0.5.18</MainVersion>
>>>>>>> 2503b079
        <PackageVersionSuffix>-preview</PackageVersionSuffix>
    </PropertyGroup>
</Project><|MERGE_RESOLUTION|>--- conflicted
+++ resolved
@@ -1,10 +1,6 @@
 <Project>
     <PropertyGroup>
-<<<<<<< HEAD
-        <MainVersion>0.5.13</MainVersion>
-=======
         <MainVersion>0.5.18</MainVersion>
->>>>>>> 2503b079
         <PackageVersionSuffix>-preview</PackageVersionSuffix>
     </PropertyGroup>
 </Project>