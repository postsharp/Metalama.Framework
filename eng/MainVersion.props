--- conflicted
+++ resolved
@@ -1,11 +1,6 @@
 <Project>
     <PropertyGroup>
-<<<<<<< HEAD
-        <MainVersion>2023.2.1</MainVersion>
-        <PackageVersionSuffix>-preview</PackageVersionSuffix>
-=======
         <MainVersion>2023.2.2</MainVersion>
         <PackageVersionSuffix>-rc</PackageVersionSuffix>
->>>>>>> 8ef15781
     </PropertyGroup>
 </Project>