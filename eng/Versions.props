--- conflicted
+++ resolved
@@ -12,11 +12,7 @@
 
     <!-- Set the default versions of dependencies -->
     <PropertyGroup>
-<<<<<<< HEAD
-        <PostSharpEngineeringVersion>2023.2.40</PostSharpEngineeringVersion>
-=======
         <PostSharpEngineeringVersion>2023.2.41</PostSharpEngineeringVersion>
->>>>>>> efad1585
         <MicrosoftCSharpVersion>4.7.0</MicrosoftCSharpVersion>
         <!-- RoslynApiMinVersion is the minimal version of the Roslyn AI we support. By contrast, RoslynVersion is the version of Roslyn from which Metalama is forked. -->
         <RoslynApiMinVersion>4.0.1</RoslynApiMinVersion>
