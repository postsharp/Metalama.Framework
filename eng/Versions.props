--- conflicted
+++ resolved
@@ -12,11 +12,7 @@
 
     <!-- Set the default versions of dependencies -->
     <PropertyGroup>
-<<<<<<< HEAD
-        <PostSharpEngineeringVersion>2023.2.44</PostSharpEngineeringVersion>
-=======
         <PostSharpEngineeringVersion>2023.2.47</PostSharpEngineeringVersion>
->>>>>>> 01098bec
         <MicrosoftCSharpVersion>4.7.0</MicrosoftCSharpVersion>
         <!-- RoslynApiMinVersion is the minimal version of the Roslyn AI we support. By contrast, RoslynVersion is the version of Roslyn from which Metalama is forked. -->
         <RoslynApiMinVersion>4.0.1</RoslynApiMinVersion>
