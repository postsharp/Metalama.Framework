--- conflicted
+++ resolved
@@ -9,45 +9,6 @@
         <MetalamaAssemblyVersion>$(MainVersion)</MetalamaAssemblyVersion>
     </PropertyGroup>
 
-<<<<<<< HEAD
-
-    <!-- Set the default versions of dependencies -->
-    <PropertyGroup>
-        <PostSharpEngineeringVersion>2023.2.83</PostSharpEngineeringVersion>
-        <MicrosoftCSharpVersion>4.7.0</MicrosoftCSharpVersion>
-        <!-- RoslynApiMinVersion is the minimal version of the Roslyn API we support. By contrast, RoslynVersion is the version of Roslyn from which Metalama is forked. -->
-        <RoslynApiMinVersion>4.0.1</RoslynApiMinVersion>
-        <RoslynApiMaxVersion>4.8.0</RoslynApiMaxVersion>
-        <RoslynVersion>4.8.0</RoslynVersion>
-        <!-- We should match the versions used by the lowest version of Roslyn we support.-->
-        <NewtonsoftJsonVersion>13.0.1</NewtonsoftJsonVersion>
-        <!-- We must match the version used by the lowest version of Visual Studion supported by the VSX. -->
-        <StreamJsonRpcVersion>2.7.76</StreamJsonRpcVersion>
-		<!-- The version of Microsoft.VisualStudio.Threading must match the one used by StreamJsonRpc -->
-		<MicrosoftVisualStudioThreadingVersion>16.8.55</MicrosoftVisualStudioThreadingVersion>
-		<!-- The version of Microsoft.VisualStudio.Validation must match the one used by Microsoft.VisualStudio.Threading -->
-		<MicrosoftVisualStudioValidationVersion>16.8.33</MicrosoftVisualStudioValidationVersion>
-        <!-- This should match the version used by Roslyn in RoslynApiMinVersion -->
-        <SystemCollectionsImmutableVersion>5.0.0</SystemCollectionsImmutableVersion>
-        <!-- This should match the version used by Roslyn in RoslynVersion -->
-        <SystemCollectionsImmutableMaxVersion>6.0.0</SystemCollectionsImmutableMaxVersion>
-        <MicrosoftBclHashCodeVersion>1.1.1</MicrosoftBclHashCodeVersion>
-        <SystemReflectionMetadataLoadContextVersion>4.7.2</SystemReflectionMetadataLoadContextVersion>
-        <K4osHashxxHashVersion>1.0.8</K4osHashxxHashVersion>
-        <MicrosoftNETTestSdkVersion>17.0.0</MicrosoftNETTestSdkVersion>
-        <!-- xUnitVersion is the latest version of xUnit, which we execute -->
-        <xUnitVersion>2.5.0</xUnitVersion>
-        <!-- xUnitApiVersion is the version of xUnit against which we build the testing framework -->
-        <xUnitApiVersion>2.4.1</xUnitApiVersion>
-        <XUnitRunnerVisualStudioVersion>2.5.0</XUnitRunnerVisualStudioVersion>
-        <CoverletVersion>3.1.0</CoverletVersion>
-        <DiffPlexVersion>1.7.1</DiffPlexVersion>
-        <!-- This cannot be called just "PostSharpVersion", because that conflicts with a property used by PostSharp. -->
-        <PostSharpPackageVersion>2024.0.2-preview</PostSharpPackageVersion>
-    </PropertyGroup>
-
-=======
->>>>>>> 1ffc7ffe
     <!-- Set the deafult versions of auto-updated dependencies -->
     <Import Project="AutoUpdatedVersions.props" />
 
