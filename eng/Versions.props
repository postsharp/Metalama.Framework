--- conflicted
+++ resolved
@@ -15,11 +15,7 @@
         <RoslynVersion>4.0.1</RoslynVersion>
         <!-- TODO: Change to public version. -->
         <MetalamaCompilerVersion>branch:master</MetalamaCompilerVersion>
-<<<<<<< HEAD
-        <PostSharpEngineeringVersion>1.0.16-preview</PostSharpEngineeringVersion>
-=======
         <PostSharpEngineeringVersion>1.0.19-preview</PostSharpEngineeringVersion>
->>>>>>> 8d1850c5
         <PostSharpBackstageSettingsVersion>branch:master</PostSharpBackstageSettingsVersion>
         <MicrosoftCSharpVersion>4.7.0</MicrosoftCSharpVersion>
         <NewtonsoftJsonVersion>13.0.1</NewtonsoftJsonVersion>
