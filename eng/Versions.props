--- conflicted
+++ resolved
@@ -14,17 +14,9 @@
         <!-- This version should be aligned with the one coming from Caravela.Compiler. -->
         <RoslynVersion>4.0.1</RoslynVersion>
         <!-- TODO: Change to public version. -->
-<<<<<<< HEAD
         <CaravelaCompilerVersion>branch:master</CaravelaCompilerVersion>
         <PostSharpEngineeringVersion>1.0.10-preview</PostSharpEngineeringVersion>
-=======
-        <CaravelaCompilerVersion>4.0.2001-dev-release-6</CaravelaCompilerVersion>
-        <!-- This version should be aligned with the one coming from Caravela.Compiler. -->
-        <!-- TODO: Change to public version. -->
-        <PostSharpBackstageSettingsVersion>0.1.0.50-dev-debug</PostSharpBackstageSettingsVersion>
-        <PostSharpEngineeringVersion>1.0.1-preview</PostSharpEngineeringVersion>
-
->>>>>>> d13d1591
+        <PostSharpBackstageSettingsVersion>branch:master</PostSharpBackstageSettingsVersion>
         <MicrosoftCSharpVersion>4.7.0</MicrosoftCSharpVersion>
         <NewtonsoftJsonVersion>13.0.1</NewtonsoftJsonVersion>
         <SystemCollectionsImmutableVersion>5.0.0</SystemCollectionsImmutableVersion>
