--- conflicted
+++ resolved
@@ -19,11 +19,7 @@
     <!-- Versions of dependencies -->
     <PropertyGroup>
         <RoslynVersion>3.11.0</RoslynVersion>
-<<<<<<< HEAD
-        <CaravelaCompilerVersion>3.11.1002-preview</CaravelaCompilerVersion>
-=======
         <CaravelaCompilerVersion>3.11.1006-preview</CaravelaCompilerVersion>
->>>>>>> a6dbff8c
         <MicrosoftCSharpVersion>4.7.0</MicrosoftCSharpVersion>
         <NewtonsoftJsonVersion>13.0.1</NewtonsoftJsonVersion>
         <SystemCollectionsImmutableVersion>5.0.0</SystemCollectionsImmutableVersion>
