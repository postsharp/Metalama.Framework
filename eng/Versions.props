--- conflicted
+++ resolved
@@ -1,4 +1,4 @@
-﻿<?xml version="1.0" encoding="utf-8"?>
+﻿
 <Project>
 
     <!-- Set the default version -->
@@ -12,13 +12,8 @@
 
     <!-- Versions of dependencies -->
     <PropertyGroup>
-<<<<<<< HEAD
-        <PostSharpEngineeringVersion>2023.2.26</PostSharpEngineeringVersion>
-        <MetalamaCompilerVersion>2023.2.1-preview</MetalamaCompilerVersion>
-=======
         <PostSharpEngineeringVersion>2023.2.30</PostSharpEngineeringVersion>
         <MetalamaCompilerVersion>2023.2.2-rc</MetalamaCompilerVersion>
->>>>>>> 8ef15781
         <MicrosoftCSharpVersion>4.7.0</MicrosoftCSharpVersion>
         <!-- RoslynApiMinVersion is the minimal version of the Roslyn AI we support. By contrast, RoslynVersion is the version of Roslyn from which Metalama is forked. -->
         <RoslynApiMinVersion>4.0.1</RoslynApiMinVersion>
