<Project>

    <!-- Set the default version -->
    <Import Project="MainVersion.props" />
    
    <PropertyGroup>
        <MetalamaVersion>$(MainVersion)$(PackageVersionSuffix)</MetalamaVersion>
        <MetalamaAssemblyVersion>$(MainVersion)</MetalamaAssemblyVersion>
    </PropertyGroup>

    
    <!-- Versions of dependencies -->
    <PropertyGroup>
        <!-- This version should be aligned with the one coming from Metalama.Compiler. -->
        <RoslynVersion>4.0.1</RoslynVersion>
        <!-- TODO: Change to public version. -->
<<<<<<< HEAD
        <CaravelaCompilerVersion>branch:master</CaravelaCompilerVersion>
        <PostSharpEngineeringVersion>1.0.10-preview</PostSharpEngineeringVersion>
        <PostSharpBackstageSettingsVersion>branch:master</PostSharpBackstageSettingsVersion>
=======
        <MetalamaCompilerVersion>4.0.2001-dev-release-10</MetalamaCompilerVersion>
        <!-- This version should be aligned with the one coming from Metalama.Compiler. -->
        <!-- TODO: Change to public version. -->
        <PostSharpBackstageSettingsVersion>0.1.0.56-dev-debug</PostSharpBackstageSettingsVersion>
        <PostSharpEngineeringVersion>1.0.1-preview</PostSharpEngineeringVersion>

>>>>>>> 3ed24021
        <MicrosoftCSharpVersion>4.7.0</MicrosoftCSharpVersion>
        <NewtonsoftJsonVersion>13.0.1</NewtonsoftJsonVersion>
        <SystemCollectionsImmutableVersion>5.0.0</SystemCollectionsImmutableVersion>
        <MicrosoftBclHashCodeVersion>1.1.1</MicrosoftBclHashCodeVersion>
        <SystemReflectionMetadataLoadContextVersion>4.7.2</SystemReflectionMetadataLoadContextVersion>
        <K4osHashxxHashVersion>1.0.6</K4osHashxxHashVersion>
        <MicrosoftNETTestSdkVersion>17.0.0</MicrosoftNETTestSdkVersion>
        <xUnitVersion>2.4.1</xUnitVersion>
        <xUnitAbstractionsVersion>2.0.3</xUnitAbstractionsVersion>
        <CoverletVersion>3.1.0</CoverletVersion>

        <!-- RoslynPad packages are no longer published to nuget.org, so we build and publish ourselves
             from https://github.com/roslynpad/roslynpad to https://nuget.postsharp.net/feeds/caravela .
             To build and publish from the RoslynPad repo:
             - In Directory.Build.props, set EditorPackageVersion to the same as RoslynPackageVersion to avoid conflicts.
             - Call `dotnet pack` from the `src` directory.
             - Upload all .nupkg files to https://nuget.postsharp.net/feeds/caravela.
             - Make sure that all RoslynPad* packages are of the same version on the feed. -->
        <RoslynPadVersion>4.0.1</RoslynPadVersion>

        <!-- This cannot be called just "PostSharpVersion", because that conflicts with a property used by PostSharp. -->
        <PostSharpPackageVersion>6.9.12</PostSharpPackageVersion>
     
    </PropertyGroup>

    <!-- Import overrides for the local build -->
<<<<<<< HEAD
    <Import Project="Versions.g.props" Condition="Exists('Versions.g.props')" />
=======
    <Import Project="../artifacts/publish/private/Metalama.version.props" Condition="Exists('../artifacts/publish/private/Metalama.version.props')" />
    <Import Project="Dependencies.props" Condition="Exists('Dependencies.props')"/>

    
>>>>>>> 3ed24021

    <PropertyGroup>
        <AssemblyVersion>$(MetalamaAssemblyVersion)</AssemblyVersion>
        <Version>$(MetalamaVersion)</Version>
    </PropertyGroup>

    
    <!-- Public strong name keys used by InternalsVisibleTo. -->

    <PropertyGroup>
        <FakeItEasyKey>0024000004800000940000000602000000240000525341310004000001000100c547cac37abd99c8db225ef2f6c8a3602f3b3606cc9891605d02baa56104f4cfc0734aa39b93bf7852f7d9266654753cc297e7d2edfe0bac1cdcf9f717241550e0a7b191195b7667bb4f64bcb8e2121380fd1d9d46ad2d92d2d15605093924cceaf74c4861eff62abf69b9291ed0a340e113be11e6a7d3113e92484cf7045cc7</FakeItEasyKey>
    </PropertyGroup>    

</Project><|MERGE_RESOLUTION|>--- conflicted
+++ resolved
@@ -14,18 +14,9 @@
         <!-- This version should be aligned with the one coming from Metalama.Compiler. -->
         <RoslynVersion>4.0.1</RoslynVersion>
         <!-- TODO: Change to public version. -->
-<<<<<<< HEAD
-        <CaravelaCompilerVersion>branch:master</CaravelaCompilerVersion>
+        <MetalamaCompilerVersion>branch:master</MetalamaCompilerVersion>
         <PostSharpEngineeringVersion>1.0.10-preview</PostSharpEngineeringVersion>
         <PostSharpBackstageSettingsVersion>branch:master</PostSharpBackstageSettingsVersion>
-=======
-        <MetalamaCompilerVersion>4.0.2001-dev-release-10</MetalamaCompilerVersion>
-        <!-- This version should be aligned with the one coming from Metalama.Compiler. -->
-        <!-- TODO: Change to public version. -->
-        <PostSharpBackstageSettingsVersion>0.1.0.56-dev-debug</PostSharpBackstageSettingsVersion>
-        <PostSharpEngineeringVersion>1.0.1-preview</PostSharpEngineeringVersion>
-
->>>>>>> 3ed24021
         <MicrosoftCSharpVersion>4.7.0</MicrosoftCSharpVersion>
         <NewtonsoftJsonVersion>13.0.1</NewtonsoftJsonVersion>
         <SystemCollectionsImmutableVersion>5.0.0</SystemCollectionsImmutableVersion>
@@ -52,14 +43,7 @@
     </PropertyGroup>
 
     <!-- Import overrides for the local build -->
-<<<<<<< HEAD
     <Import Project="Versions.g.props" Condition="Exists('Versions.g.props')" />
-=======
-    <Import Project="../artifacts/publish/private/Metalama.version.props" Condition="Exists('../artifacts/publish/private/Metalama.version.props')" />
-    <Import Project="Dependencies.props" Condition="Exists('Dependencies.props')"/>
-
-    
->>>>>>> 3ed24021
 
     <PropertyGroup>
         <AssemblyVersion>$(MetalamaAssemblyVersion)</AssemblyVersion>
