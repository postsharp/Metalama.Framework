--- conflicted
+++ resolved
@@ -11,11 +11,7 @@
 
     <!-- Versions of dependencies -->
     <PropertyGroup>
-<<<<<<< HEAD
-        <PostSharpEngineeringVersion>1.0.47-preview</PostSharpEngineeringVersion>
-=======
         <PostSharpEngineeringVersion>1.0.48-preview</PostSharpEngineeringVersion>
->>>>>>> 845b54c8
         <MetalamaCompilerVersion>branch:master</MetalamaCompilerVersion>
         <MicrosoftCSharpVersion>4.7.0</MicrosoftCSharpVersion>
         <!-- We should match the versions used by the lowest version of Roslyn we support.-->
