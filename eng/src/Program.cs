--- conflicted
+++ resolved
@@ -56,19 +56,20 @@
     ParametrizedDependencies = new[]
     {
         DevelopmentDependencies.PostSharpEngineering.ToDependency(),
-<<<<<<< HEAD
+        MetalamaDependencies.MetalamaBackstage.ToDependency(),
+        MetalamaDependencies.MetalamaCompiler.ToDependency(
+            new ConfigurationSpecific<BuildConfiguration>(
+                BuildConfiguration.Release, BuildConfiguration.Release, BuildConfiguration.Public
+            ) )
+    },
+    ParametrizedDependencies = new[]
+    {
+        DevelopmentDependencies.PostSharpEngineering.ToDependency(),
         MetalamaDependencies.MetalamaCompiler.ToDependency(
             new ConfigurationSpecific<BuildConfiguration>(
                 BuildConfiguration.Release, BuildConfiguration.Release, BuildConfiguration.Public
             ) ),
         MetalamaDependencies.MetalamaFrameworkRunTime.ToDependency()
-=======
-        MetalamaDependencies.MetalamaBackstage.ToDependency(),
-        MetalamaDependencies.MetalamaCompiler.ToDependency(
-            new ConfigurationSpecific<BuildConfiguration>(
-                BuildConfiguration.Release, BuildConfiguration.Release, BuildConfiguration.Public
-            ) )
->>>>>>> 25a12224
     },
     Configurations = Product.DefaultConfigurations
         .WithValue( 
