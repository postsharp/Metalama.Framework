--- conflicted
+++ resolved
@@ -93,10 +93,7 @@
 };
 
 product.PrepareCompleted += OnPrepareCompleted;
-<<<<<<< HEAD
 product.PrepareCompleted += args => TestLicenseKeyDownloader.Download( args.Context );
-=======
->>>>>>> 4f5e7257
 
 var commandApp = new CommandApp();
 
