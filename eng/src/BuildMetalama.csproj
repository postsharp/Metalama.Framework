--- conflicted
+++ resolved
@@ -2,10 +2,7 @@
 
     <PropertyGroup>
         <OutputType>Exe</OutputType>
-<<<<<<< HEAD
-=======
         <!-- When changing the target framework, update the path to Build.exe in Metalama.Framework.CompilerExtensions.csproj. -->
->>>>>>> 233ba849
         <TargetFramework>net8.0</TargetFramework>
         <AssemblyName>Build</AssemblyName>
         <GenerateDocumentationFile>true</GenerateDocumentationFile>
