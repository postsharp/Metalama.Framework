﻿// Copyright (c) SharpCrafters s.r.o. See the LICENSE.md file in the root directory of this repository root for details.

using JetBrains.Annotations;
using Metalama.Framework.Code;
using System;
using System.Collections.Generic;

namespace Metalama.Framework.CompileTimeContracts;

[PublicAPI]
public static class TypeOfResolver
{
    public static Type Resolve( string typeId, IReadOnlyDictionary<string, IType>? substitutions = null )
    {
        if ( TypeIdResolver == null )
        {
            throw new InvalidOperationException( "The service is not properly initialized." );
        }

        return TypeIdResolver( typeId, substitutions );
    }

    public static Type Resolve( string typeId, string? ns, string name, string fullName, string toString )
    {
        if ( DeclarationIdResolver == null )
        {
            throw new InvalidOperationException( "The service is not properly initialized." );
        }

        return DeclarationIdResolver( typeId, ns, name, fullName, toString );
    }

    internal static Func<string, IReadOnlyDictionary<string, IType>?, Type>? TypeIdResolver { get; set; }
<<<<<<< HEAD
    
=======

>>>>>>> 6e3a12e9
    internal static Func<string, string?, string, string, string, Type>? DeclarationIdResolver { get; set; }
}<|MERGE_RESOLUTION|>--- conflicted
+++ resolved
@@ -31,10 +31,6 @@
     }
 
     internal static Func<string, IReadOnlyDictionary<string, IType>?, Type>? TypeIdResolver { get; set; }
-<<<<<<< HEAD
-    
-=======
 
->>>>>>> 6e3a12e9
     internal static Func<string, string?, string, string, string, Type>? DeclarationIdResolver { get; set; }
 }