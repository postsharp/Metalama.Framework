--- conflicted
+++ resolved
@@ -34,14 +34,6 @@
         <InternalsVisibleTo Include="Metalama.Framework.Tests.Integration.4.8.0" />
         <InternalsVisibleTo Include="Metalama.Framework.Tests.Integration.4.12.0" />
 
-<<<<<<< HEAD
-        <InternalsVisibleTo Include="Metalama.Framework.Tests.LinkerTests.4.0.1" />
-        <InternalsVisibleTo Include="Metalama.Framework.Tests.LinkerTests.4.4.0" />
-        <InternalsVisibleTo Include="Metalama.Framework.Tests.LinkerTests.4.8.0" />
-
-        <InternalsVisibleTo Include="Metalama.Framework.Tests.UnitTests.4.0.1" />
-=======
->>>>>>> bc507a0c
         <InternalsVisibleTo Include="Metalama.Framework.Tests.UnitTests.4.4.0" />
         <InternalsVisibleTo Include="Metalama.Framework.Tests.UnitTests.4.8.0" />
         <InternalsVisibleTo Include="Metalama.Framework.Tests.UnitTests.4.12.0" />
@@ -53,6 +45,11 @@
         <InternalsVisibleTo Include="Metalama.Testing.AspectTesting.4.4.0" />
         <InternalsVisibleTo Include="Metalama.Testing.AspectTesting.4.8.0" />
         <InternalsVisibleTo Include="Metalama.Testing.AspectTesting" />
+
+        <InternalsVisibleTo Include="Metalama.Framework.Tests.LinkerTests.4.4.0" />
+        <InternalsVisibleTo Include="Metalama.Framework.Tests.LinkerTests.4.8.0" />
+        <InternalsVisibleTo Include="Metalama.Framework.Tests.LinkerTests" />
+
     </ItemGroup>
     
     <Import Sdk="PostSharp.Engineering.Sdk" Project="SystemTypes.props" />
