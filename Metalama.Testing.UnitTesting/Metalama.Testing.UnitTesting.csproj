--- conflicted
+++ resolved
@@ -29,13 +29,10 @@
       <PackageReference Include="xunit.abstractions" Version="2.0.3" />
     </ItemGroup>
     
-<<<<<<< HEAD
-=======
     <ItemGroup>
         <InternalsVisibleTo Include="Metalama.Testing.AspectTesting$(ThisRoslynVersionProjectSuffix)" />
         <InternalsVisibleTo Include="Metalama.Framework.Tests.Integration.$(ThisRoslynVersionNoPreview)" />
-        <InternalsVisibleTo Include="Metalama.Framework.Tests.UnitTests" />
+        <InternalsVisibleTo Include="Metalama.Framework.Tests.UnitTests.$(ThisRoslynVersionNoPreview)" />
         <InternalsVisibleTo Include="Metalama.Framework.Tests.Workspaces" />
     </ItemGroup>
->>>>>>> 3d4f0c10
 </Project>