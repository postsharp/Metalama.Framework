--- conflicted
+++ resolved
@@ -1,6 +1,5 @@
 <Project>
 
-<<<<<<< HEAD
     <Import Project=".engineering-local\Versions.props" />
     <Import Project=".engineering\build\Engineering.Versions.props" />
     <Import Project=".engineering\build\Engineering.Directories.props" />
@@ -11,88 +10,5 @@
     <Import Project=".engineering\style\CodeQuality.props" />
     <Import Project=".engineering\build\AssemblyMetadata.props" />
     <Import Project=".engineering\build\SourceLink.props" />
-=======
-    <Import Project="Versions.props" />
-    <Import Project="Directories.props" />
-
-    <PropertyGroup>
-        <ContinuousIntegrationBuild Condition="'$(TEAMCITY_VERSION)'!=''">true</ContinuousIntegrationBuild>
-    </PropertyGroup>
-
-    <!-- Properties of NuGet packages-->
-    <PropertyGroup>
-        <Authors>PostSharp Technologies</Authors>
-        <PackageProjectUrl>https://github.com/postsharp/Caravela</PackageProjectUrl>
-        <PackageTags>PostSharp Caravela AOP</PackageTags>
-        <PackageRequireLicenseAcceptance>true</PackageRequireLicenseAcceptance>
-        <PackageIcon>PostSharpIcon.png</PackageIcon>
-        <PackageLicenseFile>LICENSE.md</PackageLicenseFile>
-    </PropertyGroup>
-
-    <!-- Additional content of NuGet packages -->
-    <ItemGroup>
-        <None Include="$(MSBuildThisFileDirectory)PostSharpIcon.png" Visible="false" Pack="true" PackagePath="" />
-        <None Include="$(MSBuildThisFileDirectory)LICENSE.md" Visible="false" Pack="true" PackagePath="" />
-        <None Include="$(MSBuildThisFileDirectory)THIRD-PARTY-NOTICES.TXT" Visible="false" Pack="true" PackagePath="" />
-    </ItemGroup>
-
-    <!-- C# Compiler options-->
-    <PropertyGroup>
-        <LangVersion>latest</LangVersion>
-        <Nullable>enable</Nullable>
-    </PropertyGroup>
-
-    <!-- Code quality and documentation -->
-    <PropertyGroup Condition="'$(DisableCodeQuality)'!='True'">
-        <EnableNETAnalyzers>true</EnableNETAnalyzers>
-        <EnforceCodeStyleInBuild>true</EnforceCodeStyleInBuild>
-        <GenerateDocumentationFile>true</GenerateDocumentationFile>
-        <RunAnalyzersDuringBuild>true</RunAnalyzersDuringBuild>
-        <RunAnalyzersDuringLiveAnalysis>true</RunAnalyzersDuringLiveAnalysis>
-        <!-- Disable XML doc warnings for now -->
-        <NoWarn>1591,1572,1573</NoWarn>
-        <WarningLevel>4</WarningLevel>
-    </PropertyGroup>
-    <PropertyGroup Condition="'$(DisableCodeQuality)'!='True' AND '$(ContinuousIntegrationBuild)'=='True'">
-        <TreatWarningsAsErrors>true</TreatWarningsAsErrors>
-    </PropertyGroup>
-    <ItemGroup Condition="'$(DisableCodeQuality)'!='True'">
-        <!-- Beta version fixes issue with record parameter names -->
-        <PackageReference Include="StyleCop.Analyzers" Version="1.2.0-beta.333"
-                          Condition="'$(EnforceCodeStyleInBuild)'=='True'" PrivateAssets="All" />
-        <Content Include="$(MSBuildThisFileDirectory)\stylecop.json" Condition="'$(EnforceCodeStyleInBuild)'=='True'"
-                 Pack="false" />
-    </ItemGroup>
-
-
-    <!-- Assembly metadata -->
-    <ItemGroup>
-        <AssemblyAttribute Include="System.Reflection.AssemblyMetadataAttribute">
-            <_Parameter1>PackageVersion</_Parameter1>
-            <_Parameter2>$(Version)</_Parameter2>
-        </AssemblyAttribute>
-    </ItemGroup>
-
-    <!-- Source Link  -->
-    <PropertyGroup>
-        <!-- Publish the repository URL in the built .nupkg (in the NuSpec <Repository> element) -->
-        <PublishRepositoryUrl>true</PublishRepositoryUrl>
-
-        <!-- Embed source files that are not tracked by the source control manager in the PDB -->
-        <EmbedUntrackedSources>true</EmbedUntrackedSources>
-
-        <!-- Recommended: Embed symbols containing Source Link in the main file (exe/dll) -->
-        <DebugType Condition="'$(Configuration)'=='Debug'">embedded</DebugType>
-
-    </PropertyGroup>
-
-    <ItemGroup>
-        <PackageReference Include="Microsoft.SourceLink.AzureRepos.Git" Version="1.0.0" PrivateAssets="All" />
-    </ItemGroup>
-
-
-    <!-- Imports a script that exports a few MSBuild properties to the compiler. We try to import and not to copy to avoid duplication. -->
-    <Import Project="Caravela.Framework.Package\Caravela.CompilerVisibleProperties.targets" />
->>>>>>> 494dab25
 
 </Project>