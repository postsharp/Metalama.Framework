﻿// Copyright (c) SharpCrafters s.r.o. All rights reserved.
// This project is not open source. Please see the LICENSE.md file in the repository root for details.

using Microsoft.CodeAnalysis.CSharp;
using System;
using System.Collections.Generic;
using System.Collections.Immutable;
using System.IO;
using System.Text.RegularExpressions;

namespace Metalama.TestFramework
{
    /// <summary>
    /// A set of test options, which can be included in the source text of tests using special comments like <c>// @ReportOutputWarnings</c>.
    /// This class is JSON-serializable. Another way to define options is to add a file named <c>metalamaTests.json</c> into the test directory or
    /// any parent directory.
    /// </summary>
    public class TestOptions
    {
        private static readonly Regex _optionRegex = new( @"^\s*//\s*@(?<name>\w+)\s*(\((?<arg>[^\)]*)\))?", RegexOptions.Multiline );
        private readonly List<string> _invalidSourceOptions = new();
        private bool? _writeOutputHtml;

        /// <summary>
        /// Gets or sets the reason for which the test must be skipped, or <c>null</c> if the test must not be skipped.
        /// To skip a test, add this comment to your test file: <c>// @Skipped(reason)</c>. 
        /// </summary>
        public string? SkipReason { get; set; }

        /// <summary>
        /// Gets a value indicating whether the current test must be skipped.
        /// </summary>
        public bool IsSkipped => this.SkipReason != null;

        /// <summary>
        /// Gets or sets a value indicating whether the diagnostics of the compilation of the transformed target code should be included in the test result.
        /// This is useful when diagnostic suppression is being tested.
        /// To enable this option in a test, add this comment to your test file: <c>// @ReportOutputWarnings</c>. 
        /// </summary>
        public bool? ReportOutputWarnings { get; set; }

        /// <summary>
        /// Gets or sets a value indicating whether the output file must be compiled into a binary (e.g. emitted).
        /// To enable this option in a test, add this comment to your test file: <c>// @OutputCompilationDisabled</c>.
        /// </summary>
        public bool? OutputCompilationDisabled { get; set; }

        /// <summary>
        /// Gets or sets a value indicating whether diagnostics of all severities should be included in the rest result. By default, only
        /// warnings and errors are included.
        /// To enable this option in a test, add this comment to your test file: <c>// @IncludeAllSeverities</c>.  
        /// </summary>
        public bool? IncludeAllSeverities { get; set; }

        /// <summary>
        /// Gets or sets the fully-qualified name of the test runner factory type (implementing <see cref="ITestRunnerFactory"/>).
        /// You can only define this option in the <c>metalamaTests.json</c> file of a directory.
        /// </summary>
        public string? TestRunnerFactoryType { get; set; }

        /// <summary>
        /// Gets the list of assembly names that should be included in the compilation.
        /// To add a named assembly reference, add this comment to your test file: <c>// @AssemblyReference(assemblyName)</c>.
        /// </summary>
        public List<TestAssemblyReference> References { get; } = new();

        /// <summary>
        /// Gets the list of source code files that should be included in the compilation.
        /// To enable this option in a test, add this comment to your test file: <c>// @IncludedFiles(relativePath)</c>. 
        /// </summary>
        public List<string> IncludedFiles { get; } = new();

        /// <summary>
        /// Gets or sets a value indicating whether HTML of syntax-highlighted files should be produced for input files. If <c>true</c>, these files
        /// are created to the <c>obj/html</c> directory.
        /// To enable this option in a test, add this comment to your test file: <c>// @WriteInputHtml</c>. 
        /// </summary>
        public bool? WriteInputHtml { get; set; }

        /// <summary>
        /// Gets or sets a value indicating whether HTML of syntax-highlighted files should be produced for the consolidated output file. If <c>true</c>, this file
        /// is created to the <c>obj/html</c> directory. Setting this property to <c>true</c> automatically sets the <see cref="FormatOutput"/> property to <c>true</c>. 
        /// To enable this option in a test, add this comment to your test file: <c>// @WriteOutputHtml</c>. 
        /// </summary>
        public bool? WriteOutputHtml
        {
            get => this._writeOutputHtml;

            set
            {
                this._writeOutputHtml = value;

                if ( value.GetValueOrDefault() )
                {
                    this.FormatOutput = true;
                }
            }
        }

        /// <summary>
        /// Gets or sets a value indicating whether titles (tooltips) should be added to HTML files.
        /// To enable this option in a test, add this comment to your test file: <c>// @AddHtmlTitles</c>. 
        /// </summary>
        public bool? AddHtmlTitles { get; set; }

        /// <summary>
        /// Gets or sets a value indicating whether the <see cref="TestResult.ErrorMessage"/> should be added to
        /// the test output.
        /// You can only define this option in the <c>metalamaTests.json</c> file of a directory. 
        /// </summary>
        public bool? ReportErrorMessage { get; set; }

        /// <summary>
        /// Gets or sets a value indicating whether the output <c>t.cs</c> file should be formatted. The default behavior is <c>true</c>.
        /// To enable this option in a test, add this comment to your test file: <c>// @FormatOutput</c>.
        /// </summary>
        public bool? FormatOutput { get; set; }

        /// <summary>
        /// Gets or sets a value indicating whether C# nullability is disabled for the compilation.
        /// To enable this option in a test, add this comment to your test file: <c>// @NullabilityDisabled</c>.
        /// </summary>
        public bool? NullabilityDisabled { get; set; }

        /// <summary>
        /// Gets a list of warnings that are not reported even if <see cref="ReportOutputWarnings"/> is set to <c>true</c>.
        /// To add an item into this collection from a test, add this comment to your test file: <c>// @IgnoredDiagnostic(id)</c>.
        /// </summary>
        public List<string> IgnoredDiagnostics { get; } = new();

        /// <summary>
        /// Gets or sets a value indicating whether the list of <see cref="IgnoredDiagnostics"/> inherited from the parent level (directory or base directory)
        /// must be cleared before new diagnostics are added to this list. This option is not inherited from the base level.
        /// To enable this option in a test, add this comment to your test file: <c>// @ClearIgnoredDiagnostics</c>.
        /// </summary>
        public bool? ClearIgnoredDiagnostics { get; set; }

        /// <summary>
        /// Gets or sets a value indicating whether the test is allowed to have compile-time code that has dynamic calls.
        /// To enable this option in a test, add this comment to your test file: <c>// @AllowCompileTimeDynamicCode</c>.
        /// </summary>
        internal bool? AllowCompileTimeDynamicCode { get; set; }

        /// <summary>
        /// Gets or sets a value indicating whether the `Program.Main` method should be executed if it exists. The default value is <c>true</c>.
        /// To enable this option in a test, add this comment to your test file: <c>// @ExecuteProgram</c>.
        /// </summary>
        public bool? ExecuteProgram { get; set; }

        /// <summary>
        /// Gets or sets a value indicating which type of the output assembly should be used for the test. Currently valid values are <c>Dll</c> <c>Exe</c> (default).
        /// </summary>
        public string? OutputAssemblyType { get; set; }

        /// <summary>
        /// Gets or sets a value indicating whether the test should be executed even if the input compilation has errors.
        /// To enable this option in a test, add this comment to your test file: <c>// @AcceptInvalidInput</c>.
        /// </summary>
        public bool? AcceptInvalidInput { get; set; }

        /// <summary>
        /// Gets the set of preprocessor symbols that are required for this test, otherwise the test would be skipped.
        /// To add an item into this collection from a test, add this comment to your test file: <c>// @RequiredConstant(constant)</c>.
        /// </summary>
        public List<string> RequiredConstants { get; } = new();

        /// <summary>
        /// Gets or sets a value indicating whether a code fix should be applied. When this value is true, the output buffer
        /// of the test is not the one transformed by the aspect, but the one transformed by the code fix. The test will fail
        /// if it does not generate any diagnostic with a code fix. By default, the first emitted code fix is applied.
        /// To apply a different code fix, use the <see cref="AppliedCodeFixIndex"/> property.
        /// To enable this option in a test, add this comment to your test file: <c>// @AcceptInvalidInput</c>.
        /// </summary>
        public bool? ApplyCodeFix { get; set; }

        /// <summary>
        /// Gets or sets the zero-based index of the code fix to be applied when <see cref="ApplyCodeFix"/> is <c>true</c>.
        /// To set this option in a test, add this comment to your test file: <c>// @AppliedCodeFixIndex(id)</c>.
        /// </summary>
        public int? AppliedCodeFixIndex { get; set; }

        /// <summary>
        /// Gets or sets a value indicating whether disabled code should be kept as trivia.
        /// </summary>
        public bool? KeepDisabledCode { get; set; }

        /// <summary>
        /// Gets or sets a value indicating which end-of-line sequence is expected.
        /// To set this option in a test, add this comment to your test file: <c>// @ExpectedEndOfLine(eol)</c> where EOL is <c>CR</c>, <c>LF</c> or <c>CRLF</c>.
        /// </summary>
        public string? ExpectedEndOfLine { get; set; }

        /// <summary>
        /// Gets or sets a value indicating whether all input syntax trees should be used as a part of test output. 
        /// If <c>false</c> only the primary syntax tree is processed and used as test output. If <c>true</c>, all syntax trees are processed and used as test output.
        /// To set this option in a test, add this comment to your test file: <c>// @OutputAllSyntaxTrees</c>.
        /// </summary>
        public bool? OutputAllSyntaxTrees { get; set; }

        /// <summary>
<<<<<<< HEAD
        /// Gets or sets the name of a file in the project directory that contains the license key with which the test should be run.
        /// If no license is specified, the licensing service is not included in the text.
        /// To set this option in a test, add this comment to your test file: <c>// @LicenseFile(path)</c>. 
        /// </summary>
        public string? LicenseFile { get; set; }
=======
        /// Gets or sets the version of the C# language that the test should be compiled with.
        /// To set this option in a test, add this comment to your test file: <c>// @LanguageVersion(version)</c>.
        /// </summary>
        public LanguageVersion? LanguageVersion { get; set; }

        /// <summary>
        /// Gets or sets the list of C# language features that the test should be compiled with.
        /// To set this option in a test, add this comment to your test file: <c>// @LanguageFeature(feature)</c> or <c>// @LanguageFeature(feature=value)</c>.
        /// </summary>
        public ImmutableDictionary<string, string> LanguageFeatures { get; set; } = ImmutableDictionary<string, string>.Empty;
>>>>>>> 36539613

        /// <summary>
        /// Applies <see cref="TestDirectoryOptions"/> to the current object by overriding any property
        /// that is not defined in the current object but defined in the argument.
        /// </summary>
        internal virtual void ApplyBaseOptions( TestDirectoryOptions baseOptions )
        {
            this.SkipReason ??= baseOptions.SkipReason;

            this.ReportOutputWarnings ??= baseOptions.ReportOutputWarnings;

            this.OutputCompilationDisabled ??= baseOptions.OutputCompilationDisabled;

            this.IncludeAllSeverities ??= baseOptions.IncludeAllSeverities;

            this.TestRunnerFactoryType ??= baseOptions.TestRunnerFactoryType;

            this.WriteInputHtml ??= baseOptions.WriteInputHtml;

            this.WriteOutputHtml ??= baseOptions.WriteOutputHtml;

            this.AddHtmlTitles ??= baseOptions.AddHtmlTitles;

            this.ReportErrorMessage ??= baseOptions.ReportErrorMessage;

            this.FormatOutput ??= baseOptions.FormatOutput;

            this.IncludedFiles.AddRange( baseOptions.IncludedFiles );

            this.References.AddRange( baseOptions.References );

            this.AllowCompileTimeDynamicCode ??= baseOptions.AllowCompileTimeDynamicCode;

            this.ExecuteProgram ??= baseOptions.ExecuteProgram;

            this.OutputAssemblyType ??= baseOptions.OutputAssemblyType;

            this.AcceptInvalidInput ??= baseOptions.AcceptInvalidInput;

            this.ApplyCodeFix ??= baseOptions.ApplyCodeFix;

            this.KeepDisabledCode ??= baseOptions.KeepDisabledCode;

            this.AppliedCodeFixIndex ??= baseOptions.AppliedCodeFixIndex;

            if ( !this.ClearIgnoredDiagnostics.GetValueOrDefault() )
            {
                this.IgnoredDiagnostics.AddRange( baseOptions.IgnoredDiagnostics );
            }

            this.RequiredConstants.AddRange( baseOptions.RequiredConstants );

            this.OutputAllSyntaxTrees ??= baseOptions.OutputAllSyntaxTrees;
        }

        public IReadOnlyList<string> InvalidSourceOptions => this._invalidSourceOptions;

        /// <summary>
        /// Parses <c>// @</c> directives from source code and apply them to the current object. 
        /// </summary>
        internal void ApplySourceDirectives( string sourceCode )
        {
            foreach ( Match? option in _optionRegex.Matches( sourceCode ) )
            {
                if ( option == null )
                {
                    continue;
                }

                var optionName = option.Groups["name"].Value;
                var optionArg = option.Groups["arg"].Value;

                switch ( optionName )
                {
                    case "ReportOutputWarnings":
                        this.ReportOutputWarnings = true;

                        break;

                    case "OutputCompilationDisabled":
                        this.OutputCompilationDisabled = true;

                        break;

                    case "IncludeAllSeverities":
                        this.IncludeAllSeverities = true;

                        break;

                    case "Skipped":
                        this.SkipReason = string.IsNullOrEmpty( optionArg ) ? "Skipped by directive in source code." : optionArg;

                        break;

                    case "Include":
                        this.IncludedFiles.Add( optionArg );

                        break;

                    case "DesignTime":
                        this.TestRunnerFactoryType =
                            "Metalama.Framework.Tests.Integration.Runners.DesignTimeTestRunnerFactory, Metalama.Framework.Tests.Integration";

                        break;

                    case "LiveTemplate":
                        this.TestRunnerFactoryType =
                            "Metalama.Framework.Tests.Integration.Runners.LiveTemplateTestRunnerFactory, Metalama.Framework.Tests.Integration.Internals";

                        break;

                    case "WriteInputHtml":
                        this.WriteInputHtml = true;

                        break;

                    case "WriteOutputHtml":
                        this.WriteOutputHtml = true;

                        break;

                    case "AddHtmlTitles":
                        this.AddHtmlTitles = true;

                        break;

                    case "FormatOutput":
                        this.FormatOutput = true;

                        break;

                    case "NullabilityDisabled":
                        this.NullabilityDisabled = true;

                        break;

                    case "IgnoredDiagnostic":
                        this.IgnoredDiagnostics.Add( optionArg );

                        break;

                    case "RequiredConstant":
                        this.RequiredConstants.Add( optionArg );

                        break;

                    case "ClearIgnoredDiagnostics":
                        this.ClearIgnoredDiagnostics = true;

                        break;

                    case "AllowCompileTimeDynamicCode":
                        this.AllowCompileTimeDynamicCode = true;

                        break;

                    case "AcceptInvalidInput":
                        this.AcceptInvalidInput = true;

                        break;

                    case "ApplyCodeFix":
                        this.ApplyCodeFix = true;

                        if ( !string.IsNullOrEmpty( optionArg ) && int.TryParse( optionArg, out var index ) )
                        {
                            this.AppliedCodeFixIndex = index;
                        }

                        break;

                    case "KeepDisabledCode":
                        this.KeepDisabledCode = true;

                        break;

                    case "ExecuteProgram":
                        this.ExecuteProgram = true;

                        break;

                    case "OutputAssemblyType":
                        this.OutputAssemblyType = optionArg;

                        break;

                    case "ExpectedEndOfLine":
                        this.ExpectedEndOfLine = optionArg;

                        break;

                    case "OutputAllSyntaxTrees":
                        this.OutputAllSyntaxTrees = true;

                        break;

                    case "AssemblyReference":
                        this.References.Add( new TestAssemblyReference { Name = optionArg } );

                        break;

<<<<<<< HEAD
                    case "LicenseFile":
                        this.LicenseFile = optionArg;
=======
                    case "LanguageVersion":
                        if ( LanguageVersionFacts.TryParse( optionArg, out var result ) )
                        {
                            this.LanguageVersion = result;
                        }
                        else
                        {
                            throw new InvalidOperationException( $"'{optionArg} is not a valid language version." );
                        }

                        break;

                    case "LanguageFeature":
                        {
                            var parts = optionArg.Split( '=' );

                            if ( parts.Length == 1 )
                            {
                                this.LanguageFeatures = this.LanguageFeatures.SetItem( parts[0], "" );
                            }
                            else
                            {
                                this.LanguageFeatures = this.LanguageFeatures.SetItem( parts[0], parts[1] );
                            }
                        }
>>>>>>> 36539613

                        break;

                    default:
                        this._invalidSourceOptions.Add( "@" + optionName );

                        break;
                }
            }
        }

        /// <summary>
        /// Apply all relevant options for a test, both from the source code and from the <c>metalamaTests.config</c> file. 
        /// </summary>
        internal void ApplyOptions( string sourceCode, string path, TestDirectoryOptionsReader optionsReader )
        {
            this.ApplySourceDirectives( sourceCode );
            this.ApplyBaseOptions( optionsReader.GetDirectoryOptions( Path.GetDirectoryName( path )! ) );
        }
    }
}<|MERGE_RESOLUTION|>--- conflicted
+++ resolved
@@ -198,13 +198,6 @@
         public bool? OutputAllSyntaxTrees { get; set; }
 
         /// <summary>
-<<<<<<< HEAD
-        /// Gets or sets the name of a file in the project directory that contains the license key with which the test should be run.
-        /// If no license is specified, the licensing service is not included in the text.
-        /// To set this option in a test, add this comment to your test file: <c>// @LicenseFile(path)</c>. 
-        /// </summary>
-        public string? LicenseFile { get; set; }
-=======
         /// Gets or sets the version of the C# language that the test should be compiled with.
         /// To set this option in a test, add this comment to your test file: <c>// @LanguageVersion(version)</c>.
         /// </summary>
@@ -215,7 +208,6 @@
         /// To set this option in a test, add this comment to your test file: <c>// @LanguageFeature(feature)</c> or <c>// @LanguageFeature(feature=value)</c>.
         /// </summary>
         public ImmutableDictionary<string, string> LanguageFeatures { get; set; } = ImmutableDictionary<string, string>.Empty;
->>>>>>> 36539613
 
         /// <summary>
         /// Applies <see cref="TestDirectoryOptions"/> to the current object by overriding any property
@@ -417,10 +409,6 @@
 
                         break;
 
-<<<<<<< HEAD
-                    case "LicenseFile":
-                        this.LicenseFile = optionArg;
-=======
                     case "LanguageVersion":
                         if ( LanguageVersionFacts.TryParse( optionArg, out var result ) )
                         {
@@ -446,7 +434,6 @@
                                 this.LanguageFeatures = this.LanguageFeatures.SetItem( parts[0], parts[1] );
                             }
                         }
->>>>>>> 36539613
 
                         break;
 
