--- conflicted
+++ resolved
@@ -238,7 +238,6 @@
         public string? DependencyLicenseFile { get; set; }
 
         /// <summary>
-<<<<<<< HEAD
         /// Gets or sets a value indicating whether an error should be reported if the compilation uses aspects that
         /// are not explicitly ordered.
         /// To enable this option in a test, add this comment to your test file: <c>// @RequireOrderedAspects</c>. 
@@ -250,12 +249,12 @@
         /// To enable this option in a test, add this comment to your test file: <c>// @EnableLogging</c>. 
         /// </summary>
         public bool? EnableLogging { get; set; }
-=======
+
+        /// <summary>
         /// Gets or sets the fully qualified name of expected exception type to be thrown.
         /// To set this option in a test, add this comment to your test file: <c>// @ExpectedException(fully qualified exception type name)</c>.
         /// </summary>
         public string? ExpectedException { get; set; }
->>>>>>> a8c036ab
 
         /// <summary>
         /// Applies <see cref="TestDirectoryOptions"/> to the current object by overriding any property
@@ -318,13 +317,11 @@
 
             this.DependencyLicenseFile ??= baseOptions.DependencyLicenseFile;
 
-<<<<<<< HEAD
             this.RequireOrderedAspects ??= baseOptions.RequireOrderedAspects;
 
             this.EnableLogging ??= baseOptions.EnableLogging;
-=======
+            
             this.ExpectedException ??= baseOptions.ExpectedException;
->>>>>>> a8c036ab
         }
 
         public IReadOnlyList<string> InvalidSourceOptions => this._invalidSourceOptions;
@@ -523,7 +520,13 @@
 
                         break;
 
-<<<<<<< HEAD
+                    case "ExpectedException":
+
+                        this.ExpectedException = optionArg;
+
+                        break;
+                    
+                    
                     case "RequireOrderedAspects":
                         this.RequireOrderedAspects = true;
 
@@ -531,13 +534,9 @@
                     
                     case "EnableLogging":
                         this.EnableLogging = true;
-=======
-                    case "ExpectedException":
-
-                        this.ExpectedException = optionArg;
->>>>>>> a8c036ab
-
-                        break;
+                        
+                        break;
+
 
                     default:
                         this._invalidSourceOptions.Add( "@" + optionName );
