--- conflicted
+++ resolved
@@ -214,11 +214,6 @@
         public bool? OutputAllSyntaxTrees { get; set; }
 
         /// <summary>
-<<<<<<< HEAD
-        /// Gets or sets the name of a file in the project directory that contains the license key with which the test should be run.
-        /// If no license is specified, the licensing service is not included in the text.
-        /// To set this option in a test, add this comment to your test file: <c>// @LicenseFile(path)</c>. 
-=======
         /// Gets or sets the version of the C# language that the test should be compiled with.
         /// To set this option in a test, add this comment to your test file: <c>// @LanguageVersion(version)</c>.
         /// </summary>
@@ -233,13 +228,10 @@
         /// <summary>
         /// Gets or sets the name of a file in the project directory containing the license key.
         /// To set this option in a test, add this comment to your test file: <c>// @LicenseFile(file)</c>.
->>>>>>> 048f00de
         /// </summary>
         public string? LicenseFile { get; set; }
 
         /// <summary>
-<<<<<<< HEAD
-=======
         /// Gets or sets the name of a file in the project directory containing the license key to be used to compile the dependency.
         /// To set this option in a test, add this comment to your test file: <c>// @DependencyLicenseFile(file)</c>.
         /// </summary>
@@ -265,7 +257,6 @@
         public string? ExpectedException { get; set; }
 
         /// <summary>
->>>>>>> 048f00de
         /// Applies <see cref="TestDirectoryOptions"/> to the current object by overriding any property
         /// that is not defined in the current object but defined in the argument.
         /// </summary>
@@ -489,9 +480,6 @@
 
                         break;
 
-<<<<<<< HEAD
-                    case "LicenseFile":
-=======
                     case "LanguageVersion":
                         if ( LanguageVersionFacts.TryParse( optionArg, out var result ) )
                         {
@@ -522,13 +510,10 @@
 
                     case "LicenseFile":
 
->>>>>>> 048f00de
                         this.LicenseFile = optionArg;
 
                         break;
 
-<<<<<<< HEAD
-=======
                     case "DependencyLicenseFile":
 
                         this.DependencyLicenseFile = optionArg;
@@ -551,7 +536,6 @@
 
                         break;
 
->>>>>>> 048f00de
                     default:
                         this._invalidSourceOptions.Add( "@" + optionName );
 
