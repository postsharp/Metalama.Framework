﻿// Copyright (c) SharpCrafters s.r.o. All rights reserved.
// This project is not open source. Please see the LICENSE.md file in the repository root for details.

using System.Collections.Generic;
using System.IO;
using System.Text.RegularExpressions;

namespace Metalama.TestFramework
{
    /// <summary>
    /// A set of test options, which can be included in the source text of tests using special comments like <c>// @ReportOutputWarnings</c>.
    /// This class is JSON-serializable. Another way to define options is to add a file named <c>metalamaTests.json</c> into the test directory or
    /// any parent directory.
    /// </summary>
    public class TestOptions
    {
        private static readonly Regex _optionRegex = new( @"^\s*//\s*@(?<name>\w+)\s*(\((?<arg>[^\)]*)\))?", RegexOptions.Multiline );
        private readonly List<string> _invalidSourceOptions = new();
        private bool? _writeOutputHtml;

        /// <summary>
        /// Gets or sets the reason for which the test must be skipped, or <c>null</c> if the test must not be skipped.
        /// To skip a test, add this comment to your test file: <c>// @Skipped(reason)</c>. 
        /// </summary>
        public string? SkipReason { get; set; }

        /// <summary>
        /// Gets a value indicating whether the current test must be skipped.
        /// </summary>
        public bool IsSkipped => this.SkipReason != null;

        /// <summary>
        /// Gets or sets a value indicating whether the diagnostics of the compilation of the transformed target code should be included in the test result.
        /// This is useful when diagnostic suppression is being tested.
        /// To enable this option in a test, add this comment to your test file: <c>// @ReportOutputWarnings</c>. 
        /// </summary>
        public bool? ReportOutputWarnings { get; set; }

        /// <summary>
        /// Gets or sets a value indicating whether the output file must be compiled into a binary (e.g. emitted).
        /// To enable this option in a test, add this comment to your test file: <c>// @OutputCompilationDisabled</c>.
        /// </summary>
        public bool? OutputCompilationDisabled { get; set; }

        /// <summary>
        /// Gets or sets a value indicating whether diagnostics of all severities should be included in the rest result. By default, only
        /// warnings and errors are included.
        /// To enable this option in a test, add this comment to your test file: <c>// @IncludeAllSeverities</c>.  
        /// </summary>
        public bool? IncludeAllSeverities { get; set; }

        /// <summary>
        /// Gets or sets the fully-qualified name of the test runner factory type (implementing <see cref="ITestRunnerFactory"/>).
        /// You can only define this option in the <c>metalamaTests.json</c> file of a directory.
        /// </summary>
        public string? TestRunnerFactoryType { get; set; }

        /// <summary>
        /// Gets the list of assembly names that should be included in the compilation.
        /// You can only define this option in the <c>metalamaTests.json</c> file of a directory.
        /// </summary>
        public List<TestAssemblyReference> References { get; } = new();

        /// <summary>
        /// Gets the list of source code files that should be included in the compilation.
        /// To enable this option in a test, add this comment to your test file: <c>// @IncludedFiles(relativePath)</c>. 
        /// </summary>
        public List<string> IncludedFiles { get; } = new();

        /// <summary>
        /// Gets or sets a value indicating whether HTML of syntax-highlighted files should be produced for input files. If <c>true</c>, these files
        /// are created to the <c>obj/html</c> directory.
        /// To enable this option in a test, add this comment to your test file: <c>// @WriteInputHtml</c>. 
        /// </summary>
        public bool? WriteInputHtml { get; set; }

        /// <summary>
        /// Gets or sets a value indicating whether HTML of syntax-highlighted files should be produced for the consolidated output file. If <c>true</c>, this file
        /// is created to the <c>obj/html</c> directory. Setting this property to <c>true</c> automatically sets the <see cref="FormatOutput"/> property to <c>true</c>. 
        /// To enable this option in a test, add this comment to your test file: <c>// @WriteOutputHtml</c>. 
        /// </summary>
        public bool? WriteOutputHtml
        {
            get => this._writeOutputHtml;

            set
            {
                this._writeOutputHtml = value;

                if ( value.GetValueOrDefault() )
                {
                    this.FormatOutput = true;
                }
            }
        }

        /// <summary>
        /// Gets or sets a value indicating whether titles (tooltips) should be added to HTML files.
        /// To enable this option in a test, add this comment to your test file: <c>// @AddHtmlTitles</c>. 
        /// </summary>
        public bool? AddHtmlTitles { get; set; }

        /// <summary>
        /// Gets or sets a value indicating whether the <see cref="TestResult.ErrorMessage"/> should be added to
        /// the test output.
        /// You can only define this option in the <c>metalamaTests.json</c> file of a directory. 
        /// </summary>
        public bool? ReportErrorMessage { get; set; }

        /// <summary>
        /// Gets or sets a value indicating whether the output <c>t.cs</c> file should be formatted. The default behavior is <c>true</c>.
        /// To enable this option in a test, add this comment to your test file: <c>// @FormatOutput</c>.
        /// </summary>
        public bool? FormatOutput { get; set; }

        /// <summary>
        /// Gets or sets a value indicating whether C# nullability is disabled for the compilation.
        /// To enable this option in a test, add this comment to your test file: <c>// @NullabilityDisabled</c>.
        /// </summary>
        public bool? NullabilityDisabled { get; set; }

        /// <summary>
        /// Gets a list of warnings that are not reported even if <see cref="ReportOutputWarnings"/> is set to <c>true</c>.
        /// To add an item into this collection from a test, add this comment to your test file: <c>// @IgnoredDiagnostic(id)</c>.
        /// </summary>
        public List<string> IgnoredDiagnostics { get; } = new();

        /// <summary>
        /// Gets or sets a value indicating whether the list of <see cref="IgnoredDiagnostics"/> inherited from the parent level (directory or base directory)
        /// must be cleared before new diagnostics are added to this list. This option is not inherited from the base level.
        /// To enable this option in a test, add this comment to your test file: <c>// @ClearIgnoredDiagnostics</c>.
        /// </summary>
        public bool? ClearIgnoredDiagnostics { get; set; }

        /// <summary>
        /// Gets or sets a value indicating whether the test is allowed to have compile-time code that has dynamic calls.
        /// To enable this option in a test, add this comment to your test file: <c>// @AllowCompileTimeDynamicCode</c>.
        /// </summary>
        internal bool? AllowCompileTimeDynamicCode { get; set; }

        /// <summary>
        /// Gets or sets a value indicating whether the `Program.Main` method should be executed if it exists. The default value is <c>true</c>.
        /// To enable this option in a test, add this comment to your test file: <c>// @ExecuteProgram</c>.
        /// </summary>
        public bool? ExecuteProgram { get; set; }

        /// <summary>
        /// Gets or sets a value indicating whether the test should be executed even if the input compilation has errors.
        /// To enable this option in a test, add this comment to your test file: <c>// @AcceptInvalidInput</c>.
        /// </summary>
        public bool? AcceptInvalidInput { get; set; }

        /// <summary>
        /// Gets the set of preprocessor symbols that are required for this test, otherwise the test would be skipped.
        /// To add an item into this collection from a test, add this comment to your test file: <c>// @RequiredConstant(constant)</c>.
        /// </summary>
        public List<string> RequiredConstants { get; } = new();

        /// <summary>
        /// Gets or sets a value indicating whether a code fix should be applied. When this value is true, the output buffer
        /// of the test is not the one transformed by the aspect, but the one transformed by the code fix. The test will fail
        /// if it does not generate any diagnostic with a code fix. By default, the first emitted code fix is applied.
        /// To apply a different code fix, use the <see cref="AppliedCodeFixIndex"/> property.
        /// To enable this option in a test, add this comment to your test file: <c>// @AcceptInvalidInput</c>.
        /// </summary>
        public bool? ApplyCodeFix { get; set; }

        /// <summary>
        /// Gets or sets the zero-based index of the code fix to be applied when <see cref="ApplyCodeFix"/> is <c>true</c>.
        /// To set this option in a test, add this comment to your test file: <c>// @AppliedCodeFixIndex(id)</c>.
        /// </summary>
        public int? AppliedCodeFixIndex { get; set; }

        /// <summary>
        /// Gets or sets a value indicating which end-of-line sequence is expected.
        /// </summary>
        public string? ExpectedEndOfLine { get; set; }

        /// <summary>
        /// Applies <see cref="TestDirectoryOptions"/> to the current object by overriding any property
        /// that is not defined in the current object but defined in the argument.
        /// </summary>
        internal virtual void ApplyBaseOptions( TestDirectoryOptions baseOptions )
        {
            this.SkipReason ??= baseOptions.SkipReason;

            this.ReportOutputWarnings ??= baseOptions.ReportOutputWarnings;

            this.OutputCompilationDisabled ??= baseOptions.OutputCompilationDisabled;

            this.IncludeAllSeverities ??= baseOptions.IncludeAllSeverities;

            this.TestRunnerFactoryType ??= baseOptions.TestRunnerFactoryType;

            this.WriteInputHtml ??= baseOptions.WriteInputHtml;

            this.WriteOutputHtml ??= baseOptions.WriteOutputHtml;

            this.AddHtmlTitles ??= baseOptions.AddHtmlTitles;

            this.ReportErrorMessage ??= baseOptions.ReportErrorMessage;

            this.FormatOutput ??= baseOptions.FormatOutput;

            this.IncludedFiles.AddRange( baseOptions.IncludedFiles );

            this.References.AddRange( baseOptions.References );

            this.AllowCompileTimeDynamicCode ??= baseOptions.AllowCompileTimeDynamicCode;

            this.ExecuteProgram ??= baseOptions.ExecuteProgram;

            this.AcceptInvalidInput ??= baseOptions.AcceptInvalidInput;

            this.ApplyCodeFix ??= baseOptions.ApplyCodeFix;

            this.AppliedCodeFixIndex ??= baseOptions.AppliedCodeFixIndex;

            if ( !this.ClearIgnoredDiagnostics.GetValueOrDefault() )
            {
                this.IgnoredDiagnostics.AddRange( baseOptions.IgnoredDiagnostics );
            }

            this.RequiredConstants.AddRange( baseOptions.RequiredConstants );
        }

        public IReadOnlyList<string> InvalidSourceOptions => this._invalidSourceOptions;

        /// <summary>
        /// Parses <c>// @</c> directives from source code and apply them to the current object. 
        /// </summary>
        internal void ApplySourceDirectives( string sourceCode )
        {
            foreach ( Match? option in _optionRegex.Matches( sourceCode ) )
            {
                if ( option == null )
                {
                    continue;
                }

                var optionName = option.Groups["name"].Value;
                var optionArg = option.Groups["arg"].Value;

                switch ( optionName )
                {
                    case "ReportOutputWarnings":
                        this.ReportOutputWarnings = true;

                        break;

                    case "OutputCompilationDisabled":
                        this.OutputCompilationDisabled = true;

                        break;

                    case "IncludeAllSeverities":
                        this.IncludeAllSeverities = true;

                        break;

                    case "Skipped":
                        this.SkipReason = string.IsNullOrEmpty( optionArg ) ? "Skipped by directive in source code." : optionArg;

                        break;

                    case "Include":
                        this.IncludedFiles.Add( optionArg );

                        break;

                    case "DesignTime":
                        this.TestRunnerFactoryType =
                            "Metalama.Framework.Tests.Integration.Runners.DesignTimeTestRunnerFactory, Metalama.Framework.Tests.Integration";

                        break;

                    case "LiveTemplate":
                        this.TestRunnerFactoryType =
                            "Metalama.Framework.Tests.Integration.Runners.LiveTemplateTestRunnerFactory, Metalama.Framework.Tests.Integration.Internals";

                        break;

                    case "WriteInputHtml":
                        this.WriteInputHtml = true;

                        break;

                    case "WriteOutputHtml":
                        this.WriteOutputHtml = true;

                        break;

                    case "AddHtmlTitles":
                        this.AddHtmlTitles = true;

                        break;

                    case "FormatOutput":
                        this.FormatOutput = true;

                        break;

                    case "NullabilityDisabled":
                        this.NullabilityDisabled = true;

                        break;

                    case "IgnoredDiagnostic":
                        this.IgnoredDiagnostics.Add( optionArg );

                        break;

                    case "RequiredConstant":
                        this.RequiredConstants.Add( optionArg );

                        break;

                    case "ClearIgnoredDiagnostics":
                        this.ClearIgnoredDiagnostics = true;

                        break;

                    case "AllowCompileTimeDynamicCode":
                        this.AllowCompileTimeDynamicCode = true;

                        break;

                    case "AcceptInvalidInput":
                        this.AcceptInvalidInput = true;

                        break;

                    case "ApplyCodeFix":
                        this.ApplyCodeFix = true;

                        if ( !string.IsNullOrEmpty( optionArg ) && int.TryParse( optionArg, out var index ) )
                        {
                            this.AppliedCodeFixIndex = index;
                        }

                        break;

<<<<<<< HEAD
                    case "ExpectedEndOfLine":
                        this.ExpectedEndOfLine = optionArg;
=======
                    case "ExecuteProgram":
                        this.ExecuteProgram = true;
>>>>>>> e1fd12ff

                        break;

                    default:
                        this._invalidSourceOptions.Add( "@" + optionName );

                        break;
                }
            }
        }

        /// <summary>
        /// Apply all relevant options for a test, both from the source code and from the <c>metalamaTests.config</c> file. 
        /// </summary>
        internal void ApplyOptions( string sourceCode, string path, TestDirectoryOptionsReader optionsReader )
        {
            this.ApplySourceDirectives( sourceCode );
            this.ApplyBaseOptions( optionsReader.GetDirectoryOptions( Path.GetDirectoryName( path )! ) );
        }
    }
}<|MERGE_RESOLUTION|>--- conflicted
+++ resolved
@@ -340,13 +340,13 @@
 
                         break;
 
-<<<<<<< HEAD
+                    case "ExecuteProgram":
+                        this.ExecuteProgram = true;
+
+                        break;
+
                     case "ExpectedEndOfLine":
                         this.ExpectedEndOfLine = optionArg;
-=======
-                    case "ExecuteProgram":
-                        this.ExecuteProgram = true;
->>>>>>> e1fd12ff
 
                         break;
 
