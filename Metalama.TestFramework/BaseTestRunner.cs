// Copyright (c) SharpCrafters s.r.o. See the LICENSE.md file in the root directory of this repository root for details.

using Metalama.Framework.Engine.Diagnostics;
using Metalama.Framework.Engine.Formatting;
using Metalama.Framework.Engine.Licensing;
using Metalama.Framework.Engine.Pipeline;
using Metalama.Framework.Engine.Pipeline.CompileTime;
using Metalama.Framework.Engine.Testing;
using Metalama.Framework.Engine.Utilities;
using Metalama.Framework.Engine.Utilities.Roslyn;
using Metalama.Framework.Project;
using Metalama.TestFramework.Utilities;
using Microsoft.CodeAnalysis;
using Microsoft.CodeAnalysis.CSharp;
using Microsoft.CodeAnalysis.CSharp.Syntax;
using System;
using System.Collections.Generic;
using System.IO;
using System.Linq;
using System.Reflection.Metadata;
using System.Reflection.PortableExecutable;
using System.Text;
using System.Text.RegularExpressions;
using System.Threading;
using System.Threading.Tasks;
using Xunit;
using Xunit.Abstractions;
using Xunit.Sdk;
using Document = Microsoft.CodeAnalysis.Document;

namespace Metalama.TestFramework;

/// <summary>
/// An abstract class for all template-base tests.
/// </summary>
public abstract partial class BaseTestRunner
{
    private static readonly Regex _spaceRegex = new( " +", RegexOptions.Compiled );
    private static readonly Regex _newLineRegex = new( "(\\s*(\r\n|\r|\n))", RegexOptions.Compiled | RegexOptions.Multiline );
    private static readonly AsyncLocal<bool> _isTestRunning = new();

    private static readonly RemovePreprocessorDirectivesRewriter _removePreprocessorDirectivesRewriter =
        new( SyntaxKind.PragmaWarningDirectiveTrivia, SyntaxKind.NullableDirectiveTrivia );

    public ServiceProvider BaseServiceProvider { get; }

    public TestProjectReferences References { get; }

    protected BaseTestRunner(
        ServiceProvider serviceProvider,
        string? projectDirectory,
        TestProjectReferences references,
        ITestOutputHelper? logger )
    {
        this.References = references;

        this.BaseServiceProvider = serviceProvider.WithMark( ServiceProviderMark.Test );
        this.ProjectDirectory = projectDirectory;
        this.Logger = logger;
    }

    /// <summary>
    /// Gets the project directory, or <c>null</c> if it is unknown.
    /// </summary>
    public string? ProjectDirectory { get; }

    public ITestOutputHelper? Logger { get; }

    public async Task RunAndAssertAsync( TestInput testInput )
    {
        using ( TestExecutionContext.Open() )
        {
            try
            {
                await this.RunAndAssertCoreAsync( testInput );
            }
            finally
            {
                // This is a trick to make the current task, on the heap, stop having a reference to the previous
                // task. This allows TestExecutionContext.Dispose to perform a full GC. Without Task.Yield, we will
                // have references to the objects that are in the scope of the test.
                await Task.Yield();
            }
        }
    }

    private async Task RunAndAssertCoreAsync( TestInput testInput )
    {
        try
        {
            testInput.ProjectProperties.License?.ThrowIfNotLicensed();
            Dictionary<string, object?> state = new( StringComparer.Ordinal );
            using var testResult = new TestResult();
            await this.RunAsync( testInput, testResult, state );
            this.SaveResults( testInput, testResult, state );
            this.ExecuteAssertions( testInput, testResult, state );
        }
        catch ( Exception e ) when ( e.GetType().FullName == testInput.Options.ExpectedException )
        {
            return;
        }

        if ( testInput.Options.ExpectedException != null )
        {
            throw new AssertActualExpectedException( testInput.Options.ExpectedException, null, "Expected exception has not been thrown." );
        }
    }

    public Task RunAsync( TestInput testInput, TestResult testResult )
        => this.RunAsync(
            testInput,
            testResult,
            new Dictionary<string, object?>( StringComparer.InvariantCulture ) );

    /// <summary>
    /// Runs a test. The present implementation of this method only prepares an input project and stores it in the <see cref="TestResult"/>.
    /// Derived classes must call this base method and continue with running the test.
    /// </summary>
    /// <param name="testInput"></param>
    /// <param name="testResult">The output object must be created by the caller and passed, so that the caller can get
    ///     a partial object in case of exception.</param>
    /// <param name="state"></param>
    protected virtual async Task RunAsync(
        TestInput testInput,
        TestResult testResult,
        Dictionary<string, object?> state )
    {
        if ( testInput.Options.InvalidSourceOptions.Count > 0 )
        {
            throw new InvalidOperationException(
                "Invalid option(s) in source code: " +
                string.Join( ", ", testInput.Options.InvalidSourceOptions ) );
        }

        if ( _isTestRunning.Value )
        {
            throw new InvalidOperationException( "A test is already running." );
        }
        else
        {
            _isTestRunning.Value = true;
        }

        testResult.TestInput = testInput;

        try
        {
            // Create parse options.
            var preprocessorSymbols = testInput.ProjectProperties.PreprocessorSymbols
                .Add( "TESTRUNNER" )
                .Add( "METALAMA" );

            var defaultParseOptions = CSharpParseOptions.Default;

            if ( testInput.Options.LanguageVersion != null )
            {
                defaultParseOptions = defaultParseOptions.WithLanguageVersion( testInput.Options.LanguageVersion.Value );
            }

            if ( testInput.Options.LanguageFeatures.Count > 0 )
            {
                defaultParseOptions = defaultParseOptions.WithFeatures( testInput.Options.LanguageFeatures );
            }

            var emptyProject = this.CreateProject( testInput.Options );
            var parseOptions = defaultParseOptions.WithPreprocessorSymbols( preprocessorSymbols.AddRange( testInput.Options.DefinedConstants ) );
            var project = emptyProject.WithParseOptions( parseOptions );

            async Task<Document?> AddDocumentAsync( string fileName, string sourceCode, bool acceptFileWithoutMember = false )
            {
                // Note that we don't pass the full path to the Document because it causes call stacks of exceptions to have full paths,
                // which is more difficult to test.
                var parsedSyntaxTree = CSharpSyntaxTree.ParseText( sourceCode, parseOptions, fileName, Encoding.UTF8 );

                var prunedSyntaxRoot =
                    testInput.Options.KeepDisabledCode != true
                        ? _removePreprocessorDirectivesRewriter.Visit( await parsedSyntaxTree.GetRootAsync() )!
                        : await parsedSyntaxTree.GetRootAsync();

                if ( !acceptFileWithoutMember && prunedSyntaxRoot is CompilationUnitSyntax { Members: { Count: 0 } } )
                {
                    return null;
                }

                var transformedSyntaxRoot = this.PreprocessSyntaxRoot( testInput, prunedSyntaxRoot, state );
                var document = project.AddDocument( fileName, transformedSyntaxRoot, filePath: fileName );
                project = document.Project;

                return document;
            }

            // Add the main document.
            var sourceFileName = testInput.TestName + ".cs";
            var mainDocument = await AddDocumentAsync( sourceFileName, testInput.SourceCode );

            if ( mainDocument == null )
            {
                // Skip the test.
                return;
            }

            var syntaxTree = (await mainDocument.GetSyntaxTreeAsync())!;

            testResult.AddInputDocument( mainDocument, testInput.FullPath );

            var initialCompilation = CSharpCompilation.Create(
                project.Name,
                new[] { syntaxTree },
                project.MetadataReferences,
                (CSharpCompilationOptions?) project.CompilationOptions );

            string? dependencyLicenseKey = null;

            if ( testInput.Options.DependencyLicenseFile != null )
            {
                dependencyLicenseKey = File.ReadAllText( Path.Combine( testInput.ProjectDirectory, testInput.Options.DependencyLicenseFile ) );
            }

            // Add additional test documents.
            foreach ( var includedFile in testInput.Options.IncludedFiles )
            {
                var includedFullPath = Path.GetFullPath( Path.Combine( Path.GetDirectoryName( testInput.FullPath )!, includedFile ) );
                var includedText = File.ReadAllText( includedFullPath );

                if ( !includedFile.EndsWith( ".Dependency.cs", StringComparison.OrdinalIgnoreCase ) )
                {
                    var includedFileName = Path.GetFileName( includedFullPath );

                    var includedDocument = await AddDocumentAsync( includedFileName, includedText );

                    if ( includedDocument == null )
                    {
                        continue;
                    }

                    testResult.AddInputDocument( includedDocument, includedFullPath );

                    var includedSyntaxTree = (await includedDocument.GetSyntaxTreeAsync())!;
                    initialCompilation = initialCompilation.AddSyntaxTrees( includedSyntaxTree );
                }
                else
                {
                    // Dependencies must be compiled separately using Metalama.
                    var dependencyParseOptions = defaultParseOptions.WithPreprocessorSymbols(
                        preprocessorSymbols.AddRange( testInput.Options.DependencyDefinedConstants ) );

                    var dependencyProject = emptyProject.WithParseOptions( dependencyParseOptions );
                    var dependency = await this.CompileDependencyAsync( includedText, dependencyProject, testResult, dependencyLicenseKey );

                    if ( dependency == null )
                    {
                        return;
                    }

                    initialCompilation = initialCompilation.AddReferences( dependency );
                }
            }

            // Add system documents.
#if NETFRAMEWORK
            var platformDocument = await AddDocumentAsync(
                "___Platform.cs",
                "namespace System.Runtime.CompilerServices { internal static class IsExternalInit {}}" );

            initialCompilation = initialCompilation.AddSyntaxTrees( (await platformDocument!.GetSyntaxTreeAsync())! );
#endif

            if ( this.References.GlobalUsingsFile != null )
            {
                var path = Path.Combine( this.ProjectDirectory!, this.References.GlobalUsingsFile );

                if ( File.Exists( path ) )
                {
                    var code = File.ReadAllText( path );
                    var globalUsingsDocument = await AddDocumentAsync( "___GlobalUsings.cs", code, true );

                    initialCompilation = initialCompilation.AddSyntaxTrees( (await globalUsingsDocument!.GetSyntaxTreeAsync())! );
                }
            }

            ValidateCustomAttributes( initialCompilation );

            testResult.InputProject = project;
            testResult.InputCompilation = initialCompilation;
            testResult.ProjectScopedServiceProvider = this.BaseServiceProvider.WithProjectScopedServices( initialCompilation );

            if ( this.ShouldStopOnInvalidInput( testInput.Options ) )
            {
                var diagnostics = initialCompilation.GetDiagnostics();
                var errors = diagnostics.Where( d => d.Severity == DiagnosticSeverity.Error ).ToArray();

                if ( errors.Any() )
                {
                    testResult.InputCompilationDiagnostics.Report( errors );
                    testResult.SetFailed( "The initial compilation failed." );
                }
            }
        }
        finally
        {
            _isTestRunning.Value = false;
        }
    }

    /// <summary>
    /// Compiles a dependency using the Metalama pipeline, emits a binary assembly, and returns a reference to it.
    /// </summary>
    private async Task<MetadataReference?> CompileDependencyAsync( string code, Project emptyProject, TestResult testResult, string? licenseKey = null )
    {
        // The assembly name must match the file name otherwise it wont be found by AssemblyLocator.
        var name = "dependency_" + RandomIdGenerator.GenerateId();
        var project = emptyProject.AddDocument( "dependency.cs", code ).Project;

        using var domain = new UnloadableCompileTimeDomain();

<<<<<<< HEAD
            if ( !string.IsNullOrEmpty( licenseKey ) )
            {
                // ReSharper disable once RedundantSuppressNullableWarningExpression
                serviceProvider = serviceProvider.AddTestLicenseVerifier( licenseKey!, name );
            }
=======
        var serviceProvider = this.BaseServiceProvider.WithProjectScopedServices( this.References.MetadataReferences );
>>>>>>> dd6adbbe

        if ( !string.IsNullOrEmpty( licenseKey ) )
        {
            // ReSharper disable once RedundantSuppressNullableWarningExpression
            serviceProvider = serviceProvider.AddTestLicenseVerifier( licenseKey! );
        }

        // Transform with Metalama.

        var pipeline = new CompileTimeAspectPipeline(
            serviceProvider,
            true,
            domain );

        var compilation = (await project.GetCompilationAsync())!.WithAssemblyName( name );

        var pipelineResult = await pipeline.ExecuteAsync(
            testResult.InputCompilationDiagnostics,
            compilation,
            default,
            CancellationToken.None );

        if ( !pipelineResult.IsSuccess )
        {
            testResult.SetFailed( "Transformation of the dependency failed." );

            return null;
        }

        // Emit the binary assembly.
        var testOptions = this.BaseServiceProvider.GetRequiredService<TestProjectOptions>();
        var outputPath = Path.Combine( testOptions.BaseDirectory, name + ".dll" );

        var emitResult = pipelineResult.Value.ResultingCompilation.Compilation.Emit(
            outputPath,
            manifestResources: pipelineResult.Value.AdditionalResources.Select( r => r.Resource ) );

        if ( !emitResult.Success )
        {
            testResult.InputCompilationDiagnostics.Report( emitResult.Diagnostics );
            testResult.SetFailed( "Compilation of the dependency failed." );

            return null;
        }

        return MetadataReference.CreateFromFile( outputPath );
    }

    /// <summary>
    /// Processes syntax root of the test file before it is added to the test project.
    /// </summary>
    /// <param name="testInput"></param>
    /// <param name="syntaxRoot"></param>
    /// <param name="state"></param>
    /// <returns></returns>
    private protected virtual SyntaxNode PreprocessSyntaxRoot( TestInput testInput, SyntaxNode syntaxRoot, Dictionary<string, object?> state ) => syntaxRoot;

    private static void ValidateCustomAttributes( Compilation compilation )
    {
        // We want to validate that the custom attributes are properly resolved because unresolved attributes are
        // a frequent source of errors and confusion. In a production execution context, we would get a compilation error, so that would be ok.
        ValidateAttributesVisitor visitor = new( compilation );

        foreach ( var syntaxTree in compilation.SyntaxTrees )
        {
            visitor.Visit( syntaxTree.GetRoot() );
        }
    }

    protected static string NormalizeEndOfLines( string? s ) => string.IsNullOrWhiteSpace( s ) ? "" : _newLineRegex.Replace( s, "\n" ).Trim();

    public static string? NormalizeTestOutput( string? s, bool preserveFormatting, bool forComparison )
        => s == null ? null : NormalizeTestOutput( CSharpSyntaxTree.ParseText( s ).GetRoot(), preserveFormatting, forComparison );

    private static string? NormalizeTestOutput( SyntaxNode syntaxNode, bool preserveFormatting, bool forComparison )
    {
        if ( preserveFormatting )
        {
            return syntaxNode.ToFullString().ReplaceOrdinal( "\r\n", "\n" );
        }
        else
        {
            var s = syntaxNode.NormalizeWhitespace( "  ", "\n" ).ToFullString();

            s = NormalizeEndOfLines( s );

            if ( forComparison )
            {
                s = _spaceRegex.Replace( s, " " );
            }

            return s;
        }
    }

    protected virtual bool CompareTransformedCode => true;

    private protected virtual void SaveResults( TestInput testInput, TestResult testResult, Dictionary<string, object?> state )
    {
        if ( this.ProjectDirectory == null )
        {
            throw new InvalidOperationException( "This method cannot be called when the test path is unknown." );
        }

        if ( !this.CompareTransformedCode )
        {
            return;
        }

        var formatCode = testInput.Options.FormatOutput.GetValueOrDefault( true );

        // Compare the "Target" region of the transformed code to the expected output.
        // If the region is not found then compare the complete transformed code.
        var sourceAbsolutePath = testInput.FullPath;

        var expectedTransformedPath = Path.Combine(
            Path.GetDirectoryName( sourceAbsolutePath )!,
            Path.GetFileNameWithoutExtension( sourceAbsolutePath ) + FileExtensions.TransformedCode );

        var testOutputs = testResult.GetTestOutputsWithDiagnostics();
        var actualTransformedNonNormalizedText = JoinSyntaxTrees( testOutputs );
        var actualTransformedSourceTextForComparison = NormalizeTestOutput( actualTransformedNonNormalizedText, formatCode, true );
        var actualTransformedSourceTextForStorage = NormalizeTestOutput( actualTransformedNonNormalizedText, formatCode, false );

        // If the expectation file does not exist, create it with some placeholder content.
        if ( !File.Exists( expectedTransformedPath ) )
        {
            // Coverage: ignore

            File.WriteAllText(
                expectedTransformedPath,
                "// TODO: Replace this file with the correct transformed code. See the test output for the actual transformed code." );
        }

        // Read expectations from the file.
        var expectedSourceText = File.ReadAllText( expectedTransformedPath );
        var expectedSourceTextForComparison = NormalizeTestOutput( expectedSourceText, formatCode, true );

        // Update the file in obj/transformed if it is different.
        var actualTransformedPath = Path.Combine(
            this.ProjectDirectory,
            "obj",
            "transformed",
            testInput.ProjectProperties.TargetFramework,
            Path.GetDirectoryName( testInput.RelativePath ) ?? "",
            Path.GetFileNameWithoutExtension( testInput.RelativePath ) + FileExtensions.TransformedCode );

        Directory.CreateDirectory( Path.GetDirectoryName( actualTransformedPath )! );

        var storedTransformedSourceText =
            File.Exists( actualTransformedPath ) ? File.ReadAllText( actualTransformedPath ) : null;

        if ( storedTransformedSourceText != actualTransformedSourceTextForStorage )
        {
            File.WriteAllText( actualTransformedPath, actualTransformedSourceTextForStorage );
        }

        if ( this.Logger != null )
        {
            var logger = this.Logger!;
            logger.WriteLine( "Expected transformed file: " + expectedTransformedPath );
            logger.WriteLine( "Actual transformed file: " + actualTransformedPath );
            logger.WriteLine( "" );
            logger.WriteLine( "=== ACTUAL TRANSFORMED CODE ===" );
            logger.WriteLine( actualTransformedNonNormalizedText );
            logger.WriteLine( "=====================" );

            // Write all diagnostics to the logger.
            foreach ( var diagnostic in testResult.Diagnostics )
            {
                logger.WriteLine( diagnostic.ToString() );
            }
        }

        state["expectedTransformedSourceText"] = expectedSourceTextForComparison;
        state["actualTransformedNormalizedSourceText"] = actualTransformedSourceTextForComparison;

        static string JoinSyntaxTrees( IReadOnlyList<SyntaxTree> compilationUnits )
        {
            switch ( compilationUnits.Count )
            {
                case 0:
                    return "// --- No output compilation units ---";

                case 1:
                    return compilationUnits[0].GetRoot().ToFullString();

                default:
                    var sb = new StringBuilder();

                    foreach ( var syntaxTree in compilationUnits )
                    {
                        sb.AppendLine();
                        sb.AppendLineInvariant( $"// --- {syntaxTree.FilePath} ---" );
                        sb.AppendLine();
                        sb.AppendLine( syntaxTree.GetRoot().ToFullString() );
                    }

                    return sb.ToString();
            }
        }
    }

    protected virtual void ExecuteAssertions( TestInput testInput, TestResult testResult, Dictionary<string, object?> state )
    {
        if ( !this.CompareTransformedCode )
        {
            return;
        }

        var expectedTransformedSourceText = (string) state["expectedTransformedSourceText"]!;
        var actualTransformedNormalizedSourceText = (string) state["actualTransformedNormalizedSourceText"]!;

        Assert.Equal( expectedTransformedSourceText, actualTransformedNormalizedSourceText );
    }

    private protected virtual bool ShouldStopOnInvalidInput( TestOptions testOptions ) => !testOptions.AcceptInvalidInput.GetValueOrDefault( true );

    /// <summary>
    /// Creates a new project that is used to compile the test source.
    /// </summary>
    /// <returns>A new project instance.</returns>
    internal Project CreateProject( TestOptions options )
    {
        var compilation = TestCompilationFactory.CreateEmptyCSharpCompilation(
            null,
            this.References.MetadataReferences,
            options.OutputAssemblyType switch
            {
                "Exe" => OutputKind.ConsoleApplication,
                _ => OutputKind.DynamicallyLinkedLibrary
            },
            nullableContextOptions: options.NullabilityDisabled == true ? NullableContextOptions.Disable : NullableContextOptions.Enable );

        var projectName = "test";
        var workspace1 = new AdhocWorkspace();
        var solution = workspace1.CurrentSolution;

        var project = solution.AddProject( projectName, projectName, LanguageNames.CSharp )
            .WithCompilationOptions( compilation.Options )
            .AddMetadataReferences( compilation.References );

        // Don't add the assembly containing the code to test because it would result in duplicate symbols.

        return project;
    }

    private protected async Task WriteHtmlAsync( TestInput testInput, TestResult testResult )
    {
        var htmlCodeWriter = this.CreateHtmlCodeWriter( testResult.ProjectScopedServiceProvider, testInput.Options );

        var htmlDirectory = Path.Combine(
            this.ProjectDirectory!,
            "obj",
            "html",
            testInput.ProjectProperties.TargetFramework,
            Path.GetDirectoryName( testInput.RelativePath ) ?? "" );

        if ( !Directory.Exists( htmlDirectory ) )
        {
            Directory.CreateDirectory( htmlDirectory );
        }

        // Write each document individually.
        if ( testInput.Options.WriteInputHtml.GetValueOrDefault() )
        {
            foreach ( var syntaxTree in testResult.SyntaxTrees )
            {
                await this.WriteHtmlAsync( syntaxTree, htmlDirectory, htmlCodeWriter );
            }
        }

        // Write the consolidated output.
        if ( testInput.Options.WriteOutputHtml.GetValueOrDefault() )
        {
            // Multi file tests are not supported for html output.
            var output = testResult.GetTestOutputsWithDiagnostics().Single().GetRoot();
            var outputDocument = testResult.InputProject!.AddDocument( "Consolidated.cs", output );

            var formattedOutput = await OutputCodeFormatter.FormatToSyntaxAsync( outputDocument );
            var outputHtmlPath = Path.Combine( htmlDirectory, testInput.TestName + FileExtensions.OutputHtml );
            var formattedOutputDocument = testResult.InputProject.AddDocument( "ConsolidatedFormatted.cs", formattedOutput );

            var outputHtml = File.CreateText( outputHtmlPath );

            using ( outputHtml.IgnoreAsyncDisposable() )
            {
                await htmlCodeWriter.WriteAsync( formattedOutputDocument, outputHtml );
            }

            testResult.OutputHtmlPath = outputHtmlPath;
        }
    }

    protected virtual HtmlCodeWriter CreateHtmlCodeWriter( IServiceProvider serviceProvider, TestOptions options )
        => new( serviceProvider, new HtmlCodeWriterOptions( options.AddHtmlTitles.GetValueOrDefault() ) );

    private async Task WriteHtmlAsync( TestSyntaxTree testSyntaxTree, string htmlDirectory, HtmlCodeWriter htmlCodeWriter )
    {
        var inputHtmlPath = Path.Combine(
            htmlDirectory,
            Path.GetFileNameWithoutExtension( testSyntaxTree.InputDocument.FilePath ) + FileExtensions.InputHtml );

        testSyntaxTree.HtmlInputRunTimePath = inputHtmlPath;

        this.Logger?.WriteLine( "HTML of input: " + inputHtmlPath );

        // Write the input document.
        var inputTextWriter = File.CreateText( inputHtmlPath );

        using ( inputTextWriter.IgnoreAsyncDisposable() )
        {
            await htmlCodeWriter.WriteAsync(
                testSyntaxTree.InputDocument,
                inputTextWriter );
        }

        // We have no use case to write the output document because all cases use the consolidated output document instead.
    }

    protected bool VerifyBinaryStream( TestInput testInput, TestResult testResult, MemoryStream stream )
    {
        if ( testInput.Options.AllowCompileTimeDynamicCode.GetValueOrDefault() )
        {
            return true;
        }

        stream.Seek( 0, SeekOrigin.Begin );
        using var peReader = new PEReader( stream, PEStreamOptions.LeaveOpen );
        var metadataReader = peReader.GetMetadataReader();

        foreach ( var typeRefHandle in metadataReader.TypeReferences )
        {
            var typeRef = metadataReader.GetTypeReference( typeRefHandle );
            var ns = metadataReader.GetString( typeRef.Namespace );
            var typeName = metadataReader.GetString( typeRef.Name );

            if ( ns.ContainsOrdinal( "Microsoft.CSharp.RuntimeBinder" ) &&
                 string.Equals( typeName, "CSharpArgumentInfo", StringComparison.Ordinal ) )
            {
                var directory = Path.Combine( Path.GetTempPath(), "Metalama", "InvalidAssemblies" );

                if ( !Directory.Exists( directory ) )
                {
                    Directory.CreateDirectory( directory );
                }

                var diagnosticFile = Path.Combine( directory, RandomIdGenerator.GenerateId() + ".dll" );

                using ( var diagnosticStream = File.Create( diagnosticFile ) )
                {
                    stream.Seek( 0, SeekOrigin.Begin );
                    stream.CopyTo( diagnosticStream );
                }

                this.Logger?.WriteLine( "Compiled compile-time assembly: " + diagnosticFile );

                testResult.SetFailed( "The compiled assembly contains dynamic code." );

                return false;
            }
        }

        stream.Seek( 0, SeekOrigin.Begin );

        return true;
    }
}<|MERGE_RESOLUTION|>--- conflicted
+++ resolved
@@ -313,20 +313,12 @@
 
         using var domain = new UnloadableCompileTimeDomain();
 
-<<<<<<< HEAD
-            if ( !string.IsNullOrEmpty( licenseKey ) )
-            {
-                // ReSharper disable once RedundantSuppressNullableWarningExpression
-                serviceProvider = serviceProvider.AddTestLicenseVerifier( licenseKey!, name );
-            }
-=======
         var serviceProvider = this.BaseServiceProvider.WithProjectScopedServices( this.References.MetadataReferences );
->>>>>>> dd6adbbe
 
         if ( !string.IsNullOrEmpty( licenseKey ) )
         {
             // ReSharper disable once RedundantSuppressNullableWarningExpression
-            serviceProvider = serviceProvider.AddTestLicenseVerifier( licenseKey! );
+            serviceProvider = serviceProvider.AddTestLicenseVerifier( licenseKey!, name );
         }
 
         // Transform with Metalama.
