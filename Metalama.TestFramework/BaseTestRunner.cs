// Copyright (c) SharpCrafters s.r.o. See the LICENSE.md file in the root directory of this repository root for details.

using Metalama.Framework.Engine.Diagnostics;
using Metalama.Framework.Engine.Formatting;
using Metalama.Framework.Engine.Licensing;
using Metalama.Framework.Engine.Pipeline;
using Metalama.Framework.Engine.Pipeline.CompileTime;
using Metalama.Framework.Engine.Testing;
using Metalama.Framework.Engine.Utilities;
using Metalama.Framework.Engine.Utilities.Roslyn;
using Metalama.Framework.Project;
using Metalama.TestFramework.Utilities;
using Microsoft.CodeAnalysis;
using Microsoft.CodeAnalysis.CSharp;
using Microsoft.CodeAnalysis.CSharp.Syntax;
using System;
using System.Collections.Generic;
using System.IO;
using System.Linq;
using System.Reflection.Metadata;
using System.Reflection.PortableExecutable;
using System.Text;
using System.Text.RegularExpressions;
using System.Threading;
using System.Threading.Tasks;
using Xunit;
using Xunit.Abstractions;
using Xunit.Sdk;
using Document = Microsoft.CodeAnalysis.Document;

<<<<<<< HEAD
namespace Metalama.TestFramework;
=======
namespace Metalama.TestFramework
{
    /// <summary>
    /// An abstract class for all template-base tests.
    /// </summary>
    public abstract partial class BaseTestRunner
    {
        private static readonly Regex _spaceRegex = new( " +", RegexOptions.Compiled );
        private static readonly Regex _newLineRegex = new( "(\\s*(\r\n|\r|\n))", RegexOptions.Compiled | RegexOptions.Multiline );
        private static readonly AsyncLocal<bool> _isTestRunning = new();
>>>>>>> acaec86d

/// <summary>
/// An abstract class for all template-base tests.
/// </summary>
public abstract partial class BaseTestRunner
{
    private static readonly Regex _spaceRegex = new( " +", RegexOptions.Compiled );
    private static readonly Regex _newLineRegex = new( "( *[\n|\r])+", RegexOptions.Compiled );
    private static readonly AsyncLocal<bool> _isTestRunning = new();

    private static readonly RemovePreprocessorDirectivesRewriter _removePreprocessorDirectivesRewriter =
        new( SyntaxKind.PragmaWarningDirectiveTrivia, SyntaxKind.NullableDirectiveTrivia );

    public ServiceProvider BaseServiceProvider { get; }

    public TestProjectReferences References { get; }

    protected BaseTestRunner(
        ServiceProvider serviceProvider,
        string? projectDirectory,
        TestProjectReferences references,
        ITestOutputHelper? logger )
    {
        this.References = references;

        this.BaseServiceProvider = serviceProvider.WithMark( ServiceProviderMark.Test );
        this.ProjectDirectory = projectDirectory;
        this.Logger = logger;
    }

    /// <summary>
    /// Gets the project directory, or <c>null</c> if it is unknown.
    /// </summary>
    public string? ProjectDirectory { get; }

    public ITestOutputHelper? Logger { get; }

    public async Task RunAndAssertAsync( TestInput testInput )
    {
        using ( TestExecutionContext.Open() )
        {
            try
            {
<<<<<<< HEAD
                await this.RunAndAssertCoreAsync( testInput );
=======
                testInput.ProjectProperties.License?.ThrowIfNotLicensed();
                Dictionary<string, object?> state = new( StringComparer.Ordinal );
                using var testResult = new TestResult();
                await this.RunAsync( testInput, testResult, state );
                this.SaveResults( testInput, testResult, state );
                this.ExecuteAssertions( testInput, testResult, state );
>>>>>>> acaec86d
            }
            finally
            {
                // This is a trick to make the current task, on the heap, stop having a reference to the previous
                // task. This allows TestExecutionContext.Dispose to perform a full GC. Without Task.Yield, we will
                // have references to the objects that are in the scope of the test.
                await Task.Yield();
            }
        }
    }

    private async Task RunAndAssertCoreAsync( TestInput testInput )
    {
        try
        {
            testInput.ProjectProperties.License?.ThrowIfNotLicensed();
            Dictionary<string, object?> state = new( StringComparer.Ordinal );
            using var testResult = new TestResult();
            await this.RunAsync( testInput, testResult, state );
            this.SaveResults( testInput, testResult, state );
            this.ExecuteAssertions( testInput, testResult, state );
        }
        catch ( Exception e ) when ( e.GetType().FullName == testInput.Options.ExpectedException )
        {
            return;
        }

        if ( testInput.Options.ExpectedException != null )
        {
            throw new AssertActualExpectedException( testInput.Options.ExpectedException, null, "Expected exception has not been thrown." );
        }
    }

    public Task RunAsync( TestInput testInput, TestResult testResult )
        => this.RunAsync(
            testInput,
            testResult,
            new Dictionary<string, object?>( StringComparer.InvariantCulture ) );

    /// <summary>
    /// Runs a test. The present implementation of this method only prepares an input project and stores it in the <see cref="TestResult"/>.
    /// Derived classes must call this base method and continue with running the test.
    /// </summary>
    /// <param name="testInput"></param>
    /// <param name="testResult">The output object must be created by the caller and passed, so that the caller can get
    ///     a partial object in case of exception.</param>
    /// <param name="state"></param>
    protected virtual async Task RunAsync(
        TestInput testInput,
        TestResult testResult,
        Dictionary<string, object?> state )
    {
        if ( testInput.Options.InvalidSourceOptions.Count > 0 )
        {
            throw new InvalidOperationException(
                "Invalid option(s) in source code: " +
                string.Join( ", ", testInput.Options.InvalidSourceOptions ) );
        }

        if ( _isTestRunning.Value )
        {
            throw new InvalidOperationException( "A test is already running." );
        }
        else
        {
            _isTestRunning.Value = true;
        }

        testResult.TestInput = testInput;

        try
        {
            // Create parse options.
            var preprocessorSymbols = testInput.ProjectProperties.PreprocessorSymbols
                .Add( "TESTRUNNER" )
                .Add( "METALAMA" );

            var defaultParseOptions = CSharpParseOptions.Default;

            if ( testInput.Options.LanguageVersion != null )
            {
                defaultParseOptions = defaultParseOptions.WithLanguageVersion( testInput.Options.LanguageVersion.Value );
            }

            if ( testInput.Options.LanguageFeatures.Count > 0 )
            {
                defaultParseOptions = defaultParseOptions.WithFeatures( testInput.Options.LanguageFeatures );
            }

            var emptyProject = this.CreateProject( testInput.Options );
            var parseOptions = defaultParseOptions.WithPreprocessorSymbols( preprocessorSymbols.AddRange( testInput.Options.DefinedConstants ) );
            var project = emptyProject.WithParseOptions( parseOptions );

            async Task<Document?> AddDocumentAsync( string fileName, string sourceCode, bool acceptFileWithoutMember = false )
            {
                // Note that we don't pass the full path to the Document because it causes call stacks of exceptions to have full paths,
                // which is more difficult to test.
                var parsedSyntaxTree = CSharpSyntaxTree.ParseText( sourceCode, parseOptions, fileName, Encoding.UTF8 );

                var prunedSyntaxRoot =
                    testInput.Options.KeepDisabledCode != true
                        ? _removePreprocessorDirectivesRewriter.Visit( await parsedSyntaxTree.GetRootAsync() )!
                        : await parsedSyntaxTree.GetRootAsync();

                if ( !acceptFileWithoutMember && prunedSyntaxRoot is CompilationUnitSyntax { Members: { Count: 0 } } )
                {
                    return null;
                }

                var transformedSyntaxRoot = this.PreprocessSyntaxRoot( testInput, prunedSyntaxRoot, state );
                var document = project.AddDocument( fileName, transformedSyntaxRoot, filePath: fileName );
                project = document.Project;

                return document;
            }

            // Add the main document.
            var sourceFileName = testInput.TestName + ".cs";
            var mainDocument = await AddDocumentAsync( sourceFileName, testInput.SourceCode );

            if ( mainDocument == null )
            {
                // Skip the test.
                return;
            }

            var syntaxTree = (await mainDocument.GetSyntaxTreeAsync())!;

            testResult.AddInputDocument( mainDocument, testInput.FullPath );

            var initialCompilation = CSharpCompilation.Create(
                project.Name,
                new[] { syntaxTree },
                project.MetadataReferences,
                (CSharpCompilationOptions?) project.CompilationOptions );

            string? dependencyLicenseKey = null;

            if ( testInput.Options.DependencyLicenseFile != null )
            {
                dependencyLicenseKey = File.ReadAllText( Path.Combine( testInput.ProjectDirectory, testInput.Options.DependencyLicenseFile ) );
            }

            // Add additional test documents.
            foreach ( var includedFile in testInput.Options.IncludedFiles )
            {
                var includedFullPath = Path.GetFullPath( Path.Combine( Path.GetDirectoryName( testInput.FullPath )!, includedFile ) );
                var includedText = File.ReadAllText( includedFullPath );

                if ( !includedFile.EndsWith( ".Dependency.cs", StringComparison.OrdinalIgnoreCase ) )
                {
                    var includedFileName = Path.GetFileName( includedFullPath );

                    var includedDocument = await AddDocumentAsync( includedFileName, includedText );

                    if ( includedDocument == null )
                    {
                        continue;
                    }

                    testResult.AddInputDocument( includedDocument, includedFullPath );

                    var includedSyntaxTree = (await includedDocument.GetSyntaxTreeAsync())!;
                    initialCompilation = initialCompilation.AddSyntaxTrees( includedSyntaxTree );
                }
                else
                {
                    // Dependencies must be compiled separately using Metalama.
                    var dependencyParseOptions = defaultParseOptions.WithPreprocessorSymbols(
                        preprocessorSymbols.AddRange( testInput.Options.DependencyDefinedConstants ) );

                    var dependencyProject = emptyProject.WithParseOptions( dependencyParseOptions );
                    var dependency = await this.CompileDependencyAsync( includedText, dependencyProject, testResult, dependencyLicenseKey );

                    if ( dependency == null )
                    {
                        return;
                    }

                    initialCompilation = initialCompilation.AddReferences( dependency );
                }
            }

            // Add system documents.
#if NETFRAMEWORK
            var platformDocument = await AddDocumentAsync(
                "___Platform.cs",
                "namespace System.Runtime.CompilerServices { internal static class IsExternalInit {}}" );

            initialCompilation = initialCompilation.AddSyntaxTrees( (await platformDocument!.GetSyntaxTreeAsync())! );
#endif

            if ( this.References.GlobalUsingsFile != null )
            {
                var path = Path.Combine( this.ProjectDirectory!, this.References.GlobalUsingsFile );

                if ( File.Exists( path ) )
                {
                    var code = File.ReadAllText( path );
                    var globalUsingsDocument = await AddDocumentAsync( "___GlobalUsings.cs", code, true );

                    initialCompilation = initialCompilation.AddSyntaxTrees( (await globalUsingsDocument!.GetSyntaxTreeAsync())! );
                }
            }

            ValidateCustomAttributes( initialCompilation );

            testResult.InputProject = project;
            testResult.InputCompilation = initialCompilation;
            testResult.ProjectScopedServiceProvider = this.BaseServiceProvider.WithProjectScopedServices( initialCompilation );

            if ( this.ShouldStopOnInvalidInput( testInput.Options ) )
            {
                var diagnostics = initialCompilation.GetDiagnostics();
                var errors = diagnostics.Where( d => d.Severity == DiagnosticSeverity.Error ).ToArray();

                if ( errors.Any() )
                {
                    testResult.InputCompilationDiagnostics.Report( errors );
                    testResult.SetFailed( "The initial compilation failed." );
                }
            }
        }
        finally
        {
            _isTestRunning.Value = false;
        }
    }

    /// <summary>
    /// Compiles a dependency using the Metalama pipeline, emits a binary assembly, and returns a reference to it.
    /// </summary>
    private async Task<MetadataReference?> CompileDependencyAsync( string code, Project emptyProject, TestResult testResult, string? licenseKey = null )
    {
        // The assembly name must match the file name otherwise it wont be found by AssemblyLocator.
        var name = "dependency_" + RandomIdGenerator.GenerateId();
        var project = emptyProject.AddDocument( "dependency.cs", code ).Project;

        using var domain = new UnloadableCompileTimeDomain();

        var serviceProvider = this.BaseServiceProvider.WithProjectScopedServices( this.References.MetadataReferences );

        if ( !string.IsNullOrEmpty( licenseKey ) )
        {
            // ReSharper disable once RedundantSuppressNullableWarningExpression
            serviceProvider = serviceProvider.AddTestLicenseVerifier( licenseKey! );
        }

        // Transform with Metalama.

        var pipeline = new CompileTimeAspectPipeline(
            serviceProvider,
            true,
            domain );

        var compilation = (await project.GetCompilationAsync())!.WithAssemblyName( name );

        var pipelineResult = await pipeline.ExecuteAsync(
            testResult.InputCompilationDiagnostics,
            compilation,
            default,
            CancellationToken.None );

        if ( !pipelineResult.IsSuccess )
        {
            testResult.SetFailed( "Transformation of the dependency failed." );

            return null;
        }

        // Emit the binary assembly.
        var testOptions = this.BaseServiceProvider.GetRequiredService<TestProjectOptions>();
        var outputPath = Path.Combine( testOptions.BaseDirectory, name + ".dll" );

        var emitResult = pipelineResult.Value.ResultingCompilation.Compilation.Emit(
            outputPath,
            manifestResources: pipelineResult.Value.AdditionalResources.Select( r => r.Resource ) );

        if ( !emitResult.Success )
        {
            testResult.InputCompilationDiagnostics.Report( emitResult.Diagnostics );
            testResult.SetFailed( "Compilation of the dependency failed." );

            return null;
        }

        return MetadataReference.CreateFromFile( outputPath );
    }

    /// <summary>
    /// Processes syntax root of the test file before it is added to the test project.
    /// </summary>
    /// <param name="testInput"></param>
    /// <param name="syntaxRoot"></param>
    /// <param name="state"></param>
    /// <returns></returns>
    private protected virtual SyntaxNode PreprocessSyntaxRoot( TestInput testInput, SyntaxNode syntaxRoot, Dictionary<string, object?> state ) => syntaxRoot;

    private static void ValidateCustomAttributes( Compilation compilation )
    {
        // We want to validate that the custom attributes are properly resolved because unresolved attributes are
        // a frequent source of errors and confusion. In a production execution context, we would get a compilation error, so that would be ok.
        ValidateAttributesVisitor visitor = new( compilation );

        foreach ( var syntaxTree in compilation.SyntaxTrees )
        {
            visitor.Visit( syntaxTree.GetRoot() );
        }
    }

    protected static string NormalizeEndOfLines( string? s ) => string.IsNullOrWhiteSpace( s ) ? "" : _newLineRegex.Replace( s, "\n" ).Trim();

<<<<<<< HEAD
    public static string? NormalizeTestOutput( string? s, bool preserveFormatting )
        => s == null ? null : NormalizeTestOutput( CSharpSyntaxTree.ParseText( s ).GetRoot(), preserveFormatting );

    private static string? NormalizeTestOutput( SyntaxNode syntaxNode, bool preserveFormatting )
    {
        if ( preserveFormatting )
        {
            return syntaxNode.ToFullString().ReplaceOrdinal( "\r\n", "\n" );
        }
        else
        {
            var s = syntaxNode.NormalizeWhitespace().ToFullString();

            s = NormalizeEndOfLines( s );
            s = _spaceRegex.Replace( s, " " );
=======
        public static string? NormalizeTestOutput( string? s, bool preserveFormatting, bool forComparison )
            => s == null ? null : NormalizeTestOutput( CSharpSyntaxTree.ParseText( s ).GetRoot(), preserveFormatting, forComparison );

        private static string? NormalizeTestOutput( SyntaxNode syntaxNode, bool preserveFormatting, bool forComparison )
        {
            if ( preserveFormatting )
            {
                return syntaxNode.ToFullString().ReplaceOrdinal( "\r\n", "\n" );
            }
            else
            {
                var s = syntaxNode.NormalizeWhitespace( "  ", "\n" ).ToFullString();

                s = NormalizeEndOfLines( s );

                if ( forComparison )
                {
                    s = _spaceRegex.Replace( s, " " );
                }
>>>>>>> acaec86d

            return s;
        }
    }

    protected virtual bool CompareTransformedCode => true;

    private protected virtual void SaveResults( TestInput testInput, TestResult testResult, Dictionary<string, object?> state )
    {
        if ( this.ProjectDirectory == null )
        {
            throw new InvalidOperationException( "This method cannot be called when the test path is unknown." );
        }

        if ( !this.CompareTransformedCode )
        {
            return;
        }

        var formatCode = testInput.Options.FormatOutput.GetValueOrDefault( true );

        // Compare the "Target" region of the transformed code to the expected output.
        // If the region is not found then compare the complete transformed code.
        var sourceAbsolutePath = testInput.FullPath;

        var expectedTransformedPath = Path.Combine(
            Path.GetDirectoryName( sourceAbsolutePath )!,
            Path.GetFileNameWithoutExtension( sourceAbsolutePath ) + FileExtensions.TransformedCode );

<<<<<<< HEAD
        var testOutputs = testResult.GetTestOutputsWithDiagnostics();
        var actualTransformedNonNormalizedText = JoinSyntaxTrees( testOutputs );
        var actualTransformedNormalizedSourceText = NormalizeTestOutput( actualTransformedNonNormalizedText, formatCode );
=======
            var testOutputs = testResult.GetTestOutputsWithDiagnostics();
            var actualTransformedNonNormalizedText = JoinSyntaxTrees( testOutputs );
            var actualTransformedSourceTextForComparison = NormalizeTestOutput( actualTransformedNonNormalizedText, formatCode, true );
            var actualTransformedSourceTextForStorage = NormalizeTestOutput( actualTransformedNonNormalizedText, formatCode, false );
>>>>>>> acaec86d

        // If the expectation file does not exist, create it with some placeholder content.
        if ( !File.Exists( expectedTransformedPath ) )
        {
            // Coverage: ignore

            File.WriteAllText(
                expectedTransformedPath,
                "// TODO: Replace this file with the correct transformed code. See the test output for the actual transformed code." );
        }

<<<<<<< HEAD
        // Read expectations from the file.
        var expectedNonNormalizedSourceText = File.ReadAllText( expectedTransformedPath );
        var expectedTransformedSourceText = NormalizeTestOutput( expectedNonNormalizedSourceText, formatCode );

        // Update the file in obj/transformed if it is different.
        var actualTransformedPath = Path.Combine(
            this.ProjectDirectory,
            "obj",
            "transformed",
            testInput.ProjectProperties.TargetFramework,
            Path.GetDirectoryName( testInput.RelativePath ) ?? "",
            Path.GetFileNameWithoutExtension( testInput.RelativePath ) + FileExtensions.TransformedCode );
=======
            // Read expectations from the file.
            var expectedSourceText = File.ReadAllText( expectedTransformedPath );
            var expectedSourceTextForComparison = NormalizeTestOutput( expectedSourceText, formatCode, true );
            
            // Update the file in obj/transformed if it is different.
            var actualTransformedPath = Path.Combine(
                this.ProjectDirectory,
                "obj",
                "transformed",
                testInput.ProjectProperties.TargetFramework,
                Path.GetDirectoryName( testInput.RelativePath ) ?? "",
                Path.GetFileNameWithoutExtension( testInput.RelativePath ) + FileExtensions.TransformedCode );
>>>>>>> acaec86d

        Directory.CreateDirectory( Path.GetDirectoryName( actualTransformedPath )! );

<<<<<<< HEAD
        var storedTransformedSourceText =
            File.Exists( actualTransformedPath ) ? NormalizeTestOutput( File.ReadAllText( actualTransformedPath ), formatCode ) : null;

        if ( expectedTransformedSourceText == actualTransformedNormalizedSourceText
             && storedTransformedSourceText != expectedNonNormalizedSourceText
             && !formatCode )
        {
            // Update the obj/transformed file to the non-normalized expected text, so that future call to update_transformed.txt
            // does not overwrite any whitespace change.
            File.WriteAllText( actualTransformedPath, expectedNonNormalizedSourceText );
        }
        else if ( storedTransformedSourceText == null || storedTransformedSourceText != actualTransformedNormalizedSourceText )
        {
            // Coverage: ignore

            File.WriteAllText( actualTransformedPath, actualTransformedNonNormalizedText );
        }
=======
            var storedTransformedSourceText =
                File.Exists( actualTransformedPath ) ? File.ReadAllText( actualTransformedPath ) : null;

            if ( storedTransformedSourceText != actualTransformedSourceTextForStorage )
            {
                File.WriteAllText( actualTransformedPath, actualTransformedSourceTextForStorage );
            }
>>>>>>> acaec86d

        if ( this.Logger != null )
        {
            var logger = this.Logger!;
            logger.WriteLine( "Expected transformed file: " + expectedTransformedPath );
            logger.WriteLine( "Actual transformed file: " + actualTransformedPath );
            logger.WriteLine( "" );
            logger.WriteLine( "=== ACTUAL TRANSFORMED CODE ===" );
            logger.WriteLine( actualTransformedNonNormalizedText );
            logger.WriteLine( "=====================" );

            // Write all diagnostics to the logger.
            foreach ( var diagnostic in testResult.Diagnostics )
            {
                logger.WriteLine( diagnostic.ToString() );
            }
        }

<<<<<<< HEAD
        state["expectedTransformedSourceText"] = expectedTransformedSourceText;
        state["actualTransformedNormalizedSourceText"] = actualTransformedNormalizedSourceText;
=======
            state["expectedTransformedSourceText"] = expectedSourceTextForComparison;
            state["actualTransformedNormalizedSourceText"] = actualTransformedSourceTextForComparison;
>>>>>>> acaec86d

        static string JoinSyntaxTrees( IReadOnlyList<SyntaxTree> compilationUnits )
        {
            switch ( compilationUnits.Count )
            {
                case 0:
                    return "// --- No output compilation units ---";

                case 1:
                    return compilationUnits[0].GetRoot().ToFullString();

                default:
                    var sb = new StringBuilder();

                    foreach ( var syntaxTree in compilationUnits )
                    {
                        sb.AppendLine();
                        sb.AppendLineInvariant( $"// --- {syntaxTree.FilePath} ---" );
                        sb.AppendLine();
                        sb.AppendLine( syntaxTree.GetRoot().ToFullString() );
                    }

                    return sb.ToString();
            }
        }
    }

    protected virtual void ExecuteAssertions( TestInput testInput, TestResult testResult, Dictionary<string, object?> state )
    {
        if ( !this.CompareTransformedCode )
        {
            return;
        }

        var expectedTransformedSourceText = (string) state["expectedTransformedSourceText"]!;
        var actualTransformedNormalizedSourceText = (string) state["actualTransformedNormalizedSourceText"]!;

        Assert.Equal( expectedTransformedSourceText, actualTransformedNormalizedSourceText );
    }

    private protected virtual bool ShouldStopOnInvalidInput( TestOptions testOptions ) => !testOptions.AcceptInvalidInput.GetValueOrDefault( true );

    /// <summary>
    /// Creates a new project that is used to compile the test source.
    /// </summary>
    /// <returns>A new project instance.</returns>
    internal Project CreateProject( TestOptions options )
    {
        var compilation = TestCompilationFactory.CreateEmptyCSharpCompilation(
            null,
            this.References.MetadataReferences,
            options.OutputAssemblyType switch
            {
                "Exe" => OutputKind.ConsoleApplication,
                _ => OutputKind.DynamicallyLinkedLibrary
            },
            nullableContextOptions: options.NullabilityDisabled == true ? NullableContextOptions.Disable : NullableContextOptions.Enable );

        var projectName = "test";
        var workspace1 = new AdhocWorkspace();
        var solution = workspace1.CurrentSolution;

        var project = solution.AddProject( projectName, projectName, LanguageNames.CSharp )
            .WithCompilationOptions( compilation.Options )
            .AddMetadataReferences( compilation.References );

        // Don't add the assembly containing the code to test because it would result in duplicate symbols.

        return project;
    }

    private protected async Task WriteHtmlAsync( TestInput testInput, TestResult testResult )
    {
        var htmlCodeWriter = this.CreateHtmlCodeWriter( testResult.ProjectScopedServiceProvider, testInput.Options );

        var htmlDirectory = Path.Combine(
            this.ProjectDirectory!,
            "obj",
            "html",
            testInput.ProjectProperties.TargetFramework,
            Path.GetDirectoryName( testInput.RelativePath ) ?? "" );

        if ( !Directory.Exists( htmlDirectory ) )
        {
            Directory.CreateDirectory( htmlDirectory );
        }

        // Write each document individually.
        if ( testInput.Options.WriteInputHtml.GetValueOrDefault() )
        {
            foreach ( var syntaxTree in testResult.SyntaxTrees )
            {
                await this.WriteHtmlAsync( syntaxTree, htmlDirectory, htmlCodeWriter );
            }
        }

        // Write the consolidated output.
        if ( testInput.Options.WriteOutputHtml.GetValueOrDefault() )
        {
            // Multi file tests are not supported for html output.
            var output = testResult.GetTestOutputsWithDiagnostics().Single().GetRoot();
            var outputDocument = testResult.InputProject!.AddDocument( "Consolidated.cs", output );

            var formattedOutput = await OutputCodeFormatter.FormatToSyntaxAsync( outputDocument );
            var outputHtmlPath = Path.Combine( htmlDirectory, testInput.TestName + FileExtensions.OutputHtml );
            var formattedOutputDocument = testResult.InputProject.AddDocument( "ConsolidatedFormatted.cs", formattedOutput );

            var outputHtml = File.CreateText( outputHtmlPath );

            using ( outputHtml.IgnoreAsyncDisposable() )
            {
                await htmlCodeWriter.WriteAsync( formattedOutputDocument, outputHtml );
            }

            testResult.OutputHtmlPath = outputHtmlPath;
        }
    }

    protected virtual HtmlCodeWriter CreateHtmlCodeWriter( IServiceProvider serviceProvider, TestOptions options )
        => new( serviceProvider, new HtmlCodeWriterOptions( options.AddHtmlTitles.GetValueOrDefault() ) );

    private async Task WriteHtmlAsync( TestSyntaxTree testSyntaxTree, string htmlDirectory, HtmlCodeWriter htmlCodeWriter )
    {
        var inputHtmlPath = Path.Combine(
            htmlDirectory,
            Path.GetFileNameWithoutExtension( testSyntaxTree.InputDocument.FilePath ) + FileExtensions.InputHtml );

        testSyntaxTree.HtmlInputRunTimePath = inputHtmlPath;

        this.Logger?.WriteLine( "HTML of input: " + inputHtmlPath );

        // Write the input document.
        var inputTextWriter = File.CreateText( inputHtmlPath );

        using ( inputTextWriter.IgnoreAsyncDisposable() )
        {
            await htmlCodeWriter.WriteAsync(
                testSyntaxTree.InputDocument,
                inputTextWriter );
        }

        // We have no use case to write the output document because all cases use the consolidated output document instead.
    }

    protected bool VerifyBinaryStream( TestInput testInput, TestResult testResult, MemoryStream stream )
    {
        if ( testInput.Options.AllowCompileTimeDynamicCode.GetValueOrDefault() )
        {
            return true;
        }

        stream.Seek( 0, SeekOrigin.Begin );
        using var peReader = new PEReader( stream, PEStreamOptions.LeaveOpen );
        var metadataReader = peReader.GetMetadataReader();

        foreach ( var typeRefHandle in metadataReader.TypeReferences )
        {
            var typeRef = metadataReader.GetTypeReference( typeRefHandle );
            var ns = metadataReader.GetString( typeRef.Namespace );
            var typeName = metadataReader.GetString( typeRef.Name );

            if ( ns.ContainsOrdinal( "Microsoft.CSharp.RuntimeBinder" ) &&
                 string.Equals( typeName, "CSharpArgumentInfo", StringComparison.Ordinal ) )
            {
                var directory = Path.Combine( Path.GetTempPath(), "Metalama", "InvalidAssemblies" );

                if ( !Directory.Exists( directory ) )
                {
                    Directory.CreateDirectory( directory );
                }

                var diagnosticFile = Path.Combine( directory, RandomIdGenerator.GenerateId() + ".dll" );

                using ( var diagnosticStream = File.Create( diagnosticFile ) )
                {
                    stream.Seek( 0, SeekOrigin.Begin );
                    stream.CopyTo( diagnosticStream );
                }

                this.Logger?.WriteLine( "Compiled compile-time assembly: " + diagnosticFile );

                testResult.SetFailed( "The compiled assembly contains dynamic code." );

                return false;
            }
        }

        stream.Seek( 0, SeekOrigin.Begin );

        return true;
    }
}<|MERGE_RESOLUTION|>--- conflicted
+++ resolved
@@ -28,20 +28,7 @@
 using Xunit.Sdk;
 using Document = Microsoft.CodeAnalysis.Document;
 
-<<<<<<< HEAD
 namespace Metalama.TestFramework;
-=======
-namespace Metalama.TestFramework
-{
-    /// <summary>
-    /// An abstract class for all template-base tests.
-    /// </summary>
-    public abstract partial class BaseTestRunner
-    {
-        private static readonly Regex _spaceRegex = new( " +", RegexOptions.Compiled );
-        private static readonly Regex _newLineRegex = new( "(\\s*(\r\n|\r|\n))", RegexOptions.Compiled | RegexOptions.Multiline );
-        private static readonly AsyncLocal<bool> _isTestRunning = new();
->>>>>>> acaec86d
 
 /// <summary>
 /// An abstract class for all template-base tests.
@@ -49,7 +36,7 @@
 public abstract partial class BaseTestRunner
 {
     private static readonly Regex _spaceRegex = new( " +", RegexOptions.Compiled );
-    private static readonly Regex _newLineRegex = new( "( *[\n|\r])+", RegexOptions.Compiled );
+    private static readonly Regex _newLineRegex = new( "(\\s*(\r\n|\r|\n))", RegexOptions.Compiled | RegexOptions.Multiline );
     private static readonly AsyncLocal<bool> _isTestRunning = new();
 
     private static readonly RemovePreprocessorDirectivesRewriter _removePreprocessorDirectivesRewriter =
@@ -85,16 +72,7 @@
         {
             try
             {
-<<<<<<< HEAD
                 await this.RunAndAssertCoreAsync( testInput );
-=======
-                testInput.ProjectProperties.License?.ThrowIfNotLicensed();
-                Dictionary<string, object?> state = new( StringComparer.Ordinal );
-                using var testResult = new TestResult();
-                await this.RunAsync( testInput, testResult, state );
-                this.SaveResults( testInput, testResult, state );
-                this.ExecuteAssertions( testInput, testResult, state );
->>>>>>> acaec86d
             }
             finally
             {
@@ -407,23 +385,6 @@
 
     protected static string NormalizeEndOfLines( string? s ) => string.IsNullOrWhiteSpace( s ) ? "" : _newLineRegex.Replace( s, "\n" ).Trim();
 
-<<<<<<< HEAD
-    public static string? NormalizeTestOutput( string? s, bool preserveFormatting )
-        => s == null ? null : NormalizeTestOutput( CSharpSyntaxTree.ParseText( s ).GetRoot(), preserveFormatting );
-
-    private static string? NormalizeTestOutput( SyntaxNode syntaxNode, bool preserveFormatting )
-    {
-        if ( preserveFormatting )
-        {
-            return syntaxNode.ToFullString().ReplaceOrdinal( "\r\n", "\n" );
-        }
-        else
-        {
-            var s = syntaxNode.NormalizeWhitespace().ToFullString();
-
-            s = NormalizeEndOfLines( s );
-            s = _spaceRegex.Replace( s, " " );
-=======
         public static string? NormalizeTestOutput( string? s, bool preserveFormatting, bool forComparison )
             => s == null ? null : NormalizeTestOutput( CSharpSyntaxTree.ParseText( s ).GetRoot(), preserveFormatting, forComparison );
 
@@ -443,7 +404,6 @@
                 {
                     s = _spaceRegex.Replace( s, " " );
                 }
->>>>>>> acaec86d
 
             return s;
         }
@@ -473,16 +433,10 @@
             Path.GetDirectoryName( sourceAbsolutePath )!,
             Path.GetFileNameWithoutExtension( sourceAbsolutePath ) + FileExtensions.TransformedCode );
 
-<<<<<<< HEAD
-        var testOutputs = testResult.GetTestOutputsWithDiagnostics();
-        var actualTransformedNonNormalizedText = JoinSyntaxTrees( testOutputs );
-        var actualTransformedNormalizedSourceText = NormalizeTestOutput( actualTransformedNonNormalizedText, formatCode );
-=======
             var testOutputs = testResult.GetTestOutputsWithDiagnostics();
             var actualTransformedNonNormalizedText = JoinSyntaxTrees( testOutputs );
             var actualTransformedSourceTextForComparison = NormalizeTestOutput( actualTransformedNonNormalizedText, formatCode, true );
             var actualTransformedSourceTextForStorage = NormalizeTestOutput( actualTransformedNonNormalizedText, formatCode, false );
->>>>>>> acaec86d
 
         // If the expectation file does not exist, create it with some placeholder content.
         if ( !File.Exists( expectedTransformedPath ) )
@@ -494,20 +448,6 @@
                 "// TODO: Replace this file with the correct transformed code. See the test output for the actual transformed code." );
         }
 
-<<<<<<< HEAD
-        // Read expectations from the file.
-        var expectedNonNormalizedSourceText = File.ReadAllText( expectedTransformedPath );
-        var expectedTransformedSourceText = NormalizeTestOutput( expectedNonNormalizedSourceText, formatCode );
-
-        // Update the file in obj/transformed if it is different.
-        var actualTransformedPath = Path.Combine(
-            this.ProjectDirectory,
-            "obj",
-            "transformed",
-            testInput.ProjectProperties.TargetFramework,
-            Path.GetDirectoryName( testInput.RelativePath ) ?? "",
-            Path.GetFileNameWithoutExtension( testInput.RelativePath ) + FileExtensions.TransformedCode );
-=======
             // Read expectations from the file.
             var expectedSourceText = File.ReadAllText( expectedTransformedPath );
             var expectedSourceTextForComparison = NormalizeTestOutput( expectedSourceText, formatCode, true );
@@ -520,29 +460,9 @@
                 testInput.ProjectProperties.TargetFramework,
                 Path.GetDirectoryName( testInput.RelativePath ) ?? "",
                 Path.GetFileNameWithoutExtension( testInput.RelativePath ) + FileExtensions.TransformedCode );
->>>>>>> acaec86d
 
         Directory.CreateDirectory( Path.GetDirectoryName( actualTransformedPath )! );
 
-<<<<<<< HEAD
-        var storedTransformedSourceText =
-            File.Exists( actualTransformedPath ) ? NormalizeTestOutput( File.ReadAllText( actualTransformedPath ), formatCode ) : null;
-
-        if ( expectedTransformedSourceText == actualTransformedNormalizedSourceText
-             && storedTransformedSourceText != expectedNonNormalizedSourceText
-             && !formatCode )
-        {
-            // Update the obj/transformed file to the non-normalized expected text, so that future call to update_transformed.txt
-            // does not overwrite any whitespace change.
-            File.WriteAllText( actualTransformedPath, expectedNonNormalizedSourceText );
-        }
-        else if ( storedTransformedSourceText == null || storedTransformedSourceText != actualTransformedNormalizedSourceText )
-        {
-            // Coverage: ignore
-
-            File.WriteAllText( actualTransformedPath, actualTransformedNonNormalizedText );
-        }
-=======
             var storedTransformedSourceText =
                 File.Exists( actualTransformedPath ) ? File.ReadAllText( actualTransformedPath ) : null;
 
@@ -550,7 +470,6 @@
             {
                 File.WriteAllText( actualTransformedPath, actualTransformedSourceTextForStorage );
             }
->>>>>>> acaec86d
 
         if ( this.Logger != null )
         {
@@ -569,13 +488,8 @@
             }
         }
 
-<<<<<<< HEAD
-        state["expectedTransformedSourceText"] = expectedTransformedSourceText;
-        state["actualTransformedNormalizedSourceText"] = actualTransformedNormalizedSourceText;
-=======
             state["expectedTransformedSourceText"] = expectedSourceTextForComparison;
             state["actualTransformedNormalizedSourceText"] = actualTransformedSourceTextForComparison;
->>>>>>> acaec86d
 
         static string JoinSyntaxTrees( IReadOnlyList<SyntaxTree> compilationUnits )
         {
