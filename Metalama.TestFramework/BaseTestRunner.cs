// Copyright (c) SharpCrafters s.r.o. See the LICENSE.md file in the root directory of this repository root for details.

using Metalama.Framework.Engine.Diagnostics;
using Metalama.Framework.Engine.Formatting;
using Metalama.Framework.Engine.Licensing;
using Metalama.Framework.Engine.Pipeline;
using Metalama.Framework.Engine.Pipeline.CompileTime;
using Metalama.Framework.Engine.Testing;
using Metalama.Framework.Engine.Utilities;
using Metalama.Framework.Engine.Utilities.Roslyn;
using Metalama.Framework.Project;
using Metalama.TestFramework.Utilities;
using Microsoft.CodeAnalysis;
using Microsoft.CodeAnalysis.CSharp;
using Microsoft.CodeAnalysis.CSharp.Syntax;
using System;
using System.Collections.Generic;
using System.IO;
using System.Linq;
using System.Reflection.Metadata;
using System.Reflection.PortableExecutable;
using System.Text;
using System.Text.RegularExpressions;
using System.Threading;
using System.Threading.Tasks;
using Xunit;
using Xunit.Abstractions;
using Xunit.Sdk;
using Document = Microsoft.CodeAnalysis.Document;

namespace Metalama.TestFramework;

/// <summary>
/// An abstract class for all template-base tests.
/// </summary>
public abstract partial class BaseTestRunner
{
    private static readonly Regex _spaceRegex = new( " +", RegexOptions.Compiled );
    private static readonly Regex _newLineRegex = new( "(\\s*(\r\n|\r|\n))", RegexOptions.Compiled | RegexOptions.Multiline );
    private static readonly AsyncLocal<bool> _isTestRunning = new();

    private static readonly RemovePreprocessorDirectivesRewriter _removePreprocessorDirectivesRewriter =
        new( SyntaxKind.PragmaWarningDirectiveTrivia, SyntaxKind.NullableDirectiveTrivia );

    public ServiceProvider BaseServiceProvider { get; }

    public TestProjectReferences References { get; }

    protected BaseTestRunner(
        ServiceProvider serviceProvider,
        string? projectDirectory,
        TestProjectReferences references,
        ITestOutputHelper? logger )
    {
        this.References = references;

        this.BaseServiceProvider = serviceProvider.WithMark( ServiceProviderMark.Test );
        this.ProjectDirectory = projectDirectory;
        this.Logger = logger;
    }

    /// <summary>
    /// Gets the project directory, or <c>null</c> if it is unknown.
    /// </summary>
    public string? ProjectDirectory { get; }

    public ITestOutputHelper? Logger { get; }

    public async Task RunAndAssertAsync( TestInput testInput )
    {
        using ( TestExecutionContext.Open() )
        {
            try
            {
                await this.RunAndAssertCoreAsync( testInput );
            }
            finally
            {
                // This is a trick to make the current task, on the heap, stop having a reference to the previous
                // task. This allows TestExecutionContext.Dispose to perform a full GC. Without Task.Yield, we will
                // have references to the objects that are in the scope of the test.
                await Task.Yield();
            }
        }
    }

    private async Task RunAndAssertCoreAsync( TestInput testInput )
    {
        try
        {
            testInput.ProjectProperties.License?.ThrowIfNotLicensed();
            Dictionary<string, object?> state = new( StringComparer.Ordinal );
            using var testResult = new TestResult();
            await this.RunAsync( testInput, testResult, state );
            this.SaveResults( testInput, testResult, state );
            this.ExecuteAssertions( testInput, testResult, state );
        }
        catch ( Exception e ) when ( e.GetType().FullName == testInput.Options.ExpectedException )
        {
            return;
        }

        if ( testInput.Options.ExpectedException != null )
        {
            throw new AssertActualExpectedException( testInput.Options.ExpectedException, null, "Expected exception has not been thrown." );
        }
    }

    public Task RunAsync( TestInput testInput, TestResult testResult )
        => this.RunAsync(
            testInput,
            testResult,
            new Dictionary<string, object?>( StringComparer.InvariantCulture ) );

    /// <summary>
    /// Runs a test. The present implementation of this method only prepares an input project and stores it in the <see cref="TestResult"/>.
    /// Derived classes must call this base method and continue with running the test.
    /// </summary>
    /// <param name="testInput"></param>
    /// <param name="testResult">The output object must be created by the caller and passed, so that the caller can get
    ///     a partial object in case of exception.</param>
    /// <param name="state"></param>
    protected virtual async Task RunAsync(
        TestInput testInput,
        TestResult testResult,
        Dictionary<string, object?> state )
    {
        if ( testInput.Options.InvalidSourceOptions.Count > 0 )
        {
            throw new InvalidOperationException(
                "Invalid option(s) in source code: " +
                string.Join( ", ", testInput.Options.InvalidSourceOptions ) );
        }

        if ( _isTestRunning.Value )
        {
            throw new InvalidOperationException( "A test is already running." );
        }
        else
        {
            _isTestRunning.Value = true;
        }

        testResult.TestInput = testInput;

        try
        {
            // Create parse options.
            var preprocessorSymbols = testInput.ProjectProperties.PreprocessorSymbols
                .Add( "TESTRUNNER" )
                .Add( "METALAMA" );

            var defaultParseOptions = CSharpParseOptions.Default;

            if ( testInput.Options.LanguageVersion != null )
            {
                defaultParseOptions = defaultParseOptions.WithLanguageVersion( testInput.Options.LanguageVersion.Value );
            }

            if ( testInput.Options.LanguageFeatures.Count > 0 )
            {
                defaultParseOptions = defaultParseOptions.WithFeatures( testInput.Options.LanguageFeatures );
            }

            var emptyProject = this.CreateProject( testInput.Options );
            var parseOptions = defaultParseOptions.WithPreprocessorSymbols( preprocessorSymbols.AddRange( testInput.Options.DefinedConstants ) );
            var project = emptyProject.WithParseOptions( parseOptions );

            async Task<Document?> AddDocumentAsync( string fileName, string sourceCode, bool acceptFileWithoutMember = false )
            {
                // Note that we don't pass the full path to the Document because it causes call stacks of exceptions to have full paths,
                // which is more difficult to test.
                var parsedSyntaxTree = CSharpSyntaxTree.ParseText( sourceCode, parseOptions, fileName, Encoding.UTF8 );

                var prunedSyntaxRoot =
                    testInput.Options.KeepDisabledCode != true
                        ? _removePreprocessorDirectivesRewriter.Visit( await parsedSyntaxTree.GetRootAsync() )!
                        : await parsedSyntaxTree.GetRootAsync();

                if ( !acceptFileWithoutMember && prunedSyntaxRoot is CompilationUnitSyntax { Members: { Count: 0 } } )
                {
                    return null;
                }

                var transformedSyntaxRoot = this.PreprocessSyntaxRoot( testInput, prunedSyntaxRoot, state );
                var document = project.AddDocument( fileName, transformedSyntaxRoot, filePath: fileName );
                project = document.Project;

                return document;
            }

            // Add the main document.
            var sourceFileName = testInput.TestName + ".cs";
            var mainDocument = await AddDocumentAsync( sourceFileName, testInput.SourceCode );

            if ( mainDocument == null )
            {
                // Skip the test.
                return;
            }

            var syntaxTree = (await mainDocument.GetSyntaxTreeAsync())!;

            testResult.AddInputDocument( mainDocument, testInput.FullPath );

            var initialCompilation = CSharpCompilation.Create(
                project.Name,
                new[] { syntaxTree },
                project.MetadataReferences,
                (CSharpCompilationOptions?) project.CompilationOptions );

            string? dependencyLicenseKey = null;

            if ( testInput.Options.DependencyLicenseFile != null )
            {
                dependencyLicenseKey = File.ReadAllText( Path.Combine( testInput.ProjectDirectory, testInput.Options.DependencyLicenseFile ) );
            }

            // Add additional test documents.
            foreach ( var includedFile in testInput.Options.IncludedFiles )
            {
                var includedFullPath = Path.GetFullPath( Path.Combine( Path.GetDirectoryName( testInput.FullPath )!, includedFile ) );
                var includedText = File.ReadAllText( includedFullPath );

                if ( !includedFile.EndsWith( ".Dependency.cs", StringComparison.OrdinalIgnoreCase ) )
                {
                    var includedFileName = Path.GetFileName( includedFullPath );

                    var includedDocument = await AddDocumentAsync( includedFileName, includedText );

                    if ( includedDocument == null )
                    {
                        continue;
                    }

                    testResult.AddInputDocument( includedDocument, includedFullPath );

                    var includedSyntaxTree = (await includedDocument.GetSyntaxTreeAsync())!;
                    initialCompilation = initialCompilation.AddSyntaxTrees( includedSyntaxTree );
                }
                else
                {
                    // Dependencies must be compiled separately using Metalama.
                    var dependencyParseOptions = defaultParseOptions.WithPreprocessorSymbols(
                        preprocessorSymbols.AddRange( testInput.Options.DependencyDefinedConstants ) );

                    var dependencyProject = emptyProject.WithParseOptions( dependencyParseOptions );
                    var dependency = await this.CompileDependencyAsync( includedText, dependencyProject, testResult, dependencyLicenseKey );

                    if ( dependency == null )
                    {
                        return;
                    }

                    initialCompilation = initialCompilation.AddReferences( dependency );
                }
            }

            // Add system documents.
#if NETFRAMEWORK
            var platformDocument = await AddDocumentAsync(
                "___Platform.cs",
                "namespace System.Runtime.CompilerServices { internal static class IsExternalInit {}}" );

            initialCompilation = initialCompilation.AddSyntaxTrees( (await platformDocument!.GetSyntaxTreeAsync())! );
#endif

            if ( this.References.GlobalUsingsFile != null )
            {
                var path = Path.Combine( this.ProjectDirectory!, this.References.GlobalUsingsFile );

                if ( File.Exists( path ) )
                {
                    var code = File.ReadAllText( path );
                    var globalUsingsDocument = await AddDocumentAsync( "___GlobalUsings.cs", code, true );

                    initialCompilation = initialCompilation.AddSyntaxTrees( (await globalUsingsDocument!.GetSyntaxTreeAsync())! );
                }
            }

            ValidateCustomAttributes( initialCompilation );

            testResult.InputProject = project;
            testResult.InputCompilation = initialCompilation;
            testResult.ProjectScopedServiceProvider = this.BaseServiceProvider.WithProjectScopedServices( initialCompilation );

            if ( this.ShouldStopOnInvalidInput( testInput.Options ) )
            {
                var diagnostics = initialCompilation.GetDiagnostics();
                var errors = diagnostics.Where( d => d.Severity == DiagnosticSeverity.Error ).ToArray();

                if ( errors.Any() )
                {
                    testResult.InputCompilationDiagnostics.Report( errors );
                    testResult.SetFailed( "The initial compilation failed." );
                }
            }
        }
        finally
        {
<<<<<<< HEAD
            // The assembly name must match the file name otherwise it wont be found bu AssemblyLocator.
            var name = "dependency_" + RandomIdGenerator.GenerateId();
            var project = emptyProject.AddDocument( "dependency.cs", code ).Project;

            using var domain = new UnloadableCompileTimeDomain();
            
            // TODO: to test the redistribution license, add the fake licensing service here. (?)
            var serviceProvider = this.BaseServiceProvider.WithProjectScopedServices( this.References.MetadataReferences );

            // Transform with Metalama.
            
            var pipeline = new CompileTimeAspectPipeline(
                serviceProvider,
                true,
                domain );
=======
            _isTestRunning.Value = false;
        }
    }

    /// <summary>
    /// Compiles a dependency using the Metalama pipeline, emits a binary assembly, and returns a reference to it.
    /// </summary>
    private async Task<MetadataReference?> CompileDependencyAsync( string code, Project emptyProject, TestResult testResult, string? licenseKey = null )
    {
        // The assembly name must match the file name otherwise it wont be found by AssemblyLocator.
        var name = "dependency_" + RandomIdGenerator.GenerateId();
        var project = emptyProject.AddDocument( "dependency.cs", code ).Project;
>>>>>>> 048f00de

        using var domain = new UnloadableCompileTimeDomain();

        var serviceProvider = this.BaseServiceProvider.WithProjectScopedServices( this.References.MetadataReferences );

        if ( !string.IsNullOrEmpty( licenseKey ) )
        {
            // ReSharper disable once RedundantSuppressNullableWarningExpression
            serviceProvider = serviceProvider.AddTestLicenseVerifier( licenseKey! );
        }

        // Transform with Metalama.

        var pipeline = new CompileTimeAspectPipeline(
            serviceProvider,
            true,
            domain );

        var compilation = (await project.GetCompilationAsync())!.WithAssemblyName( name );

        var pipelineResult = await pipeline.ExecuteAsync(
            testResult.InputCompilationDiagnostics,
            compilation,
            default,
            CancellationToken.None );

        if ( !pipelineResult.IsSuccess )
        {
            testResult.SetFailed( "Transformation of the dependency failed." );

            return null;
        }

        // Emit the binary assembly.
        var testOptions = this.BaseServiceProvider.GetRequiredService<TestProjectOptions>();
        var outputPath = Path.Combine( testOptions.BaseDirectory, name + ".dll" );

        var emitResult = pipelineResult.Value.ResultingCompilation.Compilation.Emit(
            outputPath,
            manifestResources: pipelineResult.Value.AdditionalResources.Select( r => r.Resource ) );

        if ( !emitResult.Success )
        {
            testResult.InputCompilationDiagnostics.Report( emitResult.Diagnostics );
            testResult.SetFailed( "Compilation of the dependency failed." );

            return null;
        }

        return MetadataReference.CreateFromFile( outputPath );
    }

    /// <summary>
    /// Processes syntax root of the test file before it is added to the test project.
    /// </summary>
    /// <param name="testInput"></param>
    /// <param name="syntaxRoot"></param>
    /// <param name="state"></param>
    /// <returns></returns>
    private protected virtual SyntaxNode PreprocessSyntaxRoot( TestInput testInput, SyntaxNode syntaxRoot, Dictionary<string, object?> state ) => syntaxRoot;

    private static void ValidateCustomAttributes( Compilation compilation )
    {
        // We want to validate that the custom attributes are properly resolved because unresolved attributes are
        // a frequent source of errors and confusion. In a production execution context, we would get a compilation error, so that would be ok.
        ValidateAttributesVisitor visitor = new( compilation );

        foreach ( var syntaxTree in compilation.SyntaxTrees )
        {
            visitor.Visit( syntaxTree.GetRoot() );
        }
    }

    protected static string NormalizeEndOfLines( string? s ) => string.IsNullOrWhiteSpace( s ) ? "" : _newLineRegex.Replace( s, "\n" ).Trim();

    public static string? NormalizeTestOutput( string? s, bool preserveFormatting, bool forComparison )
        => s == null ? null : NormalizeTestOutput( CSharpSyntaxTree.ParseText( s ).GetRoot(), preserveFormatting, forComparison );

    private static string? NormalizeTestOutput( SyntaxNode syntaxNode, bool preserveFormatting, bool forComparison )
    {
        if ( preserveFormatting )
        {
            return syntaxNode.ToFullString().ReplaceOrdinal( "\r\n", "\n" );
        }
        else
        {
            var s = syntaxNode.NormalizeWhitespace( "  ", "\n" ).ToFullString();

            s = NormalizeEndOfLines( s );

            if ( forComparison )
            {
                s = _spaceRegex.Replace( s, " " );
            }

            return s;
        }
    }

    protected virtual bool CompareTransformedCode => true;

    private protected virtual void SaveResults( TestInput testInput, TestResult testResult, Dictionary<string, object?> state )
    {
        if ( this.ProjectDirectory == null )
        {
            throw new InvalidOperationException( "This method cannot be called when the test path is unknown." );
        }

        if ( !this.CompareTransformedCode )
        {
            return;
        }

        var formatCode = testInput.Options.FormatOutput.GetValueOrDefault( true );

        // Compare the "Target" region of the transformed code to the expected output.
        // If the region is not found then compare the complete transformed code.
        var sourceAbsolutePath = testInput.FullPath;

        var expectedTransformedPath = Path.Combine(
            Path.GetDirectoryName( sourceAbsolutePath )!,
            Path.GetFileNameWithoutExtension( sourceAbsolutePath ) + FileExtensions.TransformedCode );

        var testOutputs = testResult.GetTestOutputsWithDiagnostics();
        var actualTransformedNonNormalizedText = JoinSyntaxTrees( testOutputs );
        var actualTransformedSourceTextForComparison = NormalizeTestOutput( actualTransformedNonNormalizedText, formatCode, true );
        var actualTransformedSourceTextForStorage = NormalizeTestOutput( actualTransformedNonNormalizedText, formatCode, false );

        // If the expectation file does not exist, create it with some placeholder content.
        if ( !File.Exists( expectedTransformedPath ) )
        {
            // Coverage: ignore

            File.WriteAllText(
                expectedTransformedPath,
                "// TODO: Replace this file with the correct transformed code. See the test output for the actual transformed code." );
        }

        // Read expectations from the file.
        var expectedSourceText = File.ReadAllText( expectedTransformedPath );
        var expectedSourceTextForComparison = NormalizeTestOutput( expectedSourceText, formatCode, true );

        // Update the file in obj/transformed if it is different.
        var actualTransformedPath = Path.Combine(
            this.ProjectDirectory,
            "obj",
            "transformed",
            testInput.ProjectProperties.TargetFramework,
            Path.GetDirectoryName( testInput.RelativePath ) ?? "",
            Path.GetFileNameWithoutExtension( testInput.RelativePath ) + FileExtensions.TransformedCode );

        Directory.CreateDirectory( Path.GetDirectoryName( actualTransformedPath )! );

        var storedTransformedSourceText =
            File.Exists( actualTransformedPath ) ? File.ReadAllText( actualTransformedPath ) : null;

        if ( storedTransformedSourceText != actualTransformedSourceTextForStorage )
        {
            File.WriteAllText( actualTransformedPath, actualTransformedSourceTextForStorage );
        }

        if ( this.Logger != null )
        {
            var logger = this.Logger!;
            logger.WriteLine( "Expected transformed file: " + expectedTransformedPath );
            logger.WriteLine( "Actual transformed file: " + actualTransformedPath );
            logger.WriteLine( "" );
            logger.WriteLine( "=== ACTUAL TRANSFORMED CODE ===" );
            logger.WriteLine( actualTransformedNonNormalizedText );
            logger.WriteLine( "=====================" );

            // Write all diagnostics to the logger.
            foreach ( var diagnostic in testResult.Diagnostics )
            {
                logger.WriteLine( diagnostic.ToString() );
            }
        }

        state["expectedTransformedSourceText"] = expectedSourceTextForComparison;
        state["actualTransformedNormalizedSourceText"] = actualTransformedSourceTextForComparison;

        static string JoinSyntaxTrees( IReadOnlyList<SyntaxTree> compilationUnits )
        {
            switch ( compilationUnits.Count )
            {
                case 0:
                    return "// --- No output compilation units ---";

                case 1:
                    return compilationUnits[0].GetRoot().ToFullString();

                default:
                    var sb = new StringBuilder();

                    foreach ( var syntaxTree in compilationUnits )
                    {
                        sb.AppendLine();
                        sb.AppendLineInvariant( $"// --- {syntaxTree.FilePath} ---" );
                        sb.AppendLine();
                        sb.AppendLine( syntaxTree.GetRoot().ToFullString() );
                    }

                    return sb.ToString();
            }
        }
    }

    protected virtual void ExecuteAssertions( TestInput testInput, TestResult testResult, Dictionary<string, object?> state )
    {
        if ( !this.CompareTransformedCode )
        {
            return;
        }

        var expectedTransformedSourceText = (string) state["expectedTransformedSourceText"]!;
        var actualTransformedNormalizedSourceText = (string) state["actualTransformedNormalizedSourceText"]!;

        Assert.Equal( expectedTransformedSourceText, actualTransformedNormalizedSourceText );
    }

    private protected virtual bool ShouldStopOnInvalidInput( TestOptions testOptions ) => !testOptions.AcceptInvalidInput.GetValueOrDefault( true );

    /// <summary>
    /// Creates a new project that is used to compile the test source.
    /// </summary>
    /// <returns>A new project instance.</returns>
    internal Project CreateProject( TestOptions options )
    {
        var compilation = TestCompilationFactory.CreateEmptyCSharpCompilation(
            null,
            this.References.MetadataReferences,
            options.OutputAssemblyType switch
            {
                "Exe" => OutputKind.ConsoleApplication,
                _ => OutputKind.DynamicallyLinkedLibrary
            },
            nullableContextOptions: options.NullabilityDisabled == true ? NullableContextOptions.Disable : NullableContextOptions.Enable );

        var projectName = "test";
        var workspace1 = new AdhocWorkspace();
        var solution = workspace1.CurrentSolution;

        var project = solution.AddProject( projectName, projectName, LanguageNames.CSharp )
            .WithCompilationOptions( compilation.Options )
            .AddMetadataReferences( compilation.References );

        // Don't add the assembly containing the code to test because it would result in duplicate symbols.

        return project;
    }

    private protected async Task WriteHtmlAsync( TestInput testInput, TestResult testResult )
    {
        var htmlCodeWriter = this.CreateHtmlCodeWriter( testResult.ProjectScopedServiceProvider, testInput.Options );

        var htmlDirectory = Path.Combine(
            this.ProjectDirectory!,
            "obj",
            "html",
            testInput.ProjectProperties.TargetFramework,
            Path.GetDirectoryName( testInput.RelativePath ) ?? "" );

        if ( !Directory.Exists( htmlDirectory ) )
        {
            Directory.CreateDirectory( htmlDirectory );
        }

        // Write each document individually.
        if ( testInput.Options.WriteInputHtml.GetValueOrDefault() )
        {
            foreach ( var syntaxTree in testResult.SyntaxTrees )
            {
                await this.WriteHtmlAsync( syntaxTree, htmlDirectory, htmlCodeWriter );
            }
        }

        // Write the consolidated output.
        if ( testInput.Options.WriteOutputHtml.GetValueOrDefault() )
        {
            // Multi file tests are not supported for html output.
            var output = testResult.GetTestOutputsWithDiagnostics().Single().GetRoot();
            var outputDocument = testResult.InputProject!.AddDocument( "Consolidated.cs", output );

            var formattedOutput = await OutputCodeFormatter.FormatToSyntaxAsync( outputDocument );
            var outputHtmlPath = Path.Combine( htmlDirectory, testInput.TestName + FileExtensions.OutputHtml );
            var formattedOutputDocument = testResult.InputProject.AddDocument( "ConsolidatedFormatted.cs", formattedOutput );

            var outputHtml = File.CreateText( outputHtmlPath );

            using ( outputHtml.IgnoreAsyncDisposable() )
            {
                await htmlCodeWriter.WriteAsync( formattedOutputDocument, outputHtml );
            }

            testResult.OutputHtmlPath = outputHtmlPath;
        }
    }

    protected virtual HtmlCodeWriter CreateHtmlCodeWriter( IServiceProvider serviceProvider, TestOptions options )
        => new( serviceProvider, new HtmlCodeWriterOptions( options.AddHtmlTitles.GetValueOrDefault() ) );

    private async Task WriteHtmlAsync( TestSyntaxTree testSyntaxTree, string htmlDirectory, HtmlCodeWriter htmlCodeWriter )
    {
        var inputHtmlPath = Path.Combine(
            htmlDirectory,
            Path.GetFileNameWithoutExtension( testSyntaxTree.InputDocument.FilePath ) + FileExtensions.InputHtml );

        testSyntaxTree.HtmlInputRunTimePath = inputHtmlPath;

        this.Logger?.WriteLine( "HTML of input: " + inputHtmlPath );

        // Write the input document.
        var inputTextWriter = File.CreateText( inputHtmlPath );

        using ( inputTextWriter.IgnoreAsyncDisposable() )
        {
            await htmlCodeWriter.WriteAsync(
                testSyntaxTree.InputDocument,
                inputTextWriter );
        }

        // We have no use case to write the output document because all cases use the consolidated output document instead.
    }

    protected bool VerifyBinaryStream( TestInput testInput, TestResult testResult, MemoryStream stream )
    {
        if ( testInput.Options.AllowCompileTimeDynamicCode.GetValueOrDefault() )
        {
            return true;
        }

        stream.Seek( 0, SeekOrigin.Begin );
        using var peReader = new PEReader( stream, PEStreamOptions.LeaveOpen );
        var metadataReader = peReader.GetMetadataReader();

        foreach ( var typeRefHandle in metadataReader.TypeReferences )
        {
            var typeRef = metadataReader.GetTypeReference( typeRefHandle );
            var ns = metadataReader.GetString( typeRef.Namespace );
            var typeName = metadataReader.GetString( typeRef.Name );

            if ( ns.ContainsOrdinal( "Microsoft.CSharp.RuntimeBinder" ) &&
                 string.Equals( typeName, "CSharpArgumentInfo", StringComparison.Ordinal ) )
            {
                var directory = Path.Combine( Path.GetTempPath(), "Metalama", "InvalidAssemblies" );

                if ( !Directory.Exists( directory ) )
                {
                    Directory.CreateDirectory( directory );
                }

                var diagnosticFile = Path.Combine( directory, RandomIdGenerator.GenerateId() + ".dll" );

                using ( var diagnosticStream = File.Create( diagnosticFile ) )
                {
                    stream.Seek( 0, SeekOrigin.Begin );
                    stream.CopyTo( diagnosticStream );
                }

                this.Logger?.WriteLine( "Compiled compile-time assembly: " + diagnosticFile );

                testResult.SetFailed( "The compiled assembly contains dynamic code." );

                return false;
            }
        }

        stream.Seek( 0, SeekOrigin.Begin );

        return true;
    }
}<|MERGE_RESOLUTION|>--- conflicted
+++ resolved
@@ -298,23 +298,6 @@
         }
         finally
         {
-<<<<<<< HEAD
-            // The assembly name must match the file name otherwise it wont be found bu AssemblyLocator.
-            var name = "dependency_" + RandomIdGenerator.GenerateId();
-            var project = emptyProject.AddDocument( "dependency.cs", code ).Project;
-
-            using var domain = new UnloadableCompileTimeDomain();
-            
-            // TODO: to test the redistribution license, add the fake licensing service here. (?)
-            var serviceProvider = this.BaseServiceProvider.WithProjectScopedServices( this.References.MetadataReferences );
-
-            // Transform with Metalama.
-            
-            var pipeline = new CompileTimeAspectPipeline(
-                serviceProvider,
-                true,
-                domain );
-=======
             _isTestRunning.Value = false;
         }
     }
@@ -327,7 +310,6 @@
         // The assembly name must match the file name otherwise it wont be found by AssemblyLocator.
         var name = "dependency_" + RandomIdGenerator.GenerateId();
         var project = emptyProject.AddDocument( "dependency.cs", code ).Project;
->>>>>>> 048f00de
 
         using var domain = new UnloadableCompileTimeDomain();
 
