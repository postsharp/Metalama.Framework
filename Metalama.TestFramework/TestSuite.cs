// Copyright (c) SharpCrafters s.r.o. See the LICENSE.md file in the root directory of this repository root for details.

using Metalama.Framework.Engine.Testing;
using Metalama.TestFramework.Utilities;
using Metalama.TestFramework.XunitFramework;
using System;
using System.IO;
using System.Linq;
using System.Reflection;
using System.Runtime.CompilerServices;
using System.Threading.Tasks;
using Xunit.Abstractions;
using Xunit.Sdk;

namespace Metalama.TestFramework
{
    /// <summary>
    /// A base class for test classes built using the current framework.
    /// All test methods must be annotated with both <c>[Theory]</c> and <see cref="CurrentDirectoryAttribute"/>,
    /// must have a single parameter accepting the relative path of the test file, and must call <see cref="RunTestAsync"/> as their only implementation.
    /// </summary>
    public abstract class TestSuite
    {
        static TestSuite()
        {
            TestingServices.Initialize();
        }

        private record AssemblyAssets(
            TestProjectProperties ProjectProperties,
            TestDirectoryOptionsReader OptionsReader,
            TestProjectReferences ProjectReferences );

        private static readonly ConditionalWeakTable<Assembly, AssemblyAssets> _cache = new();

        private static AssemblyAssets GetAssemblyAssets( Assembly assembly )
            => _cache.GetValue(
                assembly,
                a =>
                {
                    var assemblyInfo = new ReflectionAssemblyInfo( a );
                    var metadata = TestAssemblyMetadataReader.GetMetadata( new ReflectionAssemblyInfo( a ) );
                    var discoverer = new TestDiscoverer( assemblyInfo );

                    var projectProperties = discoverer.GetTestProjectProperties();

                    return new AssemblyAssets(
                        projectProperties,
                        new TestDirectoryOptionsReader( projectProperties.ProjectDirectory ),
                        metadata.ToProjectReferences() );
                } );

        protected ITestOutputHelper Logger { get; }

        protected TestSuite( ITestOutputHelper logger )
        {
            this.Logger = logger;
        }

        protected virtual string GetDirectory( string callerMemberName )
        {
            var callerMethod = this
                .GetType()
                .GetMethods( BindingFlags.Instance | BindingFlags.Public )
                .Single( m => m.Name == callerMemberName );

            var testFilesAttribute = callerMethod.GetCustomAttribute<CurrentDirectoryAttribute>();

            if ( testFilesAttribute == null )
            {
                throw new InvalidOperationException( "The calling method does not have a [TestFiles] attribute." );
            }

            return testFilesAttribute.Directory;
        }

        /// <summary>
        /// Executes a test.
        /// </summary>
        /// <param name="relativePath">Relative path of the file relatively to the directory of the caller code.</param>
        protected async Task RunTestAsync( string relativePath, [CallerMemberName] string? callerMemberName = null )
        {
            var testSuiteAssembly = this.GetType().Assembly;
            var assemblyAssets = GetAssemblyAssets( testSuiteAssembly );

            var directory = this.GetDirectory( callerMemberName! );

<<<<<<< HEAD
=======
            using var testOptions = new TestProjectOptions( plugIns: assemblyAssets.ProjectReferences.PlugIns );
            using var testContext = new TestContext( testOptions );

>>>>>>> a8c036ab
            var fullPath = Path.Combine( directory, relativePath );

            this.Logger.WriteLine( "Test input file: " + fullPath );
            var projectRelativePath = PathUtil.GetRelativePath( assemblyAssets.ProjectProperties.ProjectDirectory, fullPath );

            var testInput = TestInput.FromFile( assemblyAssets.ProjectProperties, assemblyAssets.OptionsReader, projectRelativePath );

<<<<<<< HEAD
            using var testOptions = new TestProjectOptions(
                plugIns: projectReferences.PlugIns,
                requireOrderedAspects: testInput.Options.RequireOrderedAspects.GetValueOrDefault() );

            using var testContext = new TestContext( testOptions );

            var testRunner = TestRunnerFactory.CreateTestRunner( testInput, testContext.ServiceProvider, projectReferences, this.Logger );
=======
            var testRunner = TestRunnerFactory.CreateTestRunner( testInput, testContext.ServiceProvider, assemblyAssets.ProjectReferences, this.Logger );

>>>>>>> a8c036ab
            await testRunner.RunAndAssertAsync( testInput );
        }
    }
}<|MERGE_RESOLUTION|>--- conflicted
+++ resolved
@@ -82,34 +82,23 @@
         {
             var testSuiteAssembly = this.GetType().Assembly;
             var assemblyAssets = GetAssemblyAssets( testSuiteAssembly );
+            var projectReferences = TestAssemblyMetadataReader.GetMetadata( new ReflectionAssemblyInfo( this.GetType().Assembly ) ).ToProjectReferences();
 
             var directory = this.GetDirectory( callerMemberName! );
 
-<<<<<<< HEAD
-=======
-            using var testOptions = new TestProjectOptions( plugIns: assemblyAssets.ProjectReferences.PlugIns );
+            using var testOptions = new TestProjectOptions(
+                plugIns: projectReferences.PlugIns,
+                requireOrderedAspects: testInput.Options.RequireOrderedAspects.GetValueOrDefault() );
+
             using var testContext = new TestContext( testOptions );
 
->>>>>>> a8c036ab
             var fullPath = Path.Combine( directory, relativePath );
 
             this.Logger.WriteLine( "Test input file: " + fullPath );
             var projectRelativePath = PathUtil.GetRelativePath( assemblyAssets.ProjectProperties.ProjectDirectory, fullPath );
 
             var testInput = TestInput.FromFile( assemblyAssets.ProjectProperties, assemblyAssets.OptionsReader, projectRelativePath );
-
-<<<<<<< HEAD
-            using var testOptions = new TestProjectOptions(
-                plugIns: projectReferences.PlugIns,
-                requireOrderedAspects: testInput.Options.RequireOrderedAspects.GetValueOrDefault() );
-
-            using var testContext = new TestContext( testOptions );
-
             var testRunner = TestRunnerFactory.CreateTestRunner( testInput, testContext.ServiceProvider, projectReferences, this.Logger );
-=======
-            var testRunner = TestRunnerFactory.CreateTestRunner( testInput, testContext.ServiceProvider, assemblyAssets.ProjectReferences, this.Logger );
-
->>>>>>> a8c036ab
             await testRunner.RunAndAssertAsync( testInput );
         }
     }
