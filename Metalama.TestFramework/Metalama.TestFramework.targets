--- conflicted
+++ resolved
@@ -2,11 +2,6 @@
 
     
     <ItemGroup>
-<<<<<<< HEAD
-        <Compile Remove="$(MSBuildProjectDirectory)\**\*.t.cs" />
-        <None Include="$(MSBuildProjectDirectory)\**\*.t.cs" />
-        <None Remove="$(MSBuildProjectDirectory)\obj\**\*.t.cs" />
-=======
 
         <!-- Exclude *.t.cs from the main compilation, display them as text files instead, and fix file nesting -->
         <Compile Remove="$(MSBuildProjectDirectory)\**\*.t.cs"/>
@@ -28,7 +23,6 @@
             <DependentUpon>$([System.String]::Copy('%(Filename)').Replace('.t','')).cs</DependentUpon>
         </None>
         
->>>>>>> 0c591a04
     </ItemGroup>
 
     <ItemGroup>
