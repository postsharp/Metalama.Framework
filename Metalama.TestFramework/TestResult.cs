--- conflicted
+++ resolved
@@ -260,35 +260,16 @@
 
             foreach ( var outputSyntaxTree in outputSyntaxTrees )
             {
-<<<<<<< HEAD
                 var consolidatedCompilationUnit = SyntaxFactory.CompilationUnit();
-=======
+
+                if ( this.HasOutputCode && outputSyntaxTree is { OutputRunTimeSyntaxRoot: not null } )
+                {
                 // Adding syntax annotations for the output compilation. We cannot add syntax annotations for diagnostics
                 // on the input compilation because they would potentially not map properly to the output compilation.
-                var outputSyntaxRoot = FormattedCodeWriter.AddDiagnosticAnnotations(
-                    outputSyntaxTree.OutputRunTimeSyntaxRoot,
-                    outputSyntaxTree.InputPath,
-                    this.OutputCompilationDiagnostics.ToArray() );
-
-                // Find notes annotated with // <target> or with a comment containing <target> and choose the first one. If there is none, the test output is the whole tree
-                // passed to this method.
-
-                var outputNodes =
-                    outputSyntaxRoot
-                        .DescendantNodesAndSelf( _ => true )
-                        .OfType<MemberDeclarationSyntax>()
-                        .Where(
-                            m => m.GetLeadingTrivia().ToString().ContainsOrdinal( "<target>" ) ||
-                                 m.AttributeLists.Any( a => a.GetLeadingTrivia().ToString().ContainsOrdinal( "<target>" ) ) )
-                        .ToList();
->>>>>>> 11a24124
-
-                if ( this.HasOutputCode && outputSyntaxTree is { OutputRunTimeSyntaxRoot: not null } )
-                {
                     var outputSyntaxRoot = FormattedCodeWriter.AddDiagnosticAnnotations(
                         outputSyntaxTree.OutputRunTimeSyntaxRoot,
                         outputSyntaxTree.InputPath,
-                        this.OutputCompilationDiagnostics.Concat( this.PipelineDiagnostics ).ToArray() );
+                    this.OutputCompilationDiagnostics.ToArray() );
 
                     // Find notes annotated with // <target> or with a comment containing <target> and choose the first one. If there is none, the test output is the whole tree
                     // passed to this method.
