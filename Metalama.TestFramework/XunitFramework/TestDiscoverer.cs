// Copyright (c) SharpCrafters s.r.o. All rights reserved.
// This project is not open source. Please see the LICENSE.md file in the repository root for details.

using Metalama.TestFramework.Utilities;
using System;
using System.Collections.Concurrent;
using System.Collections.Generic;
using System.Collections.Immutable;
using System.IO;
using System.Linq;
using System.Reflection;
using System.Runtime.CompilerServices;
using System.Runtime.Versioning;
using System.Threading;
using System.Threading.Tasks;
using Xunit;
using Xunit.Abstractions;
using Xunit.Sdk;

namespace Metalama.TestFramework.XunitFramework
{
    [Serializable]
    internal class TestDiscoverer : LongLivedMarshalByRefObject, ITestFrameworkDiscoverer
    {
        private static readonly HashSet<string> _excludedDirectoryNames = new( StringComparer.OrdinalIgnoreCase ) { "bin", "obj" };
        private readonly IAssemblyInfo _assembly;
        private readonly IMessageSink? _messageSink;

        public TestDiscoverer( IAssemblyInfo assembly, IMessageSink? messageSink = null )
        {
            this._assembly = assembly;
            this._messageSink = messageSink;

            var attrib = assembly.GetCustomAttributes( typeof(TargetFrameworkAttribute) ).FirstOrDefault();

            if ( attrib != null )
            {
                this.TargetFramework = attrib.GetConstructorArguments().Cast<string>().First();
            }
            else
            {
                this.TargetFramework = null!;
            }
        }

        void IDisposable.Dispose() { }

        public TestProjectProperties GetTestProjectProperties()
        {
            var customAttributes = this._assembly
                .GetCustomAttributes( typeof(AssemblyMetadataAttribute) )
                .ToList();

            string? GetValue( string key, bool required, string? defaultValue = null )
            {
                var attributes = customAttributes
                    .Where( a => string.Equals( (string) a.GetConstructorArguments().First(), key, StringComparison.Ordinal ) )
                    .ToList();

                if ( attributes.Count == 0 && !required )
                {
                    return defaultValue;
                }

                if ( attributes.Count != 1 )
                {
                    throw new InvalidOperationException(
                        $"The assembly '{this._assembly.AssemblyPath}' must have a single AssemblyMetadataAttribute with Key = \"{key}\" but it has {attributes.Count}." );
                }

                var value = (string?) attributes[0].GetConstructorArguments().ElementAt( 1 );

                if ( string.IsNullOrEmpty( value ) )
                {
                    if ( required )
                    {
                        throw new InvalidOperationException(
                            $"The assembly '{this._assembly.AssemblyPath}' AssemblyMetadataAttribute with Key = \"{key}\" has a null or empty value." );
                    }
                    else
                    {
                        return defaultValue;
                    }
                }

                return value;
            }

            var projectDirectory = GetValue( "ProjectDirectory", true ).NotNull();

            var parserSymbols = GetValue( "DefineConstants", false, "" )
                .NotNull()
                .Split( ';' )
                .Select( s => s.Trim() )
                .Where( s => !string.IsNullOrEmpty( s ) )
                .ToImmutableArray();

            var targetFramework = GetValue( "TargetFramework", true ).NotNull();

            return new TestProjectProperties( projectDirectory, parserSymbols, targetFramework );
        }

        public List<TestCase> Discover( string subDirectory, ImmutableHashSet<string> excludedDirectories )
        {
            List<TestCase> testCases = new();
            this.Discover( c => testCases.Add( c ), subDirectory, false, excludedDirectories );

            return testCases;
        }

        private void Discover(
            Action<TestCase> onTestCaseDiscovered,
            string? subDirectory,
            bool isXUnitFrameworkDiscovery,
            ImmutableHashSet<string> excludedSubdirectories )
        {
            var sync = new object();

            this._messageSink?.Trace( $"Discovering tests in directory '{subDirectory}'." );

            var projectProperties = this.GetTestProjectProperties();
            TestDirectoryOptionsReader reader = new( projectProperties.ProjectDirectory );
            TestFactory factory = new( projectProperties, reader, this._assembly );

            ConcurrentBag<Task> tasks = new();
            var pendingTasks = new StrongBox<int>( 0 );

            void AddTestsInDirectory( string directory )
            {
                try
                {
                    // Skip bin, obj.
                    if ( _excludedDirectoryNames.Contains( Path.GetFileName( directory ) ) )
                    {
                        return;
                    }

                    var options = reader.GetDirectoryOptions( directory );

                    // If the directory is excluded, don't continue.
                    if ( options.Exclude.GetValueOrDefault() )
                    {
                        this._messageSink?.Trace( $"Child directory '{directory}' excluded because of the Exclude option." );

                        return;
                    }

                    this._messageSink?.Trace( $"Processing directory '{directory}'." );

                    // If the directory is included, index the files.
                    var runnerFileName = "_Runner.cs";

                    foreach ( var testPath in Directory.EnumerateFiles( directory, "*.cs" ) )
                    {
                        var fileName = Path.GetFileName( testPath );

                        if ( fileName[0] == '_' )
                        {
                            continue;
                        }

                        var firstDotPosition = fileName.IndexOfOrdinal( '.' );
                        var extension = fileName.Substring( firstDotPosition );

                        if ( !string.Equals( extension, ".cs", StringComparison.Ordinal ) )
                        {
                            // Skipping.

<<<<<<< HEAD
                            continue;
                        }
=======
                    var testCase = new TestCase( factory, PathUtil.GetRelativePath( projectProperties.ProjectDirectory, testPath ) );

                    this._messageSink?.Trace(
                        $"    {((ITestCase) testCase).TestMethod.TestClass.TestCollection.TestAssembly.Assembly.Name} " +
                        $"/ {((ITestCase) testCase).TestMethod.TestClass.TestCollection.DisplayName}" +
                        $"/ {((ITestCase) testCase).TestMethod.TestClass.Class.Name} " +
                        $"/ {((ITestCase) testCase).TestMethod.Method.Name} " +
                        $"/ {((ITestCase) testCase).DisplayName}" );

                    onTestCaseDiscovered( testCase );
                }
>>>>>>> 206dac50

                        if ( Path.GetFileName( testPath ).Equals( runnerFileName, StringComparison.OrdinalIgnoreCase ) )
                        {
                            continue;
                        }

                        this._messageSink?.Trace( $"Including the file '{testPath}'" );

                        var testCase = new TestCase( factory, PathUtil.GetRelativePath( projectProperties.ProjectDirectory, testPath ) );

                        // Somehow xunit does not like if we call onTestCaseDiscovered concurrently.
                        lock ( sync )
                        {
                            onTestCaseDiscovered( testCase );
                        }
                    }

                    // Process children directories.

                    foreach ( var nestedDir in Directory.EnumerateDirectories( directory ) )
                    {
                        if ( excludedSubdirectories.Contains( nestedDir ) )
                        {
                            this._messageSink?.Trace( $"Child directory '{nestedDir}' excluded because it is covered by other tests." );

                            continue;
                        }

                        if ( !isXUnitFrameworkDiscovery )
                        {
                            // Don't include a directory that has a _Runner file.
                            var runnerFile = Path.Combine( nestedDir, runnerFileName );

                            if ( File.Exists( runnerFile ) )
                            {
                                this._messageSink?.Trace( $"Child directory '{nestedDir}' excluded it contains '{runnerFileName}'." );

                                continue;
                            }
                        }

                        Interlocked.Increment( ref pendingTasks.Value );
                        tasks.Add( Task.Run( () => AddTestsInDirectory( nestedDir ) ) );
                    }
                }
                finally
                {
                    Interlocked.Decrement( ref pendingTasks.Value );
                }
            }

            Interlocked.Increment( ref pendingTasks.Value );
            AddTestsInDirectory( subDirectory ?? reader.ProjectDirectory );

            while ( pendingTasks.Value > 0 )
            {
                Task.WhenAll( tasks ).Wait();
            }
        }

        void ITestFrameworkDiscoverer.Find( bool includeSourceInformation, IMessageSink discoveryMessageSink, ITestFrameworkDiscoveryOptions discoveryOptions )
        {
            this.Discover( testCase => discoveryMessageSink.OnMessage( new TestCaseDiscoveryMessage( testCase ) ), null, true, ImmutableHashSet<string>.Empty );
            discoveryMessageSink.OnMessage( new DiscoveryCompleteMessage() );
        }

        void ITestFrameworkDiscoverer.Find(
            string typeName,
            bool includeSourceInformation,
            IMessageSink discoveryMessageSink,
            ITestFrameworkDiscoveryOptions discoveryOptions )
            => throw new NotImplementedException();

        string ITestFrameworkDiscoverer.Serialize( ITestCase testCase ) => testCase.UniqueID;

        public string TargetFramework { get; }

        string ITestFrameworkDiscoverer.TestFrameworkDisplayName => "Metalama";
    }
}<|MERGE_RESOLUTION|>--- conflicted
+++ resolved
@@ -166,22 +166,8 @@
                         {
                             // Skipping.
 
-<<<<<<< HEAD
-                            continue;
-                        }
-=======
-                    var testCase = new TestCase( factory, PathUtil.GetRelativePath( projectProperties.ProjectDirectory, testPath ) );
-
-                    this._messageSink?.Trace(
-                        $"    {((ITestCase) testCase).TestMethod.TestClass.TestCollection.TestAssembly.Assembly.Name} " +
-                        $"/ {((ITestCase) testCase).TestMethod.TestClass.TestCollection.DisplayName}" +
-                        $"/ {((ITestCase) testCase).TestMethod.TestClass.Class.Name} " +
-                        $"/ {((ITestCase) testCase).TestMethod.Method.Name} " +
-                        $"/ {((ITestCase) testCase).DisplayName}" );
-
-                    onTestCaseDiscovered( testCase );
-                }
->>>>>>> 206dac50
+                            continue;
+                        }
 
                         if ( Path.GetFileName( testPath ).Equals( runnerFileName, StringComparison.OrdinalIgnoreCase ) )
                         {
@@ -192,6 +178,13 @@
 
                         var testCase = new TestCase( factory, PathUtil.GetRelativePath( projectProperties.ProjectDirectory, testPath ) );
 
+                        this._messageSink?.Trace(
+                            $"    {((ITestCase) testCase).TestMethod.TestClass.TestCollection.TestAssembly.Assembly.Name} " +
+                            $"/ {((ITestCase) testCase).TestMethod.TestClass.TestCollection.DisplayName}" +
+                            $"/ {((ITestCase) testCase).TestMethod.TestClass.Class.Name} " +
+                            $"/ {((ITestCase) testCase).TestMethod.Method.Name} " +
+                            $"/ {((ITestCase) testCase).DisplayName}" );
+                        
                         // Somehow xunit does not like if we call onTestCaseDiscovered concurrently.
                         lock ( sync )
                         {
