﻿<Project Sdk="Microsoft.NET.Sdk">

    <PropertyGroup>
        <!-- We are targeting .NET 5.0 because we can provide an unloadable implementation of CompileTimeDomain. -->
        <TargetFrameworks>netstandard2.0;net472;net6.0</TargetFrameworks>
        <!-- Packaging -->
<<<<<<< HEAD
        <Description>Test framework for Metalama aspects and fabrics. This is not your typical test framework. When referencing this package, every _file_ is turned into a test by default. Please read the documentation before use.</Description>
=======
        <Description>Provides a base class AspectUnitTestBase that allows you to unit test Metalama aspects with xUnit.</Description>
>>>>>>> adab3aa2
        <PackageReadmeFile>README.md</PackageReadmeFile>
    </PropertyGroup>

    <ItemGroup>
        <!-- Workspaces is used in TestRunner, Workspaces.Lightweight is a dependency of Metalama.Framework.Engine -->
        <PackageReference Include="Microsoft.CodeAnalysis.CSharp.Workspaces" Version="$(RoslynApiMaxVersion)" />
        <PackageReference Include="xunit.assert" Version="$(xUnitVersion)" />
        <PackageReference Include="xunit.extensibility.core" Version="$(xUnitVersion)" />
        <PackageReference Include="xunit.extensibility.execution" Version="$(xUnitVersion)" />
        <PackageReference Include="Metalama.Backstage" Version="$(MetalamaBackstageVersion)" />
    </ItemGroup>

    <ItemGroup>
        <ProjectReference Include="..\Metalama.Framework.Engine\Metalama.Framework.Engine.csproj" />
        <ProjectReference Include="..\Metalama.Framework.Sdk\Metalama.Framework.Sdk.csproj" />
        <ProjectReference Include="..\Metalama.Framework\Metalama.Framework.csproj" />
    </ItemGroup>

    <ItemGroup>
        <InternalsVisibleTo Include="Metalama.Framework.Tests.Integration.Internals" />
        <InternalsVisibleTo Include="Metalama.Framework.Tests.UnitTests.Internals" />
        <InternalsVisibleTo Include="Metalama.AspectWorkbench" />
        <InternalsVisibleTo Include="DynamicProxyGenAssembly2" Key="$(FakeItEasyKey)" LoadsWithinVisualStudio="false" />
    </ItemGroup>

    <ItemGroup>
        <None Include="Metalama.TestFramework.props">
            <Pack>true</Pack>
            <PackagePath>build</PackagePath>
        </None>
        <None Include="Metalama.TestFramework.targets">
            <Pack>true</Pack>
            <PackagePath>build</PackagePath>
        </None>
    </ItemGroup>

    <!-- Packaging -->
    <ItemGroup>
        <None Include="README.md" Pack="true" PackagePath="\"/>
    </ItemGroup>

</Project><|MERGE_RESOLUTION|>--- conflicted
+++ resolved
@@ -4,11 +4,7 @@
         <!-- We are targeting .NET 5.0 because we can provide an unloadable implementation of CompileTimeDomain. -->
         <TargetFrameworks>netstandard2.0;net472;net6.0</TargetFrameworks>
         <!-- Packaging -->
-<<<<<<< HEAD
         <Description>Test framework for Metalama aspects and fabrics. This is not your typical test framework. When referencing this package, every _file_ is turned into a test by default. Please read the documentation before use.</Description>
-=======
-        <Description>Provides a base class AspectUnitTestBase that allows you to unit test Metalama aspects with xUnit.</Description>
->>>>>>> adab3aa2
         <PackageReadmeFile>README.md</PackageReadmeFile>
     </PropertyGroup>
 
