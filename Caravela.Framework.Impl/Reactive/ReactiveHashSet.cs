--- conflicted
+++ resolved
@@ -1,87 +1,31 @@
 using System;
 using System.Collections;
 using System.Collections.Generic;
-<<<<<<< HEAD
-using System.ComponentModel;
-=======
 using System.Collections.Immutable;
->>>>>>> 1c6c86ec
 
 namespace Caravela.Reactive
 {
     public class ReactiveHashSet<T> : ICollection<T>, IReactiveCollection<T>, IReadOnlyCollection<T>
     {
         private readonly ObserverList<IReactiveCollectionObserver<T>> _observers;
-<<<<<<< HEAD
-        private Dictionary<T, IReactiveSubscription?> _items = new();
-
-        protected object WriteSync => _observers;
-        
-        public event PropertyChangedEventHandler? PropertyChanged;
-=======
         private ImmutableHashSet<T> _items = ImmutableHashSet<T>.Empty;
         private int _version;
->>>>>>> 1c6c86ec
 
         public ReactiveHashSet()
         {
             _observers = new ObserverList<IReactiveCollectionObserver<T>>(this);
         }
 
-<<<<<<< HEAD
-        private void AddCore(T item)
-        {
-            if (item == null)
-            {
-                return;
-            }
-            
-            switch (item)
-            {
-                case IReactiveObservable<IReactiveObserver> observable:
-                    _items[item] = observable.AddObserver(this);
-                    break;
-                
-                case INotifyPropertyChanged notifyPropertyChanged:
-                    notifyPropertyChanged.PropertyChanged += OnPropertyChanged;
-                    _items[item] = null;
-                    break;
-                
-                default:
-                    _items[item] = null;
-                    break;
-            }
-        }
-=======
         protected object WriteSync => _observers;
 
         private ReactiveVersionedValue<IEnumerable<T>> VersionedValue =>
             new ReactiveVersionedValue<IEnumerable<T>>(this, _version);
 
->>>>>>> 1c6c86ec
 
         public IEnumerator<T> GetEnumerator()
         {
-<<<<<<< HEAD
-            if (!_items.TryGetValue(item, out var subscription))
-                return false;
-            
-            switch (item)
-            {
-                case IReactiveObservable<IReactiveObserver>:
-                    subscription!.Dispose();
-                    break;
-                
-                case INotifyPropertyChanged notifyPropertyChanged:
-                    notifyPropertyChanged.PropertyChanged -= OnPropertyChanged;
-                    break;
-            }
-            
-            _items.Remove(item);
-=======
             return _items.GetEnumerator();
         }
->>>>>>> 1c6c86ec
 
 
         IEnumerator IEnumerable.GetEnumerator()
@@ -125,21 +69,6 @@
 
         public bool Remove(T item)
         {
-<<<<<<< HEAD
-            foreach (var subscription in _observers)
-            {
-                subscription.Observer.OnItemChanged(subscription, (T)sender);
-            }
-        }
-
-        public void Dispose()
-        {
-            if (_items != null)
-            {
-                UnfollowAll();
-                _items = null!;
-            }
-=======
             if (!_items.Contains(item))
                 return false;
 
@@ -181,22 +110,10 @@
             IReactiveCollectionObserver<T> observer)
         {
             return _observers.AddObserver(observer);
->>>>>>> 1c6c86ec
         }
 
         bool IReactiveObservable<IReactiveCollectionObserver<T>>.RemoveObserver(IReactiveSubscription subscription)
         {
-<<<<<<< HEAD
-            foreach (var outSubscription in _observers)
-            {
-                outSubscription.Observer.OnItemChanged(subscription, (T) subscription.Observer);
-            }
-        }
-
-        public IEnumerator<T> GetEnumerator() => _items.Keys.GetEnumerator();
-
-        IEnumerator IEnumerable.GetEnumerator() => GetEnumerator();
-=======
             return _observers.RemoveObserver(subscription);
         }
 
@@ -214,7 +131,6 @@
         }
 
         public bool IsMaterialized => true;
->>>>>>> 1c6c86ec
 
 
         protected void IncrementVersion()
@@ -229,20 +145,6 @@
 
             lock (WriteSync)
             {
-<<<<<<< HEAD
-                AddCore(item);
-
-                this.OnChanged();
-            
-                foreach (var subscription in _observers)
-                {
-                    subscription.Observer.OnItemAdded(subscription, item);
-                }
-            }
-
-            return true;
-        }
-=======
                 var items = _items;
 
                 items = items.Add(item);
@@ -251,33 +153,9 @@
                 {
                     var oldItems = _items;
                     _items = items;
->>>>>>> 1c6c86ec
-
-                    IncrementVersion();
-
-<<<<<<< HEAD
-            lock (this.WriteSync)
-            {
-                RemoveCore(oldItem);
-                AddCore(newItem);
-
-                this.OnChanged();
-
-                foreach (var subscription in _observers)
-                {
-                    subscription.Observer.OnItemReplaced(subscription, oldItem, newItem);
-                }
-            }
-
-            return true;
-        }
-
-        public void Clear() => throw new NotImplementedException();
-
-        public bool Contains(T item) => _items.ContainsKey(item);
-
-        public void CopyTo(T[] array, int arrayIndex) => throw new NotImplementedException();
-=======
+
+                    IncrementVersion();
+
                     if (!_observers.IsEmpty)
                         foreach (var subscription in _observers)
                         {
@@ -297,7 +175,6 @@
         public bool Replace(T oldItem, T newItem)
         {
             if (!_items.Contains(oldItem)) return false;
->>>>>>> 1c6c86ec
 
             lock (WriteSync)
             {
@@ -306,11 +183,6 @@
                 items = items.Remove(oldItem);
                 items = items.Add(newItem);
 
-<<<<<<< HEAD
-                foreach (var subscription in _observers)
-                {
-                    subscription.Observer.OnItemRemoved(subscription, item);
-=======
                 if (items != _items)
                 {
                     var oldItems = _items;
@@ -325,7 +197,6 @@
                             subscription.Observer.OnItemReplaced(subscription, oldItem, newItem, _version);
                             subscription.Observer.OnValueChanged(subscription, oldItems, items, _version);
                         }
->>>>>>> 1c6c86ec
                 }
             }
 
