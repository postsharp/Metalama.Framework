--- conflicted
+++ resolved
@@ -35,13 +35,8 @@
             CannotIntroduceWithDifferentStaticity = new(
                 "CRA0003",
                 "Cannot introduce member into a type because it is sealed in a base class.",
-<<<<<<< HEAD
-                "The aspect '{0}' cannot introduce member '{1}' into type '{2}' because it is already defined in type '{3}' and it's IsStatic flag is opposite of the introduced member."
-               ,
-=======
                 "The aspect '{0}' cannot introduce member '{1}' into type '{2}' because it is already defined in type '{3}' and " +
                 "its IsStatic flag is opposite of the introduced member.",
->>>>>>> c8de7d7e
                 _category,
                 Error );
 
