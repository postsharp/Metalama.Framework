--- conflicted
+++ resolved
@@ -65,15 +65,10 @@
 
         public static AdviceResult Create( params Diagnostic[] diagnostics )
         {
-<<<<<<< HEAD
-            return new( ImmutableArray.Create( diagnostics ), ImmutableArray<IObservableTransformation>.Empty, ImmutableArray<INonObservableTransformation>
-                            .Empty );
-=======
             return new(
                 ImmutableArray.Create( diagnostics ),
                 ImmutableArray<IObservableTransformation>.Empty,
                 ImmutableArray<INonObservableTransformation>.Empty );
->>>>>>> 104aa380
         }
 
         public AdviceResult WithDiagnostics( params Diagnostic[] diagnostics )
