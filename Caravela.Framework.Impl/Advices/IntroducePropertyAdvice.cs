--- conflicted
+++ resolved
@@ -9,6 +9,7 @@
 using Caravela.Framework.Sdk;
 using Microsoft.CodeAnalysis;
 using Microsoft.CodeAnalysis.CSharp.Syntax;
+using System.Collections.Generic;
 using System.Linq;
 
 namespace Caravela.Framework.Impl.Advices
@@ -33,15 +34,9 @@
             IMethod? setTemplateMethod,
             IntroductionScope scope,
             ConflictBehavior conflictBehavior,
-<<<<<<< HEAD
-            AspectLinkerOptions? linkerOptions,
-            IReadOnlyDictionary<string, object?> tags )
-            : base( aspect, targetDeclaration, templateProperty, scope, conflictBehavior, linkerOptions, tags )
-=======
             string? layerName,
             AdviceOptions? options )
             : base( aspect, targetDeclaration, templateProperty, scope, conflictBehavior, layerName, options )
->>>>>>> c4b1927c
         {
             this._getTemplateMethod = getTemplateMethod;
             this._setTemplateMethod = setTemplateMethod;
