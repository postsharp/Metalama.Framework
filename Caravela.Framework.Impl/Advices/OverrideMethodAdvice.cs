--- conflicted
+++ resolved
@@ -5,11 +5,6 @@
 using Caravela.Framework.Aspects;
 using Caravela.Framework.Code;
 using Caravela.Framework.Impl.Transformations;
-<<<<<<< HEAD
-using Caravela.Framework.Sdk;
-=======
-using Microsoft.CodeAnalysis;
->>>>>>> 4a12e09c
 
 namespace Caravela.Framework.Impl.Advices
 {
@@ -29,15 +24,7 @@
 
         public override AdviceResult ToResult( ICompilation compilation )
         {
-<<<<<<< HEAD
-            return AdviceResult.Create( new OverriddenMethod( this, this.TargetDeclaration, this.TemplateMethod ) );
-=======
-            return new AdviceResult(
-                ImmutableArray<Diagnostic>.Empty,
-                ImmutableArray<IObservableTransformation>.Empty,
-                ImmutableArray.Create<INonObservableTransformation>(
-                    new OverriddenMethod( this, this.TargetDeclaration, this.TemplateMethod, this.LinkerOptions ) ) );
->>>>>>> 4a12e09c
+            return AdviceResult.Create( new OverriddenMethod( this, this.TargetDeclaration, this.TemplateMethod, this.LinkerOptions ) );
         }
     }
 }