﻿// Copyright (c) SharpCrafters s.r.o. All rights reserved.
// This project is not open source. Please see the LICENSE.md file in the repository root for details.

using Caravela.Framework.Advices;
using Caravela.Framework.Aspects;
using Caravela.Framework.Code;
<<<<<<< HEAD
using Caravela.Framework.Impl.Diagnostics;
=======
using Microsoft.CodeAnalysis;
>>>>>>> 0f12f3af
using System;
using System.Diagnostics.CodeAnalysis;
using System.Linq;
using Accessibility = Caravela.Framework.Code.Accessibility;

namespace Caravela.Framework.Impl.Advices
{
    internal static class AdviceAttributeFactory
    {
<<<<<<< HEAD
        public static IAdvice CreateAdvice<T>(
            this IAttribute attribute,
            AspectInstance aspect,
            IDiagnosticAdder diagnosticAdder,
            T declaration,
            ICodeElement templateMethod )
=======
        public static IAdvice CreateAdvice<T>( this AttributeData attribute, AspectInstance aspect, T declaration, ICodeElement templateMethod )
>>>>>>> 0f12f3af
            where T : ICodeElement
        {
            var namedArguments = attribute.NamedArguments.ToDictionary( p => p.Key, p => p.Value );

            bool TryGetNamedArgument<TArg>( string name, [NotNullWhen( true )] out TArg? value )
            {
                if ( namedArguments.TryGetValue( name, out var objectValue ) && objectValue.Value != null )
                {
                    value = (TArg) objectValue.Value;

                    return true;
                }

                value = default;

                return false;
            }

            var aspectLinkerOptionsAttribute = templateMethod.Attributes.FirstOrDefault(
                x => x.Type == x.Compilation.TypeFactory.GetTypeByReflectionType( typeof(AspectLinkerOptionsAttribute) ) );

            AspectLinkerOptions? aspectLinkerOptions = null;

            if ( aspectLinkerOptionsAttribute != null )
            {
                var linkerOptionsArguments = attribute.NamedArguments.ToDictionary( p => p.Key, p => p.Value );

                var forceNotInlineable = false;

                if ( linkerOptionsArguments.TryGetValue( nameof(AspectLinkerOptionsAttribute.ForceNotInlineable), out var forceNotInlineableValue ) )
                {
                    forceNotInlineable = (bool) forceNotInlineableValue.Value.AssertNotNull();
                }

                aspectLinkerOptions = AspectLinkerOptions.Create( forceNotInlineable );
            }

            switch ( attribute.AttributeClass?.Name )
            {
                case nameof(IntroduceMethodAttribute):
                    {
                        TryGetNamedArgument<IntroductionScope>( nameof(IntroduceMethodAttribute.Scope), out var scope );
                        TryGetNamedArgument<ConflictBehavior>( nameof(IntroduceMethodAttribute.ConflictBehavior), out var conflictBehavior );

                        var advice = new IntroduceMethodAdvice(
                            aspect,
                            (INamedType) declaration,
                            (IMethod) templateMethod,
                            scope,
                            conflictBehavior,
                            aspectLinkerOptions );

                        advice.Initialize( diagnosticAdder );

                        if ( TryGetNamedArgument<string>( nameof(IntroduceMethodAttribute.Name), out var name ) )
                        {
                            advice.Builder.Name = name;
                        }

                        if ( TryGetNamedArgument<bool>( nameof(IntroduceMethodAttribute.IsVirtual), out var isVirtual ) )
                        {
                            advice.Builder.IsVirtual = isVirtual;
                        }

                        if ( TryGetNamedArgument<bool>( nameof(IntroduceMethodAttribute.IsSealed), out var isSealed ) )
                        {
                            advice.Builder.IsSealed = isSealed;
                        }

                        if ( TryGetNamedArgument<Accessibility>( nameof(IntroduceMethodAttribute.Accessibility), out var accessibility ) )
                        {
                            advice.Builder.Accessibility = accessibility;
                        }

                        advice.Builder.ReturnType = ((IMethod) templateMethod).ReturnType;

                        return advice;
                    }
            }

            throw new NotImplementedException( $"No implementation for advice attribute {attribute.AttributeClass}." );
        }
    }
}<|MERGE_RESOLUTION|>--- conflicted
+++ resolved
@@ -4,11 +4,8 @@
 using Caravela.Framework.Advices;
 using Caravela.Framework.Aspects;
 using Caravela.Framework.Code;
-<<<<<<< HEAD
 using Caravela.Framework.Impl.Diagnostics;
-=======
 using Microsoft.CodeAnalysis;
->>>>>>> 0f12f3af
 using System;
 using System.Diagnostics.CodeAnalysis;
 using System.Linq;
@@ -18,16 +15,12 @@
 {
     internal static class AdviceAttributeFactory
     {
-<<<<<<< HEAD
         public static IAdvice CreateAdvice<T>(
-            this IAttribute attribute,
+            this AttributeData attribute,
             AspectInstance aspect,
             IDiagnosticAdder diagnosticAdder,
             T declaration,
             ICodeElement templateMethod )
-=======
-        public static IAdvice CreateAdvice<T>( this AttributeData attribute, AspectInstance aspect, T declaration, ICodeElement templateMethod )
->>>>>>> 0f12f3af
             where T : ICodeElement
         {
             var namedArguments = attribute.NamedArguments.ToDictionary( p => p.Key, p => p.Value );
