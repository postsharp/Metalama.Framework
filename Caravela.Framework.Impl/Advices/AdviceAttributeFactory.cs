﻿// Copyright (c) SharpCrafters s.r.o. All rights reserved.
// This project is not open source. Please see the LICENSE.md file in the repository root for details.

using Caravela.Framework.Aspects;
using Caravela.Framework.Code;
using Caravela.Framework.Impl.Diagnostics;
using Microsoft.CodeAnalysis;
using System;
using System.Diagnostics.CodeAnalysis;
using System.Linq;
using Accessibility = Caravela.Framework.Code.Accessibility;

namespace Caravela.Framework.Impl.Advices
{
    internal static class AdviceAttributeFactory
    {
        public static Advice CreateAdvice<T>(
            this AttributeData attribute,
            AspectInstance aspect,
            IDiagnosticAdder diagnosticAdder,
            T aspectTargetDeclaration,
            IDeclaration templateDeclaration,
            string? layerName )
            where T : IDeclaration
        {
            var namedArguments = attribute.NamedArguments.ToDictionary( p => p.Key, p => p.Value );

            bool TryGetNamedArgument<TArg>( string name, [NotNullWhen( true )] out TArg? value )
            {
                if ( namedArguments.TryGetValue( name, out var objectValue ) && objectValue.Value != null )
                {
                    value = (TArg) objectValue.Value;

                    return true;
                }

                value = default;

                return false;
            }

            var aspectLinkerOptionsAttribute = templateDeclaration.Attributes.FirstOrDefault(
                x => x.Type == x.Compilation.TypeFactory.GetTypeByReflectionType( typeof(AspectLinkerOptionsAttribute) ) );

            var adviceOptions = AdviceOptions.Default;

            if ( aspectLinkerOptionsAttribute != null )
            {
                var linkerOptionsArguments = attribute.NamedArguments.ToDictionary( p => p.Key, p => p.Value );

                var forceNotInlineable = false;

                if ( linkerOptionsArguments.TryGetValue( nameof(AspectLinkerOptionsAttribute.ForceNotInlineable), out var forceNotInlineableValue ) )
                {
                    forceNotInlineable = (bool) forceNotInlineableValue.Value.AssertNotNull();
                }

                adviceOptions = adviceOptions.WithLinkerOptions( forceNotInlineable );
            }

            switch ( attribute.AttributeClass?.Name )
            {
                case nameof(IntroduceAttribute):
                    {
                        TryGetNamedArgument<IntroductionScope>( nameof(IntroduceAttribute.Scope), out var scope );
                        TryGetNamedArgument<ConflictBehavior>( nameof(IntroduceAttribute.ConflictBehavior), out var conflictBehavior );
                        IMemberBuilder builder;
                        Advice advice;

<<<<<<< HEAD
                        advice.Initialize( null, diagnosticAdder );

                        if ( TryGetNamedArgument<string>( nameof(IntroduceMethodAttribute.Name), out var name ) )
                        {
                            advice.Builder.Name = name;
                        }

                        if ( TryGetNamedArgument<bool>( nameof(IntroduceMethodAttribute.IsVirtual), out var isVirtual ) )
                        {
                            advice.Builder.IsVirtual = isVirtual;
                        }

                        if ( TryGetNamedArgument<bool>( nameof(IntroduceMethodAttribute.IsSealed), out var isSealed ) )
=======
                        switch ( templateDeclaration )
>>>>>>> c4b1927c
                        {
                            case IMethod templateMethod:
                                var introduceMethodAdvice = new IntroduceMethodAdvice(
                                    aspect,
                                    (INamedType) aspectTargetDeclaration,
                                    templateMethod,
                                    scope,
                                    conflictBehavior,
                                    layerName,
                                    adviceOptions );

                                advice = introduceMethodAdvice;
                                builder = introduceMethodAdvice.Builder;

                                break;

                            case IProperty templateProperty:
                                var introducePropertyAdvice = new IntroducePropertyAdvice(
                                    aspect,
                                    (INamedType) aspectTargetDeclaration,
                                    templateProperty,
                                    null,
                                    null,
                                    null,
                                    scope,
                                    conflictBehavior,
                                    layerName,
                                    adviceOptions );

                                advice = introducePropertyAdvice;
                                builder = introducePropertyAdvice.Builder;

                                break;

                            default:
                                throw new AssertionFailedException();
                        }

<<<<<<< HEAD
                        if ( TryGetNamedArgument<Accessibility>( nameof(IntroduceMethodAttribute.Accessibility), out var accessibility ) )
                        {
                            advice.Builder.Accessibility = accessibility;
                        }

                        return advice;
                    }

                case nameof(IntroducePropertyAttribute):
                    {
                        TryGetNamedArgument<IntroductionScope>( nameof(IntroduceMethodAttribute.Scope), out var scope );
                        TryGetNamedArgument<ConflictBehavior>( nameof(IntroduceMethodAttribute.ConflictBehavior), out var conflictBehavior );

                        var advice = new IntroducePropertyAdvice(
                            aspect,
                            (INamedType) declaration,
                            (IProperty) template,
                            null,
                            null,
                            null,
                            scope,
                            conflictBehavior,
                            aspectLinkerOptions,
                            ImmutableDictionary<string, object?>.Empty );

                        advice.Initialize( null, diagnosticAdder );
=======
                        advice.Initialize( diagnosticAdder );
>>>>>>> c4b1927c

                        if ( TryGetNamedArgument<string>( nameof(IntroduceAttribute.Name), out var name ) )
                        {
                            builder.Name = name;
                        }

                        if ( TryGetNamedArgument<bool>( nameof(IntroduceAttribute.IsVirtual), out var isVirtual ) )
                        {
                            builder.IsVirtual = isVirtual;
                        }

                        if ( TryGetNamedArgument<bool>( nameof(IntroduceAttribute.IsSealed), out var isSealed ) )
                        {
                            builder.IsSealed = isSealed;
                        }

                        if ( TryGetNamedArgument<Accessibility>( nameof(IntroduceAttribute.Accessibility), out var accessibility ) )
                        {
                            builder.Accessibility = accessibility;
                        }

                        return advice;
                    }
            }

            throw new NotImplementedException( $"No implementation for advice attribute {attribute.AttributeClass}." );
        }
    }
}<|MERGE_RESOLUTION|>--- conflicted
+++ resolved
@@ -67,23 +67,7 @@
                         IMemberBuilder builder;
                         Advice advice;
 
-<<<<<<< HEAD
-                        advice.Initialize( null, diagnosticAdder );
-
-                        if ( TryGetNamedArgument<string>( nameof(IntroduceMethodAttribute.Name), out var name ) )
-                        {
-                            advice.Builder.Name = name;
-                        }
-
-                        if ( TryGetNamedArgument<bool>( nameof(IntroduceMethodAttribute.IsVirtual), out var isVirtual ) )
-                        {
-                            advice.Builder.IsVirtual = isVirtual;
-                        }
-
-                        if ( TryGetNamedArgument<bool>( nameof(IntroduceMethodAttribute.IsSealed), out var isSealed ) )
-=======
                         switch ( templateDeclaration )
->>>>>>> c4b1927c
                         {
                             case IMethod templateMethod:
                                 var introduceMethodAdvice = new IntroduceMethodAdvice(
@@ -122,36 +106,7 @@
                                 throw new AssertionFailedException();
                         }
 
-<<<<<<< HEAD
-                        if ( TryGetNamedArgument<Accessibility>( nameof(IntroduceMethodAttribute.Accessibility), out var accessibility ) )
-                        {
-                            advice.Builder.Accessibility = accessibility;
-                        }
-
-                        return advice;
-                    }
-
-                case nameof(IntroducePropertyAttribute):
-                    {
-                        TryGetNamedArgument<IntroductionScope>( nameof(IntroduceMethodAttribute.Scope), out var scope );
-                        TryGetNamedArgument<ConflictBehavior>( nameof(IntroduceMethodAttribute.ConflictBehavior), out var conflictBehavior );
-
-                        var advice = new IntroducePropertyAdvice(
-                            aspect,
-                            (INamedType) declaration,
-                            (IProperty) template,
-                            null,
-                            null,
-                            null,
-                            scope,
-                            conflictBehavior,
-                            aspectLinkerOptions,
-                            ImmutableDictionary<string, object?>.Empty );
-
                         advice.Initialize( null, diagnosticAdder );
-=======
-                        advice.Initialize( diagnosticAdder );
->>>>>>> c4b1927c
 
                         if ( TryGetNamedArgument<string>( nameof(IntroduceAttribute.Name), out var name ) )
                         {
