﻿// Copyright (c) SharpCrafters s.r.o. All rights reserved.
// This project is not open source. Please see the LICENSE.md file in the repository root for details.

using Caravela.Framework.Aspects;
using Caravela.Framework.Code;
using Caravela.Framework.Impl.CodeModel;
using Caravela.Framework.Impl.CodeModel.Builders;
using Caravela.Framework.Impl.Diagnostics;
using System.Linq;

namespace Caravela.Framework.Impl.Advices
{
    internal abstract class IntroduceMemberAdvice<TBuilder> : Advice
        where TBuilder : MemberOrNamedTypeBuilder
    {
        public IntroductionScope Scope { get; }

        public ConflictBehavior ConflictBehavior { get; }

        public new INamedType TargetDeclaration => (INamedType) base.TargetDeclaration;

        protected TBuilder MemberBuilder { get; init; }

        protected IMemberOrNamedType? TemplateMember { get; }

        public IntroduceMemberAdvice(
            AspectInstance aspect,
            INamedType targetDeclaration,
            IMemberOrNamedType? templateMember,
            IntroductionScope scope,
            ConflictBehavior conflictBehavior,
<<<<<<< HEAD
            AspectLinkerOptions? linkerOptions,
            IReadOnlyDictionary<string, object?> tags ) : base( aspect, targetDeclaration, tags )
=======
            string? layerName,
            AdviceOptions? options ) : base( aspect, targetDeclaration, layerName, options )
>>>>>>> c4b1927c
        {
            this.TemplateMember = templateMember;
            this.Scope = scope;
            this.ConflictBehavior = conflictBehavior;
<<<<<<< HEAD
            this.LinkerOptions = linkerOptions;
=======
>>>>>>> c4b1927c

            // This is to make the nullability analyzer happy. Derived classes are supposed to set this member in the
            // constructor. Other designs are more cumbersome.
            this.MemberBuilder = null!;
        }

        public override void Initialize( IReadOnlyList<Advice>? declarativeAdvices, IDiagnosticAdder diagnosticAdder )
        {
            this.MemberBuilder.Accessibility = this.TemplateMember?.Accessibility ?? Accessibility.Private;

            // Handle the introduction scope.
            switch ( this.Scope )
            {
                case IntroductionScope.Default:
                    if ( this.TemplateMember is { IsStatic: true } || this.TargetDeclaration.IsStatic )
                    {
                        this.MemberBuilder.IsStatic = true;
                    }
                    else
                    {
                        this.MemberBuilder.IsStatic = false;
                    }

                    break;

                case IntroductionScope.Instance:
                    if ( this.TargetDeclaration.IsStatic )
                    {
                        // Diagnostics are reported to a sink when the advice is declarative, but as an exception when it is programmatic. 
                        diagnosticAdder.Report(
                            AdviceDiagnosticDescriptors.CannotIntroduceInstanceMemberIntoStaticType.CreateDiagnostic(
                                this.TargetDeclaration.GetDiagnosticLocation(),
                                (this.Aspect.AspectClass.DisplayName, this.MemberBuilder, this.TargetDeclaration) ) );
                    }

                    this.MemberBuilder.IsStatic = false;

                    break;

                case IntroductionScope.Static:
                    this.MemberBuilder.IsStatic = true;

                    break;

                case IntroductionScope.Target:
                    this.MemberBuilder.IsStatic = this.TargetDeclaration.IsStatic;

                    break;

                default:
                    throw new AssertionFailedException();
            }

            if ( this.TemplateMember != null )
            {
                CopyAttributes( this.TemplateMember, this.MemberBuilder );
            }
        }

        protected static void CopyAttributes( IDeclaration declaration, IDeclarationBuilder builder )
        {
            // TODO: Don't copy all attributes, but how to decide which ones to keep?
            foreach ( var codeElementAttribute in declaration.Attributes )
            {
                var builderAttribute = builder.AddAttribute(
                    codeElementAttribute.Type,
                    codeElementAttribute.ConstructorArguments.Select( x => x.Value ).ToArray() );

                foreach ( var codeElementAttributeNamedArgument in codeElementAttribute.NamedArguments )
                {
                    builderAttribute.AddNamedArgument( codeElementAttributeNamedArgument.Key, codeElementAttributeNamedArgument.Value.Value );
                }
            }
        }
    }
}<|MERGE_RESOLUTION|>--- conflicted
+++ resolved
@@ -6,6 +6,7 @@
 using Caravela.Framework.Impl.CodeModel;
 using Caravela.Framework.Impl.CodeModel.Builders;
 using Caravela.Framework.Impl.Diagnostics;
+using System.Collections.Generic;
 using System.Linq;
 
 namespace Caravela.Framework.Impl.Advices
@@ -29,21 +30,12 @@
             IMemberOrNamedType? templateMember,
             IntroductionScope scope,
             ConflictBehavior conflictBehavior,
-<<<<<<< HEAD
-            AspectLinkerOptions? linkerOptions,
-            IReadOnlyDictionary<string, object?> tags ) : base( aspect, targetDeclaration, tags )
-=======
             string? layerName,
             AdviceOptions? options ) : base( aspect, targetDeclaration, layerName, options )
->>>>>>> c4b1927c
         {
             this.TemplateMember = templateMember;
             this.Scope = scope;
             this.ConflictBehavior = conflictBehavior;
-<<<<<<< HEAD
-            this.LinkerOptions = linkerOptions;
-=======
->>>>>>> c4b1927c
 
             // This is to make the nullability analyzer happy. Derived classes are supposed to set this member in the
             // constructor. Other designs are more cumbersome.
