--- conflicted
+++ resolved
@@ -1,22 +1,17 @@
 ﻿// Copyright (c) SharpCrafters s.r.o. All rights reserved.
 // This project is not open source. Please see the LICENSE.md file in the repository root for details.
 
-<<<<<<< HEAD
-using System.Collections.Generic;
-using System.Linq;
-=======
->>>>>>> 16bca9c1
 using Caravela.Framework.Advices;
 using Caravela.Framework.Aspects;
 using Caravela.Framework.Code;
 using Caravela.Framework.Impl.CodeModel;
 using Caravela.Framework.Impl.CodeModel.Builders;
 using Caravela.Framework.Impl.Transformations;
-<<<<<<< HEAD
-=======
 using Microsoft.CodeAnalysis;
+using System.Collections.Generic;
 using System.Collections.Immutable;
->>>>>>> 16bca9c1
+using System.Linq;
+using TypeKind = Caravela.Framework.Code.TypeKind;
 
 namespace Caravela.Framework.Impl.Advices
 {
@@ -34,7 +29,6 @@
 
         public AspectLinkerOptions? LinkerOptions { get; }
 
-<<<<<<< HEAD
         public IntroduceMethodAdvice( 
             AspectInstance aspect, 
             INamedType targetDeclaration, 
@@ -43,13 +37,6 @@
             ConflictBehavior conflictBehavior,
             AspectLinkerOptions? linkerOptions )
             : base( aspect, targetDeclaration )
-=======
-        public IntroduceMethodAdvice(
-            AspectInstance aspect,
-            INamedType targetDeclaration,
-            IMethod templateMethod,
-            AspectLinkerOptions? linkerOptions = null ) : base( aspect, targetDeclaration )
->>>>>>> 16bca9c1
         {
             this.Scope = scope;
             this.ConflictBehavior = conflictBehavior;
