﻿// Copyright (c) SharpCrafters s.r.o. All rights reserved.
// This project is not open source. Please see the LICENSE.md file in the repository root for details.

using Caravela.Framework.Advices;
using Caravela.Framework.Aspects;
using Caravela.Framework.Code;
using Caravela.Framework.Impl.CodeModel;
using Caravela.Framework.Impl.CodeModel.Builders;
using Caravela.Framework.Impl.Diagnostics;
using Caravela.Framework.Impl.Transformations;
using System.Collections.Generic;

namespace Caravela.Framework.Impl.Advices
{
    internal sealed class IntroduceMethodAdvice : IntroduceMemberAdvice, IIntroduceMethodAdvice
    {
        public new MethodBuilder MemberBuilder
        {
            get => (MethodBuilder) base.MemberBuilder;
            set => base.MemberBuilder = value;
        }

        public new IMethod TemplateMember => (IMethod) base.TemplateMember.AssertNotNull();

        public new INamedType TargetDeclaration => base.TargetDeclaration!;

        public IMethodBuilder Builder => this.MemberBuilder;

        public IntroduceMethodAdvice(
            AspectInstance aspect,
            INamedType targetDeclaration,
            IMethod templateMethod,
            IntroductionScope scope,
            ConflictBehavior conflictBehavior,
<<<<<<< HEAD
            AspectLinkerOptions? linkerOptions )
            : base( aspect, targetDeclaration, templateMethod, scope, conflictBehavior, linkerOptions )
=======
            AspectLinkerOptions? linkerOptions,
            IReadOnlyDictionary<string, object?> tags )
            : base( aspect, targetDeclaration, tags )
>>>>>>> c8de7d7e
        {
            this.MemberBuilder = new MethodBuilder( this, targetDeclaration, templateMethod.Name, this.LinkerOptions );
        }

        public override void Initialize( IDiagnosticAdder diagnosticAdder )
        {
<<<<<<< HEAD
            base.Initialize( diagnosticAdder );
=======
            this._methodBuilder.Accessibility = this.TemplateMethod.Accessibility;

            // Handle the introduction scope.
            switch ( this.Scope )
            {
                case IntroductionScope.Default:
                    if ( this.TemplateMethod.IsStatic )
                    {
                        goto case IntroductionScope.Static;
                    }
                    else
                    {
                        goto case IntroductionScope.Target;
                    }

                case IntroductionScope.Instance:
                    if ( this.TargetDeclaration.IsStatic )
                    {
                        // Diagnostics are reported to a sink when the advice is declarative, but as an exception when it is programmatic. 
                        diagnosticAdder.Report(
                            AdviceDiagnosticDescriptors.CannotIntroduceInstanceMemberIntoStaticType.CreateDiagnostic(
                                this.TargetDeclaration.GetDiagnosticLocation(),
                                (this.Aspect.AspectClass.DisplayName, this._methodBuilder, this.TargetDeclaration) ) );
                    }

                    this._methodBuilder.IsStatic = false;

                    break;

                case IntroductionScope.Static:
                    this._methodBuilder.IsStatic = true;

                    break;
>>>>>>> c8de7d7e

            this.MemberBuilder.IsAsync = this.TemplateMember.IsAsync;

            // Handle return type.
            if ( this.TemplateMember.ReturnParameter.ParameterType.TypeKind == TypeKind.Dynamic )
            {
                // Templates with dynamic return value result in object return type of the introduced member.
                this.MemberBuilder.ReturnParameter.ParameterType = this.MemberBuilder.Compilation.Factory.GetTypeByReflectionType( typeof(object) );
            }
            else
            {
                this.MemberBuilder.ReturnParameter.ParameterType = this.TemplateMember.ReturnParameter.ParameterType;
                this.MemberBuilder.ReturnParameter.RefKind = this.TemplateMember.ReturnParameter.RefKind;
            }

            CopyAttributes( this.TemplateMember.ReturnParameter, this.MemberBuilder.ReturnParameter );

            foreach ( var templateParameter in this.TemplateMember.Parameters )
            {
                var parameterBuilder = this.MemberBuilder.AddParameter(
                    templateParameter.Name,
                    templateParameter.ParameterType,
                    templateParameter.RefKind,
                    templateParameter.DefaultValue );

                CopyAttributes( templateParameter, parameterBuilder );
            }

            foreach ( var templateGenericParameter in this.TemplateMember.GenericParameters )
            {
                var genericParameterBuilder = this.MemberBuilder.AddGenericParameter( templateGenericParameter.Name );
                genericParameterBuilder.IsContravariant = templateGenericParameter.IsContravariant;
                genericParameterBuilder.IsCovariant = templateGenericParameter.IsCovariant;
                genericParameterBuilder.HasDefaultConstructorConstraint = templateGenericParameter.HasDefaultConstructorConstraint;
                genericParameterBuilder.HasNonNullableValueTypeConstraint = templateGenericParameter.HasNonNullableValueTypeConstraint;
                genericParameterBuilder.HasReferenceTypeConstraint = templateGenericParameter.HasReferenceTypeConstraint;

                foreach ( var templateGenericParameterConstraint in genericParameterBuilder.TypeConstraints )
                {
                    genericParameterBuilder.TypeConstraints.Add( templateGenericParameterConstraint );
                }

                CopyAttributes( templateGenericParameter.AssertNotNull(), genericParameterBuilder );
            }
        }

        public override AdviceResult ToResult( ICompilation compilation )
        {
            // Determine whether we need introduction transformation (something may exist in the original code or could have been introduced by previous steps).
            var existingDeclaration = this.TargetDeclaration.Methods.OfExactSignature( this.MemberBuilder, false, false );

            // TODO: Introduce attributes that are added not present on the existing member?
            if ( existingDeclaration == null )
            {
                // There is no existing declaration, we will introduce and override the introduced.
                var overriddenMethod = new OverriddenMethod( this, this.MemberBuilder, this.TemplateMember, this.LinkerOptions );

                return AdviceResult.Create( this.MemberBuilder, overriddenMethod );
            }
            else
            {
                if ( existingDeclaration.IsStatic != this.MemberBuilder.IsStatic )
                {
                    return
                        AdviceResult.Create(
                            AdviceDiagnosticDescriptors.CannotIntroduceWithDifferentStaticity.CreateDiagnostic(
                                this.TargetDeclaration.GetDiagnosticLocation(),
                                (this.Aspect.AspectClass.DisplayName, this.MemberBuilder, this.TargetDeclaration, existingDeclaration.DeclaringType) ) );
                }

                switch ( this.ConflictBehavior )
                {
                    case ConflictBehavior.Fail:
                        // Produce fail diagnostic.
                        return
                            AdviceResult.Create(
                                AdviceDiagnosticDescriptors.CannotIntroduceMemberAlreadyExists.CreateDiagnostic(
                                    this.TargetDeclaration.GetDiagnosticLocation(),
                                    (this.Aspect.AspectClass.DisplayName, this.MemberBuilder, this.TargetDeclaration, existingDeclaration.DeclaringType) ) );

                    case ConflictBehavior.Merge:
                    case ConflictBehavior.Ignore:
                        // Do nothing.
                        return AdviceResult.Create();

                    case ConflictBehavior.New:
                        // If the existing declaration is in the current type, we fail, otherwise, declare a new method and override.
                        if ( ((IEqualityComparer<IType>) compilation.InvariantComparer).Equals( this.TargetDeclaration, existingDeclaration.DeclaringType ) )
                        {
                            var overriddenMethod = new OverriddenMethod( this, existingDeclaration, this.TemplateMember, this.LinkerOptions );

                            return AdviceResult.Create( overriddenMethod );
                        }
                        else
                        {
                            this.MemberBuilder.IsNew = true;
                            this.MemberBuilder.OverriddenMethod = existingDeclaration;
                            var overriddenMethod = new OverriddenMethod( this, this.MemberBuilder, this.TemplateMember, this.LinkerOptions );

                            return AdviceResult.Create( this.MemberBuilder, overriddenMethod );
                        }

                    case ConflictBehavior.Override:
                        if ( ((IEqualityComparer<IType>) compilation.InvariantComparer).Equals( this.TargetDeclaration, existingDeclaration.DeclaringType ) )
                        {
                            var overriddenMethod = new OverriddenMethod( this, existingDeclaration, this.TemplateMember, this.LinkerOptions );

                            return AdviceResult.Create( overriddenMethod );
                        }
                        else if ( existingDeclaration.IsSealed )
                        {
                            return
                                AdviceResult.Create(
                                    AdviceDiagnosticDescriptors.CannotIntroduceOverrideOfSealed.CreateDiagnostic(
                                        this.TargetDeclaration.GetDiagnosticLocation(),
                                        (this.Aspect.AspectClass.DisplayName, this.MemberBuilder, this.TargetDeclaration,
                                         existingDeclaration.DeclaringType) ) );
                        }
                        else
                        {
                            this.MemberBuilder.IsOverride = true;
                            this.MemberBuilder.OverriddenMethod = existingDeclaration;
                            var overriddenMethod = new OverriddenMethod( this, this.MemberBuilder, this.TemplateMember, this.LinkerOptions );

                            return AdviceResult.Create( this.MemberBuilder, overriddenMethod );
                        }

                    default:
                        throw new AssertionFailedException();
                }
            }
        }
    }
}<|MERGE_RESOLUTION|>--- conflicted
+++ resolved
@@ -32,57 +32,16 @@
             IMethod templateMethod,
             IntroductionScope scope,
             ConflictBehavior conflictBehavior,
-<<<<<<< HEAD
-            AspectLinkerOptions? linkerOptions )
-            : base( aspect, targetDeclaration, templateMethod, scope, conflictBehavior, linkerOptions )
-=======
             AspectLinkerOptions? linkerOptions,
             IReadOnlyDictionary<string, object?> tags )
-            : base( aspect, targetDeclaration, tags )
->>>>>>> c8de7d7e
+            : base( aspect, targetDeclaration, templateMethod, scope, conflictBehavior, tags, linkerOptions )
         {
             this.MemberBuilder = new MethodBuilder( this, targetDeclaration, templateMethod.Name, this.LinkerOptions );
         }
 
         public override void Initialize( IDiagnosticAdder diagnosticAdder )
         {
-<<<<<<< HEAD
             base.Initialize( diagnosticAdder );
-=======
-            this._methodBuilder.Accessibility = this.TemplateMethod.Accessibility;
-
-            // Handle the introduction scope.
-            switch ( this.Scope )
-            {
-                case IntroductionScope.Default:
-                    if ( this.TemplateMethod.IsStatic )
-                    {
-                        goto case IntroductionScope.Static;
-                    }
-                    else
-                    {
-                        goto case IntroductionScope.Target;
-                    }
-
-                case IntroductionScope.Instance:
-                    if ( this.TargetDeclaration.IsStatic )
-                    {
-                        // Diagnostics are reported to a sink when the advice is declarative, but as an exception when it is programmatic. 
-                        diagnosticAdder.Report(
-                            AdviceDiagnosticDescriptors.CannotIntroduceInstanceMemberIntoStaticType.CreateDiagnostic(
-                                this.TargetDeclaration.GetDiagnosticLocation(),
-                                (this.Aspect.AspectClass.DisplayName, this._methodBuilder, this.TargetDeclaration) ) );
-                    }
-
-                    this._methodBuilder.IsStatic = false;
-
-                    break;
-
-                case IntroductionScope.Static:
-                    this._methodBuilder.IsStatic = true;
-
-                    break;
->>>>>>> c8de7d7e
 
             this.MemberBuilder.IsAsync = this.TemplateMember.IsAsync;
 
