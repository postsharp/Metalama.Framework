--- conflicted
+++ resolved
@@ -6,17 +6,14 @@
 using Caravela.Framework.Impl.CodeModel.Builders;
 using Caravela.Framework.Impl.Diagnostics;
 using System;
+using System.Collections.Generic;
 
 namespace Caravela.Framework.Impl.Advices
 {
     // ReSharper disable once UnusedType.Global
     // TODO: Use this type and remove the warning waiver.
 
-<<<<<<< HEAD
-    internal class IntroduceFieldAdvice : IntroduceMemberAdvice<FieldBuilder>, IIntroduceFieldAdvice
-=======
     internal class IntroduceFieldAdvice : IntroduceMemberAdvice<FieldBuilder>
->>>>>>> c4b1927c
     {
         public IFieldBuilder Builder => this.MemberBuilder;
 
@@ -28,15 +25,9 @@
             string name,
             IntroductionScope scope,
             ConflictBehavior conflictBehavior,
-<<<<<<< HEAD
-            AspectLinkerOptions? linkerOptions,
-            IReadOnlyDictionary<string, object?> tags )
-            : base( aspect, targetDeclaration, null, scope, conflictBehavior, linkerOptions, tags )
-=======
             string layerName,
             AdviceOptions? options )
             : base( aspect, targetDeclaration, null, scope, conflictBehavior, layerName, options )
->>>>>>> c4b1927c
         {
             this.MemberBuilder = new FieldBuilder( this, this.TargetDeclaration, name, options?.LinkerOptions );
         }
