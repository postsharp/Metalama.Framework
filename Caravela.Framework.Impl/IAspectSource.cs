--- conflicted
+++ resolved
@@ -3,11 +3,8 @@
 
 using System.Collections.Generic;
 using Caravela.Framework.Code;
-<<<<<<< HEAD
 using Caravela.Framework.Impl.CodeModel;
 using Caravela.Framework.Sdk;
-=======
->>>>>>> dc921b8e
 
 namespace Caravela.Framework.Impl
 {
@@ -23,10 +20,6 @@
         /// Returns a set of <see cref="AspectInstance"/> of a given type. This method is called when the given aspect
         /// type is being processed, not before.
         /// </summary>
-<<<<<<< HEAD
-        IEnumerable<AspectInstance> GetAspectInstances( CompilationModel? compilation, INamedType aspectType );
-=======
-        IEnumerable<AspectInstance> GetAspectInstances( AspectType aspectType );
->>>>>>> dc921b8e
+        IEnumerable<AspectInstance> GetAspectInstances( CompilationModel? compilation, AspectType aspectType );
     }
 }