// Copyright (c) SharpCrafters s.r.o. All rights reserved.
// This project is not open source. Please see the LICENSE.md file in the repository root for details.

using Caravela.Framework.Code;
<<<<<<< HEAD
using Caravela.Framework.Impl.CodeModel;
using Caravela.Framework.Sdk;
=======
using Caravela.Framework.Impl.Diagnostics;
using System.Collections.Generic;
>>>>>>> 30e3db38

namespace Caravela.Framework.Impl
{
    internal interface IAspectSource
    {
        AspectSourcePriority Priority { get; }

        IEnumerable<INamedType> AspectTypes { get; }

        IEnumerable<ICodeElement> GetExclusions( INamedType aspectType );

        /// <summary>
        /// Returns a set of <see cref="AspectInstance"/> of a given type. This method is called when the given aspect
        /// type is being processed, not before.
        /// </summary>
<<<<<<< HEAD
        IEnumerable<AspectInstance> GetAspectInstances( CompilationModel? compilation, AspectType aspectType );
=======
        IEnumerable<AspectInstance> GetAspectInstances( AspectType aspectType, IDiagnosticAdder diagnosticAdder );
>>>>>>> 30e3db38
    }
}<|MERGE_RESOLUTION|>--- conflicted
+++ resolved
@@ -2,13 +2,9 @@
 // This project is not open source. Please see the LICENSE.md file in the repository root for details.
 
 using Caravela.Framework.Code;
-<<<<<<< HEAD
 using Caravela.Framework.Impl.CodeModel;
-using Caravela.Framework.Sdk;
-=======
 using Caravela.Framework.Impl.Diagnostics;
 using System.Collections.Generic;
->>>>>>> 30e3db38
 
 namespace Caravela.Framework.Impl
 {
@@ -24,10 +20,6 @@
         /// Returns a set of <see cref="AspectInstance"/> of a given type. This method is called when the given aspect
         /// type is being processed, not before.
         /// </summary>
-<<<<<<< HEAD
-        IEnumerable<AspectInstance> GetAspectInstances( CompilationModel? compilation, AspectType aspectType );
-=======
-        IEnumerable<AspectInstance> GetAspectInstances( AspectType aspectType, IDiagnosticAdder diagnosticAdder );
->>>>>>> 30e3db38
+        IEnumerable<AspectInstance> GetAspectInstances( CompilationModel? compilation, AspectType aspectType, IDiagnosticAdder diagnosticAdder );
     }
 }