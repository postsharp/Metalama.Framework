// Copyright (c) SharpCrafters s.r.o. All rights reserved.
// This project is not open source. Please see the LICENSE.md file in the repository root for details.

using Caravela.Framework.Code;
<<<<<<< HEAD
using Caravela.Framework.Sdk;
using System.Collections.Generic;
=======
>>>>>>> dc921b8e

namespace Caravela.Framework.Impl
{
    internal interface IAspectSource
    {
        AspectSourcePriority Priority { get; }

        IEnumerable<INamedType> AspectTypes { get; }

        IEnumerable<ICodeElement> GetExclusions( INamedType aspectType );

        /// <summary>
        /// Returns a set of <see cref="AspectInstance"/> of a given type. This method is called when the given aspect
        /// type is being processed, not before.
        /// </summary>
        IEnumerable<AspectInstance> GetAspectInstances( AspectType aspectType );
    }
}<|MERGE_RESOLUTION|>--- conflicted
+++ resolved
@@ -1,12 +1,8 @@
 // Copyright (c) SharpCrafters s.r.o. All rights reserved.
 // This project is not open source. Please see the LICENSE.md file in the repository root for details.
 
+using System.Collections.Generic;
 using Caravela.Framework.Code;
-<<<<<<< HEAD
-using Caravela.Framework.Sdk;
-using System.Collections.Generic;
-=======
->>>>>>> dc921b8e
 
 namespace Caravela.Framework.Impl
 {
