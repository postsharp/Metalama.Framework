// Copyright (c) SharpCrafters s.r.o. All rights reserved.
// This project is not open source. Please see the LICENSE.md file in the repository root for details.

using Caravela.Framework.Aspects;
using Caravela.Framework.Code;
using Caravela.Framework.Impl.CompileTime;
using Caravela.Framework.Impl.Diagnostics;
using System.Collections.Generic;
using System.Linq;

namespace Caravela.Framework.Impl.CodeModel
{
    internal class CompilationAspectSource : IAspectSource
    {
        private readonly CompilationModel _initialCompilation;
        private readonly CompileTimeAssemblyLoader _loader;

        public CompilationAspectSource( CompilationModel initialCompilation, CompileTimeAssemblyLoader loader )
        {
            this._initialCompilation = initialCompilation;
            this._loader = loader;
        }

        public AspectSourcePriority Priority => AspectSourcePriority.FromAttribute;

        public IEnumerable<INamedType> AspectTypes
        {
            get
            {
<<<<<<< HEAD
                var aspectType = this._initialCompilation.Factory.GetTypeByReflectionType( typeof( IAspect ) );
                return this._initialCompilation.GetAllAttributeTypes().Where( t => t.Is( aspectType ) && t.TypeKind == TypeKind.Class );
=======
                var aspectType = this._compilation.Factory.GetTypeByReflectionType( typeof(IAspect) );

                return this._compilation.GetAllAttributeTypes().Where( t => t.Is( aspectType ) && t.TypeKind == TypeKind.Class );
>>>>>>> 30e3db38
            }
        }

        // TODO: implement aspect exclusion based on ExcludeAspectAttribute
        public IEnumerable<ICodeElement> GetExclusions( INamedType aspectType ) => Enumerable.Empty<ICodeElement>();

<<<<<<< HEAD
        public IEnumerable<AspectInstance> GetAspectInstances( CompilationModel? compilation, AspectType aspectType ) =>
            (compilation ?? this._initialCompilation).GetAllAttributesOfType( aspectType.Type ).Select( attribute =>
            {
                var aspect = (IAspect) this._loader.CreateAttributeInstance( attribute );
                return aspectType.CreateAspectInstance( aspect, attribute.ContainingElement.AssertNotNull() );
            } );
=======
        public IEnumerable<AspectInstance> GetAspectInstances( AspectType aspectType, IDiagnosticAdder diagnosticAdder )
            => this._compilation.GetAllAttributesOfType( aspectType.Type )
                .Select(
                    attribute =>
                    {
                        if ( this._loader.TryCreateAttributeInstance( attribute, diagnosticAdder, out var attributeInstance ) )
                        {
                            return aspectType.CreateAspectInstance( (IAspect) attributeInstance, attribute.ContainingElement.AssertNotNull() );
                        }
                        else
                        {
                            return null;
                        }
                    } )
                .WhereNotNull();
>>>>>>> 30e3db38
    }
}<|MERGE_RESOLUTION|>--- conflicted
+++ resolved
@@ -27,30 +27,17 @@
         {
             get
             {
-<<<<<<< HEAD
-                var aspectType = this._initialCompilation.Factory.GetTypeByReflectionType( typeof( IAspect ) );
+                var aspectType = this._initialCompilation.Factory.GetTypeByReflectionType( typeof(IAspect) );
+
                 return this._initialCompilation.GetAllAttributeTypes().Where( t => t.Is( aspectType ) && t.TypeKind == TypeKind.Class );
-=======
-                var aspectType = this._compilation.Factory.GetTypeByReflectionType( typeof(IAspect) );
-
-                return this._compilation.GetAllAttributeTypes().Where( t => t.Is( aspectType ) && t.TypeKind == TypeKind.Class );
->>>>>>> 30e3db38
             }
         }
 
         // TODO: implement aspect exclusion based on ExcludeAspectAttribute
         public IEnumerable<ICodeElement> GetExclusions( INamedType aspectType ) => Enumerable.Empty<ICodeElement>();
 
-<<<<<<< HEAD
-        public IEnumerable<AspectInstance> GetAspectInstances( CompilationModel? compilation, AspectType aspectType ) =>
-            (compilation ?? this._initialCompilation).GetAllAttributesOfType( aspectType.Type ).Select( attribute =>
-            {
-                var aspect = (IAspect) this._loader.CreateAttributeInstance( attribute );
-                return aspectType.CreateAspectInstance( aspect, attribute.ContainingElement.AssertNotNull() );
-            } );
-=======
-        public IEnumerable<AspectInstance> GetAspectInstances( AspectType aspectType, IDiagnosticAdder diagnosticAdder )
-            => this._compilation.GetAllAttributesOfType( aspectType.Type )
+        public IEnumerable<AspectInstance> GetAspectInstances( CompilationModel? compilation, AspectType aspectType, IDiagnosticAdder diagnosticAdder )
+            => (compilation ?? this._initialCompilation).GetAllAttributesOfType( aspectType.Type )
                 .Select(
                     attribute =>
                     {
@@ -64,6 +51,5 @@
                         }
                     } )
                 .WhereNotNull();
->>>>>>> 30e3db38
     }
 }