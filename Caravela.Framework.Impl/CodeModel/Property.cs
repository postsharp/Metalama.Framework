﻿// Copyright (c) SharpCrafters s.r.o. All rights reserved.
// This project is not open source. Please see the LICENSE.md file in the repository root for details.

using Caravela.Framework.Code;
using Caravela.Framework.Impl.CodeModel.Collections;
using Caravela.Framework.Impl.CodeModel.Links;
using Microsoft.CodeAnalysis;
using System;
using System.Linq;
using RefKind = Caravela.Framework.Code.RefKind;

namespace Caravela.Framework.Impl.CodeModel
{
    internal sealed class Property : Member, IProperty
    {
        private readonly IPropertySymbol _symbol;

        public Property( IPropertySymbol symbol, CompilationModel compilation ) : base( compilation )
        {
            this._symbol = symbol;
        }

        [Memo]
        private PropertyInvocation Invocation => new( this );

        public override ISymbol Symbol => this._symbol;

        public RefKind RefKind => this._symbol.RefKind.ToOurRefKind();

        public bool IsByRef => this.RefKind != RefKind.None;

        public bool IsRef => this.RefKind == RefKind.Ref;

        public bool IsRefReadonly => this.RefKind == RefKind.RefReadOnly;

        [Memo]
        public IType Type => this.Compilation.Factory.GetIType( this._symbol.Type );

        [Memo]
<<<<<<< HEAD
        public IParameterList Parameters =>
            new ParameterList(
                this,
                this._symbol.Parameters.Select( p => new CodeElementLink<IParameter>( p ) ) );
=======
        public IParameterList Parameters
            => new ParameterList(
                this._symbol.Parameters.Select( p => new CodeElementLink<IParameter>( p ) ),
                this.Compilation );
>>>>>>> 16bca9c1

        [Memo]
        public IMethod? Getter => this._symbol.GetMethod == null ? null : this.Compilation.Factory.GetMethod( this._symbol.GetMethod );

        [Memo]

        // TODO: get-only properties
        public IMethod? Setter => this._symbol.SetMethod == null ? null : this.Compilation.Factory.GetMethod( this._symbol.SetMethod );

        public override CodeElementKind ElementKind => CodeElementKind.Property;

        public object Value
        {
            get => new PropertyInvocation( this ).Value;
            set => throw new InvalidOperationException();
        }

        public object GetValue( object? instance ) => this.Invocation.GetValue( instance );

        public object SetValue( object? instance, object value ) => this.Invocation.SetValue( instance, value );

        public object GetIndexerValue( object? instance, params object[] args ) => this.Invocation.GetIndexerValue( instance, args );

        public object SetIndexerValue( object? instance, object value, params object[] args ) => this.Invocation.SetIndexerValue( instance, value, args );

        public bool HasBase => true;

        IFieldOrPropertyInvocation IFieldOrProperty.Base => this.Base;

        public IPropertyInvocation Base => this.Invocation.Base;

        public override string ToString() => this._symbol.ToString();

        public override bool IsReadOnly => this._symbol.IsReadOnly;

        public override bool IsAsync => false;
    }
}<|MERGE_RESOLUTION|>--- conflicted
+++ resolved
@@ -37,17 +37,10 @@
         public IType Type => this.Compilation.Factory.GetIType( this._symbol.Type );
 
         [Memo]
-<<<<<<< HEAD
         public IParameterList Parameters =>
             new ParameterList(
                 this,
                 this._symbol.Parameters.Select( p => new CodeElementLink<IParameter>( p ) ) );
-=======
-        public IParameterList Parameters
-            => new ParameterList(
-                this._symbol.Parameters.Select( p => new CodeElementLink<IParameter>( p ) ),
-                this.Compilation );
->>>>>>> 16bca9c1
 
         [Memo]
         public IMethod? Getter => this._symbol.GetMethod == null ? null : this.Compilation.Factory.GetMethod( this._symbol.GetMethod );
