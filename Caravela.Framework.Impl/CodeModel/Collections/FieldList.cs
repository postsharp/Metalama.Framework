﻿// Copyright (c) SharpCrafters s.r.o. All rights reserved.
// This project is not open source. Please see the LICENSE.md file in the repository root for details.

using Caravela.Framework.Code;
using Caravela.Framework.Impl.CodeModel.Links;
using System.Collections.Generic;

namespace Caravela.Framework.Impl.CodeModel.Collections
{
    internal class FieldList : MemberList<IField, MemberLink<IField>>, IFieldList
    {
<<<<<<< HEAD
        public FieldList( INamedType containingElement, IEnumerable<MemberLink<IField>> sourceItems ) : base( containingElement, sourceItems )
        {
        }
=======
        public FieldList( IEnumerable<MemberLink<IField>> sourceItems, CompilationModel compilation ) : base( sourceItems, compilation ) { }
>>>>>>> 16bca9c1
    }
}<|MERGE_RESOLUTION|>--- conflicted
+++ resolved
@@ -9,12 +9,8 @@
 {
     internal class FieldList : MemberList<IField, MemberLink<IField>>, IFieldList
     {
-<<<<<<< HEAD
         public FieldList( INamedType containingElement, IEnumerable<MemberLink<IField>> sourceItems ) : base( containingElement, sourceItems )
         {
         }
-=======
-        public FieldList( IEnumerable<MemberLink<IField>> sourceItems, CompilationModel compilation ) : base( sourceItems, compilation ) { }
->>>>>>> 16bca9c1
     }
 }