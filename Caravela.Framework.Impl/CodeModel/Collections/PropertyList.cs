// Copyright (c) SharpCrafters s.r.o. All rights reserved.
// This project is not open source. Please see the LICENSE.md file in the repository root for details.

using Caravela.Framework.Code;
using Caravela.Framework.Impl.CodeModel.Links;
using System.Collections.Generic;

namespace Caravela.Framework.Impl.CodeModel.Collections
{
    internal class PropertyList : MemberList<IProperty, MemberLink<IProperty>>, IPropertyList
    {
<<<<<<< HEAD
        public PropertyList( NamedType containingElement, IEnumerable<MemberLink<IProperty>> sourceItems ) : base( containingElement, sourceItems )
        {
        }
=======
        public PropertyList( IEnumerable<MemberLink<IProperty>> sourceItems, CompilationModel compilation ) : base( sourceItems, compilation ) { }
>>>>>>> 16bca9c1
    }
}<|MERGE_RESOLUTION|>--- conflicted
+++ resolved
@@ -9,12 +9,8 @@
 {
     internal class PropertyList : MemberList<IProperty, MemberLink<IProperty>>, IPropertyList
     {
-<<<<<<< HEAD
         public PropertyList( NamedType containingElement, IEnumerable<MemberLink<IProperty>> sourceItems ) : base( containingElement, sourceItems )
         {
         }
-=======
-        public PropertyList( IEnumerable<MemberLink<IProperty>> sourceItems, CompilationModel compilation ) : base( sourceItems, compilation ) { }
->>>>>>> 16bca9c1
     }
 }