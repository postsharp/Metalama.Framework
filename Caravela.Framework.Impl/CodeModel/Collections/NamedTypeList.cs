--- conflicted
+++ resolved
@@ -9,7 +9,6 @@
 {
     internal class NamedTypeList : MemberList<INamedType, MemberLink<INamedType>>, INamedTypeList
     {
-<<<<<<< HEAD
         public NamedTypeList( INamedType containingElement, IEnumerable<MemberLink<INamedType>> sourceItems ) : base( containingElement, sourceItems )
         {
         }
@@ -17,8 +16,5 @@
         public NamedTypeList( ICompilation containingElement, IEnumerable<MemberLink<INamedType>> sourceItems ) : base( containingElement, sourceItems )
         {
         }
-=======
-        public NamedTypeList( IEnumerable<MemberLink<INamedType>> sourceItems, CompilationModel compilation ) : base( sourceItems, compilation ) { }
->>>>>>> 16bca9c1
     }
 }