// Copyright (c) SharpCrafters s.r.o. All rights reserved.
// This project is not open source. Please see the LICENSE.md file in the repository root for details.

using Caravela.Framework.Code;
using Caravela.Framework.Impl.CodeModel.References;
using System;
using System.Collections.Generic;

namespace Caravela.Framework.Impl.CodeModel.Collections
{
    internal class NamedTypeList : MemberList<INamedType, MemberRef<INamedType>>, INamedTypeList
    {
        public NamedTypeList( INamedType containingDeclaration, IEnumerable<MemberRef<INamedType>> sourceItems ) :
            base( containingDeclaration, sourceItems ) { }

        public NamedTypeList( ICompilation containingDeclaration, IEnumerable<MemberRef<INamedType>> sourceItems ) :
            base( containingDeclaration, sourceItems ) { }
<<<<<<< HEAD
=======

        IReadOnlyList<INamedType> INamedTypeList.DerivedFrom( Type type ) => throw new NotImplementedException();

        IReadOnlyList<INamedType> INamedTypeList.DerivedFrom( INamedType type ) => throw new NotImplementedException();
>>>>>>> c4b1927c
    }
}<|MERGE_RESOLUTION|>--- conflicted
+++ resolved
@@ -15,12 +15,9 @@
 
         public NamedTypeList( ICompilation containingDeclaration, IEnumerable<MemberRef<INamedType>> sourceItems ) :
             base( containingDeclaration, sourceItems ) { }
-<<<<<<< HEAD
-=======
 
         IReadOnlyList<INamedType> INamedTypeList.DerivedFrom( Type type ) => throw new NotImplementedException();
 
         IReadOnlyList<INamedType> INamedTypeList.DerivedFrom( INamedType type ) => throw new NotImplementedException();
->>>>>>> c4b1927c
     }
 }