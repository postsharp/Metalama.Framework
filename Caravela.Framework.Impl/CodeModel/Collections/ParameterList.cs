// Copyright (c) SharpCrafters s.r.o. All rights reserved.
// This project is not open source. Please see the LICENSE.md file in the repository root for details.

using Caravela.Framework.Code;
using Caravela.Framework.Impl.CodeModel.Links;
using System.Collections.Generic;

namespace Caravela.Framework.Impl.CodeModel.Collections
{
    internal class ParameterList : CodeElementList<IParameter, CodeElementLink<IParameter>>, IParameterList
    {
<<<<<<< HEAD
        public ParameterList( IMethodBase containingElement, IEnumerable<CodeElementLink<IParameter>> sourceItems ) : base( containingElement, sourceItems )
        {
        }

        public ParameterList( IProperty containingElement, IEnumerable<CodeElementLink<IParameter>> sourceItems ) : base( containingElement, sourceItems )
        {
        }
=======
        public ParameterList( IEnumerable<CodeElementLink<IParameter>> sourceItems, CompilationModel compilation ) : base( sourceItems, compilation ) { }
>>>>>>> 16bca9c1

        private ParameterList() { }

        public static ParameterList Empty { get; } = new();
    }
}<|MERGE_RESOLUTION|>--- conflicted
+++ resolved
@@ -9,7 +9,6 @@
 {
     internal class ParameterList : CodeElementList<IParameter, CodeElementLink<IParameter>>, IParameterList
     {
-<<<<<<< HEAD
         public ParameterList( IMethodBase containingElement, IEnumerable<CodeElementLink<IParameter>> sourceItems ) : base( containingElement, sourceItems )
         {
         }
@@ -17,9 +16,6 @@
         public ParameterList( IProperty containingElement, IEnumerable<CodeElementLink<IParameter>> sourceItems ) : base( containingElement, sourceItems )
         {
         }
-=======
-        public ParameterList( IEnumerable<CodeElementLink<IParameter>> sourceItems, CompilationModel compilation ) : base( sourceItems, compilation ) { }
->>>>>>> 16bca9c1
 
         private ParameterList() { }
 
