// Copyright (c) SharpCrafters s.r.o. All rights reserved.
// This project is not open source. Please see the LICENSE.md file in the repository root for details.

using Caravela.Framework.Code;
using Caravela.Framework.Impl.CodeModel.Links;
using System.Collections.Generic;

namespace Caravela.Framework.Impl.CodeModel.Collections
{
    internal class EventList : MemberList<IEvent, MemberLink<IEvent>>, IEventList
    {
<<<<<<< HEAD
        public EventList( NamedType containingElement, IEnumerable<MemberLink<IEvent>> sourceItems ) : base( containingElement, sourceItems )
        {
        }
=======
        public EventList( IEnumerable<MemberLink<IEvent>> sourceItems, CompilationModel compilation ) : base( sourceItems, compilation ) { }
>>>>>>> 16bca9c1
    }
}<|MERGE_RESOLUTION|>--- conflicted
+++ resolved
@@ -9,12 +9,8 @@
 {
     internal class EventList : MemberList<IEvent, MemberLink<IEvent>>, IEventList
     {
-<<<<<<< HEAD
         public EventList( NamedType containingElement, IEnumerable<MemberLink<IEvent>> sourceItems ) : base( containingElement, sourceItems )
         {
         }
-=======
-        public EventList( IEnumerable<MemberLink<IEvent>> sourceItems, CompilationModel compilation ) : base( sourceItems, compilation ) { }
->>>>>>> 16bca9c1
     }
 }