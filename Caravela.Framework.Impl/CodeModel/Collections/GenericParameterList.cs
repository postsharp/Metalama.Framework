--- conflicted
+++ resolved
@@ -9,7 +9,6 @@
 {
     internal class GenericParameterList : CodeElementList<IGenericParameter, CodeElementLink<IGenericParameter>>, IGenericParameterList
     {
-<<<<<<< HEAD
         public GenericParameterList( INamedType containingElement, IEnumerable<CodeElementLink<IGenericParameter>> sourceItems ) : base( containingElement, sourceItems )
         {
         }
@@ -17,10 +16,5 @@
         public GenericParameterList( IMethod containingElement, IEnumerable<CodeElementLink<IGenericParameter>> sourceItems ) : base( containingElement, sourceItems )
         {
         }
-=======
-        public GenericParameterList( IEnumerable<CodeElementLink<IGenericParameter>> sourceItems, CompilationModel compilation ) : base(
-            sourceItems,
-            compilation ) { }
->>>>>>> 16bca9c1
     }
 }