--- conflicted
+++ resolved
@@ -37,15 +37,11 @@
                 ? new PseudoAccessor( this, AccessorSemantic.Raise )
                 : this.Compilation.Factory.GetMethod( this._symbol.RaiseMethod );
 
-<<<<<<< HEAD
         [Memo]
         public IReadOnlyList<IEvent> ExplicitInterfaceImplementations
             => this._symbol.ExplicitInterfaceImplementations.Select( e => this.Compilation.Factory.GetEvent( e ) ).ToList();
 
-        public EventInfo ToEventInfo() => new CompileTimeEventInfo( this._symbol, this.DeclaringType );
-=======
         public EventInfo ToEventInfo() => new CompileTimeEventInfo( this );
->>>>>>> c4b1927c
 
         public override DeclarationKind DeclarationKind => DeclarationKind.Event;
 
