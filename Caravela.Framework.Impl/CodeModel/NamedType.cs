--- conflicted
+++ resolved
@@ -56,7 +56,6 @@
             => this.GenericArguments.Any( ga => ga is IGenericParameter ) || (this.ContainingElement as INamedType)?.IsOpenGeneric == true;
 
         [Memo]
-<<<<<<< HEAD
         public INamedTypeList NestedTypes => new NamedTypeList( this, this.TypeSymbol.GetTypeMembers().Select( t => new MemberLink<INamedType>( t ) ) );
 
         [Memo]
@@ -79,33 +78,6 @@
                         IFieldSymbol p => new MemberLink<IField>( p ),
                         _ => default
                     } ) );
-=======
-        public INamedTypeList NestedTypes
-            => new NamedTypeList( this.TypeSymbol.GetTypeMembers().Select( t => new MemberLink<INamedType>( t ) ), this.Compilation );
-
-        [Memo]
-        public IPropertyList Properties
-            => new PropertyList(
-                this.TypeSymbol.GetMembers()
-                    .Select(
-                        m => m switch
-                        {
-                            IPropertySymbol p => new MemberLink<IProperty>( p ),
-                            _ => default
-                        } ),
-                this.Compilation );
-
-        public IFieldList Fields
-            => new FieldList(
-                this.TypeSymbol.GetMembers()
-                    .Select(
-                        m => m switch
-                        {
-                            IFieldSymbol p => new MemberLink<IField>( p ),
-                            _ => default
-                        } ),
-                this.Compilation );
->>>>>>> 16bca9c1
 
         [Memo]
         public IFieldOrPropertyList FieldsAndProperties => new FieldAndPropertiesList( this.Fields, this.Properties );
@@ -128,17 +100,9 @@
                     .OfType<IMethodSymbol>()
                     .Where( m => m.MethodKind != MethodKind.Constructor && m.MethodKind != MethodKind.StaticConstructor )
                     .Select( m => new MemberLink<IMethod>( m ) )
-<<<<<<< HEAD
                     .Concat( this.Compilation.GetObservableTransformationsOnElement( this )
                         .OfType<MethodBuilder>()
                         .Select( m => new MemberLink<IMethod>( m ) ) ) );
-=======
-                    .Concat(
-                        this.Compilation.GetObservableTransformationsOnElement( this )
-                            .OfType<MethodBuilder>()
-                            .Select( m => new MemberLink<IMethod>( m ) ) ),
-                this.Compilation );
->>>>>>> 16bca9c1
 
         [Memo]
         public IConstructorList Constructors
@@ -175,14 +139,9 @@
         }
 
         [Memo]
-<<<<<<< HEAD
         public IGenericParameterList GenericParameters =>
             new GenericParameterList(
                 this,
-=======
-        public IGenericParameterList GenericParameters
-            => new GenericParameterList(
->>>>>>> 16bca9c1
                 this.TypeSymbol.TypeParameters
                     .Select( tp => CodeElementLink.FromSymbol<IGenericParameter>( tp ) ) );
 
