--- conflicted
+++ resolved
@@ -154,12 +154,11 @@
             {
                 return codeElement;
             }
-<<<<<<< HEAD
-            else if ( codeElement is ICodeElementLink<ICodeElement> link)
+            else if ( codeElement is ICodeElementLink<ICodeElement> link )
             {
                 return (T) link.GetForCompilation( this._compilation );
             }
-            else if (codeElement is NamedType namedType)
+            else if ( codeElement is NamedType namedType )
             {
                 // TODO: This would not work after type introductions, but that would require more changes.
                 return (T) this.GetNamedType( (INamedTypeSymbol) namedType.Symbol );
@@ -168,12 +167,6 @@
             {
                 throw new AssertionFailedException();
             }
-=======
-
-            var link = (ICodeElementLink<ICodeElement>) codeElement;
-
-            return (T) link.GetForCompilation( this._compilation );
->>>>>>> 30e3db38
         }
 
         public IMethod GetMethod( IMethod attributeBuilderConstructor )
