﻿// Copyright (c) SharpCrafters s.r.o. All rights reserved.
// This project is not open source. Please see the LICENSE.md file in the repository root for details.

using Caravela.Compiler;
<<<<<<< HEAD
using Caravela.Framework.Impl.Collections;
using Caravela.Framework.Impl.Utilities;
=======
>>>>>>> a6dbff8c
using Microsoft.CodeAnalysis;
using System;
using System.Collections.Generic;
using System.Collections.Immutable;
using System.Linq;

namespace Caravela.Framework.Impl.CodeModel
{
    /// <summary>
    /// Represents a subset of a Roslyn <see cref="Microsoft.CodeAnalysis.Compilation"/>. The subset is limited
    /// to specific syntax trees.
    /// </summary>
    public abstract partial class PartialCompilation : IPartialCompilation
    {
        /// <summary>
        /// Gets the compilation with respect to which the <see cref="ModifiedSyntaxTrees"/> has been constructed.
        /// Typically, this is the argument of the <see cref="CreateComplete"/> or <see cref="CreatePartial(Microsoft.CodeAnalysis.Compilation,Microsoft.CodeAnalysis.SyntaxTree,System.Collections.Immutable.ImmutableArray{Microsoft.CodeAnalysis.ResourceDescription})"/>
        /// method, ignoring any modification done by <see cref="Update"/>.
        /// </summary>
        public Compilation InitialCompilation { get; }

        /// <summary>
        /// Gets the set of modifications present in the current compilation compared to the <see cref="InitialCompilation"/>.
        /// The key of the dictionary is the <see cref="SyntaxTree.FilePath"/> and the value is a <see cref="SyntaxTree"/>
        /// of <see cref="Compilation"/>. 
        /// </summary>
        public ImmutableDictionary<string, SyntaxTreeModification> ModifiedSyntaxTrees { get; }

        /// <summary>
        /// Gets the Roslyn <see cref="Microsoft.CodeAnalysis.Compilation"/>.
        /// </summary>
        public Compilation Compilation { get; }

        /// <summary>
        /// Gets the list of syntax trees in the current subset indexed by path.
        /// </summary>
        public abstract ImmutableDictionary<string, SyntaxTree> SyntaxTrees { get; }

        /// <summary>
        /// Gets the types declared in the current subset.
        /// </summary>
        public abstract ImmutableHashSet<INamedTypeSymbol> Types { get; }

        /// <summary>
        /// Gets the namespaces that contain types.
        /// </summary>
        public abstract ImmutableHashSet<INamespaceSymbol> Namespaces { get; }

        [Memo]
        public ImmutableHashSet<INamespaceSymbol> ParentNamespaces
            => this.Namespaces.SelectRecursive( n => n.IsGlobalNamespace ? null : n.ContainingNamespace )
                .ToImmutableHashSet();

        /// <summary>
        /// Gets a value indicating whether the current <see cref="PartialCompilation"/> is actually partial, or represents a complete compilation.
        /// </summary>
        public abstract bool IsPartial { get; }

        public bool IsEmpty => this.SyntaxTrees.Count == 0;

        // Initial constructor.
        private PartialCompilation( Compilation compilation, ImmutableArray<ResourceDescription> resources )
        {
            this.Compilation = this.InitialCompilation = compilation;
            this.ModifiedSyntaxTrees = ImmutableDictionary<string, SyntaxTreeModification>.Empty;
            this.Resources = resources;
        }

        // Incremental constructor.
        private PartialCompilation(
            PartialCompilation baseCompilation,
            IReadOnlyList<SyntaxTreeModification>? modifiedSyntaxTrees,
            IReadOnlyList<SyntaxTree>? addedSyntaxTrees,
            ImmutableArray<ResourceDescription>? newResources )
        {
            this.InitialCompilation = baseCompilation.InitialCompilation;
            var compilation = baseCompilation.Compilation;

            var modifiedTreeBuilder = baseCompilation.ModifiedSyntaxTrees.ToBuilder();

            if ( addedSyntaxTrees != null )
            {
                compilation = compilation.AddSyntaxTrees( addedSyntaxTrees );

                modifiedTreeBuilder.AddRange(
                    addedSyntaxTrees.Select( t => new KeyValuePair<string, SyntaxTreeModification>( t.FilePath, new SyntaxTreeModification( t ) ) ) );
            }

            if ( modifiedSyntaxTrees != null )
            {
                foreach ( var replacement in modifiedSyntaxTrees )
                {
                    var oldTree = replacement.OldTree.AssertNotNull();
                    compilation = compilation.ReplaceSyntaxTree( oldTree, replacement.NewTree );

                    // Find the tree in InitialCompilation.
                    SyntaxTree initialTree;

                    if ( baseCompilation.ModifiedSyntaxTrees.TryGetValue( replacement.FilePath, out var initialTreeReplacement )
                         && initialTreeReplacement.OldTree != null )
                    {
                        initialTree = initialTreeReplacement.OldTree;
                    }
                    else if ( !baseCompilation.SyntaxTrees.TryGetValue( replacement.FilePath, out initialTree! ) )
                    {
                        initialTree = replacement.OldTree.AssertNotNull();
                    }

                    modifiedTreeBuilder[replacement.FilePath] = new SyntaxTreeModification( replacement.NewTree, initialTree );
                }
            }

            this.ModifiedSyntaxTrees = modifiedTreeBuilder.ToImmutable();
            this.Compilation = compilation;
            this.Resources = newResources ?? baseCompilation.Resources;
        }

        /// <summary>
        /// Creates a <see cref="PartialCompilation"/> that represents a complete compilation.
        /// </summary>
        public static PartialCompilation CreateComplete( Compilation compilation, ImmutableArray<ResourceDescription> resources = default )
            => new CompleteImpl( compilation, resources );

        /// <summary>
        /// Creates a <see cref="PartialCompilation"/> for a single syntax tree and its closure.
        /// </summary>
        public static PartialCompilation CreatePartial(
            Compilation compilation,
            SyntaxTree syntaxTree,
            ImmutableArray<ResourceDescription> resources = default )
        {
            var syntaxTrees = new[] { syntaxTree };
            var closure = GetClosure( compilation, syntaxTrees );

            return new PartialImpl(
                compilation,
                closure.Trees.ToImmutableDictionary( t => t.FilePath, t => t ),
                closure.Types,
                resources );
        }

        /// <summary>
        /// Creates a <see cref="PartialCompilation"/> for a given subset of syntax trees and its closure.
        /// </summary>
        public static PartialCompilation CreatePartial(
            Compilation compilation,
            IReadOnlyList<SyntaxTree> syntaxTrees,
            ImmutableArray<ResourceDescription> resources = default )
        {
            if ( syntaxTrees.Count == 0 )
            {
                throw new ArgumentOutOfRangeException();
            }

            var closure = GetClosure( compilation, syntaxTrees );

            return new PartialImpl(
                compilation,
                closure.Trees.ToImmutableDictionary( t => t.FilePath, t => t ),
                closure.Types.ToImmutableHashSet(),
                resources );
        }

        IPartialCompilation IPartialCompilation.WithSyntaxTreeModifications(
            IReadOnlyList<SyntaxTreeModification>? modifications,
            IReadOnlyList<SyntaxTree>? additions )
            => this.Update( modifications, additions );

        public IPartialCompilation WithAdditionalResources( params ResourceDescription[] resources )
            => this.Update( null, null, this.Resources.AddRange( resources ) );

        public ImmutableArray<ResourceDescription> Resources { get; }

        /// <summary>
        ///  Adds and replaces syntax trees of the current <see cref="PartialCompilation"/> and returns a new <see cref="PartialCompilation"/>
        /// representing the modified object.
        /// </summary>
        public abstract PartialCompilation Update(
            IReadOnlyList<SyntaxTreeModification>? replacedTrees = null,
            IReadOnlyList<SyntaxTree>? addedTrees = null,
            ImmutableArray<ResourceDescription>? resources = null );

        /// <summary>
        /// Gets a closure of the syntax trees declaring all base types and interfaces of all types declared in input syntax trees.
        /// </summary>
        private static (ImmutableHashSet<INamedTypeSymbol> Types, ImmutableHashSet<SyntaxTree> Trees) GetClosure(
            Compilation compilation,
            IReadOnlyList<SyntaxTree> syntaxTrees )
        {
            var assembly = compilation.Assembly;

<<<<<<< HEAD
            var types = ImmutableHashSet.CreateBuilder<INamedTypeSymbol>();
            var trees = ImmutableHashSet.CreateBuilder<SyntaxTree>();
=======
            HashSet<ITypeSymbol> types = new( SymbolEqualityComparer.Default );
            HashSet<SyntaxTree> trees = new( );
>>>>>>> a6dbff8c

            void AddTypeRecursive( INamedTypeSymbol type )
            {
                if ( type is IErrorTypeSymbol )
                {
                    return;
                }

                if ( !SymbolEqualityComparer.Default.Equals( type.ContainingAssembly, assembly ) )
                {
                    // The type is defined in a different assembly.
                    return;
                }

                if ( types.Add( type ) )
                {
                    // Find relevant syntax trees
                    foreach ( var syntaxReference in type.DeclaringSyntaxReferences )
                    {
                        trees.Add( syntaxReference.SyntaxTree );
                    }

                    // Add base types recursively.
                    if ( type.BaseType != null && SymbolEqualityComparer.Default.Equals( type.ContainingAssembly, type.BaseType.ContainingAssembly ) )
                    {
                        AddTypeRecursive( type.BaseType );
                    }

                    foreach ( var interfaceImpl in type.Interfaces )
                    {
                        AddTypeRecursive( interfaceImpl );
                    }
                }
                else
                {
                    // The type was already processed.
                }
            }

            foreach ( var syntaxTree in syntaxTrees )
            {
                var semanticModel = compilation.GetSemanticModel( syntaxTree );

                foreach ( var typeNode in syntaxTree.FindDeclaredTypes() )
                {
                    var type = (INamedTypeSymbol?) semanticModel.GetDeclaredSymbol( typeNode );

                    if ( type == null )
                    {
                        continue;
                    }

                    AddTypeRecursive( type );
                }
            }

            return (types.ToImmutable(), trees.ToImmutable());
        }

        public ImmutableArray<SyntaxTreeTransformation> ToTransformations()
            => this.ModifiedSyntaxTrees.Values.Select( t => new SyntaxTreeTransformation( t.NewTree, t.OldTree ) ).ToImmutableArray();

        public override string ToString()
            => $"{{Assembly={this.Compilation.AssemblyName}, SyntaxTrees={this.SyntaxTrees.Count}/{this.Compilation.SyntaxTrees.Count()}}}";
    }
}<|MERGE_RESOLUTION|>--- conflicted
+++ resolved
@@ -2,11 +2,9 @@
 // This project is not open source. Please see the LICENSE.md file in the repository root for details.
 
 using Caravela.Compiler;
-<<<<<<< HEAD
+using Caravela.Compiler;
 using Caravela.Framework.Impl.Collections;
 using Caravela.Framework.Impl.Utilities;
-=======
->>>>>>> a6dbff8c
 using Microsoft.CodeAnalysis;
 using System;
 using System.Collections.Generic;
@@ -198,13 +196,8 @@
         {
             var assembly = compilation.Assembly;
 
-<<<<<<< HEAD
-            var types = ImmutableHashSet.CreateBuilder<INamedTypeSymbol>();
+            var types = ImmutableHashSet.CreateBuilder<INamedTypeSymbol>( SymbolEqualityComparer.Default );
             var trees = ImmutableHashSet.CreateBuilder<SyntaxTree>();
-=======
-            HashSet<ITypeSymbol> types = new( SymbolEqualityComparer.Default );
-            HashSet<SyntaxTree> trees = new( );
->>>>>>> a6dbff8c
 
             void AddTypeRecursive( INamedTypeSymbol type )
             {
@@ -263,6 +256,9 @@
 
             return (types.ToImmutable(), trees.ToImmutable());
         }
+
+        public ImmutableArray<SyntaxTreeTransformation> ToTransformations()
+            => this.ModifiedSyntaxTrees.Values.Select( t => new SyntaxTreeTransformation( t.NewTree, t.OldTree ) ).ToImmutableArray();
 
         public ImmutableArray<SyntaxTreeTransformation> ToTransformations()
             => this.ModifiedSyntaxTrees.Values.Select( t => new SyntaxTreeTransformation( t.NewTree, t.OldTree ) ).ToImmutableArray();
