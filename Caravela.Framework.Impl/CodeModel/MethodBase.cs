--- conflicted
+++ resolved
@@ -24,14 +24,9 @@
         }
 
         [Memo]
-<<<<<<< HEAD
         public IMethodList LocalFunctions =>
             new MethodList(
                 this,
-=======
-        public IMethodList LocalFunctions
-            => new MethodList(
->>>>>>> 16bca9c1
                 this.MethodSymbol.DeclaringSyntaxReferences
                     .Select( r => r.GetSyntax() )
                     /* don't descend into nested local functions */
@@ -41,17 +36,10 @@
                     .Select( s => new MemberLink<IMethod>( s ) ) );
 
         [Memo]
-<<<<<<< HEAD
         public IParameterList Parameters =>
             new ParameterList(
                 this,
                 this.MethodSymbol.Parameters.Select( p => CodeElementLink.FromSymbol<IParameter>( p ) ) );
-=======
-        public IParameterList Parameters
-            => new ParameterList(
-                this.MethodSymbol.Parameters.Select( p => CodeElementLink.FromSymbol<IParameter>( p ) ),
-                this.Compilation );
->>>>>>> 16bca9c1
 
         MethodKind IMethodBase.MethodKind
             => this.MethodSymbol.MethodKind switch
