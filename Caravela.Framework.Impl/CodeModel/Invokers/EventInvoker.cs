--- conflicted
+++ resolved
@@ -60,11 +60,7 @@
             return new DynamicExpression( expression, this.Member.EventType, false );
         }
 
-<<<<<<< HEAD
-        public object Raise( dynamic? instance, params dynamic?[] args )
-=======
-        public object Raise( object? instance, params object?[] args )
->>>>>>> 92aaf34f
+        public object? Raise( object? instance, params object?[] args )
         {
             var eventAccess = this.CreateEventExpression( RuntimeExpression.FromValue( instance ) );
 
