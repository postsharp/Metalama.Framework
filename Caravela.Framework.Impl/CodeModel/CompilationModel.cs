﻿// Copyright (c) SharpCrafters s.r.o. All rights reserved.
// This project is not open source. Please see the LICENSE.md file in the repository root for details.

using Caravela.Framework.Code;
using Caravela.Framework.Diagnostics;
using Caravela.Framework.Impl.CodeModel.Builders;
using Caravela.Framework.Impl.CodeModel.Collections;
using Caravela.Framework.Impl.CodeModel.Links;
using Caravela.Framework.Impl.Collections;
using Caravela.Framework.Impl.Transformations;
using Caravela.Framework.Sdk;
using Microsoft.CodeAnalysis;
using Microsoft.CodeAnalysis.CSharp.CodeGeneration;
using System;
using System.Collections.Generic;
using System.Collections.Immutable;
using System.Linq;

namespace Caravela.Framework.Impl.CodeModel
{
    internal class CompilationModel : ICompilation, ICodeElementInternal
    {
        public PartialCompilation PartialCompilation { get; }

        public static CompilationModel CreateInitialInstance( PartialCompilation compilation ) => new( compilation );

        public static CompilationModel CreateInitialInstance( Compilation compilation ) => new( PartialCompilation.CreateComplete( compilation ) );

        public static CompilationModel CreateInitialInstance( Compilation compilation, SyntaxTree syntaxTree )
            => new( PartialCompilation.CreatePartial( compilation, syntaxTree ) );

        internal static CompilationModel CreateRevisedInstance( CompilationModel prototype, IReadOnlyList<IObservableTransformation> introducedElements )
        {
            if ( !introducedElements.Any() )
            {
                return prototype;
            }

            return new CompilationModel( prototype, introducedElements );
        }

        internal ReflectionMapper ReflectionMapper { get; }

        private readonly ImmutableMultiValueDictionary<CodeElementLink<ICodeElement>, IObservableTransformation> _transformations;

        // This collection index all attributes on types and members, but not attributes on the assembly and the module.
        private readonly ImmutableMultiValueDictionary<CodeElementLink<INamedType>, AttributeLink> _allMemberAttributesByType;

        private ImmutableDictionary<CodeElementLink<ICodeElement>, int> _depthsCache = ImmutableDictionary.Create<CodeElementLink<ICodeElement>, int>();

        public CodeElementFactory Factory { get; }

        protected CompilationModel( PartialCompilation partialCompilation )
        {
            this.PartialCompilation = partialCompilation;
            this.ReflectionMapper = ReflectionMapper.GetInstance( this.RoslynCompilation );
            this.InvariantComparer = new CodeElementEqualityComparer( this.ReflectionMapper, this.RoslynCompilation );

            this._transformations = ImmutableMultiValueDictionary<CodeElementLink<ICodeElement>, IObservableTransformation>
                .Empty
                .WithKeyComparer( CodeElementLinkEqualityComparer<CodeElementLink<ICodeElement>>.Instance );

            this.Factory = new CodeElementFactory( this );

            // TODO: Move this to a virtual/lazy method because this should not be done for a partial model.

            var allCodeElements = this.PartialCompilation.Types.SelectManyRecursive<ISymbol>( s => s.GetContainedSymbols(), includeFirstLevel: true );

            var allAttributes = allCodeElements.SelectMany( c => c.GetAllAttributes() );

            this._allMemberAttributesByType = ImmutableMultiValueDictionary<CodeElementLink<INamedType>, AttributeLink>
                .Create( allAttributes, a => a.AttributeType, CodeElementLinkEqualityComparer<CodeElementLink<INamedType>>.Instance );
        }

        /// <summary>
        /// Initializes a new instance of the <see cref="CompilationModel"/> class that is based on a prototype instance but appends transformations.
        /// </summary>
        /// <param name="prototype"></param>
        /// <param name="observableTransformations"></param>
        private CompilationModel( CompilationModel prototype, IReadOnlyList<IObservableTransformation> observableTransformations )
        {
            this.Revision = prototype.Revision + 1;
            this.PartialCompilation = prototype.PartialCompilation;
            this.ReflectionMapper = prototype.ReflectionMapper;
            this.InvariantComparer = prototype.InvariantComparer;

            this._transformations = prototype._transformations.AddRange(
                observableTransformations,
                t => t.ContainingElement.ToLink(),
                t => t );

            this.Factory = new CodeElementFactory( this );

            var allNewCodeElements =
                observableTransformations
                    .OfType<ICodeElement>()
                    .SelectManyRecursive( codeElement => codeElement.GetContainedElements() );

            var allAttributes =
                allNewCodeElements.SelectMany( c => c.Attributes )
                    .Cast<AttributeBuilder>()
                    .Concat( observableTransformations.OfType<AttributeBuilder>() )
                    .Select( a => new AttributeLink( a ) );

            // TODO: Process IRemoveMember.

            // TODO: this cache may need to be smartly invalidated when we have interface introductions.
            this._depthsCache = prototype._depthsCache;

            this._allMemberAttributesByType = prototype._allMemberAttributesByType.AddRange( allAttributes, a => a.AttributeType );
        }

        internal CSharpSyntaxGenerator SyntaxGenerator { get; } = new();

        public int Revision { get; }

        [Memo]
        public INamedTypeList DeclaredTypes
            => new NamedTypeList(
<<<<<<< HEAD
                this,
                this.RoslynCompilation.Assembly
                    .GetTypes()
                    .Select( t => new MemberLink<INamedType>( t ) ) );
=======
                this.PartialCompilation.Types
                    .Select( t => new MemberLink<INamedType>( t ) ),
                this );
>>>>>>> 0f12f3af

        [Memo]
        public IAttributeList Attributes
            => new AttributeList(
                this,
                this.RoslynCompilation.Assembly
                    .GetAttributes()
                    .Union( this.RoslynCompilation.SourceModule.GetAttributes() )
                    .Select( a => new AttributeLink( a, this.RoslynCompilation.Assembly.ToLink() ) ) );

        public string ToDisplayString( CodeDisplayFormat? format = null, CodeDisplayContext? context = null )
            => this.RoslynCompilation.AssemblyName ?? "<Anonymous>";

        public Compilation RoslynCompilation => this.PartialCompilation.Compilation;

        ITypeFactory ICompilation.TypeFactory => this.Factory;

        public IReadOnlyList<IManagedResource> ManagedResources => throw new NotImplementedException();

        public ICodeElementComparer InvariantComparer { get; }

        ICodeElement? ICodeElement.ContainingElement => null;

        CodeElementKind ICodeElement.ElementKind => CodeElementKind.Compilation;

        public bool Equals( ICodeElement other ) => throw new NotImplementedException();

        ICompilation ICompilationElement.Compilation => this;

        public IEnumerable<IAttribute> GetAllAttributesOfType( INamedType type )
            => this._allMemberAttributesByType[type.ToLink()].Select( a => a.GetForCompilation( this ) );

        internal ImmutableArray<IObservableTransformation> GetObservableTransformationsOnElement( ICodeElement codeElement )
            => this._transformations[codeElement.ToLink()];

        internal IEnumerable<(ICodeElement DeclaringElement, IEnumerable<IObservableTransformation> Transformations)> GetAllObservableTransformations()
        {
            foreach ( var group in this._transformations )
            {
                yield return (group.Key.GetForCompilation( this ), group);
            }
        }

        internal int GetDepth( ICodeElement codeElement )
        {
            var link = codeElement.ToLink();

            if ( this._depthsCache.TryGetValue( link, out var value ) )
            {
                return value;
            }

            switch ( codeElement )
            {
                case INamedType namedType:
                    return this.GetDepth( namedType );

                case ICompilation:
                    return 0;

                case IAssembly:
                    // Order with Compilation matters. We want the root compilation to be ordered first.
                    return 1;

                default:
                    {
                        var depth = this.GetDepth( codeElement.ContainingElement! ) + 1;
                        this._depthsCache = this._depthsCache.SetItem( link, depth );

                        return depth;
                    }
            }
        }

        internal int GetDepth( INamedType namedType )
        {
            var link = namedType.ToLink<ICodeElement>();

            if ( this._depthsCache.TryGetValue( link, out var depth ) )
            {
                return depth;
            }

            depth = this.GetDepth( namedType.ContainingElement! );

            if ( namedType.BaseType != null )
            {
                depth = Math.Max( depth, this.GetDepth( namedType.BaseType ) );
            }

            foreach ( var interfaceImplementation in namedType.ImplementedInterfaces )
            {
                depth = Math.Max( depth, this.GetDepth( interfaceImplementation ) );
            }

            depth++;

            this._depthsCache = this._depthsCache.SetItem( link, depth );

            return depth;
        }

        CodeElementLink<ICodeElement> ICodeElementInternal.ToLink() => CodeElementLink.Compilation();

        ImmutableArray<SyntaxReference> ICodeElementInternal.DeclaringSyntaxReferences => ImmutableArray<SyntaxReference>.Empty;

        string IDisplayable.ToDisplayString( CodeDisplayFormat? format, CodeDisplayContext? context )
        {
            throw new NotImplementedException();
        }

        CodeOrigin ICodeElement.Origin => CodeOrigin.Source;

        ISymbol? ISdkCodeElement.Symbol => this.RoslynCompilation.Assembly;

        IAttributeList ICodeElement.Attributes => throw new NotSupportedException();

        IDiagnosticLocation? IDiagnosticScope.DiagnosticLocation => null;

        public string? Name => this.RoslynCompilation.AssemblyName;
    }
}<|MERGE_RESOLUTION|>--- conflicted
+++ resolved
@@ -117,16 +117,9 @@
         [Memo]
         public INamedTypeList DeclaredTypes
             => new NamedTypeList(
-<<<<<<< HEAD
                 this,
-                this.RoslynCompilation.Assembly
-                    .GetTypes()
+                this.PartialCompilation.Types
                     .Select( t => new MemberLink<INamedType>( t ) ) );
-=======
-                this.PartialCompilation.Types
-                    .Select( t => new MemberLink<INamedType>( t ) ),
-                this );
->>>>>>> 0f12f3af
 
         [Memo]
         public IAttributeList Attributes
