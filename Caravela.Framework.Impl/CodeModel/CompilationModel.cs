﻿// Copyright (c) SharpCrafters s.r.o. All rights reserved.
// This project is not open source. Please see the LICENSE.md file in the repository root for details.

using Caravela.Framework.Code;
using Caravela.Framework.Diagnostics;
using Caravela.Framework.Impl.CodeModel.Builders;
using Caravela.Framework.Impl.CodeModel.Collections;
using Caravela.Framework.Impl.CodeModel.Links;
using Caravela.Framework.Impl.Collections;
using Caravela.Framework.Impl.Transformations;
using Caravela.Framework.Sdk;
using Microsoft.CodeAnalysis;
using Microsoft.CodeAnalysis.CSharp;
using Microsoft.CodeAnalysis.CSharp.CodeGeneration;
using System;
using System.Collections.Generic;
using System.Collections.Immutable;
using System.Linq;

namespace Caravela.Framework.Impl.CodeModel
{
    internal class CompilationModel : ICompilation, ICodeElementInternal
    {
        public static CompilationModel CreateInitialInstance( CSharpCompilation roslynCompilation )
        {
            return new( roslynCompilation );
        }

        internal static CompilationModel CreateRevisedInstance( CompilationModel prototype, IReadOnlyList<IObservableTransformation> introducedElements )
        {
            if ( !introducedElements.Any() )
            {
                return prototype;
            }

            return new CompilationModel( prototype, introducedElements );
        }

        internal ReflectionMapper ReflectionMapper { get; }

        private readonly ImmutableMultiValueDictionary<CodeElementLink<ICodeElement>, IObservableTransformation> _transformations;
        private readonly ImmutableMultiValueDictionary<CodeElementLink<INamedType>, AttributeLink> _allAttributesByType;
        private ImmutableDictionary<CodeElementLink<ICodeElement>, int> _depthsCache = ImmutableDictionary.Create<CodeElementLink<ICodeElement>, int>();

        public CodeElementFactory Factory { get; }

        private CompilationModel( CSharpCompilation roslynCompilation )
        {
            this.RoslynCompilation = roslynCompilation;
            this.ReflectionMapper = new ReflectionMapper( roslynCompilation );
            this.InvariantComparer = new CodeElementEqualityComparer( this.ReflectionMapper, roslynCompilation );

            this._transformations = ImmutableMultiValueDictionary<CodeElementLink<ICodeElement>, IObservableTransformation>
                .Empty
                .WithKeyComparer( CodeElementLinkEqualityComparer<CodeElementLink<ICodeElement>>.Instance );

            this.Factory = new CodeElementFactory( this );

            var assembly = new[] { roslynCompilation.Assembly };
            var allCodeElements = assembly.Concat( assembly.SelectDescendants<ISymbol>( s => s.GetContainedSymbols() ) );

            var allAttributes = allCodeElements.SelectMany( c => c.GetAllAttributes() );

            this._allAttributesByType = ImmutableMultiValueDictionary<CodeElementLink<INamedType>, AttributeLink>
                .Create( allAttributes, a => a.AttributeType, CodeElementLinkEqualityComparer<CodeElementLink<INamedType>>.Instance );
        }

        /// <summary>
        /// Initializes a new instance of the <see cref="CompilationModel"/> class that is based on a prototype instance but appends transformations.
        /// </summary>
        /// <param name="prototype"></param>
        /// <param name="observableTransformations"></param>
        private CompilationModel( CompilationModel prototype, IReadOnlyList<IObservableTransformation> observableTransformations )
        {
            this.Revision = prototype.Revision + 1;
            this.RoslynCompilation = prototype.RoslynCompilation;
            this.ReflectionMapper = prototype.ReflectionMapper;
            this.InvariantComparer = prototype.InvariantComparer;

            this._transformations = prototype._transformations.AddRange(
                observableTransformations,
                t => t.ContainingElement.ToLink(),
                t => t );

            this.Factory = new CodeElementFactory( this );

            var allNewCodeElements =
                observableTransformations
                    .OfType<ICodeElement>()
                    .SelectDescendants( codeElement => codeElement.GetContainedElements() );

            var allAttributes =
                allNewCodeElements.SelectMany( c => c.Attributes )
                    .Cast<AttributeBuilder>()
                    .Concat( observableTransformations.OfType<AttributeBuilder>() )
                    .Select( a => new AttributeLink( a ) );

            // TODO: Process IRemoveMember.

            // TODO: this cache may need to be smartly invalidated when we have interface introductions.
            this._depthsCache = prototype._depthsCache;

            this._allAttributesByType = prototype._allAttributesByType.AddRange( allAttributes, a => a.AttributeType );
        }

        internal CSharpSyntaxGenerator SyntaxGenerator { get; } = new();

        public int Revision { get; }

        [Memo]
<<<<<<< HEAD
        public INamedTypeList DeclaredTypes =>
            new NamedTypeList(
                this,
=======
        public INamedTypeList DeclaredTypes
            => new NamedTypeList(
>>>>>>> 16bca9c1
                this.RoslynCompilation.Assembly
                    .GetTypes()
                    .Select( t => new MemberLink<INamedType>( t ) ) );

        [Memo]
        public IReadOnlyList<INamedType> DeclaredAndReferencedTypes => this.RoslynCompilation.GetTypes().Select( this.Factory.GetNamedType ).ToImmutableArray();

        [Memo]
<<<<<<< HEAD
        public IAttributeList Attributes =>
            new AttributeList(
                this,
                this.RoslynCompilation.Assembly
                    .GetAttributes()
                    .Union( this.RoslynCompilation.SourceModule.GetAttributes() )
                    .Select(
                        a => new AttributeLink( a, this.RoslynCompilation.Assembly.ToLink() ) ) );
=======
        public IAttributeList Attributes
            => new AttributeList(
                this.RoslynCompilation.Assembly
                    .GetAttributes()
                    .Union( this.RoslynCompilation.SourceModule.GetAttributes() )
                    .Select( a => new AttributeLink( a, this.RoslynCompilation.Assembly.ToLink() ) ),
                this );
>>>>>>> 16bca9c1

        public string ToDisplayString( CodeDisplayFormat? format = null, CodeDisplayContext? context = null )
            => this.RoslynCompilation.AssemblyName ?? "<Anonymous>";

        public CSharpCompilation RoslynCompilation { get; }

        ITypeFactory ICompilation.TypeFactory => this.Factory;

        public IReadOnlyList<IManagedResource> ManagedResources => throw new NotImplementedException();

        public ICodeElementComparer InvariantComparer { get; }

        ICodeElement? ICodeElement.ContainingElement => null;

        CodeElementKind ICodeElement.ElementKind => CodeElementKind.Compilation;

        public bool Equals( ICodeElement other ) => throw new NotImplementedException();

        ICompilation ICompilationElement.Compilation => this;

<<<<<<< HEAD
        public IEnumerable<INamedType> GetAllAttributeTypes()
            => this._allAttributesByType.Keys.Select( t => t.GetForCompilation( this ) );
=======
        public IEnumerable<INamedType> GetAllAttributeTypes() => this._allAttributesByType.Keys.Select( t => t.GetForCompilation( this ) );
>>>>>>> 16bca9c1

        public IEnumerable<IAttribute> GetAllAttributesOfType( INamedType type )
            => this._allAttributesByType[type.ToLink()].Select( a => a.GetForCompilation( this ) );

        internal ImmutableArray<IObservableTransformation> GetObservableTransformationsOnElement( ICodeElement codeElement )
            => this._transformations[codeElement.ToLink()];

        internal IEnumerable<(ICodeElement DeclaringElement, IEnumerable<IObservableTransformation> Transformations)> GetAllObservableTransformations()
        {
            foreach ( var group in this._transformations )
            {
                yield return (group.Key.GetForCompilation( this ), group);
            }
        }

        internal int GetDepth( ICodeElement codeElement )
        {
            var link = codeElement.ToLink();

            if ( this._depthsCache.TryGetValue( link, out var value ) )
            {
                return value;
            }

            switch ( codeElement )
            {
                case INamedType namedType:
                    return this.GetDepth( namedType );

                case ICompilation:
                    return 0;

                case IAssembly:
                    // Order with Compilation matters. We want the root compilation to be ordered first.
                    return 1;

                default:
                    {
                        var depth = this.GetDepth( codeElement.ContainingElement! ) + 1;
                        this._depthsCache = this._depthsCache.SetItem( link, depth );

                        return depth;
                    }
            }
        }

        internal int GetDepth( INamedType namedType )
        {
            var link = namedType.ToLink<ICodeElement>();

            if ( this._depthsCache.TryGetValue( link, out var depth ) )
            {
                return depth;
            }

            depth = this.GetDepth( namedType.ContainingElement! );

            if ( namedType.BaseType != null )
            {
                depth = Math.Max( depth, this.GetDepth( namedType.BaseType ) );
            }

            foreach ( var interfaceImplementation in namedType.ImplementedInterfaces )
            {
                depth = Math.Max( depth, this.GetDepth( interfaceImplementation ) );
            }

            depth++;

            this._depthsCache = this._depthsCache.SetItem( link, depth );

            return depth;
        }

        CodeElementLink<ICodeElement> ICodeElementInternal.ToLink() => CodeElementLink.Compilation();

        string IDisplayable.ToDisplayString( CodeDisplayFormat? format, CodeDisplayContext? context )
        {
            throw new NotImplementedException();
        }

        CodeOrigin ICodeElement.Origin => CodeOrigin.Source;

        ISymbol? ISdkCodeElement.Symbol => throw new NotSupportedException();

        IAttributeList ICodeElement.Attributes => throw new NotSupportedException();

        IDiagnosticLocation? IDiagnosticScope.DiagnosticLocation => null;

        public string? Name => this.RoslynCompilation.AssemblyName;
    }
}<|MERGE_RESOLUTION|>--- conflicted
+++ resolved
@@ -108,14 +108,9 @@
         public int Revision { get; }
 
         [Memo]
-<<<<<<< HEAD
         public INamedTypeList DeclaredTypes =>
             new NamedTypeList(
                 this,
-=======
-        public INamedTypeList DeclaredTypes
-            => new NamedTypeList(
->>>>>>> 16bca9c1
                 this.RoslynCompilation.Assembly
                     .GetTypes()
                     .Select( t => new MemberLink<INamedType>( t ) ) );
@@ -124,24 +119,13 @@
         public IReadOnlyList<INamedType> DeclaredAndReferencedTypes => this.RoslynCompilation.GetTypes().Select( this.Factory.GetNamedType ).ToImmutableArray();
 
         [Memo]
-<<<<<<< HEAD
         public IAttributeList Attributes =>
             new AttributeList(
                 this,
                 this.RoslynCompilation.Assembly
                     .GetAttributes()
                     .Union( this.RoslynCompilation.SourceModule.GetAttributes() )
-                    .Select(
-                        a => new AttributeLink( a, this.RoslynCompilation.Assembly.ToLink() ) ) );
-=======
-        public IAttributeList Attributes
-            => new AttributeList(
-                this.RoslynCompilation.Assembly
-                    .GetAttributes()
-                    .Union( this.RoslynCompilation.SourceModule.GetAttributes() )
-                    .Select( a => new AttributeLink( a, this.RoslynCompilation.Assembly.ToLink() ) ),
-                this );
->>>>>>> 16bca9c1
+                    .Select( a => new AttributeLink( a, this.RoslynCompilation.Assembly.ToLink() ) ) );
 
         public string ToDisplayString( CodeDisplayFormat? format = null, CodeDisplayContext? context = null )
             => this.RoslynCompilation.AssemblyName ?? "<Anonymous>";
@@ -162,12 +146,8 @@
 
         ICompilation ICompilationElement.Compilation => this;
 
-<<<<<<< HEAD
         public IEnumerable<INamedType> GetAllAttributeTypes()
             => this._allAttributesByType.Keys.Select( t => t.GetForCompilation( this ) );
-=======
-        public IEnumerable<INamedType> GetAllAttributeTypes() => this._allAttributesByType.Keys.Select( t => t.GetForCompilation( this ) );
->>>>>>> 16bca9c1
 
         public IEnumerable<IAttribute> GetAllAttributesOfType( INamedType type )
             => this._allAttributesByType[type.ToLink()].Select( a => a.GetForCompilation( this ) );
