--- conflicted
+++ resolved
@@ -22,11 +22,7 @@
             this._compilation = compilation;
         }
 
-<<<<<<< HEAD
-        public INamedTypeSymbol GetTypeByReflectionName( string reflectionName )
-=======
         public INamedTypeSymbol GetTypeSymbolByReflectionName( string reflectionName )
->>>>>>> a85e7a55
         {
             var symbol = this._compilation.GetTypeByMetadataName( reflectionName );
 
