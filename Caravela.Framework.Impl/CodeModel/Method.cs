--- conflicted
+++ resolved
@@ -30,17 +30,10 @@
         public IType ReturnType => this.Compilation.Factory.GetIType( this.MethodSymbol.ReturnType );
 
         [Memo]
-<<<<<<< HEAD
         public IGenericParameterList GenericParameters =>
             new GenericParameterList(
                 this,
                 this.MethodSymbol.TypeParameters.Select( tp => CodeElementLink.FromSymbol<IGenericParameter>( tp ) ) );
-=======
-        public IGenericParameterList GenericParameters
-            => new GenericParameterList(
-                this.MethodSymbol.TypeParameters.Select( tp => CodeElementLink.FromSymbol<IGenericParameter>( tp ) ),
-                this.Compilation );
->>>>>>> 16bca9c1
 
         public override CodeElementKind ElementKind => CodeElementKind.Method;
 
