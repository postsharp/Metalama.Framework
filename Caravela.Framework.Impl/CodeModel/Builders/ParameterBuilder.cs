// Copyright (c) SharpCrafters s.r.o. All rights reserved.
// This project is not open source. Please see the LICENSE.md file in the repository root for details.

using Caravela.Framework.Code;
using Microsoft.CodeAnalysis.CSharp.Syntax;
using System;
using System.Reflection;

namespace Caravela.Framework.Impl.CodeModel.Builders
{
    internal sealed class ParameterBuilder : CodeElementBuilder, IParameterBuilder
    {
        private readonly string? _name;
        private TypedConstant _defaultValue;

        public RefKind RefKind { get; set; }

        public IType ParameterType { get; set; }

        public string Name => this._name ?? throw new NotSupportedException( "Cannot get the name of a return parameter." );

        public int Index { get; }

        public TypedConstant DefaultValue
        {
            get => this._defaultValue;
            set
                => this._defaultValue = this._name != null
                    ? value
                    : throw new NotSupportedException( "Cannot set default value of a return parameter." );
        }

        public bool IsParams { get; set; }

        public override ICodeElement? ContainingElement => this.DeclaringMember;

        public override CodeElementKind ElementKind => CodeElementKind.Parameter;

        public IMember DeclaringMember { get; }

<<<<<<< HEAD
        public ParameterBuilder( MemberBuilder declaringMember, int index, string? name, IType type, RefKind refKind ) : base( declaringMember.ParentAdvice )
=======
        public ParameterInfo ToRunTimeReflection() => throw new NotImplementedException();

        public ParameterInfo ToParameterInfo() => throw new NotImplementedException();

        public ParameterBuilder( MethodBuilder containingMethod, int index, string? name, IType type, RefKind refKind ) : base( containingMethod.ParentAdvice )
>>>>>>> c8de7d7e
        {
            this.DeclaringMember = declaringMember;
            this.Index = index;
            this._name = name;
            this.ParameterType = type;
            this.RefKind = refKind;
        }

        // TODO: How to implement this?
        public override string ToDisplayString( CodeDisplayFormat? format = null, CodeDisplayContext? context = null )
        {
            return this.Name;
        }

        internal ParameterSyntax ToDeclarationSyntax()
        {
            var syntaxGenerator = this.Compilation.SyntaxGenerator;

            return (ParameterSyntax) syntaxGenerator.ParameterDeclaration(
                this.Name,
                syntaxGenerator.TypeExpression( this.ParameterType.GetSymbol() ),
                this.DefaultValue.ToExpressionSyntax( this.Compilation ),
                this.RefKind.ToRoslynRefKind() );
        }
    }
}<|MERGE_RESOLUTION|>--- conflicted
+++ resolved
@@ -38,15 +38,11 @@
 
         public IMember DeclaringMember { get; }
 
-<<<<<<< HEAD
-        public ParameterBuilder( MemberBuilder declaringMember, int index, string? name, IType type, RefKind refKind ) : base( declaringMember.ParentAdvice )
-=======
         public ParameterInfo ToRunTimeReflection() => throw new NotImplementedException();
 
         public ParameterInfo ToParameterInfo() => throw new NotImplementedException();
 
-        public ParameterBuilder( MethodBuilder containingMethod, int index, string? name, IType type, RefKind refKind ) : base( containingMethod.ParentAdvice )
->>>>>>> c8de7d7e
+        public ParameterBuilder( MemberBuilder declaringMember, int index, string? name, IType type, RefKind refKind ) : base( declaringMember.ParentAdvice )
         {
             this.DeclaringMember = declaringMember;
             this.Index = index;
