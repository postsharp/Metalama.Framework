--- conflicted
+++ resolved
@@ -1,17 +1,13 @@
 ﻿// Copyright (c) SharpCrafters s.r.o. All rights reserved.
 // This project is not open source. Please see the LICENSE.md file in the repository root for details.
 
-<<<<<<< HEAD
-using System;
-using System.Linq;
-=======
->>>>>>> 16bca9c1
 using Caravela.Framework.Code;
 using Caravela.Framework.Diagnostics;
 using Caravela.Framework.Impl.CodeModel.Links;
 using Caravela.Framework.Sdk;
 using Microsoft.CodeAnalysis;
 using System;
+using System.Linq;
 
 namespace Caravela.Framework.Impl.CodeModel.Builders
 {
