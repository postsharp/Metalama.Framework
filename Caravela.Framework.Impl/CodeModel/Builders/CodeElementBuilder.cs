--- conflicted
+++ resolved
@@ -44,10 +44,6 @@
 
         public IAttributeBuilder AddAttribute( INamedType type, params object?[] constructorArguments )
         {
-<<<<<<< HEAD
-            // TODO: How to handle ambiguous match (e.g. due to null argument values)?
-            var ctor = type.Constructors.OfCompatibleSignature( constructorArguments.Select( x => x?.GetType() ).ToList() ).Single();
-=======
             /* We are interested in the fact that there is a matching ctor. 
                If there are multiple we don't care at this point as we will generate code eventually and C# will resolve the correct one.
                Of course this is a bit strange for the user, but currently it's not important.
@@ -61,7 +57,6 @@
                     $"No compatible constructor for attribute exists in type {type} for given parameters.",
                     nameof(constructorArguments) );
             }
->>>>>>> 104aa380
 
             var ctorArguments = constructorArguments.Select( ( _, i ) => new TypedConstant( ctor.Parameters[i].ParameterType, constructorArguments[i] ) )
                 .ToList();
