﻿// Copyright (c) SharpCrafters s.r.o. All rights reserved.
// This project is not open source. Please see the LICENSE.md file in the repository root for details.

using Caravela.Framework.Code;
using Caravela.Framework.Code.Invokers;
using Caravela.Framework.Impl.CodeModel.Invokers;
using Caravela.Framework.Impl.CodeModel.References;
using Microsoft.CodeAnalysis;
using System;
using System.Collections.Generic;
using System.Linq;
using System.Reflection;
using MethodKind = Caravela.Framework.Code.MethodKind;

namespace Caravela.Framework.Impl.CodeModel.Builders
{
    internal class BuiltEvent : BuiltMember, IEvent, IMemberRef<IEvent>
    {
        public BuiltEvent( EventBuilder builder, CompilationModel compilation ) : base( compilation )
        {
            this.EventBuilder = builder;
        }

        public EventBuilder EventBuilder { get; }

        public override MemberBuilder MemberBuilder => this.EventBuilder;

        public override MemberOrNamedTypeBuilder MemberOrNamedTypeBuilder => this.EventBuilder;

        public INamedType EventType => this.EventBuilder.EventType;

        public IMethod Signature => this.EventType.Methods.OfName( "Invoke" ).Single();

        [Memo]
        public IMethod Adder => new BuiltAccessor( this, (AccessorBuilder) this.EventBuilder.Adder );

        [Memo]
        public IMethod Remover => new BuiltAccessor( this, (AccessorBuilder) this.EventBuilder.Remover );

        public IMethod? Raiser => null;

        [Memo]
        public IInvokerFactory<IEventInvoker> Invokers
            => new InvokerFactory<IEventInvoker>( ( order, invokerOperator ) => new EventInvoker( this, order, invokerOperator ), false );

        public IEvent? OverriddenEvent => this.EventBuilder.OverriddenEvent;

        // TODO: When an interface is introduced, explicit implementation should appear here.
        public IReadOnlyList<IEvent> ExplicitInterfaceImplementations => this.EventBuilder.ExplicitInterfaceImplementations;

<<<<<<< HEAD
        public EventInfo ToEventInfo() => throw new NotImplementedException();
=======
        [return: RunTimeOnly]
        public EventInfo ToEventInfo() => this.EventBuilder.ToEventInfo();
>>>>>>> 61cbb550

        IEvent IDeclarationRef<IEvent>.Resolve( CompilationModel compilation ) => (IEvent) this.GetForCompilation( compilation );

        ISymbol IDeclarationRef<IEvent>.GetSymbol( Compilation compilation ) => throw new NotSupportedException();

        public IMethod? GetAccessor( MethodKind methodKind ) => this.GetAccessorImpl( methodKind );
    }
}<|MERGE_RESOLUTION|>--- conflicted
+++ resolved
@@ -48,12 +48,7 @@
         // TODO: When an interface is introduced, explicit implementation should appear here.
         public IReadOnlyList<IEvent> ExplicitInterfaceImplementations => this.EventBuilder.ExplicitInterfaceImplementations;
 
-<<<<<<< HEAD
-        public EventInfo ToEventInfo() => throw new NotImplementedException();
-=======
-        [return: RunTimeOnly]
         public EventInfo ToEventInfo() => this.EventBuilder.ToEventInfo();
->>>>>>> 61cbb550
 
         IEvent IDeclarationRef<IEvent>.Resolve( CompilationModel compilation ) => (IEvent) this.GetForCompilation( compilation );
 
