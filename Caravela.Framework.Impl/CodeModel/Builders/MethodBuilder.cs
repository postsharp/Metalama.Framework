--- conflicted
+++ resolved
@@ -92,11 +92,7 @@
                     RefKind.None );
         }
 
-<<<<<<< HEAD
-        // TODO: How to implement this?
-=======
         // TODO: #(28532) Implement properly.
->>>>>>> 104aa380
         public override string ToDisplayString( CodeDisplayFormat? format = null, CodeDisplayContext? context = null )
         {
             return this.Name;
