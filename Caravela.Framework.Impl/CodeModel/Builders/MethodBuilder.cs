--- conflicted
+++ resolved
@@ -116,16 +116,10 @@
                                 SyntaxKind.DefaultLiteralExpression,
                                 Token (SyntaxKind.DefaultKeyword)))
                     }
-<<<<<<< HEAD
                     : null
                     );
             
             return new[] { new IntroducedMember( this, method, this.ParentAdvice.AspectPartId, IntroducedMemberSemantic.Introduction ) };
-=======
-                    : null);
-
-            return new[] { new IntroducedMember( method, this.ParentAdvice.AspectPartId, IntroducedMemberSemantic.Introduction ) };
->>>>>>> 464ff8f4
         }
 
         // TODO: Temporary
