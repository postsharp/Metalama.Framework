// Copyright (c) SharpCrafters s.r.o. All rights reserved.
// This project is not open source. Please see the LICENSE.md file in the repository root for details.

using Caravela.Framework.Aspects;
using Caravela.Framework.Code;
using Caravela.Framework.Code.Builders;
using Caravela.Framework.Code.Collections;
using Caravela.Framework.Code.Invokers;
using Caravela.Framework.Impl.Advices;
using Caravela.Framework.Impl.CodeModel.Collections;
using Caravela.Framework.Impl.CodeModel.Invokers;
using Caravela.Framework.Impl.Transformations;
using Microsoft.CodeAnalysis.CSharp;
using Microsoft.CodeAnalysis.CSharp.Syntax;
using System;
using System.Collections.Generic;
using System.Collections.Immutable;
using System.Linq;
using System.Reflection;
using static Microsoft.CodeAnalysis.CSharp.SyntaxFactory;

namespace Caravela.Framework.Impl.CodeModel.Builders
{
    internal sealed class MethodBuilder : MemberBuilder, IMethodBuilder
    {
        public ParameterBuilderList Parameters { get; } = new();

        public GenericParameterBuilderList GenericParameters { get; } = new();

        [Memo]
        public IInvokerFactory<IMethodInvoker> Invokers => new InvokerFactory<IMethodInvoker>( order => new MethodInvoker( this, order ), false );

        public IMethod? OverriddenMethod { get; set; }

        public MethodInfo ToMethodInfo() => throw new NotImplementedException();

        public AspectLinkerOptions? LinkerOptions { get; }

        public IParameterBuilder AddParameter( string name, IType type, RefKind refKind = RefKind.None, TypedConstant defaultValue = default )
        {
            var parameter = new ParameterBuilder( this, this.Parameters.Count, name, type, refKind );
            parameter.DefaultValue = defaultValue;
            this.Parameters.Add( parameter );

            return parameter;
        }

        public IParameterBuilder AddParameter( string name, Type type, RefKind refKind = RefKind.None, object? defaultValue = null )
        {
            var iType = this.Compilation.Factory.GetTypeByReflectionType( type );
            var typeConstant = defaultValue != null ? new TypedConstant( iType, defaultValue ) : default;

            return this.AddParameter( name, iType, refKind, typeConstant );
        }

        public IGenericParameterBuilder AddGenericParameter( string name ) => throw new NotImplementedException();

        IParameterBuilder IMethodBuilder.ReturnParameter => this.ReturnParameter;

        IType IMethodBuilder.ReturnType
        {
            get => this.ReturnParameter.ParameterType;
            set => this.ReturnParameter.ParameterType = value ?? throw new ArgumentNullException( nameof(value) );
        }

        IType IMethod.ReturnType => this.ReturnParameter.ParameterType;

        public ParameterBuilder ReturnParameter { get; }

        IParameter IMethod.ReturnParameter => this.ReturnParameter;

        IMethodList IMethodBase.LocalFunctions => MethodList.Empty;

        IParameterList IHasParameters.Parameters => this.Parameters;

        IGenericParameterList IMethod.GenericParameters => this.GenericParameters;

        IReadOnlyList<IType> IMethod.GenericArguments => ImmutableArray<IType>.Empty;

        bool IMethod.IsOpenGeneric => this.GenericParameters.Count > 0;

        // We don't currently support adding other methods than default ones.
        public MethodKind MethodKind => MethodKind.Default;

        System.Reflection.MethodBase IMethodBase.ToMethodBase() => this.ToMethodInfo();

        IMethod IMethod.WithGenericArguments( params IType[] genericArguments ) => throw new NotImplementedException();

        public override DeclarationKind DeclarationKind => DeclarationKind.Method;

        public IReadOnlyList<IMethod> ExplicitInterfaceImplementations { get; set; } = Array.Empty<IMethod>();

        public MethodBuilder( Advice parentAdvice, INamedType targetType, string name, AspectLinkerOptions? linkerOptions )
            : base( parentAdvice, targetType, name )
        {
            this.LinkerOptions = linkerOptions;

            this.ReturnParameter =
                new ParameterBuilder(
                    this,
                    -1,
                    null,
                    this.Compilation.Factory.GetTypeByReflectionType( typeof(void) ).AssertNotNull(),
                    RefKind.None );
        }        

        // TODO: #(28532) Implement properly.
        public override string ToDisplayString( CodeDisplayFormat? format = null, CodeDisplayContext? context = null )
        {
            return this.Name;
        }

        public override IEnumerable<IntroducedMember> GetIntroducedMembers( in MemberIntroductionContext context )
        {
            var syntaxGenerator = LanguageServiceFactory.CSharpSyntaxGenerator;

            var method =
                MethodDeclaration(
                    List<AttributeListSyntax>(),
                    this.GetSyntaxModifierList(),
                    this.GetSyntaxReturnType(),
                    this.ExplicitInterfaceImplementations.Count > 0
                        ? ExplicitInterfaceSpecifier( (NameSyntax)syntaxGenerator.TypeExpression( this.ExplicitInterfaceImplementations[0].DeclaringType.GetSymbol() ) )
                        : null,
                    Identifier( this.Name ),
                    this.GetSyntaxTypeParameterList(),
                    this.GetSyntaxParameterList(),
                    this.GetSyntaxConstraintClauses(),
                    Block(
                        List(
                            !this.ReturnParameter.ParameterType.Is( typeof( void ) )
                            ? new[]
                            {
                                ReturnStatement(
                                    DefaultExpression( (TypeSyntax) syntaxGenerator.TypeExpression( this.ReturnParameter.ParameterType.GetSymbol() ) ) )
                            }
                            : new StatementSyntax[0] ) ),
                    null );

            return new[]
            {
                new IntroducedMember( this, method, this.ParentAdvice.AspectLayerId, IntroducedMemberSemantic.Introduction, this.LinkerOptions, this )
            };
        }

        // TODO: Temporary
        public override MemberDeclarationSyntax InsertPositionNode
            => ((NamedType) this.DeclaringType).Symbol.DeclaringSyntaxReferences.Select( x => (TypeDeclarationSyntax) x.GetSyntax() ).First();
<<<<<<< HEAD

        dynamic IMethodInvocation.Invoke( dynamic? instance, params dynamic[] args ) => throw new NotImplementedException();

        public void SetExplicitInterfaceImplementation(IMethod interfaceMethod)
        {
            this.ExplicitInterfaceImplementations = new[] { interfaceMethod };
        }
=======
>>>>>>> 79790eec
    }
}<|MERGE_RESOLUTION|>--- conflicted
+++ resolved
@@ -146,15 +146,10 @@
         // TODO: Temporary
         public override MemberDeclarationSyntax InsertPositionNode
             => ((NamedType) this.DeclaringType).Symbol.DeclaringSyntaxReferences.Select( x => (TypeDeclarationSyntax) x.GetSyntax() ).First();
-<<<<<<< HEAD
-
-        dynamic IMethodInvocation.Invoke( dynamic? instance, params dynamic[] args ) => throw new NotImplementedException();
 
         public void SetExplicitInterfaceImplementation(IMethod interfaceMethod)
         {
             this.ExplicitInterfaceImplementations = new[] { interfaceMethod };
         }
-=======
->>>>>>> 79790eec
     }
 }