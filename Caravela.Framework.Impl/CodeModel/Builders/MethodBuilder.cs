// Copyright (c) SharpCrafters s.r.o. All rights reserved.
// This project is not open source. Please see the LICENSE.md file in the repository root for details.

using Caravela.Framework.Aspects;
using Caravela.Framework.Code;
using Caravela.Framework.Code.Builders;
using Caravela.Framework.Code.Collections;
using Caravela.Framework.Code.Invokers;
using Caravela.Framework.Impl.Advices;
using Caravela.Framework.Impl.CodeModel.Collections;
using Caravela.Framework.Impl.Transformations;
using Microsoft.CodeAnalysis.CSharp.Syntax;
using System;
using System.Collections.Generic;
using System.Collections.Immutable;
using System.Linq;
using System.Reflection;
using static Microsoft.CodeAnalysis.CSharp.SyntaxFactory;

namespace Caravela.Framework.Impl.CodeModel.Builders
{
    internal sealed class MethodBuilder : MemberBuilder, IMethodBuilder
    {
        public ParameterBuilderList Parameters { get; } = new();

        public GenericParameterBuilderList GenericParameters { get; } = new();

        IInvokerFactory<IMethodInvoker> IMethod.Invoker
            => throw new NotSupportedException( "Invokers are supported in build declarations but not in builders." );

        public IMethod? OverriddenMethod { get; set; }

        public MethodInfo ToMethodInfo() => throw new NotImplementedException();

        public AspectLinkerOptions? LinkerOptions { get; }

        public IParameterBuilder AddParameter( string name, IType type, RefKind refKind = RefKind.None, TypedConstant defaultValue = default )
        {
            var parameter = new ParameterBuilder( this, this.Parameters.Count, name, type, refKind );
            parameter.DefaultValue = defaultValue;
            this.Parameters.Add( parameter );

            return parameter;
        }

        public IParameterBuilder AddParameter( string name, Type type, RefKind refKind = RefKind.None, object? defaultValue = null )
        {
            var iType = this.Compilation.Factory.GetTypeByReflectionType( type );
            var typeConstant = defaultValue != null ? new TypedConstant( iType, defaultValue ) : default;

            return this.AddParameter( name, iType, refKind, typeConstant );
        }

        public IGenericParameterBuilder AddGenericParameter( string name ) => throw new NotImplementedException();

        IParameterBuilder IMethodBuilder.ReturnParameter => this.ReturnParameter;

        IType IMethodBuilder.ReturnType
        {
            get => this.ReturnParameter.ParameterType;
            set => this.ReturnParameter.ParameterType = value ?? throw new ArgumentNullException( nameof(value) );
        }

        IType IMethod.ReturnType => this.ReturnParameter.ParameterType;

        public ParameterBuilder ReturnParameter { get; }

        IParameter IMethod.ReturnParameter => this.ReturnParameter;

        IMethodList IMethodBase.LocalFunctions => MethodList.Empty;

        IParameterList IHasParameters.Parameters => this.Parameters;

        IGenericParameterList IMethod.GenericParameters => this.GenericParameters;

        IReadOnlyList<IType> IMethod.GenericArguments => ImmutableArray<IType>.Empty;

        bool IMethod.IsOpenGeneric => this.GenericParameters.Count > 0;

        // We don't currently support adding other methods than default ones.
        public MethodKind MethodKind => MethodKind.Default;

        System.Reflection.MethodBase IMethodBase.ToMethodBase() => this.ToMethodInfo();

        IMethod IMethod.WithGenericArguments( params IType[] genericArguments ) => throw new NotImplementedException();

        public override DeclarationKind DeclarationKind => DeclarationKind.Method;

        // TODO: When an interface is introduced, explicit implementation should appear here.
        public IReadOnlyList<IMethod> ExplicitInterfaceImplementations => Array.Empty<IMethod>();

        public MethodBuilder( Advice parentAdvice, INamedType targetType, string name, AspectLinkerOptions? linkerOptions )
            : base( parentAdvice, targetType, name )
        {
            this.LinkerOptions = linkerOptions;

            this.ReturnParameter =
                new ParameterBuilder(
                    this,
                    -1,
                    null,
                    this.Compilation.Factory.GetTypeByReflectionType( typeof(void) ).AssertNotNull(),
                    RefKind.None );
        }

        // TODO: #(28532) Implement properly.
        public override string ToDisplayString( CodeDisplayFormat? format = null, CodeDisplayContext? context = null )
        {
            return this.Name;
        }

        public override IEnumerable<IntroducedMember> GetIntroducedMembers( in MemberIntroductionContext context )
        {
            var syntaxGenerator = LanguageServiceFactory.CSharpSyntaxGenerator;

            var method = (MethodDeclarationSyntax)
                syntaxGenerator.MethodDeclaration(
                    this.Name,
                    this.Parameters.AsBuilderList.Select( p => ((ParameterBuilder) p).ToDeclarationSyntax() ),
                    this.GenericParameters.AsBuilderList.Select( p => p.Name ),
                    syntaxGenerator.TypeExpression( this.ReturnParameter.ParameterType.GetSymbol() ),
                    this.Accessibility.ToRoslynAccessibility(),
                    this.ToDeclarationModifiers(),
                    !this.ReturnParameter.ParameterType.Is( typeof(void) )
                        ? new[]
                        {
                            ReturnStatement(
                                DefaultExpression( (TypeSyntax) syntaxGenerator.TypeExpression( this.ReturnParameter.ParameterType.GetSymbol() ) ) )
                        }
                        : null );

            return new[]
            {
                new IntroducedMember( this, method, this.ParentAdvice.AspectLayerId, IntroducedMemberSemantic.Introduction, this.LinkerOptions, this )
            };
        }

        // TODO: Temporary
        public override MemberDeclarationSyntax InsertPositionNode
<<<<<<< HEAD
            => ((NamedType) this.DeclaringType).Symbol.DeclaringSyntaxReferences.Select( x => (TypeDeclarationSyntax) x.GetSyntax() ).FirstOrDefault();
=======
            => ((NamedType) this.DeclaringType).Symbol.DeclaringSyntaxReferences.Select( x => (TypeDeclarationSyntax) x.GetSyntax() ).First();

        dynamic IMethodInvocation.Invoke( dynamic? instance, params dynamic[] args ) => throw new NotImplementedException();
>>>>>>> b20e251e
    }
}<|MERGE_RESOLUTION|>--- conflicted
+++ resolved
@@ -137,12 +137,6 @@
 
         // TODO: Temporary
         public override MemberDeclarationSyntax InsertPositionNode
-<<<<<<< HEAD
-            => ((NamedType) this.DeclaringType).Symbol.DeclaringSyntaxReferences.Select( x => (TypeDeclarationSyntax) x.GetSyntax() ).FirstOrDefault();
-=======
             => ((NamedType) this.DeclaringType).Symbol.DeclaringSyntaxReferences.Select( x => (TypeDeclarationSyntax) x.GetSyntax() ).First();
-
-        dynamic IMethodInvocation.Invoke( dynamic? instance, params dynamic[] args ) => throw new NotImplementedException();
->>>>>>> b20e251e
     }
 }