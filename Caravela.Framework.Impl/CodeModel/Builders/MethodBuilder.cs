--- conflicted
+++ resolved
@@ -93,18 +93,6 @@
                     this.Accessibility.ToRoslynAccessibility(),
                     this.ToDeclarationModifiers(),
                     !this.ReturnParameter.ParameterType.Is( typeof( void ) )
-<<<<<<< HEAD
-                    ? new[]
-                    {
-                        ReturnStatement(
-                            LiteralExpression(
-                                SyntaxKind.DefaultLiteralExpression,
-                                Token (SyntaxKind.DefaultKeyword)))
-                    }
-                    : null );
-
-            return new[] { new IntroducedMember( this, method, this.ParentAdvice.AspectPartId, IntroducedMemberSemantic.Introduction ) };
-=======
                         ? new[]
                         {
                             ReturnStatement(
@@ -115,7 +103,6 @@
                         : null);
 
             return new[] { new IntroducedMember( this, method, this.ParentAdvice.AspectLayerId, IntroducedMemberSemantic.Introduction ) };
->>>>>>> d088e93a
         }
 
         // TODO: Temporary
