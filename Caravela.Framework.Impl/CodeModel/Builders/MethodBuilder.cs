// unset

using System;
using System.Collections.Generic;
using System.Collections.Immutable;
using System.Linq;
using Caravela.Framework.Code;
using Caravela.Framework.Impl.Advices;
using Caravela.Framework.Impl.CodeModel.Symbolic;
using Caravela.Framework.Impl.Transformations;
using Microsoft.CodeAnalysis;
using Microsoft.CodeAnalysis.CSharp.Syntax;
using MethodKind = Caravela.Framework.Code.MethodKind;
using RefKind = Caravela.Framework.Code.RefKind;
using static Microsoft.CodeAnalysis.CSharp.SyntaxFactory;
using Microsoft.CodeAnalysis.CSharp;

namespace Caravela.Framework.Impl.CodeModel.Builders
{
    internal sealed class MethodBuilder : MemberBuilder, IMethodBuilder, IMethodInternal
    {
        private readonly List<ParameterBuilder> _parameters = new List<ParameterBuilder>();

        private readonly List<GenericParameterBuilder> _genericParameters = new List<GenericParameterBuilder>();

        public IParameterBuilder AddParameter( string name, IType type, RefKind refKind = RefKind.None, OptionalValue optionalValue = default )
        {
            var parameter = new ParameterBuilder( this, this._parameters.Count, name, type, refKind );
            parameter.DefaultValue = optionalValue;
            this._parameters.Add( parameter );
            return parameter;
        }

        public IGenericParameterBuilder AddGenericParameter( string name ) => throw new NotImplementedException();

        IParameterBuilder IMethodBuilder.ReturnParameter => this.ReturnParameter;

        IType IMethodBuilder.ReturnType
        {
            get => this.ReturnParameter.ParameterType;
            set
            {
                if ( this.ReturnParameter == null )
                {
                    throw new InvalidOperationException();
                }
                else if ( value == null )
                {
                    throw new ArgumentNullException( nameof( value ) );
                }

                this.ReturnParameter.ParameterType = value;
            }
        }

        IType IMethod.ReturnType => this.ReturnParameter.ParameterType;

        public ParameterBuilder ReturnParameter { get; }

        IParameter IMethod.ReturnParameter => this.ReturnParameter;

        IReadOnlyList<IMethod> IMethodBase.LocalFunctions => this.LocalFunctions;

        IReadOnlyList<IParameter> IMethodBase.Parameters => this._parameters;

        IReadOnlyList<IGenericParameter> IMethod.GenericParameters => this._genericParameters;

        IReadOnlyList<IType> IMethod.GenericArguments => ImmutableArray<IType>.Empty;

        bool IMethod.IsOpenGeneric => true;

        public IReadOnlyList<IMethod> LocalFunctions => Array.Empty<IMethod>();

        // We don't currently support adding other methods than default ones.
        public MethodKind MethodKind => MethodKind.Default;

        IMethod IMethod.WithGenericArguments( params IType[] genericArguments ) => throw new NotImplementedException();

        bool IMethod.HasBase => throw new NotImplementedException();

        IMethodInvocation IMethod.Base => throw new NotImplementedException();

        public override CodeElementKind ElementKind => CodeElementKind.Method;

        public MethodBuilder( Advice parentAdvice, INamedType targetType, string name )
            : base( parentAdvice, targetType )
        {
            this.Name = name;
            this.ReturnParameter =
                new ParameterBuilder(
                    this,
                    -1,
                    null,
                    this.Compilation.Factory.GetTypeByReflectionType( typeof( void ) ).AssertNotNull(),
                    RefKind.None );
        }

        public override string ToDisplayString( CodeDisplayFormat? format = null, CodeDisplayContext? context = null ) => throw new NotImplementedException();

        public override bool Equals( ICodeElement other ) => throw new NotImplementedException();

        public override IEnumerable<IntroducedMember> GetIntroducedMembers()
        {
            var syntaxGenerator = this.Compilation.SyntaxGenerator;

            var method = (MethodDeclarationSyntax)
                syntaxGenerator.MethodDeclaration(
                    this.Name,
                    this._parameters.Select( p => p.ToDeclarationSyntax() ),
                    this._genericParameters.Select( p => p.Name ),
<<<<<<< HEAD
                    this.ReturnParameter != null ? syntaxGenerator.TypeExpression( this.ReturnParameter.ParameterType.GetSymbol() ) : null,
                    this.Accessibility.ToRoslynAccessibility(), 
                    this.ToDeclarationModifiers(),
                    Array.Empty<StatementSyntax>());
=======
                    this.ReturnParameter != null ? syntaxGenerator.TypeExpression( this.ReturnParameter.Type.GetSymbol() ) : null,
                    this.Accessibility.ToRoslynAccessibility(),
                    this.ToDeclarationModifiers(),
                    !this.ReturnParameter.Type.Is( typeof( void ) )
                    ? new[] {
                        ReturnStatement(
                            LiteralExpression(
                                SyntaxKind.DefaultLiteralExpression,
                                Token (SyntaxKind.DefaultKeyword)
                                )
                            )
                    }
                    : null
                    );
>>>>>>> 4d0e509d
            
            return new[] { new IntroducedMember( method, this.ParentAdvice.AspectPartId, IntroducedMemberSemantic.Introduction ) };
        }

        // TODO: Temporary
        public override MemberDeclarationSyntax InsertPositionNode => ((NamedType) this.DeclaringType).Symbol.DeclaringSyntaxReferences.SelectMany(x => ((TypeDeclarationSyntax)x.GetSyntax()).Members).First();
        
        dynamic IMethodInvocation.Invoke( dynamic? instance, params dynamic[] args ) => throw new NotImplementedException();

        public IReadOnlyList<ISymbol> LookupSymbols()
        {
            // TODO: implement.
            return Array.Empty<ISymbol>();
        }
    }
}<|MERGE_RESOLUTION|>--- conflicted
+++ resolved
@@ -108,16 +108,10 @@
                     this.Name,
                     this._parameters.Select( p => p.ToDeclarationSyntax() ),
                     this._genericParameters.Select( p => p.Name ),
-<<<<<<< HEAD
                     this.ReturnParameter != null ? syntaxGenerator.TypeExpression( this.ReturnParameter.ParameterType.GetSymbol() ) : null,
-                    this.Accessibility.ToRoslynAccessibility(), 
-                    this.ToDeclarationModifiers(),
-                    Array.Empty<StatementSyntax>());
-=======
-                    this.ReturnParameter != null ? syntaxGenerator.TypeExpression( this.ReturnParameter.Type.GetSymbol() ) : null,
                     this.Accessibility.ToRoslynAccessibility(),
                     this.ToDeclarationModifiers(),
-                    !this.ReturnParameter.Type.Is( typeof( void ) )
+                    !this.ReturnParameter.ParameterType.Is( typeof( void ) )
                     ? new[] {
                         ReturnStatement(
                             LiteralExpression(
@@ -128,7 +122,6 @@
                     }
                     : null
                     );
->>>>>>> 4d0e509d
             
             return new[] { new IntroducedMember( method, this.ParentAdvice.AspectPartId, IntroducedMemberSemantic.Introduction ) };
         }
