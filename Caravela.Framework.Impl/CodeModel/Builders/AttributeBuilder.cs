--- conflicted
+++ resolved
@@ -23,13 +23,10 @@
         string IDisplayable.ToDisplayString( CodeDisplayFormat? format, CodeDisplayContext? context ) => throw new NotImplementedException();
 
 
-<<<<<<< HEAD
         public override ICodeElement ContainingElement { get; }
-=======
         CodeOrigin ICodeElement.Origin => CodeOrigin.Aspect;
 
         ICodeElement? ICodeElement.ContainingElement => throw new NotImplementedException();
->>>>>>> eb663149
 
         IAttributeList ICodeElement.Attributes => AttributeList.Empty;
 
