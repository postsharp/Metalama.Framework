--- conflicted
+++ resolved
@@ -42,11 +42,7 @@
 
         public override IDeclaration ContainingDeclaration { get; }
 
-<<<<<<< HEAD
-        public bool IsDesignTime => false;
-=======
         bool IObservableTransformation.IsDesignTime => false;
->>>>>>> 05d84bb8
 
         DeclarationOrigin IDeclaration.Origin => DeclarationOrigin.Aspect;
 
