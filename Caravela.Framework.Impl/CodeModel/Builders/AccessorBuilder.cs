﻿// Copyright (c) SharpCrafters s.r.o. All rights reserved.
// This project is not open source. Please see the LICENSE.md file in the repository root for details.

using Caravela.Framework.Code;
using Caravela.Framework.Code.Builders;
using Caravela.Framework.Code.Collections;
using Caravela.Framework.Code.Invokers;
using Caravela.Framework.Impl.CodeModel.Collections;
using Caravela.Framework.Impl.CodeModel.Invokers;
using System;
using System.Collections.Generic;
using System.Linq;
using System.Reflection;

namespace Caravela.Framework.Impl.CodeModel.Builders
{
    internal partial class AccessorBuilder : DeclarationBuilder, IMethodBuilder, IMethodInternal
    {
        private readonly MemberBuilder _containingDeclaration;

        private Accessibility? _accessibility;

        public AccessorBuilder( MemberBuilder containingDeclaration, MethodKind methodKind )
            : base( containingDeclaration.ParentAdvice )
        {
            this._containingDeclaration = containingDeclaration;
            this._accessibility = null;
            this.MethodKind = methodKind;
        }

        [Memo]
        public IParameterBuilder ReturnParameter
            => (containingDeclaration: this.ContainingDeclaration, this.MethodKind) switch
            {
                (PropertyBuilder _, MethodKind.PropertyGet) => new PropertyGetReturnParameter( this ),
                (PropertyBuilder _, MethodKind.PropertySet) => new VoidReturnParameter( this ),
                (EventBuilder _, _) => new EventReturnParameter( this ),
                _ => throw new AssertionFailedException()
            };

        public IType ReturnType
        {
            get => this.ReturnParameter.ParameterType;
            set => throw new NotSupportedException( "Cannot directly change the return type of an accessor." );
        }

        [Memo]
        public IGenericParameterList GenericParameters => GenericParameterList.Empty;

        [Memo]
        public IReadOnlyList<IType> GenericArguments => Array.Empty<IType>();

        public bool IsOpenGeneric => false;

        [Memo]
        public IInvokerFactory<IMethodInvoker> Invokers
            => new InvokerFactory<IMethodInvoker>(
                ( order, invokerOperator )
                    => new MethodInvoker( this, order, invokerOperator ),
                false );

        public IMethod? OverriddenMethod
            => (containingDeclaration: this.ContainingDeclaration, this.MethodKind) switch
            {
<<<<<<< HEAD
                (PropertyBuilder propertyBuilder, MethodKind.PropertyGet) => propertyBuilder.OverriddenProperty?.Getter.AssertNotNull(),
                (PropertyBuilder propertyBuilder, MethodKind.PropertySet) => propertyBuilder.OverriddenProperty?.Setter.AssertNotNull(),
                (EventBuilder eventBuilder, MethodKind.EventAdd) => eventBuilder.OverriddenEvent?.Adder.AssertNotNull(),
                (EventBuilder eventBuilder, MethodKind.EventRemove) => eventBuilder.OverriddenEvent?.Remover.AssertNotNull(),
=======
                (PropertyBuilder propertyBuilder, MethodKind.PropertyGet) => propertyBuilder.OverriddenProperty?.GetMethod.AssertNotNull(),
                (PropertyBuilder propertyBuilder, MethodKind.PropertySet) => propertyBuilder.OverriddenProperty?.SetMethod.AssertNotNull(),
                (EventBuilder eventBuilder, MethodKind.EventAdd) => eventBuilder.OverriddenEvent?.AddMethod.AssertNotNull(),
                (EventBuilder eventBuilder, MethodKind.EventRemove) => eventBuilder.OverriddenEvent?.RemoveMethod.AssertNotNull(),
>>>>>>> 99734164
                _ => throw new AssertionFailedException()
            };

        // TODO: Local functions from templates will never be visible (which is probably only thing possible).
        public IMethodList LocalFunctions => MethodList.Empty;

        IParameterList IHasParameters.Parameters => this.Parameters;

        public ParameterBuilderList Parameters
            => (this._containingDeclaration, this.MethodKind) switch
            {
                // TODO: Indexer parameters (need to have special IParameterList implementation that would mirror adding parameters to the indexer property).
                (IProperty property, MethodKind.PropertyGet) when property.Parameters.Count == 0 => new ParameterBuilderList(),
                (IProperty property, MethodKind.PropertySet) when property.Parameters.Count == 0 =>
                    new ParameterBuilderList( new[] { new PropertySetValueParameter( this, 0 ) } ),
                (IEvent _, _) =>
                    new ParameterBuilderList( new[] { new EventValueParameter( this ) } ),
                _ => throw new AssertionFailedException()
            };

        public MethodKind MethodKind { get; }

        public Accessibility Accessibility
        {
            get => this._accessibility ?? this._containingDeclaration.Accessibility;

            set
            {
                if ( this.ContainingDeclaration is not PropertyBuilder propertyBuilder )
                {
                    throw new InvalidOperationException( $"Cannot change event accessor accessibility." );
                }

                if ( !value.ToAccessibilityFlags().IsSubsetOrEqual( propertyBuilder.Accessibility.ToAccessibilityFlags() ) )
                {
                    throw new InvalidOperationException(
                        $"Cannot change accessor accessibility to {value}, which is not more restrictive than parent accessibility {propertyBuilder.Accessibility}." );
                }

                var otherAccessor = this.MethodKind switch
                {
<<<<<<< HEAD
                    MethodKind.PropertyGet => propertyBuilder.Setter,
                    MethodKind.PropertySet => propertyBuilder.Getter,
=======
                    MethodKind.PropertyGet => propertyBuilder.SetMethod,
                    MethodKind.PropertySet => propertyBuilder.GetMethod,
>>>>>>> 99734164
                    _ => throw new AssertionFailedException()
                };

                if ( otherAccessor == null )
                {
                    throw new InvalidOperationException( $"Cannot change accessor accessibility, if the property has a single accessor ." );
                }

                if ( otherAccessor.Accessibility.ToAccessibilityFlags().IsSubsetOf( propertyBuilder.Accessibility.ToAccessibilityFlags() ) )
                {
                    throw new InvalidOperationException(
                        $"Cannot change accessor accessibility to {value}, because the other accessor is already restricted to {otherAccessor.Accessibility}." );
                }

                this._accessibility = value;
            }
        }

        public string Name
        {
            get
                => this.MethodKind switch
                {
                    MethodKind.PropertyGet => $"get_{this._containingDeclaration.Name}",
                    MethodKind.PropertySet => $"set_{this._containingDeclaration.Name}",
                    MethodKind.EventAdd => $"add_{this._containingDeclaration.Name}",
                    MethodKind.EventRemove => $"remove_{this._containingDeclaration.Name}",
                    _ => throw new AssertionFailedException()
                };
            set => throw new NotSupportedException();
        }

        public bool IsStatic
        {
            get => this._containingDeclaration.IsStatic;
            set => throw new NotSupportedException( "Cannot directly change staticity of an accessor." );
        }

        public bool IsVirtual
        {
            get => this._containingDeclaration.IsVirtual;
            set => throw new NotSupportedException( "Cannot directly change the IsVirtual property of an accessor." );
        }

        public bool IsSealed
        {
            get => this._containingDeclaration.IsSealed;
            set => throw new NotSupportedException( "Cannot directly change the IsSealed property of an accessor." );
        }

        public bool IsAbstract => this._containingDeclaration.IsAbstract;

        public bool IsReadOnly => false;

        public bool IsOverride => this._containingDeclaration.IsOverride;

        public bool IsNew => this._containingDeclaration.IsNew;

        public bool IsAsync => false;

        public INamedType DeclaringType => this._containingDeclaration.DeclaringType;

        public override IDeclaration? ContainingDeclaration => this._containingDeclaration;

        public override DeclarationKind DeclarationKind => DeclarationKind.Method;

        IParameter IMethod.ReturnParameter => this.ReturnParameter;

        IType IMethod.ReturnType => this.ReturnType;

        Accessibility IMemberOrNamedType.Accessibility => this.Accessibility;

        string IMemberOrNamedType.Name => this.Name;

        bool IMemberOrNamedType.IsStatic => this.IsStatic;

        bool IMember.IsVirtual => this.IsVirtual;

        bool IMemberOrNamedType.IsSealed => this.IsSealed;

        public IGenericParameterBuilder AddGenericParameter( string name ) => throw new NotSupportedException( "Cannot add generic parameters to accessors." );

        public IParameterBuilder AddParameter( string name, IType type, RefKind refKind = RefKind.None, TypedConstant defaultValue = default )
            => throw new NotSupportedException( "Cannot directly add parameters to accessors." );

        public IParameterBuilder AddParameter( string name, Type type, RefKind refKind = RefKind.None, object? defaultValue = null )
            => throw new NotSupportedException( "Cannot directly add parameters to accessors." );

        public IMethod WithGenericArguments( params IType[] genericArguments )
            => throw new NotSupportedException( "Cannot add generic parameters to accessors." );

        public IReadOnlyList<IMethod> ExplicitInterfaceImplementations
            => (containingDeclaration: this.ContainingDeclaration, this.MethodKind) switch
            {
<<<<<<< HEAD
                (PropertyBuilder propertyBuilder, MethodKind.PropertyGet) 
                    => propertyBuilder.ExplicitInterfaceImplementations.Select( p => p.Getter ).AssertNoneNull().ToArray(),
                (PropertyBuilder propertyBuilder, MethodKind.PropertySet) 
                    => propertyBuilder.ExplicitInterfaceImplementations.Select( p => p.Setter ).AssertNoneNull().ToArray(),
                (EventBuilder eventBuilder, MethodKind.EventAdd) 
                    => eventBuilder.ExplicitInterfaceImplementations.Select( p => p.Adder ).AssertNoneNull().ToArray(),
                (EventBuilder eventBuilder, MethodKind.EventRemove) 
                    => eventBuilder.ExplicitInterfaceImplementations.Select( p => p.Remover ).AssertNoneNull().ToArray(),
=======
                (PropertyBuilder propertyBuilder, MethodKind.PropertyGet)
                    => propertyBuilder.ExplicitInterfaceImplementations.Select( p => p.GetMethod ).AssertNoneNull().ToArray(),
                (PropertyBuilder propertyBuilder, MethodKind.PropertySet)
                    => propertyBuilder.ExplicitInterfaceImplementations.Select( p => p.SetMethod ).AssertNoneNull().ToArray(),
                (EventBuilder eventBuilder, MethodKind.EventAdd)
                    => eventBuilder.ExplicitInterfaceImplementations.Select( p => p.AddMethod ).AssertNoneNull().ToArray(),
                (EventBuilder eventBuilder, MethodKind.EventRemove)
                    => eventBuilder.ExplicitInterfaceImplementations.Select( p => p.RemoveMethod ).AssertNoneNull().ToArray(),
>>>>>>> 99734164
                _ => throw new AssertionFailedException()
            };

        public bool IsExplicitInterfaceImplementation => this.ExplicitInterfaceImplementations.Count > 0;

        public MethodInfo ToMethodInfo() => throw new NotImplementedException();

        IMemberWithAccessors? IMethod.DeclaringMember => (IMemberWithAccessors) this._containingDeclaration;

        public System.Reflection.MethodBase ToMethodBase() => throw new NotImplementedException();

        public MemberInfo ToMemberInfo() => throw new NotImplementedException();

        public override string ToDisplayString( CodeDisplayFormat? format = null, CodeDisplayContext? context = null )
            => this._containingDeclaration.ToDisplayString( this.MethodKind, format, context );
    }
}<|MERGE_RESOLUTION|>--- conflicted
+++ resolved
@@ -62,17 +62,10 @@
         public IMethod? OverriddenMethod
             => (containingDeclaration: this.ContainingDeclaration, this.MethodKind) switch
             {
-<<<<<<< HEAD
-                (PropertyBuilder propertyBuilder, MethodKind.PropertyGet) => propertyBuilder.OverriddenProperty?.Getter.AssertNotNull(),
-                (PropertyBuilder propertyBuilder, MethodKind.PropertySet) => propertyBuilder.OverriddenProperty?.Setter.AssertNotNull(),
-                (EventBuilder eventBuilder, MethodKind.EventAdd) => eventBuilder.OverriddenEvent?.Adder.AssertNotNull(),
-                (EventBuilder eventBuilder, MethodKind.EventRemove) => eventBuilder.OverriddenEvent?.Remover.AssertNotNull(),
-=======
                 (PropertyBuilder propertyBuilder, MethodKind.PropertyGet) => propertyBuilder.OverriddenProperty?.GetMethod.AssertNotNull(),
                 (PropertyBuilder propertyBuilder, MethodKind.PropertySet) => propertyBuilder.OverriddenProperty?.SetMethod.AssertNotNull(),
                 (EventBuilder eventBuilder, MethodKind.EventAdd) => eventBuilder.OverriddenEvent?.AddMethod.AssertNotNull(),
                 (EventBuilder eventBuilder, MethodKind.EventRemove) => eventBuilder.OverriddenEvent?.RemoveMethod.AssertNotNull(),
->>>>>>> 99734164
                 _ => throw new AssertionFailedException()
             };
 
@@ -114,13 +107,8 @@
 
                 var otherAccessor = this.MethodKind switch
                 {
-<<<<<<< HEAD
-                    MethodKind.PropertyGet => propertyBuilder.Setter,
-                    MethodKind.PropertySet => propertyBuilder.Getter,
-=======
                     MethodKind.PropertyGet => propertyBuilder.SetMethod,
                     MethodKind.PropertySet => propertyBuilder.GetMethod,
->>>>>>> 99734164
                     _ => throw new AssertionFailedException()
                 };
 
@@ -215,16 +203,6 @@
         public IReadOnlyList<IMethod> ExplicitInterfaceImplementations
             => (containingDeclaration: this.ContainingDeclaration, this.MethodKind) switch
             {
-<<<<<<< HEAD
-                (PropertyBuilder propertyBuilder, MethodKind.PropertyGet) 
-                    => propertyBuilder.ExplicitInterfaceImplementations.Select( p => p.Getter ).AssertNoneNull().ToArray(),
-                (PropertyBuilder propertyBuilder, MethodKind.PropertySet) 
-                    => propertyBuilder.ExplicitInterfaceImplementations.Select( p => p.Setter ).AssertNoneNull().ToArray(),
-                (EventBuilder eventBuilder, MethodKind.EventAdd) 
-                    => eventBuilder.ExplicitInterfaceImplementations.Select( p => p.Adder ).AssertNoneNull().ToArray(),
-                (EventBuilder eventBuilder, MethodKind.EventRemove) 
-                    => eventBuilder.ExplicitInterfaceImplementations.Select( p => p.Remover ).AssertNoneNull().ToArray(),
-=======
                 (PropertyBuilder propertyBuilder, MethodKind.PropertyGet)
                     => propertyBuilder.ExplicitInterfaceImplementations.Select( p => p.GetMethod ).AssertNoneNull().ToArray(),
                 (PropertyBuilder propertyBuilder, MethodKind.PropertySet)
@@ -233,7 +211,6 @@
                     => eventBuilder.ExplicitInterfaceImplementations.Select( p => p.AddMethod ).AssertNoneNull().ToArray(),
                 (EventBuilder eventBuilder, MethodKind.EventRemove)
                     => eventBuilder.ExplicitInterfaceImplementations.Select( p => p.RemoveMethod ).AssertNoneNull().ToArray(),
->>>>>>> 99734164
                 _ => throw new AssertionFailedException()
             };
 
