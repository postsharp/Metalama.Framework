--- conflicted
+++ resolved
@@ -63,17 +63,9 @@
         // TODO: When an interface is introduced, explicit implementation should appear here.
         public IReadOnlyList<IProperty> ExplicitInterfaceImplementations => this.PropertyBuilder.ExplicitInterfaceImplementations;
 
-<<<<<<< HEAD
-        public FieldOrPropertyInfo ToFieldOrPropertyInfo() => throw new NotImplementedException();
-
-        public PropertyInfo ToPropertyInfo() => throw new NotImplementedException();
-=======
-        [return: RunTimeOnly]
         public FieldOrPropertyInfo ToFieldOrPropertyInfo() => this.PropertyBuilder.ToFieldOrPropertyInfo();
 
-        [return: RunTimeOnly]
         public PropertyInfo ToPropertyInfo() => this.PropertyBuilder.ToPropertyInfo();
->>>>>>> 61cbb550
 
         IProperty IDeclarationRef<IProperty>.Resolve( CompilationModel compilation ) => (IProperty) this.GetForCompilation( compilation );
 
