--- conflicted
+++ resolved
@@ -95,23 +95,12 @@
 
         public IReadOnlyList<IMethod> ExplicitInterfaceImplementations => this.AccessorBuilder.ExplicitInterfaceImplementations;
 
-<<<<<<< HEAD
-        public MethodInfo ToMethodInfo() => throw new NotImplementedException();
+        public MethodInfo ToMethodInfo() => this.AccessorBuilder.ToMethodInfo();
 
         IMemberWithAccessors? IMethod.DeclaringMember => (IMemberWithAccessors) this._builtMember;
 
-        public System.Reflection.MethodBase ToMethodBase() => throw new NotImplementedException();
-
-        public MemberInfo ToMemberInfo() => throw new NotImplementedException();
-=======
-        [return: RunTimeOnly]
-        public MethodInfo ToMethodInfo() => this.AccessorBuilder.ToMethodInfo();
-
-        [return: RunTimeOnly]
         public System.Reflection.MethodBase ToMethodBase() => this.AccessorBuilder.ToMethodBase();
 
-        [return: RunTimeOnly]
         public MemberInfo ToMemberInfo() => this.AccessorBuilder.ToMemberInfo();
->>>>>>> 61cbb550
     }
 }