--- conflicted
+++ resolved
@@ -166,39 +166,6 @@
                 new IntroducedMember( this, property, this.ParentAdvice.AspectLayerId, IntroducedMemberSemantic.Introduction, this.LinkerOptions, this )
             };
 
-<<<<<<< HEAD
-            SyntaxTokenList GenerateModifierList()
-            {
-                // Modifiers for property.
-                var tokens = new List<SyntaxToken>();
-
-                if ( this.ExplicitInterfaceImplementations.Count == 0 )
-                {
-                    this.Accessibility.AddTokens( tokens );
-                }
-
-                if ( this.IsAbstract )
-                {
-                    tokens.Add( Token( SyntaxKind.AbstractKeyword ) );
-                }
-
-                if ( this.IsSealed )
-                {
-                    tokens.Add( Token( SyntaxKind.SealedKeyword ) );
-                }
-
-                if ( this.IsOverride )
-                {
-                    tokens.Add( Token( SyntaxKind.OverrideKeyword ) );
-                }
-
-                this.RefKind.AddReturnValueTokens( tokens );
-
-                return TokenList( tokens );
-            }
-
-=======
->>>>>>> 1f7250ee
             AccessorListSyntax GenerateAccessorList()
             {
                 switch (this.Getter, this.Setter)
