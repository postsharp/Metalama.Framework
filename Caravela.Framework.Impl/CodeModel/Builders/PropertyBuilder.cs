﻿// Copyright (c) SharpCrafters s.r.o. All rights reserved.
// This project is not open source. Please see the LICENSE.md file in the repository root for details.

using Caravela.Framework.Code;
using Caravela.Framework.Code.Builders;
using Caravela.Framework.Code.Collections;
using Caravela.Framework.Code.Invokers;
using Caravela.Framework.Impl.Advices;
using Caravela.Framework.Impl.CodeModel.Invokers;
using Caravela.Framework.Impl.Transformations;
using Caravela.Framework.Impl.Utilities;
using Caravela.Framework.RunTime;
using Microsoft.CodeAnalysis;
using Microsoft.CodeAnalysis.CSharp;
using Microsoft.CodeAnalysis.CSharp.Syntax;
using System;
using System.Collections.Generic;
using System.Reflection;
using static Microsoft.CodeAnalysis.CSharp.SyntaxFactory;
using MethodKind = Caravela.Framework.Code.MethodKind;
using RefKind = Caravela.Framework.Code.RefKind;
using TypedConstant = Caravela.Framework.Code.TypedConstant;

namespace Caravela.Framework.Impl.CodeModel.Builders
{
    internal class PropertyBuilder : MemberBuilder, IPropertyBuilder, IPropertyInternal
    {
        private readonly bool _hasInitOnlySetter;

        RefKind IProperty.RefKind => this.RefKind;

        public RefKind RefKind { get; set; }

        public Writeability Writeability
            => this switch
            {
                { SetMethod: null, IsAutoPropertyOrField: false } => Writeability.None,
                { SetMethod: null, IsAutoPropertyOrField: true } => Writeability.ConstructorOnly,
                { _hasInitOnlySetter: true } => Writeability.InitOnly,
                _ => Writeability.All
            };

        public bool IsAutoPropertyOrField { get; }

        public ParameterBuilderList Parameters { get; } = new();

        IParameterList IHasParameters.Parameters => this.Parameters;

        IType IFieldOrProperty.Type => this.Type;

        public IType Type { get; set; }

        public IMethodBuilder? GetMethod { get; }

        IMethod? IFieldOrProperty.GetMethod => this.GetMethod;

<<<<<<< HEAD
        IMethod? IFieldOrProperty.Setter => this.Setter;

        public IMethodBuilder? Setter { get; }
=======
        IMethod? IFieldOrProperty.SetMethod => this.SetMethod;

        public IMethodBuilder? SetMethod { get; }
>>>>>>> 99734164

        IInvokerFactory<IFieldOrPropertyInvoker> IFieldOrProperty.Invokers => this.Invokers;

        [Memo]
        public IInvokerFactory<IPropertyInvoker> Invokers
            => new InvokerFactory<IPropertyInvoker>( ( order, invokerOperator ) => new PropertyInvoker( this, order, invokerOperator ), false );

        public IProperty? OverriddenProperty { get; set; }

        public override InsertPosition InsertPosition
            => new(
                InsertPositionRelation.Within,
                (MemberDeclarationSyntax) ((NamedType) this.DeclaringType).Symbol.GetPrimaryDeclaration().AssertNotNull() );

        public override DeclarationKind DeclarationKind => throw new NotImplementedException();

        public IReadOnlyList<IProperty> ExplicitInterfaceImplementations { get; set; } = Array.Empty<IProperty>();

        public override bool IsExplicitInterfaceImplementation => this.ExplicitInterfaceImplementations.Count > 0;

        public bool IsIndexer => string.Equals( this.Name, "Items", StringComparison.Ordinal );

        public ExpressionSyntax? InitializerSyntax { get; set; }

        public PropertyBuilder(
            Advice parentAdvice,
            INamedType targetType,
            string name,
            bool hasGetter,
            bool hasSetter,
            bool isAutoProperty,
            bool hasInitOnlySetter )
            : base( parentAdvice, targetType, name )
        {
            // TODO: Sanity checks.

            Invariant.Assert( hasGetter || hasSetter );

            this.Type = targetType.Compilation.TypeFactory.GetTypeByReflectionType( typeof(object) );

            if ( hasGetter )
            {
                this.GetMethod = new AccessorBuilder( this, MethodKind.PropertyGet );
            }

            if ( hasSetter )
            {
                this.SetMethod = new AccessorBuilder( this, MethodKind.PropertySet );
            }

            this.IsAutoPropertyOrField = isAutoProperty;
            this._hasInitOnlySetter = hasInitOnlySetter;
        }

        public IParameterBuilder AddParameter( string name, IType type, RefKind refKind = RefKind.None, TypedConstant defaultValue = default )
        {
            if ( this.IsIndexer )
            {
                var parameter = new ParameterBuilder( this, this.Parameters.Count, name, type, refKind );
                parameter.DefaultValue = defaultValue;
                this.Parameters.Add( parameter );

                return parameter;
            }
            else
            {
                throw new NotSupportedException( "Adding parameters is only supported on indexers." );
            }
        }

        public IParameterBuilder AddParameter( string name, Type type, RefKind refKind = RefKind.None, object? defaultValue = null )
        {
            if ( this.IsIndexer )
            {
                var itype = this.Compilation.Factory.GetTypeByReflectionType( type );

                var parameter = new ParameterBuilder( this, this.Parameters.Count, name, itype, refKind )
                {
                    DefaultValue = new TypedConstant( itype, defaultValue )
                };

                this.Parameters.Add( parameter );

                return parameter;
            }
            else
            {
                throw new NotSupportedException( "Adding parameters is only supported on indexers." );
            }
        }

        public override IEnumerable<IntroducedMember> GetIntroducedMembers( in MemberIntroductionContext context )
        {
            var syntaxGenerator = LanguageServiceFactory.CSharpSyntaxGenerator;

            // TODO: Indexers.
            var property =
                PropertyDeclaration(
                    List<AttributeListSyntax>(), // TODO: Attributes.
                    this.GetSyntaxModifierList(),
                    syntaxGenerator.TypeExpression( this.Type.GetSymbol() ),
                    this.ExplicitInterfaceImplementations.Count > 0
                        ? ExplicitInterfaceSpecifier(
                            (NameSyntax) syntaxGenerator.TypeExpression( this.ExplicitInterfaceImplementations[0].DeclaringType.GetSymbol() ) )
                        : null,
                    Identifier( this.Name ),
                    GenerateAccessorList(),
                    null,
                    this.InitializerSyntax != null
                        ? EqualsValueClause( this.InitializerSyntax )
                        : null,
                    this.InitializerSyntax != null
                        ? Token( SyntaxKind.SemicolonToken )
                        : default );

            return new[] { new IntroducedMember( this, property, this.ParentAdvice.AspectLayerId, IntroducedMemberSemantic.Introduction, this ) };

            AccessorListSyntax GenerateAccessorList()
            {
                switch (Getter: this.GetMethod, Setter: this.SetMethod)
                {
                    case (not null, not null):
                        return AccessorList( List( new[] { GenerateGetAccessor(), GenerateSetAccessor() } ) );

                    case (not null, null):
                        return AccessorList( List( new[] { GenerateGetAccessor() } ) );

                    case (null, not null):
                        return AccessorList( List( new[] { GenerateSetAccessor() } ) );

                    default:
                        throw new AssertionFailedException();
                }
            }

            AccessorDeclarationSyntax GenerateGetAccessor()
            {
                var tokens = new List<SyntaxToken>();

                if ( this.GetMethod!.Accessibility != this.Accessibility )
                {
                    this.GetMethod.Accessibility.AddTokens( tokens );
                }

                // TODO: Attributes.
                return
                    AccessorDeclaration(
                            SyntaxKind.GetAccessorDeclaration,
                            List<AttributeListSyntax>(),
                            TokenList( tokens ),
                            Token( SyntaxKind.GetKeyword ),
                            this.IsAutoPropertyOrField
                                ? null
                                : Block(
                                    ReturnStatement(
                                        Token( SyntaxKind.ReturnKeyword ).WithTrailingTrivia( Whitespace( " " ) ),
                                        DefaultExpression( syntaxGenerator!.TypeExpression( this.Type.GetSymbol() ) ),
                                        Token( SyntaxKind.SemicolonToken ) ) ),
                            null,
                            this.IsAutoPropertyOrField ? Token( SyntaxKind.SemicolonToken ) : default )
                        .NormalizeWhitespace();
            }

            AccessorDeclarationSyntax GenerateSetAccessor()
            {
                var tokens = new List<SyntaxToken>();

                if ( this.SetMethod!.Accessibility != this.Accessibility )
                {
                    this.SetMethod.Accessibility.AddTokens( tokens );
                }

                return
                    AccessorDeclaration(
                        this._hasInitOnlySetter ? SyntaxKind.InitAccessorDeclaration : SyntaxKind.SetAccessorDeclaration,
                        List<AttributeListSyntax>(),
                        TokenList( tokens ),
                        this._hasInitOnlySetter ? Token( SyntaxKind.InitKeyword ) : Token( SyntaxKind.SetKeyword ),
                        this.IsAutoPropertyOrField
                            ? null
                            : Block(),
                        null,
                        this.IsAutoPropertyOrField ? Token( SyntaxKind.SemicolonToken ) : default );
            }
        }

        public IMethod? GetAccessor( MethodKind methodKind )
            => methodKind switch
            {
                MethodKind.PropertyGet => this.GetMethod,
                MethodKind.PropertySet => this.SetMethod,
                _ => null
            };

        public PropertyInfo ToPropertyInfo() => throw new NotImplementedException();

        public FieldOrPropertyInfo ToFieldOrPropertyInfo() => throw new NotImplementedException();

        public void SetExplicitInterfaceImplementation( IProperty interfaceProperty ) => this.ExplicitInterfaceImplementations = new[] { interfaceProperty };
    }
}<|MERGE_RESOLUTION|>--- conflicted
+++ resolved
@@ -54,15 +54,9 @@
 
         IMethod? IFieldOrProperty.GetMethod => this.GetMethod;
 
-<<<<<<< HEAD
-        IMethod? IFieldOrProperty.Setter => this.Setter;
-
-        public IMethodBuilder? Setter { get; }
-=======
         IMethod? IFieldOrProperty.SetMethod => this.SetMethod;
 
         public IMethodBuilder? SetMethod { get; }
->>>>>>> 99734164
 
         IInvokerFactory<IFieldOrPropertyInvoker> IFieldOrProperty.Invokers => this.Invokers;
 
