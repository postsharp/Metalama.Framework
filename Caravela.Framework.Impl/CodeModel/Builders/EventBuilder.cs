--- conflicted
+++ resolved
@@ -111,37 +111,6 @@
                 new IntroducedMember( this, @event, this.ParentAdvice.AspectLayerId, IntroducedMemberSemantic.Introduction, this.LinkerOptions, this )
             };
 
-<<<<<<< HEAD
-            SyntaxTokenList GenerateModifierList()
-            {
-                // Modifiers for event.
-                var tokens = new List<SyntaxToken>();
-
-                if ( this.ExplicitInterfaceImplementations.Count == 0 )
-                {
-                    this.Accessibility.AddTokens( tokens );
-                }
-
-                if ( this.IsAbstract )
-                {
-                    tokens.Add( Token( SyntaxKind.AbstractKeyword ) );
-                }
-
-                if ( this.IsSealed )
-                {
-                    tokens.Add( Token( SyntaxKind.SealedKeyword ) );
-                }
-
-                if ( this.IsOverride )
-                {
-                    tokens.Add( Token( SyntaxKind.OverrideKeyword ) );
-                }
-
-                return TokenList( tokens );
-            }
-
-=======
->>>>>>> 1f7250ee
             AccessorListSyntax GenerateAccessorList()
             {
                 switch (this.Adder, this.Remover)
