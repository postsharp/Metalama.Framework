// Copyright (c) SharpCrafters s.r.o. All rights reserved.
// This project is not open source. Please see the LICENSE.md file in the repository root for details.

using Caravela.Framework.Impl.DesignTime.Pipeline;
using Caravela.Framework.Impl.Options;
using Caravela.Framework.Impl.Utilities;
using Microsoft.CodeAnalysis;
using System.Collections.Concurrent;
using System.Collections.Generic;
using System.Collections.Immutable;
using System.IO;
using System.Linq;

namespace Caravela.Framework.Impl.DesignTime.Diagnostics
{
    /// <summary>
    /// Allows to register user diagnostics and suppressions for storage in the user profile, and read this file.
    /// </summary>
    internal class UserDiagnosticRegistrationService
    {
        // Multiple instances are needed for testing.
        private static readonly ConcurrentDictionary<IPathOptions, UserDiagnosticRegistrationService> _instances = new();
        private readonly string _settingsFilePath;
        private UserDiagnosticRegistrationFile _registrationFile;

        public static UserDiagnosticRegistrationService GetInstance( IPathOptions pathOptions )
            => _instances.GetOrAdd(
                pathOptions,
<<<<<<< HEAD
                options => new UserDiagnosticRegistrationService( pathOptions ) );
=======
                _ => new UserDiagnosticRegistrationService( pathOptions ) );
>>>>>>> a6ec0d0b

        private UserDiagnosticRegistrationService( IPathOptions pathOptions )
        {
            var settingsDirectory = pathOptions.SettingsDirectory;

            RetryHelper.Retry(
                () =>
                {
                    if ( !Directory.Exists( settingsDirectory ) )
                    {
                        Directory.CreateDirectory( settingsDirectory );
                    }
                } );

            this._settingsFilePath = Path.Combine( settingsDirectory, "userDiagnostics.json" );

            this._registrationFile = UserDiagnosticRegistrationFile.ReadFile( this._settingsFilePath );
        }

        private void RefreshRegistrationFile()
        {
            if ( File.Exists( this._settingsFilePath ) )
            {
                if ( File.GetLastWriteTime( this._settingsFilePath ) > this._registrationFile.Timestamp )
                {
                    this._registrationFile = UserDiagnosticRegistrationFile.ReadFile( this._settingsFilePath );
                }
            }
            else
            {
                this._registrationFile = new UserDiagnosticRegistrationFile();
            }
        }

        /// <summary>
        /// Gets the list of supported diagnostic and suppression descriptors, as stored in the user profile.
        /// </summary>
        /// <returns></returns>
        public ( ImmutableArray<DiagnosticDescriptor> Diagnostics, ImmutableArray<SuppressionDescriptor> Suppressions ) GetSupportedDescriptors()
            => (this._registrationFile.Diagnostics.Values.Select( d => d.DiagnosticDescriptor() ).ToImmutableArray(),
                this._registrationFile.Suppressions.Select( id => new SuppressionDescriptor( "Caravela." + id, id, "" ) ).ToImmutableArray());

        /// <summary>
        /// Inspects a <see cref="DesignTimeAspectPipelineResult"/> and compares the reported or suppressed diagnostics to the list of supported diagnostics
        /// and suppressions from the user profile. If some items are not supported in the user profile, add them to the user profile. 
        /// </summary>
        public void RegisterDescriptors( DesignTimeAspectPipelineResult pipelineResult )
        {
            var missing = this.GetMissingDiagnostics( pipelineResult );
            var timestamp = this._registrationFile.Timestamp;

            if ( missing.Diagnostics.Count > 0 || missing.Suppressions.Count > 0 )
            {
                using ( MutexHelper.WithGlobalLock( this._settingsFilePath ) )
                {
                    this.RefreshRegistrationFile();

                    if ( timestamp != this._registrationFile.Timestamp )
                    {
                        missing = this.GetMissingDiagnostics( pipelineResult );
                    }

                    foreach ( var diagnostic in missing.Diagnostics )
                    {
                        this._registrationFile.Diagnostics.Add( diagnostic.Id, new UserDiagnosticRegistration( diagnostic ) );
                    }

                    foreach ( var suppression in missing.Suppressions )
                    {
                        this._registrationFile.Suppressions.Add( suppression );
                    }

                    this._registrationFile.Write( this._settingsFilePath );
                }
            }
        }

        private (List<string> Suppressions, List<DiagnosticDescriptor> Diagnostics) GetMissingDiagnostics( DesignTimeAspectPipelineResult pipelineResult )
        {
            List<string> missingSuppressions = new();
            List<DiagnosticDescriptor> missingDiagnostics = new();

            foreach ( var suppression in pipelineResult.Diagnostics.DiagnosticSuppressions.Select( s => s.Definition.SuppressedDiagnosticId ).Distinct() )
            {
                if ( !this._registrationFile.Suppressions.Contains( suppression ) )
                {
                    missingSuppressions.Add( suppression );
                }
            }

            foreach ( var diagnostic in pipelineResult.Diagnostics.ReportedDiagnostics.Select( d => d.Descriptor )
                .Distinct( DiagnosticDescriptorComparer.Instance ) )
            {
                if ( !DesignTimeDiagnosticDefinitions.StandardDiagnosticDescriptors.ContainsKey( diagnostic.Id )
                     && !this._registrationFile.Diagnostics.ContainsKey( diagnostic.Id ) )
                {
                    missingDiagnostics.Add( diagnostic );
                }
            }

            return (missingSuppressions, missingDiagnostics);
        }

        private class DiagnosticDescriptorComparer : IEqualityComparer<DiagnosticDescriptor>
        {
            public static readonly DiagnosticDescriptorComparer Instance = new();

            public bool Equals( DiagnosticDescriptor x, DiagnosticDescriptor y ) => x.Id == y.Id;

            public int GetHashCode( DiagnosticDescriptor obj ) => obj.Id.GetHashCode();
        }
    }
}<|MERGE_RESOLUTION|>--- conflicted
+++ resolved
@@ -26,11 +26,7 @@
         public static UserDiagnosticRegistrationService GetInstance( IPathOptions pathOptions )
             => _instances.GetOrAdd(
                 pathOptions,
-<<<<<<< HEAD
-                options => new UserDiagnosticRegistrationService( pathOptions ) );
-=======
                 _ => new UserDiagnosticRegistrationService( pathOptions ) );
->>>>>>> a6ec0d0b
 
         private UserDiagnosticRegistrationService( IPathOptions pathOptions )
         {
