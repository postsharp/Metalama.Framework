--- conflicted
+++ resolved
@@ -29,12 +29,8 @@
         {
             try
             {
-<<<<<<< HEAD
-                var buildOptions = new ProjectOptions( context.Document.Project );
-=======
                 var projectOptions = new ProjectOptions( context.Document.Project.AnalyzerOptions.AnalyzerConfigOptionsProvider );
->>>>>>> bcdfdad9
-
+                
                 DebuggingHelper.AttachDebugger( projectOptions );
 
                 if ( !context.Document.SupportsSemanticModel )
