// Copyright (c) SharpCrafters s.r.o. All rights reserved.
// This project is not open source. Please see the LICENSE.md file in the repository root for details.

using Caravela.Framework.Impl.AspectOrdering;
using Caravela.Framework.Impl.Collections;
using Caravela.Framework.Impl.CompileTime;
using Caravela.Framework.Impl.Diagnostics;
using Caravela.Framework.Impl.Pipeline;
using System;
using System.Collections.Generic;
using System.Threading;

namespace Caravela.Framework.Impl.DesignTime.Pipeline
{
    /// <summary>
    /// An implementation of <see cref="SourceGeneratorPipelineStage"/> called from source generators.
    /// </summary>
    internal class SourceGeneratorPipelineStage : HighLevelPipelineStage
    {
        public SourceGeneratorPipelineStage(
            CompileTimeProject compileTimeProject,
            IReadOnlyList<OrderedAspectLayer> aspectLayers,
            IServiceProvider serviceProvider )
            : base( compileTimeProject, aspectLayers, serviceProvider ) { }

        /// <inheritdoc/>
        protected override PipelineStageResult GetStageResult(
            AspectPipelineConfiguration pipelineConfiguration,
            PipelineStageResult input,
            IPipelineStepsResult pipelineStepsResult,
            CancellationToken cancellationToken )
        {
<<<<<<< HEAD
            var transformations = pipelineStepsResult.Compilation.GetAllObservableTransformations( true );
            UserDiagnosticSink diagnostics = new( this.CompileTimeProject, pipelineConfiguration.CodeFixFilter );

            var additionalSyntaxTrees = new List<IntroducedSyntaxTree>();

            LexicalScopeFactory lexicalScopeFactory = new( pipelineStepsResult.Compilation );
            var introductionNameProvider = new LinkerIntroductionNameProvider();

            foreach ( var transformationGroup in transformations )
            {
                cancellationToken.ThrowIfCancellationRequested();

                if ( transformationGroup.DeclaringDeclaration is not INamedType declaringType )
                {
                    // We only support introductions to types.
                    continue;
                }

                if ( !declaringType.IsPartial )
                {
                    // If the type is not marked as partial, we can emit a diagnostic and a code fix, but not a partial class itself.
                    diagnostics.Report(
                        DesignTimeDiagnosticDescriptors.TypeNotPartial.CreateDiagnostic( declaringType.GetDiagnosticLocation(), declaringType ) );

                    continue;
                }

                // TODO: support struct, record.

                // Create a class.
                var classDeclaration = SyntaxFactory.ClassDeclaration(
                    default,
                    SyntaxTokenList.Create( SyntaxFactory.Token( SyntaxKind.PartialKeyword ) ),
                    SyntaxFactory.Identifier( declaringType.Name ),
                    null,
                    null,
                    default,
                    default );

                // Add members to the class.
                var syntaxGenerationContext = SyntaxGenerationContext.CreateDefault( this.ServiceProvider, input.Compilation.Compilation );

                foreach ( var transformation in transformationGroup.Transformations )
                {
                    if ( transformation is IMemberIntroduction memberIntroduction )
                    {
                        // TODO: Provide other implementations or allow nulls (because this pipeline should not execute anything).
                        var introductionContext = new MemberIntroductionContext(
                            diagnostics,
                            introductionNameProvider,
                            lexicalScopeFactory,
                            syntaxGenerationContext,
                            this.ServiceProvider );

                        var introducedMembers = memberIntroduction.GetIntroducedMembers( introductionContext )
                            .Select( m => m.Syntax.NormalizeWhitespace() )
                            .ToArray();

                        classDeclaration = classDeclaration.AddMembers( introducedMembers );
                    }

                    if ( transformation is IIntroducedInterface interfaceImplementation )
                    {
                        classDeclaration = classDeclaration.AddBaseListTypes( interfaceImplementation.GetSyntax() );
                    }
                }

                // Add the class to a namespace.
                SyntaxNode topDeclaration = classDeclaration;

                if ( !declaringType.Namespace.IsGlobalNamespace )
                {
                    topDeclaration = SyntaxFactory.NamespaceDeclaration(
                        SyntaxFactory.ParseName( declaringType.Namespace.FullName ),
                        default,
                        default,
                        SyntaxFactory.SingletonList<MemberDeclarationSyntax>( classDeclaration ) );
                }

                // Choose the best syntax tree
                var originalSyntaxTree = ((IDeclarationImpl) declaringType).DeclaringSyntaxReferences.Select( r => r.SyntaxTree )
                    .OrderBy( s => s.FilePath.Length )
                    .First();

                var generatedSyntaxTree = SyntaxFactory.SyntaxTree( topDeclaration.NormalizeWhitespace(), encoding: Encoding.UTF8 );
                var syntaxTreeName = declaringType.FullName + ".cs";

                additionalSyntaxTrees.Add( new IntroducedSyntaxTree( syntaxTreeName, originalSyntaxTree, generatedSyntaxTree ) );
            }
=======
            var diagnosticSink = new UserDiagnosticSink(this.CompileTimeProject);

            DesignTimeSyntaxTreeGenerator.GenerateDesignTimeSyntaxTrees(
                input.PartialCompilation,
                pipelineStepResult.Compilation,
                this.ServiceProvider,
                cancellationToken,
                diagnosticSink,
                out var additionalSyntaxTrees );
>>>>>>> bcdfdad9

            return new PipelineStageResult(
                input.Compilation,
                input.Project,
                input.AspectLayers,
<<<<<<< HEAD
                input.CompilationModel,
                input.Diagnostics.Concat( pipelineStepsResult.Diagnostics ).Concat( diagnostics.ToImmutable() ),
                input.AspectSources.Concat( pipelineStepsResult.ExternalAspectSources ),
                pipelineStepsResult.InheritableAspectInstances,
=======
                input.Diagnostics.Concat( pipelineStepResult.Diagnostics ).Concat( diagnosticSink.ToImmutable() ),
                input.AspectSources.Concat( pipelineStepResult.ExternalAspectSources ),
                pipelineStepResult.InheritableAspectInstances,
>>>>>>> bcdfdad9
                input.AdditionalSyntaxTrees.Concat( additionalSyntaxTrees ) );
        }
    }
}<|MERGE_RESOLUTION|>--- conflicted
+++ resolved
@@ -30,122 +30,24 @@
             IPipelineStepsResult pipelineStepsResult,
             CancellationToken cancellationToken )
         {
-<<<<<<< HEAD
-            var transformations = pipelineStepsResult.Compilation.GetAllObservableTransformations( true );
-            UserDiagnosticSink diagnostics = new( this.CompileTimeProject, pipelineConfiguration.CodeFixFilter );
-
-            var additionalSyntaxTrees = new List<IntroducedSyntaxTree>();
-
-            LexicalScopeFactory lexicalScopeFactory = new( pipelineStepsResult.Compilation );
-            var introductionNameProvider = new LinkerIntroductionNameProvider();
-
-            foreach ( var transformationGroup in transformations )
-            {
-                cancellationToken.ThrowIfCancellationRequested();
-
-                if ( transformationGroup.DeclaringDeclaration is not INamedType declaringType )
-                {
-                    // We only support introductions to types.
-                    continue;
-                }
-
-                if ( !declaringType.IsPartial )
-                {
-                    // If the type is not marked as partial, we can emit a diagnostic and a code fix, but not a partial class itself.
-                    diagnostics.Report(
-                        DesignTimeDiagnosticDescriptors.TypeNotPartial.CreateDiagnostic( declaringType.GetDiagnosticLocation(), declaringType ) );
-
-                    continue;
-                }
-
-                // TODO: support struct, record.
-
-                // Create a class.
-                var classDeclaration = SyntaxFactory.ClassDeclaration(
-                    default,
-                    SyntaxTokenList.Create( SyntaxFactory.Token( SyntaxKind.PartialKeyword ) ),
-                    SyntaxFactory.Identifier( declaringType.Name ),
-                    null,
-                    null,
-                    default,
-                    default );
-
-                // Add members to the class.
-                var syntaxGenerationContext = SyntaxGenerationContext.CreateDefault( this.ServiceProvider, input.Compilation.Compilation );
-
-                foreach ( var transformation in transformationGroup.Transformations )
-                {
-                    if ( transformation is IMemberIntroduction memberIntroduction )
-                    {
-                        // TODO: Provide other implementations or allow nulls (because this pipeline should not execute anything).
-                        var introductionContext = new MemberIntroductionContext(
-                            diagnostics,
-                            introductionNameProvider,
-                            lexicalScopeFactory,
-                            syntaxGenerationContext,
-                            this.ServiceProvider );
-
-                        var introducedMembers = memberIntroduction.GetIntroducedMembers( introductionContext )
-                            .Select( m => m.Syntax.NormalizeWhitespace() )
-                            .ToArray();
-
-                        classDeclaration = classDeclaration.AddMembers( introducedMembers );
-                    }
-
-                    if ( transformation is IIntroducedInterface interfaceImplementation )
-                    {
-                        classDeclaration = classDeclaration.AddBaseListTypes( interfaceImplementation.GetSyntax() );
-                    }
-                }
-
-                // Add the class to a namespace.
-                SyntaxNode topDeclaration = classDeclaration;
-
-                if ( !declaringType.Namespace.IsGlobalNamespace )
-                {
-                    topDeclaration = SyntaxFactory.NamespaceDeclaration(
-                        SyntaxFactory.ParseName( declaringType.Namespace.FullName ),
-                        default,
-                        default,
-                        SyntaxFactory.SingletonList<MemberDeclarationSyntax>( classDeclaration ) );
-                }
-
-                // Choose the best syntax tree
-                var originalSyntaxTree = ((IDeclarationImpl) declaringType).DeclaringSyntaxReferences.Select( r => r.SyntaxTree )
-                    .OrderBy( s => s.FilePath.Length )
-                    .First();
-
-                var generatedSyntaxTree = SyntaxFactory.SyntaxTree( topDeclaration.NormalizeWhitespace(), encoding: Encoding.UTF8 );
-                var syntaxTreeName = declaringType.FullName + ".cs";
-
-                additionalSyntaxTrees.Add( new IntroducedSyntaxTree( syntaxTreeName, originalSyntaxTree, generatedSyntaxTree ) );
-            }
-=======
             var diagnosticSink = new UserDiagnosticSink(this.CompileTimeProject);
 
             DesignTimeSyntaxTreeGenerator.GenerateDesignTimeSyntaxTrees(
                 input.PartialCompilation,
-                pipelineStepResult.Compilation,
+                pipelineStepsResult.Compilation,
                 this.ServiceProvider,
                 cancellationToken,
                 diagnosticSink,
                 out var additionalSyntaxTrees );
->>>>>>> bcdfdad9
 
             return new PipelineStageResult(
                 input.Compilation,
                 input.Project,
                 input.AspectLayers,
-<<<<<<< HEAD
                 input.CompilationModel,
-                input.Diagnostics.Concat( pipelineStepsResult.Diagnostics ).Concat( diagnostics.ToImmutable() ),
+                input.Diagnostics.Concat( pipelineStepsResult.Diagnostics ).Concat( diagnosticSink.ToImmutable() ),
                 input.AspectSources.Concat( pipelineStepsResult.ExternalAspectSources ),
                 pipelineStepsResult.InheritableAspectInstances,
-=======
-                input.Diagnostics.Concat( pipelineStepResult.Diagnostics ).Concat( diagnosticSink.ToImmutable() ),
-                input.AspectSources.Concat( pipelineStepResult.ExternalAspectSources ),
-                pipelineStepResult.InheritableAspectInstances,
->>>>>>> bcdfdad9
                 input.AdditionalSyntaxTrees.Concat( additionalSyntaxTrees ) );
         }
     }
