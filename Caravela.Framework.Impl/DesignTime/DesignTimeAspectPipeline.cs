﻿// Copyright (c) SharpCrafters s.r.o. All rights reserved.
// This project is not open source. Please see the LICENSE.md file in the repository root for details.

using Caravela.Framework.Impl.AspectOrdering;
using Caravela.Framework.Impl.CodeModel;
using Caravela.Framework.Impl.CompileTime;
using Caravela.Framework.Impl.Diagnostics;
using Caravela.Framework.Impl.Pipeline;
using Caravela.Framework.Impl.Utilities;
using Microsoft.CodeAnalysis;
using System;
using System.Collections.Concurrent;
using System.Collections.Generic;
using System.Collections.Immutable;
using System.Diagnostics.CodeAnalysis;
using System.IO;

namespace Caravela.Framework.Impl.DesignTime
{
    /// <summary>
    /// The design-time implementation of <see cref="AspectPipeline"/>.
    /// </summary>
    internal class DesignTimeAspectPipeline : AspectPipeline
    {
        // Syntax trees that may have compile time code based on namespaces. When a syntax tree is known to be compile-time but
        // has been invalidated, we don't remove it from the dictionary, but we set its value to null. It allows to know
        // that this specific tree is outdated, which then allows us to display a warning.
        private readonly ConcurrentDictionary<string, SyntaxTree?> _compileTimeSyntaxTrees = new();

        private readonly object _configureSync = new();
        private readonly CompilationDiffer _compilationDiffer = new();
        private readonly FileSystemWatcher? _fileSystemWatcher;

        private PipelineConfiguration? _lastKnownConfiguration;

        public DesignTimeAspectPipelineStatus Status { get; private set; }

        public DesignTimeAspectPipeline( IBuildOptions buildOptions, CompileTimeDomain domain ) : base( buildOptions, domain )
        {
            if ( buildOptions.BuildTouchFile != null )
            {
                this._fileSystemWatcher = new FileSystemWatcher(
                    Path.GetDirectoryName( buildOptions.BuildTouchFile ),
                    "*" + Path.GetExtension( buildOptions.BuildTouchFile ) ) { IncludeSubdirectories = true };

                this._fileSystemWatcher.Changed += this.OnOutputDirectoryChanged;
                this._fileSystemWatcher.EnableRaisingEvents = true;
            }
        }

        public event EventHandler? ExternalBuildStarted;

        private void OnOutputDirectoryChanged( object sender, FileSystemEventArgs e )
        {
            if ( e.FullPath == this.BuildOptions.BuildTouchFile &&
                 this.Status == DesignTimeAspectPipelineStatus.NeedsExternalBuild )
            {
                // There was an external build. Touch the files to re-run the analyzer.
                DesignTimeLogger.Instance?.Write( $"Detected an external build for project '{this.BuildOptions.AssemblyName}'." );

                var hasRelevantChange = false;

                foreach ( var file in this._compileTimeSyntaxTrees )
                {
                    if ( file.Value == null )
                    {
                        hasRelevantChange = true;
                        DesignTimeLogger.Instance?.Write( $"Touching file '{file.Key}'." );
                        File.SetLastWriteTimeUtc( file.Key, DateTime.UtcNow );
                    }
                }

                if ( hasRelevantChange )
                {
                    this.OnExternalBuildStarted();
                }
            }
        }
        
        internal void OnExternalBuildStarted()
        {
            this.Reset();
            this.ExternalBuildStarted?.Invoke( this, EventArgs.Empty );
        }

        private IReadOnlyList<SyntaxTree> GetCompileTimeSyntaxTrees( Compilation compilation )
        {
            List<SyntaxTree> trees = new( this._compileTimeSyntaxTrees.Count );

            if ( this._compilationDiffer.LastCompilation == null )
            {
                lock ( this._configureSync )
                {
                    this._compileTimeSyntaxTrees.Clear();

                    this.InvalidateCache( compilation );
                }
            }
            else
            {
                foreach ( var syntaxTree in compilation.SyntaxTrees )
                {
                    if ( this._compileTimeSyntaxTrees.ContainsKey( syntaxTree.FilePath ) )
                    {
                        trees.Add( syntaxTree );
                    }
                }
            }

            return trees;
        }

        /// <summary>
        /// Determines whether a compile-time syntax tree is outdated. This happens when the syntax
        /// tree has changed compared to the cached configuration of this pipeline. This method is used to
        /// determine whether an error must displayed in the editor.  
        /// </summary>
        public bool IsCompileTimeSyntaxTreeOutdated( string name )
            => this._compileTimeSyntaxTrees.TryGetValue( name, out var syntaxTree ) && syntaxTree == null;

        /// <summary>
        /// Invalidates the cache given a new <see cref="Compilation"/> and returns the set of changes between
        /// the previous compilation and the new one.
        /// </summary>
        public CompilationChanges InvalidateCache( Compilation newCompilation )
        {
            lock ( this._configureSync )
            {
                var compilationChange = this._compilationDiffer.Update( newCompilation );

                if ( compilationChange.HasCompileTimeCodeChange )
                {
                    foreach ( var change in compilationChange.SyntaxTreeChanges )
                    {
                        switch ( change.CompileTimeChangeKind )
                        {
                            case CompileTimeChangeKind.None:
                                if ( change.HasCompileTimeCode )
                                {
                                    this._compileTimeSyntaxTrees[change.FilePath] = null;
                                    OnCompileTimeChange();
                                }

                                break;

                            case CompileTimeChangeKind.NewlyCompileTime:
                                this._compileTimeSyntaxTrees[change.FilePath] = change.NewTree;
                                OnCompileTimeChange();

                                break;

                            case CompileTimeChangeKind.NoLongerCompileTime:
                                this._compileTimeSyntaxTrees.TryRemove( change.FilePath, out _ );
                                OnCompileTimeChange();

                                break;
                        }
                    }
                }

                return compilationChange;
            }
            
            void OnCompileTimeChange()
            {
                if ( this.Status == DesignTimeAspectPipelineStatus.Ready )
                {
                    DesignTimeLogger.Instance?.Write(
                        $"DesignTimeAspectPipeline.InvalidateCache('{newCompilation.AssemblyName}'): compile-time change detected." );

                    this.Status = DesignTimeAspectPipelineStatus.NeedsExternalBuild;

                    if ( this.BuildOptions.BuildTouchFile != null && File.Exists( this.BuildOptions.BuildTouchFile ) )
                    {
                        using var mutex = MutexHelper.CreateGlobalMutex( this.BuildOptions.BuildTouchFile );
                        mutex.WaitOne();
                        File.Delete( this.BuildOptions.BuildTouchFile );
                        mutex.ReleaseMutex();
                    }
                }
            }
        }

        /// <summary>
        /// Resets the current pipeline, including all caches and statuses.
        /// </summary>
        public void Reset()
        {
            lock ( this._configureSync )
            {
                DesignTimeLogger.Instance?.Write( $"DesignTimeAspectPipeline.Reset('{this.BuildOptions.AssemblyName}')." );

                this._lastKnownConfiguration = null;
                this.Status = DesignTimeAspectPipelineStatus.Default;
                this._compilationDiffer.Reset();
                this._compileTimeSyntaxTrees.Clear();
            }
        }

        private bool TryGetConfiguration(
            PartialCompilation compilation,
            IDiagnosticAdder diagnosticAdder,
            [NotNullWhen( true )] out PipelineConfiguration? configuration )
        {
            lock ( this._configureSync )
            {
                if ( this._lastKnownConfiguration == null )
                {
                    // If we don't have any configuration, we will build one, because this is the first time we are called.

                    var compileTimeTrees = this.GetCompileTimeSyntaxTrees( compilation.Compilation );

                    if ( !this.TryInitialize(
                        diagnosticAdder,
                        compilation,
                        compileTimeTrees,
                        out configuration ) )
                    {
                        // A failure here means an error or a cache miss.

                        DesignTimeLogger.Instance?.Write( $"DesignTimeAspectPipeline.TryGetConfiguration('{compilation.Compilation.AssemblyName}') failed." );

                        configuration = null;

<<<<<<< HEAD
                                // We will have to somehow store the mapping.

                                _ = this._configurationCacheDependencies.TryAdd( sourceFile, syntaxTree );
                            }
                        }
=======
                        return false;
                    }
                    else
                    {
                        DesignTimeLogger.Instance?.Write(
                            $"DesignTimeAspectPipeline.TryGetConfiguration('{compilation.Compilation.AssemblyName}') succeeded with a new configuration." );
>>>>>>> 0ef03d26

                        this._lastKnownConfiguration = configuration;
                        this.Status = DesignTimeAspectPipelineStatus.Ready;

                        return true;
                    }
                }
                else
                {
                    if ( this.Status == DesignTimeAspectPipelineStatus.NeedsExternalBuild )
                    {
                        throw new InvalidOperationException();
                    }

                    // We have a valid configuration and it is not outdated.

                    DesignTimeLogger.Instance?.Write(
                        $"DesignTimeAspectPipeline.TryGetConfiguration('{compilation.Compilation.AssemblyName}') returned existing configuration." );

                    configuration = this._lastKnownConfiguration;

                    return true;
                }
            }
        }

        /// <summary>
        /// Executes the pipeline.
        /// </summary>
        public DesignTimeAspectPipelineResult Execute( PartialCompilation compilation )
        {
            DiagnosticList diagnosticList = new();

            if ( this.Status == DesignTimeAspectPipelineStatus.NeedsExternalBuild )
            {
                throw new InvalidOperationException();
            }

            // The production use case should call UpdateCompilation before calling Execute, so a call to UpdateCompilation is redundant,
            // but some tests don't. Redundant calls to UpdateCompilation have no adverse side effect.
            this.InvalidateCache( compilation.Compilation );

            if ( !this.TryGetConfiguration( compilation, diagnosticList, out var configuration ) )
            {
                return new DesignTimeAspectPipelineResult(
                    false,
                    compilation.SyntaxTrees,
                    ImmutableArray<IntroducedSyntaxTree>.Empty,
                    new ImmutableDiagnosticList( diagnosticList ) );
            }

            var success = TryExecuteCore( compilation, diagnosticList, configuration, out var pipelineResult );

            return new DesignTimeAspectPipelineResult(
                success,
                compilation.SyntaxTrees,
                pipelineResult?.AdditionalSyntaxTrees ?? Array.Empty<IntroducedSyntaxTree>(),
                new ImmutableDiagnosticList(
                    diagnosticList.ToImmutableArray(),
                    pipelineResult?.Diagnostics.DiagnosticSuppressions ) );
        }

        public override bool CanTransformCompilation => false;

        /// <inheritdoc/>
        private protected override HighLevelPipelineStage CreateStage(
            IReadOnlyList<OrderedAspectLayer> parts,
            CompileTimeProjectLoader compileTimeProjectLoader )
            => new SourceGeneratorPipelineStage( parts, this );

        protected override void Dispose( bool disposing )
        {
            base.Dispose( disposing );
            this._fileSystemWatcher?.Dispose();
        }
    }
}<|MERGE_RESOLUTION|>--- conflicted
+++ resolved
@@ -222,20 +222,12 @@
 
                         configuration = null;
 
-<<<<<<< HEAD
-                                // We will have to somehow store the mapping.
-
-                                _ = this._configurationCacheDependencies.TryAdd( sourceFile, syntaxTree );
-                            }
-                        }
-=======
                         return false;
                     }
                     else
                     {
                         DesignTimeLogger.Instance?.Write(
                             $"DesignTimeAspectPipeline.TryGetConfiguration('{compilation.Compilation.AssemblyName}') succeeded with a new configuration." );
->>>>>>> 0ef03d26
 
                         this._lastKnownConfiguration = configuration;
                         this.Status = DesignTimeAspectPipelineStatus.Ready;
