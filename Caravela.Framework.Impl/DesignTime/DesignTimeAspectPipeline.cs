﻿// Copyright (c) SharpCrafters s.r.o. All rights reserved.
// This project is not open source. Please see the LICENSE.md file in the repository root for details.

<<<<<<< HEAD
=======
using System.Collections.Generic;
using System.Diagnostics.CodeAnalysis;
>>>>>>> dc921b8e
using Caravela.Framework.Impl.AspectOrdering;
using Caravela.Framework.Impl.CompileTime;
using Caravela.Framework.Impl.Diagnostics;
using Caravela.Framework.Impl.Pipeline;
using System.Collections.Generic;
using System.Diagnostics.CodeAnalysis;

namespace Caravela.Framework.Impl.DesignTime
{
    /// <summary>
    /// The main entry point of Caravela when called from a Roslyn source generator.
    /// </summary>
    internal class DesignTimeAspectPipeline : AspectPipeline
    {
        public DesignTimeAspectPipeline( IAspectPipelineContext context ) : base( context ) { }

        public bool TryExecute( [NotNullWhen( true )] out DesignTimeAspectPipelineResult result )
        {
            var success = this.TryExecuteCore( out var pipelineResult );

            result = new DesignTimeAspectPipelineResult(
                pipelineResult?.AdditionalSyntaxTrees,
                pipelineResult != null ? pipelineResult.Diagnostics : ImmutableDiagnosticList.Empty );

            return success;
        }

        public override bool CanTransformCompilation => false;

        /// <inheritdoc/>
        private protected override HighLevelPipelineStage CreateStage(
            IReadOnlyList<OrderedAspectLayer> parts,
            CompileTimeAssemblyLoader compileTimeAssemblyLoader )
            => new SourceGeneratorPipelineStage( parts, compileTimeAssemblyLoader, this );
    }
}<|MERGE_RESOLUTION|>--- conflicted
+++ resolved
@@ -1,44 +1,36 @@
 ﻿// Copyright (c) SharpCrafters s.r.o. All rights reserved.
 // This project is not open source. Please see the LICENSE.md file in the repository root for details.
 
-<<<<<<< HEAD
-=======
 using System.Collections.Generic;
 using System.Diagnostics.CodeAnalysis;
->>>>>>> dc921b8e
 using Caravela.Framework.Impl.AspectOrdering;
 using Caravela.Framework.Impl.CompileTime;
 using Caravela.Framework.Impl.Diagnostics;
 using Caravela.Framework.Impl.Pipeline;
-using System.Collections.Generic;
-using System.Diagnostics.CodeAnalysis;
 
 namespace Caravela.Framework.Impl.DesignTime
 {
+
     /// <summary>
     /// The main entry point of Caravela when called from a Roslyn source generator.
     /// </summary>
     internal class DesignTimeAspectPipeline : AspectPipeline
     {
-        public DesignTimeAspectPipeline( IAspectPipelineContext context ) : base( context ) { }
+        public DesignTimeAspectPipeline( IAspectPipelineContext context ) : base( context )
+        {
+        }
 
         public bool TryExecute( [NotNullWhen( true )] out DesignTimeAspectPipelineResult result )
         {
             var success = this.TryExecuteCore( out var pipelineResult );
-
-            result = new DesignTimeAspectPipelineResult(
-                pipelineResult?.AdditionalSyntaxTrees,
-                pipelineResult != null ? pipelineResult.Diagnostics : ImmutableDiagnosticList.Empty );
-
+            result = new DesignTimeAspectPipelineResult( pipelineResult?.AdditionalSyntaxTrees, pipelineResult != null ? pipelineResult.Diagnostics : ImmutableDiagnosticList.Empty );
             return success;
         }
 
         public override bool CanTransformCompilation => false;
 
         /// <inheritdoc/>
-        private protected override HighLevelPipelineStage CreateStage(
-            IReadOnlyList<OrderedAspectLayer> parts,
-            CompileTimeAssemblyLoader compileTimeAssemblyLoader )
+        private protected override HighLevelPipelineStage CreateStage( IReadOnlyList<OrderedAspectLayer> parts, CompileTimeAssemblyLoader compileTimeAssemblyLoader )
             => new SourceGeneratorPipelineStage( parts, compileTimeAssemblyLoader, this );
     }
 }