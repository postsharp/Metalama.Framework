--- conflicted
+++ resolved
@@ -3,7 +3,9 @@
 using System.Runtime.ExceptionServices;
 using Caravela.Framework.Aspects;
 using Caravela.Framework.Code;
+using Caravela.Framework.Diagnostics;
 using Caravela.Framework.Impl.Templating.MetaModel;
+using Caravela.Framework.Sdk;
 using Microsoft.CodeAnalysis;
 using Microsoft.CodeAnalysis.CSharp.Syntax;
 
@@ -18,16 +20,13 @@
             this._templateMethod = templateMethodInfo ?? throw new ArgumentNullException( nameof( templateMethodInfo ) );
         }
 
+   
         public BlockSyntax ExpandDeclaration( ITemplateExpansionContext templateExpansionContext )
         {
-<<<<<<< HEAD
-
-=======
             Invariant.Assert( 
                 templateExpansionContext.DiagnosticSink.DefaultLocation != null, 
                 "the default location for diagnostics cannot be null" );
             
->>>>>>> 3a4e975c
             // TODO: support target declaration other than a method.
             if ( templateExpansionContext.TargetDeclaration is not IMethod )
             {
