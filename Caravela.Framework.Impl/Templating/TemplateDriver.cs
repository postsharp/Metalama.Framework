--- conflicted
+++ resolved
@@ -21,14 +21,7 @@
         [Obsolete( "Call a method with ITemplateExpansionContext parameter instead." )]
         public BlockSyntax ExpandDeclaration( object templateInstance, IMethod targetMethod, ICompilation compilation )
         {
-<<<<<<< HEAD
-            return this.ExpandDeclaration(
-                templateInstance,
-                new ProceedInvokeMethod( targetMethod ),
-                new TemplateContextImpl( targetMethod, targetMethod.DeclaringType!, compilation ) );
-=======
             return this.ExpandDeclaration( new TemplateDriverExpansionContext( templateInstance, targetMethod, compilation ) );
->>>>>>> 7a356a81
         }
 
         public BlockSyntax ExpandDeclaration( ITemplateExpansionContext templateExpansionContext )
