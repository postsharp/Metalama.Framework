--- conflicted
+++ resolved
@@ -1,9 +1,6 @@
 ﻿using System;
 using System.Reflection;
-<<<<<<< HEAD
-=======
 using System.Runtime.ExceptionServices;
->>>>>>> 3b95e913
 using Caravela.Framework.Aspects;
 using Caravela.Framework.Code;
 using Caravela.Framework.Impl.Templating.MetaModel;
@@ -17,14 +14,9 @@
         private readonly MethodInfo _templateMethod;
 
         public TemplateDriver( MethodInfo templateMethodInfo )
-<<<<<<< HEAD
-=======
         {
             this._templateMethod = templateMethodInfo;
         }
-
-        public BlockSyntax ExpandDeclaration( object templateInstance, IMethod targetMethod, ICompilation compilation )
->>>>>>> 3b95e913
         {
             this._templateMethod = templateMethodInfo;
         }
@@ -32,32 +24,7 @@
         [Obsolete( "Call a method with ITemplateExpansionContext parameter instead." )]
         public BlockSyntax ExpandDeclaration( object templateInstance, IMethod targetMethod, ICompilation compilation )
         {
-<<<<<<< HEAD
             return this.ExpandDeclaration( new TemplateDriverExpansionContext( templateInstance, targetMethod, compilation ) );
-=======
-            TemplateContext.ProceedImpl = proceedImpl;
-            TemplateContext.target = templateContext;
-            TemplateContext.ExpansionContext = new TemplateDriverExpansionContext( this, templateContext );
-
-            SyntaxNode output;
-            try
-            {
-                output = (SyntaxNode) this._templateMethod.Invoke( templateInstance, null );
-            }
-            catch (TargetInvocationException ex) when (ex.InnerException != null)
-            {
-                ExceptionDispatchInfo.Capture( ex.InnerException ).Throw();
-                throw new Exception( "this line is unreachable, but is necessary to make the compiler happy" );
-            }
-
-            var result = (BlockSyntax) new FlattenBlocksRewriter().Visit( output );
-
-            TemplateContext.ProceedImpl = null;
-            TemplateContext.target = null;
-            TemplateContext.ExpansionContext = null;
-
-            return result;
->>>>>>> 3b95e913
         }
 
         public BlockSyntax ExpandDeclaration( ITemplateExpansionContext templateExpansionContext )
@@ -74,7 +41,17 @@
             TemplateContext.Initialize( templateContext, templateExpansionContext.ProceedImplementation );
             TemplateSyntaxFactory.Initialize( templateExpansionContext );
 
-            var output = (SyntaxNode) this._templateMethod.Invoke( templateExpansionContext.TemplateInstance, null );
+            SyntaxNode output;
+            try
+            {
+	            var output = (SyntaxNode) this._templateMethod.Invoke( templateExpansionContext.TemplateInstance, null );
+            }
+            catch (TargetInvocationException ex) when (ex.InnerException != null)
+            {
+                ExceptionDispatchInfo.Capture( ex.InnerException ).Throw();
+                throw new Exception( "this line is unreachable, but is necessary to make the compiler happy" );
+            }
+
             var result = (BlockSyntax) new FlattenBlocksRewriter().Visit( output );
 
             TemplateContext.Close();
