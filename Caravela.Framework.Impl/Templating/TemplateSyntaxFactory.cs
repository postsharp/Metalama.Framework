// Copyright (c) SharpCrafters s.r.o. All rights reserved.
// This project is not open source. Please see the LICENSE.md file in the repository root for details.

using Caravela.Framework.Code;
using Caravela.Framework.Impl.CodeModel;
using Caravela.Framework.Impl.Formatting;
using Caravela.Framework.Impl.Templating.MetaModel;
using Microsoft.CodeAnalysis;
using Microsoft.CodeAnalysis.CSharp;
using Microsoft.CodeAnalysis.CSharp.Syntax;
using Microsoft.CodeAnalysis.Simplification;
using System;
using System.Collections.Generic;
using System.Linq;
using System.Reflection;
using System.Threading;
using SpecialType = Caravela.Framework.Code.SpecialType;

namespace Caravela.Framework.Impl.Templating
{
    // ReSharper disable UnusedMember.Global

    /// <summary>
    /// This class is used at *run-time* by the generated template code. Do not remove or refactor
    /// without analysing impact on generated code.
    /// </summary>
    [Obfuscation( Exclude = true )]
    public static class TemplateSyntaxFactory
    {
        private static readonly SyntaxAnnotation _flattenBlockAnnotation = new( "Caravela_Flatten" );

        private static readonly AsyncLocal<TemplateExpansionContext?> _expansionContext = new();

        private static TemplateExpansionContext ExpansionContext
            => _expansionContext.Value ?? throw new InvalidOperationException( "ExpansionContext cannot be null." );

        internal static IDisposable WithContext( TemplateExpansionContext expansionContext )
        {
            _expansionContext.Value = expansionContext;

            return new InitializeCookie();
        }

        public static void AddStatement( List<StatementOrTrivia> list, StatementSyntax statement ) => list.Add( new StatementOrTrivia( statement ) );

        public static void AddComments( List<StatementOrTrivia> list, params string[]? comments )
        {
            if ( comments != null && comments.Length > 0 )
            {
                list.Add( new StatementOrTrivia( SyntaxFactory.TriviaList( comments.Select( c => SyntaxFactory.Comment( "// " + c + "\n" ) ) ) ) );
            }
        }

        public static StatementSyntax? ToStatement( ExpressionSyntax? expression )
            => expression == null ? null : SyntaxFactory.ExpressionStatement( expression );

        public static StatementSyntax[] ToStatementArray( List<StatementOrTrivia> list )
        {
            var statementList = new List<StatementSyntax>( list.Count );

            // List of trivia added by previous items in the list, and not yet added to a statement.
            // This is used when trivia are added before the first statement.
            var previousTrivia = SyntaxTriviaList.Empty;

            foreach ( var statementOrTrivia in list )
            {
                switch ( statementOrTrivia.Content )
                {
                    case StatementSyntax statement:
                        // Add
                        if ( previousTrivia.Count > 0 )
                        {
                            statement = statement.WithLeadingTrivia( previousTrivia );
                            previousTrivia = SyntaxTriviaList.Empty;
                        }

                        statementList.Add( statement );

                        break;

                    case SyntaxTriviaList trivia:
                        if ( statementList.Count == 0 )
                        {
                            // It will be added as the leading trivia of the next statement.
                            previousTrivia = previousTrivia.AddRange( trivia );
                        }
                        else
                        {
                            var previousStatement = statementList[statementList.Count - 1];

                            statementList[statementList.Count - 1] =
                                previousStatement.WithTrailingTrivia( previousStatement.GetTrailingTrivia().AddRange( trivia ) );
                        }

                        break;

                    default:
                        continue;
                }
            }

            // If there was no statement at all and we have comments, we need to generate a dummy statement with trivia.
            if ( previousTrivia.Count > 0 )
            {
                // This produce incorrectly indented code, but I didn't find a quick way to solve it.
                previousTrivia = previousTrivia.Insert( 0, SyntaxFactory.ElasticLineFeed );
                statementList.Add( SyntaxFactoryEx.EmptyStatement.WithTrailingTrivia( previousTrivia ) );
            }

            return statementList.ToArray();
        }

        public static BlockSyntax WithFlattenBlockAnnotation( this BlockSyntax block ) => block.WithAdditionalAnnotations( _flattenBlockAnnotation );

        public static bool HasFlattenBlockAnnotation( this BlockSyntax block ) => block.HasAnnotation( _flattenBlockAnnotation );

        public static SeparatedSyntaxList<T> SeparatedList<T>( params T[] items )
            where T : SyntaxNode
            => SyntaxFactory.SeparatedList( items );

        public static SyntaxKind Boolean( bool value ) => value ? SyntaxKind.TrueLiteralExpression : SyntaxKind.FalseLiteralExpression;

        // This method is called when the expression of 'return' is a non-dynamic expression.
        public static StatementSyntax ReturnStatement( ExpressionSyntax? returnExpression ) => ExpansionContext.CreateReturnStatement( returnExpression );

        // This overload is called when the expression of 'return' is a compile-time expression returning a dynamic value.
        public static StatementSyntax DynamicReturnStatement( IDynamicExpression? returnExpression, string? expressionText = null, Location? location = null )
            => ExpansionContext.CreateReturnStatement( returnExpression, expressionText, location );

<<<<<<< HEAD
        // This overload is called when the expression of 'return' is a dynamic expression, not a compile-time expression returning a dynamic value.
        public static StatementSyntax DynamicReturnStatement( ExpressionSyntax? returnExpression, string? expressionText = null, Location? location = null )
            => ExpansionContext.CreateReturnStatement( returnExpression );

        // This overload is called when the value of a local is a compile-time expression returning a dynamic value.
        // This overload does not do anything special.
        public static StatementSyntax DynamicLocalDeclaration(
            TypeSyntax type,
            SyntaxToken identifier,
            ExpressionSyntax? value,
            string? expressionText = null,
            Location? location = null )
            => SyntaxFactory.LocalDeclarationStatement(
                SyntaxFactory.VariableDeclaration(
                    type,
                    SyntaxFactory.SingletonSeparatedList(
                        SyntaxFactory.VariableDeclarator(
                            identifier,
                            null,
                            SyntaxFactory.EqualsValueClause(
                                value ?? throw new AssertionFailedException( "TODO: Produce error when dynamic local does not have initializer." ) ) ) ) ) );
=======
        public static StatementSyntax DynamicDiscardAssignment( IDynamicExpression? expression, string? expressionText = null, Location? location = null )
        {
            if ( expression == null )
            {
                return SyntaxFactoryEx.EmptyStatement;
            }
            else if ( expression.ExpressionType.Is( SpecialType.Void ) )
            {
                return SyntaxFactory.ExpressionStatement( expression.CreateExpression( expressionText, location ) );
            }
            else
            {
                return SyntaxFactory.ExpressionStatement(
                    SyntaxFactory.AssignmentExpression(
                        SyntaxKind.SimpleAssignmentExpression,
                        SyntaxFactoryEx.DiscardToken,
                        expression.CreateExpression( expressionText, location ) ) );
            }
        }
>>>>>>> f3a2e002

        // This overload is called when the value of a local is a dynamic expression but not a compile-time expression returning a dynamic value.
        public static StatementSyntax DynamicLocalDeclaration(
            TypeSyntax type,
            SyntaxToken identifier,
            IDynamicExpression? value,
            string? expressionText = null,
            Location? location = null )
        {
            if ( value == null )
            {
                // Don't know how to process this case. Find an example first.
                throw new AssertionFailedException();
            }

            if ( value.ExpressionType.Is( SpecialType.Void ) )
            {
                // If the method is void, we invoke the method as a statement (so we don't loose the side effect) and we define a local that
                // we assign to the default value. The local is necessary because it may be referenced later.
                TypeSyntax variableType;
                ExpressionSyntax variableValue;

                switch ( type )
                {
                    case IdentifierNameSyntax { IsVar: true }:
                        variableType = LanguageServiceFactory.CSharpSyntaxGenerator.TypeExpression( Microsoft.CodeAnalysis.SpecialType.System_Object );
                        variableValue = SyntaxFactoryEx.Null;

                        break;

                    default:
                        variableType = type;
                        variableValue = SyntaxFactory.DefaultExpression( variableType );

                        break;
                }

                return SyntaxFactory.Block(
                        SyntaxFactory.ExpressionStatement( value.CreateExpression( expressionText, location ) ),
                        SyntaxFactory.LocalDeclarationStatement(
                                SyntaxFactory.VariableDeclaration(
                                    variableType,
                                    SyntaxFactory.SingletonSeparatedList(
                                        SyntaxFactory.VariableDeclarator(
                                            identifier,
                                            null,
                                            SyntaxFactory.EqualsValueClause( variableValue ) ) ) ) )
                            .WithAdditionalAnnotations( OutputCodeFormatter.PossibleRedundantAnnotation ) )
                    .WithFlattenBlockAnnotation();
            }
            else
            {
                return SyntaxFactory.LocalDeclarationStatement(
                    SyntaxFactory.VariableDeclaration(
                        type,
                        SyntaxFactory.SingletonSeparatedList(
                            SyntaxFactory.VariableDeclarator(
                                identifier,
                                null,
                                SyntaxFactory.EqualsValueClause( value.CreateExpression( expressionText, location ) ) ) ) ) );
            }
        }

        public static RuntimeExpression? DynamicMemberAccessExpression( IDynamicExpression dynamicExpression, string member )
        {
            if ( dynamicExpression is IDynamicReceiver dynamicMemberAccess )
            {
                return dynamicMemberAccess.CreateMemberAccessExpression( member );
            }

            var expression = dynamicExpression.CreateExpression();

            return new RuntimeExpression(
                SyntaxFactory.MemberAccessExpression(
                        SyntaxKind.SimpleMemberAccessExpression,
                        expression.Syntax,
                        SyntaxFactory.IdentifierName( member ) )
                    .WithAdditionalAnnotations( Simplifier.Annotation ) );
        }

        public static SyntaxToken GetUniqueIdentifier( string hint ) => SyntaxFactory.Identifier( ExpansionContext.LexicalScope.GetUniqueIdentifier( hint ) );

        public static ExpressionSyntax Serialize<T>( T? o ) => ExpansionContext.SyntaxSerializationService.Serialize( o, ExpansionContext.SyntaxFactory );

        public static T AddSimplifierAnnotations<T>( T node )
            where T : SyntaxNode
            => node.WithAdditionalAnnotations( Simplifier.Annotation );

        public static ExpressionSyntax RenderInterpolatedString( InterpolatedStringExpressionSyntax interpolatedString )
        {
            List<InterpolatedStringContentSyntax> contents = new( interpolatedString.Contents.Count );

            foreach ( var content in interpolatedString.Contents )
            {
                switch ( content )
                {
                    case InterpolatedStringTextSyntax text:
                        var previousIndex = contents.Count - 1;

                        if ( contents.Count > 0 && contents[previousIndex] is InterpolatedStringTextSyntax previousText )
                        {
                            // If we have two adjacent text tokens, we need to merge them, otherwise reformatting will add a white space.

                            var appendedText = previousText.TextToken.Text + text.TextToken.Text;

                            contents[previousIndex] = previousText.WithTextToken(
                                SyntaxFactory.Token( default, SyntaxKind.InterpolatedStringTextToken, appendedText, appendedText, default ) );
                        }
                        else
                        {
                            contents.Add( text );
                        }

                        break;

                    case InterpolationSyntax interpolation:
                        contents.Add( interpolation );

                        break;
                }
            }

            return interpolatedString.WithContents( SyntaxFactory.List( contents ) );
        }

        public static ExpressionSyntax ConditionalExpression( ExpressionSyntax condition, ExpressionSyntax whenTrue, ExpressionSyntax whenFalse )
        {
            // We try simplify the conditional expression when the result is known when the template is expanded.

            switch ( condition.Kind() )
            {
                case SyntaxKind.TrueLiteralExpression:
                    return whenTrue;

                case SyntaxKind.FalseLiteralExpression:
                    return whenFalse;

                default:
                    return SyntaxFactory.ConditionalExpression( condition, whenTrue, whenFalse );
            }
        }

        private class InitializeCookie : IDisposable
        {
            public void Dispose() => _expansionContext.Value = null;
        }
    }
}<|MERGE_RESOLUTION|>--- conflicted
+++ resolved
@@ -127,29 +127,6 @@
         public static StatementSyntax DynamicReturnStatement( IDynamicExpression? returnExpression, string? expressionText = null, Location? location = null )
             => ExpansionContext.CreateReturnStatement( returnExpression, expressionText, location );
 
-<<<<<<< HEAD
-        // This overload is called when the expression of 'return' is a dynamic expression, not a compile-time expression returning a dynamic value.
-        public static StatementSyntax DynamicReturnStatement( ExpressionSyntax? returnExpression, string? expressionText = null, Location? location = null )
-            => ExpansionContext.CreateReturnStatement( returnExpression );
-
-        // This overload is called when the value of a local is a compile-time expression returning a dynamic value.
-        // This overload does not do anything special.
-        public static StatementSyntax DynamicLocalDeclaration(
-            TypeSyntax type,
-            SyntaxToken identifier,
-            ExpressionSyntax? value,
-            string? expressionText = null,
-            Location? location = null )
-            => SyntaxFactory.LocalDeclarationStatement(
-                SyntaxFactory.VariableDeclaration(
-                    type,
-                    SyntaxFactory.SingletonSeparatedList(
-                        SyntaxFactory.VariableDeclarator(
-                            identifier,
-                            null,
-                            SyntaxFactory.EqualsValueClause(
-                                value ?? throw new AssertionFailedException( "TODO: Produce error when dynamic local does not have initializer." ) ) ) ) ) );
-=======
         public static StatementSyntax DynamicDiscardAssignment( IDynamicExpression? expression, string? expressionText = null, Location? location = null )
         {
             if ( expression == null )
@@ -169,7 +146,6 @@
                         expression.CreateExpression( expressionText, location ) ) );
             }
         }
->>>>>>> f3a2e002
 
         // This overload is called when the value of a local is a dynamic expression but not a compile-time expression returning a dynamic value.
         public static StatementSyntax DynamicLocalDeclaration(
