// Copyright (c) SharpCrafters s.r.o. All rights reserved.
// This project is not open source. Please see the LICENSE.md file in the repository root for details.

using System;
using Microsoft.CodeAnalysis;
using Microsoft.CodeAnalysis.CSharp;
using Microsoft.CodeAnalysis.CSharp.Syntax;

namespace Caravela.Framework.Impl.Templating
{
    /// <summary>
    /// This class is used at *run-time* by the generated template code. Do not remove or refactor
    /// without analysing impact on generated code.
    /// </summary>
    public static class TemplateSyntaxFactory
    {
        private static readonly SyntaxAnnotation _flattenBlockAnnotation = new SyntaxAnnotation( "flatten" );

        [ThreadStatic]
        private static ITemplateExpansionContext? _expansionContext;

        internal static ITemplateExpansionContext ExpansionContext => _expansionContext ?? throw new InvalidOperationException( "ExpansionContext cannot be null." );

        internal static void Initialize( ITemplateExpansionContext expansionContext )
        {
            _expansionContext = expansionContext;
        }

        internal static void Close()
        {
            _expansionContext = null;
        }

        public static BlockSyntax WithFlattenBlockAnnotation( this BlockSyntax block ) => block.WithAdditionalAnnotations( _flattenBlockAnnotation );

        public static bool HasFlattenBlockAnnotation( this BlockSyntax block ) => block.HasAnnotation( _flattenBlockAnnotation );

        // ReSharper disable once UnusedMember.Global
        public static SeparatedSyntaxList<T> SeparatedList<T>( params T[] items )
            where T : SyntaxNode
            => SyntaxFactory.SeparatedList( items );

        public static SyntaxKind BooleanKeyword( bool value ) => value ? SyntaxKind.TrueLiteralExpression : SyntaxKind.FalseLiteralExpression;

        public static StatementSyntax TemplateReturnStatement( ExpressionSyntax? returnExpression ) => ExpansionContext.CreateReturnStatement( returnExpression );

<<<<<<< HEAD
        public static IDisposable OpenTemplateLexicalScope() =>
            ExpansionContext.OpenNestedScope();
=======
        public static IDisposable OpenTemplateLexicalScope() => ExpansionContext.CurrentLexicalScope.OpenNestedScope();
>>>>>>> 17056213

        public static SyntaxToken TemplateDeclaratorIdentifier( string text ) =>
            SyntaxFactory.Identifier( ExpansionContext.CurrentLexicalScope.DefineIdentifier( text ) );

        public static IdentifierNameSyntax TemplateIdentifierName( string name ) =>
            SyntaxFactory.IdentifierName( ExpansionContext.CurrentLexicalScope.LookupIdentifier( name ) );
    }
}<|MERGE_RESOLUTION|>--- conflicted
+++ resolved
@@ -44,12 +44,7 @@
 
         public static StatementSyntax TemplateReturnStatement( ExpressionSyntax? returnExpression ) => ExpansionContext.CreateReturnStatement( returnExpression );
 
-<<<<<<< HEAD
-        public static IDisposable OpenTemplateLexicalScope() =>
-            ExpansionContext.OpenNestedScope();
-=======
-        public static IDisposable OpenTemplateLexicalScope() => ExpansionContext.CurrentLexicalScope.OpenNestedScope();
->>>>>>> 17056213
+        public static IDisposable OpenTemplateLexicalScope() => ExpansionContext.OpenNestedScope();
 
         public static SyntaxToken TemplateDeclaratorIdentifier( string text ) =>
             SyntaxFactory.Identifier( ExpansionContext.CurrentLexicalScope.DefineIdentifier( text ) );
