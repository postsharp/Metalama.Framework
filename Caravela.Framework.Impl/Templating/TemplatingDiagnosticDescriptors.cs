--- conflicted
+++ resolved
@@ -1,73 +1,70 @@
-﻿// Copyright (c) SharpCrafters s.r.o. All rights reserved.
-// This project is not open source. Please see the LICENSE.md file in the repository root for details.
-
-using Caravela.Framework.Impl.Diagnostics;
-using Microsoft.CodeAnalysis;
-using Microsoft.CodeAnalysis.CSharp;
-
-namespace Caravela.Framework.Impl.Templating
-{
-    internal static class TemplatingDiagnosticDescriptors
-    {
-        // Reserved range 100-199
-
-        private const string _category = "Caravela.Template";
-
-        internal static readonly StrongDiagnosticDescriptor<(string Expression, string ParentExpression)>
-            CannotReferenceRuntimeExpressionFromBuildTimeExpression
-                = new(
-                    "CR0100",
-                    "Cannot reference a run-time expression from a compile-time expression",
-                    "Cannot reference the run-time expression {0} because the parent expression {1} is compile-time",
-                    _category,
-                    DiagnosticSeverity.Error );
-
-        public static readonly StrongDiagnosticDescriptor<string> LanguageFeatureIsNotSupported
-            = new(
-                "CR0101",
-                "The C# language feature is not supported.",
-                "The {0} language feature is not supported by the template compiler .",
-                _category,
-                DiagnosticSeverity.Error );
-
-        internal static readonly StrongDiagnosticDescriptor<string> LocalVariableAmbiguousCoercion
-            = new(
-                "CR0103",
-                "The local variable is both coerced to be run-time and compile-time",
-                "The local variable '{0}' is both coerced to be run-time and compile-time.",
-                _category,
-                DiagnosticSeverity.Error );
-
-        internal static readonly StrongDiagnosticDescriptor<(string Expression, string ActualScope, string ExpectedScope, string Context)> ScopeMismatch
-            = new(
-                "CR0104",
-                "The expression is expected to be of a different scope (run-time or compile-time)",
-                "The expression '{0}' is {1} but it is expected to be {2} because the expression appears in {3}.",
-                _category,
-                DiagnosticSeverity.Error );
-
-        internal static readonly StrongDiagnosticDescriptor<string> SplitVariables
-            = new(
-                "CR0105",
-                "Build-time and run-time local variables cannot be mixed in the same declaration. Split them into different declarations; one for run-time variables, and one for compile-time variables",
-                "Local variables {0} cannot be declared in the same declaration. Split them into different declarations; one for run-time variables, and one for compile-time variables",
-                _category,
-                DiagnosticSeverity.Error );
-
-<<<<<<< HEAD
-        internal static readonly DiagnosticDescriptor UnsupportedContextForProceed
-            = new DiagnosticDescriptor(
-                "CR0106",
-                "The proceed() method can only be invoked from a local variable assignment or a return statement.",
-                "The proceed() method can only be invoked from a local variable assignment or a return statement.",
-                _templateCategory,
-                DiagnosticSeverity.Error,
-                true );
-=======
-        public static Diagnostic CreateLanguageFeatureIsNotSupported( SyntaxNode node )
-        {
-            return LanguageFeatureIsNotSupported.CreateDiagnostic( node.GetLocation(), node.Kind().ToString() );
-        }
->>>>>>> b3dd9c5b
-    }
+﻿// Copyright (c) SharpCrafters s.r.o. All rights reserved.
+// This project is not open source. Please see the LICENSE.md file in the repository root for details.
+
+using Caravela.Framework.Impl.Diagnostics;
+using Microsoft.CodeAnalysis;
+using Microsoft.CodeAnalysis.CSharp;
+
+namespace Caravela.Framework.Impl.Templating
+{
+    internal static class TemplatingDiagnosticDescriptors
+    {
+        // Reserved range 100-199
+
+        private const string _category = "Caravela.Template";
+
+        internal static readonly StrongDiagnosticDescriptor<(string Expression, string ParentExpression)>
+            CannotReferenceRuntimeExpressionFromBuildTimeExpression
+                = new(
+                    "CR0100",
+                    "Cannot reference a run-time expression from a compile-time expression",
+                    "Cannot reference the run-time expression {0} because the parent expression {1} is compile-time",
+                    _category,
+                    DiagnosticSeverity.Error );
+
+        public static readonly StrongDiagnosticDescriptor<string> LanguageFeatureIsNotSupported
+            = new(
+                "CR0101",
+                "The C# language feature is not supported.",
+                "The {0} language feature is not supported by the template compiler .",
+                _category,
+                DiagnosticSeverity.Error );
+
+        internal static readonly StrongDiagnosticDescriptor<string> LocalVariableAmbiguousCoercion
+            = new(
+                "CR0103",
+                "The local variable is both coerced to be run-time and compile-time",
+                "The local variable '{0}' is both coerced to be run-time and compile-time.",
+                _category,
+                DiagnosticSeverity.Error );
+
+        internal static readonly StrongDiagnosticDescriptor<(string Expression, string ActualScope, string ExpectedScope, string Context)> ScopeMismatch
+            = new(
+                "CR0104",
+                "The expression is expected to be of a different scope (run-time or compile-time)",
+                "The expression '{0}' is {1} but it is expected to be {2} because the expression appears in {3}.",
+                _category,
+                DiagnosticSeverity.Error );
+
+        internal static readonly StrongDiagnosticDescriptor<string> SplitVariables
+            = new(
+                "CR0105",
+                "Build-time and run-time local variables cannot be mixed in the same declaration. Split them into different declarations; one for run-time variables, and one for compile-time variables",
+                "Local variables {0} cannot be declared in the same declaration. Split them into different declarations; one for run-time variables, and one for compile-time variables",
+                _category,
+                DiagnosticSeverity.Error );
+       
+        internal static readonly StrongDiagnosticDescriptor<string> UnsupportedContextForProceed
+            = new(
+                "CR0106",
+                "The proceed() method can only be invoked from a local variable assignment or a return statement.",
+                "The proceed() method can only be invoked from a local variable assignment or a return statement.",
+                _category,
+                DiagnosticSeverity.Error );
+
+        public static Diagnostic CreateLanguageFeatureIsNotSupported( SyntaxNode node )
+        {
+            return LanguageFeatureIsNotSupported.CreateDiagnostic( node.GetLocation(), node.Kind().ToString() );
+        }
+    }
 }