--- conflicted
+++ resolved
@@ -104,28 +104,7 @@
                         return this.CreateReturnStatementAsyncEnumerator( returnExpression );
 
                     default:
-<<<<<<< HEAD
-                        // Anything else should use discard.
-                        return
-                            Block(
-                                    ExpressionStatement(
-                                        AssignmentExpression(
-                                            SyntaxKind.SimpleAssignmentExpression,
-                                            IdentifierName(
-                                                Identifier(
-                                                    TriviaList(),
-                                                    SyntaxKind.UnderscoreToken,
-                                                    "_",
-                                                    "_",
-                                                    TriviaList() ) ),
-                                            CastExpression(
-                                                PredefinedType( Token( SyntaxKind.ObjectKeyword ) ),
-                                                TemplateSyntaxFactory.AddSimplifierAnnotations( ParenthesizedExpression( returnExpression ) ) ) ) ),
-                                    ReturnStatement() )
-                                .AddLinkerGeneratedFlags( LinkerGeneratedFlags.FlattenableBlock );
-=======
                         throw new AssertionFailedException();
->>>>>>> 99734164
                 }
             }
             else
