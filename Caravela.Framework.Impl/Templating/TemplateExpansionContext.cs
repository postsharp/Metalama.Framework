--- conflicted
+++ resolved
@@ -101,28 +101,7 @@
                         return this.CreateReturnStatementAsyncEnumerator( returnExpression );
 
                     default:
-<<<<<<< HEAD
                         throw new AssertionFailedException();
-=======
-                        // Anything else should use discard.
-                        return
-                            Block(
-                                    ExpressionStatement(
-                                        AssignmentExpression(
-                                            SyntaxKind.SimpleAssignmentExpression,
-                                            IdentifierName(
-                                                Identifier(
-                                                    TriviaList(),
-                                                    SyntaxKind.UnderscoreToken,
-                                                    "_",
-                                                    "_",
-                                                    TriviaList() ) ),
-                                            CastExpression(
-                                                PredefinedType( Token( SyntaxKind.ObjectKeyword ) ),
-                                                TemplateSyntaxFactory.AddSimplifierAnnotations( ParenthesizedExpression( returnExpression ) ) ) ) ),
-                                    ReturnStatement() )
-                                .AddLinkerGeneratedFlags( LinkerGeneratedFlags.FlattenableBlock );
->>>>>>> 18683efa
                 }
             }
             else
@@ -313,7 +292,7 @@
                                                 TriviaList() ) ),
                                         CastExpression(
                                             PredefinedType( Token( SyntaxKind.ObjectKeyword ) ),
-                                            returnExpression ) ) ),
+                                                TemplateSyntaxFactory.AddSimplifierAnnotations( ParenthesizedExpression( returnExpression ) ) ) ) ),
                                 ReturnStatement() )
                             .AddLinkerGeneratedFlags( LinkerGeneratedFlags.FlattenableBlock );
             }
