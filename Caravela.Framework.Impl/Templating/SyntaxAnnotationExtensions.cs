--- conflicted
+++ resolved
@@ -18,17 +18,10 @@
         private const string _colorAnnotationKind = "color";
         private const string _templateAnnotationKind = "template";
 
-<<<<<<< HEAD
-        private static readonly SyntaxAnnotation _buildTimeOnlyAnnotation = new SyntaxAnnotation( _scopeAnnotationKind, "buildtime" );
-        private static readonly SyntaxAnnotation _runTimeOnlyAnnotation = new SyntaxAnnotation( _scopeAnnotationKind, "runtime" );
-        private static readonly SyntaxAnnotation _templateAnnotation = new SyntaxAnnotation( _templateAnnotationKind );
-        private static readonly SyntaxAnnotation _noDeepIndentAnnotation = new SyntaxAnnotation( _noindentAnnotationKind );
-=======
         private static readonly SyntaxAnnotation _buildTimeOnlyAnnotation = new( _scopeAnnotationKind, "buildtime" );
         private static readonly SyntaxAnnotation _runTimeOnlyAnnotation = new( _scopeAnnotationKind, "runtime" );
         private static readonly SyntaxAnnotation _templateAnnotation = new( _templateAnnotationKind );
         private static readonly SyntaxAnnotation _noDeepIndentAnnotation = new( _noindentAnnotationKind );
->>>>>>> bf457e10
 
         private static readonly ImmutableList<string> _templateAnnotationKinds = SemanticAnnotationMap.AnnotationKinds.AddRange( new[] { _scopeAnnotationKind, _noindentAnnotationKind, _proceedAnnotationKind, _colorAnnotationKind } );
 
