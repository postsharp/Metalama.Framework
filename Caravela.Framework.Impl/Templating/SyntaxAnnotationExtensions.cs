// Copyright (c) SharpCrafters s.r.o. All rights reserved.
// This project is not open source. Please see the LICENSE.md file in the repository root for details.

using System;
using System.Collections.Immutable;
using System.Linq;
using Caravela.Framework.DesignTime.Contracts;
using Caravela.Framework.Impl.CompileTime;
using Microsoft.CodeAnalysis;

namespace Caravela.Framework.Impl.Templating
{
    internal static class SyntaxAnnotationExtensions
    {
        private const string _scopeAnnotationKind = "scope";
        private const string _proceedAnnotationKind = "proceed";
        private const string _noindentAnnotationKind = "noindent";
        private const string _colorAnnotationKind = "color";
        private const string _templateAnnotationKind = "template";

<<<<<<< HEAD
        private static readonly SyntaxAnnotation _buildTimeOnlyAnnotation = new( _scopeAnnotationKind, "buildtime" );
        private static readonly SyntaxAnnotation _runTimeOnlyAnnotation = new( _scopeAnnotationKind, "runtime" );
        private static readonly SyntaxAnnotation _templateAnnotation = new( _scopeAnnotationKind, "template" );
        private static readonly SyntaxAnnotation _noDeepIndentAnnotation = new( _noindentAnnotationKind );

=======
        private static readonly SyntaxAnnotation _buildTimeOnlyAnnotation = new SyntaxAnnotation( _scopeAnnotationKind, "buildtime" );
        private static readonly SyntaxAnnotation _runTimeOnlyAnnotation = new SyntaxAnnotation( _scopeAnnotationKind, "runtime" );
        private static readonly SyntaxAnnotation _templateAnnotation = new SyntaxAnnotation( _templateAnnotationKind );
        private static readonly SyntaxAnnotation _noDeepIndentAnnotation = new SyntaxAnnotation( _noindentAnnotationKind );
        
>>>>>>> bd2b1086
        private static readonly ImmutableList<string> _templateAnnotationKinds = SemanticAnnotationMap.AnnotationKinds.AddRange( new[] { _scopeAnnotationKind, _noindentAnnotationKind, _proceedAnnotationKind, _colorAnnotationKind } );

        public static bool HasScopeAnnotation( this SyntaxNode node )
        {
            return node.HasAnnotations( _scopeAnnotationKind );
        }

        public static SymbolDeclarationScope GetScopeFromAnnotation( this SyntaxNode node )
        {
            var annotation = node.GetAnnotations( _scopeAnnotationKind ).SingleOrDefault();
            if ( annotation == null )
            {
                return SymbolDeclarationScope.Default;
            }
            else
            {
                switch ( annotation.Data )
                {
                    case "buildtime":
                        return SymbolDeclarationScope.CompileTimeOnly;

                    case "runtime":
                        return SymbolDeclarationScope.RunTimeOnly;

                    default:
                        throw new AssertionFailedException();
                }
            }
        }

        public static TextSpanClassification GetColorFromAnnotation( this SyntaxNode node )
        {
            var annotation = node.GetAnnotations( _colorAnnotationKind ).SingleOrDefault();
            if ( annotation == null )
            {
                return TextSpanClassification.Default;
            }
            else
            {
                if ( Enum.TryParse( annotation.Data, out TextSpanClassification color ) )
                {
                    return color;
                }
                else
                {
                    return TextSpanClassification.Default;
                }
            }
        }

        public static TextSpanClassification GetColorFromAnnotation( this SyntaxToken node )
        {
            var annotation = node.GetAnnotations( _colorAnnotationKind ).SingleOrDefault();
            if ( annotation == null )
            {
                return TextSpanClassification.Default;
            }
            else
            {
                if ( Enum.TryParse( annotation.Data, out TextSpanClassification color ) )
                {
                    return color;
                }
                else
                {
                    return TextSpanClassification.Default;
                }
            }
        }

        public static T AddColoringAnnotation<T>( this T node, TextSpanClassification color )
            where T : SyntaxNode
        {
            if ( color == TextSpanClassification.Default || node.GetColorFromAnnotation() >= color )
            {
                return node;
            }

            return node.WithoutAnnotations( _colorAnnotationKind )
                .WithAdditionalAnnotations( new SyntaxAnnotation( _colorAnnotationKind, color.ToString() ) );
        }

        public static SyntaxToken AddColoringAnnotation( this SyntaxToken node, TextSpanClassification color )
        {
            if ( color == TextSpanClassification.Default || node.GetColorFromAnnotation() >= color )
            {
                return node;
            }

            return node.WithoutAnnotations( _colorAnnotationKind )
                .WithAdditionalAnnotations( new SyntaxAnnotation( _colorAnnotationKind, color.ToString() ) );
        }

        public static T AddScopeAnnotation<T>( this T node, SymbolDeclarationScope scope )
            where T : SyntaxNode
        {
            if ( scope == SymbolDeclarationScope.Default )
            {
                return node;
            }

            var existingScope = node.GetScopeFromAnnotation();

            if ( existingScope != SymbolDeclarationScope.Default )
            {
                Invariant.Assert( existingScope == scope );
                return node;
            }

            switch ( scope )
            {
                case SymbolDeclarationScope.CompileTimeOnly:
                    return node.WithAdditionalAnnotations( _buildTimeOnlyAnnotation );

                case SymbolDeclarationScope.RunTimeOnly:
                    return node.WithAdditionalAnnotations( _runTimeOnlyAnnotation );

                default:
                    return node;
            }
        }

        public static T AddIsTemplateAnnotation<T>( this T node )
            where T : SyntaxNode
            => node.WithAdditionalAnnotations( _templateAnnotation );

        public static bool IsTemplateFromAnnotation( this SyntaxNode node )
            => node.HasAnnotation( _templateAnnotation );
        
        public static T WithScopeAnnotationFrom<T>( this T node, SyntaxNode source )
            where T : SyntaxNode
            => node.AddScopeAnnotation( source.GetScopeFromAnnotation() );

        public static T WithSymbolAnnotationsFrom<T>( this T node, SyntaxNode source )
            where T : SyntaxNode
            => node.WithAdditionalAnnotations( source.GetAnnotations( SemanticAnnotationMap.AnnotationKinds ) );

        public static T WithTemplateAnnotationsFrom<T>( this T node, SyntaxNode source )
            where T : SyntaxNode
            => node.WithAdditionalAnnotations( source.GetAnnotations( _templateAnnotationKinds ) );

        public static T AddNoDeepIndentAnnotation<T>( this T node )
            where T : SyntaxNode
            => node.WithAdditionalAnnotations( _noDeepIndentAnnotation );

        public static bool HasNoDeepIndentAnnotation( this SyntaxNode node ) => node.HasAnnotation( _noDeepIndentAnnotation );
    }
}<|MERGE_RESOLUTION|>--- conflicted
+++ resolved
@@ -18,19 +18,11 @@
         private const string _colorAnnotationKind = "color";
         private const string _templateAnnotationKind = "template";
 
-<<<<<<< HEAD
         private static readonly SyntaxAnnotation _buildTimeOnlyAnnotation = new( _scopeAnnotationKind, "buildtime" );
         private static readonly SyntaxAnnotation _runTimeOnlyAnnotation = new( _scopeAnnotationKind, "runtime" );
         private static readonly SyntaxAnnotation _templateAnnotation = new( _scopeAnnotationKind, "template" );
         private static readonly SyntaxAnnotation _noDeepIndentAnnotation = new( _noindentAnnotationKind );
 
-=======
-        private static readonly SyntaxAnnotation _buildTimeOnlyAnnotation = new SyntaxAnnotation( _scopeAnnotationKind, "buildtime" );
-        private static readonly SyntaxAnnotation _runTimeOnlyAnnotation = new SyntaxAnnotation( _scopeAnnotationKind, "runtime" );
-        private static readonly SyntaxAnnotation _templateAnnotation = new SyntaxAnnotation( _templateAnnotationKind );
-        private static readonly SyntaxAnnotation _noDeepIndentAnnotation = new SyntaxAnnotation( _noindentAnnotationKind );
-        
->>>>>>> bd2b1086
         private static readonly ImmutableList<string> _templateAnnotationKinds = SemanticAnnotationMap.AnnotationKinds.AddRange( new[] { _scopeAnnotationKind, _noindentAnnotationKind, _proceedAnnotationKind, _colorAnnotationKind } );
 
         public static bool HasScopeAnnotation( this SyntaxNode node )
