--- conflicted
+++ resolved
@@ -40,7 +40,7 @@
         {
             var annotation = node.GetAnnotations( _scopeAnnotationKind ).SingleOrDefault();
 
-            // no annotation means it is default scope usable for both (runTime or compileTime)
+            // No annotation means it is default scope usable for both (runTime or compileTime)
             if ( annotation == null )
             {
                 return SymbolDeclarationScope.Both;
@@ -123,17 +123,16 @@
         public static T? AddScopeAnnotation<T>( this T? node, SymbolDeclarationScope scope )
             where T : SyntaxNode
         {
-<<<<<<< HEAD
             if ( node == null )
             {
                 return null;
             }
 
-=======
-            // we never annotated as both scope it is default value of node
->>>>>>> 963a35c3
             if ( scope == SymbolDeclarationScope.Both )
             {
+                Invariant.Assert( node.GetScopeFromAnnotation() == scope );
+                
+                // There is nothing to do because the default scope is Both.
                 return node;
             }
 
