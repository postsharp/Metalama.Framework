--- conflicted
+++ resolved
@@ -84,18 +84,9 @@
         }
 
         public RefKind RefKind => this._parameter.RefKind;
-
-<<<<<<< HEAD
-=======
-        public bool IsByRef => this._parameter.IsByRef;
-
-        public bool IsRef => this._parameter.IsRef;
-
-        public bool IsOut => this._parameter.IsOut;
-
+        
         public bool IsParams => this._parameter.IsParams;
 
->>>>>>> 7a356a81
         public IType Type => this._parameter.Type;
 
         public string? Name => this._parameter.Name;
