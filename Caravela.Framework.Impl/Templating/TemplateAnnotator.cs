// Copyright (c) SharpCrafters s.r.o. All rights reserved.
// This project is not open source. Please see the LICENSE.md file in the repository root for details.

using Caravela.Framework.DesignTime.Contracts;
using Caravela.Framework.Impl.CompileTime;
using Caravela.Framework.Impl.Diagnostics;
using Caravela.Framework.Project;
using Caravela.Framework.Sdk;
using Microsoft.CodeAnalysis;
using Microsoft.CodeAnalysis.CSharp;
using Microsoft.CodeAnalysis.CSharp.Syntax;
using System.Collections.Generic;
using System.Diagnostics.CodeAnalysis;
using System.Linq;
using static Microsoft.CodeAnalysis.CSharp.SyntaxFactory;

#pragma warning disable SA1124 // Don't use regions

namespace Caravela.Framework.Impl.Templating
{
    /// <summary>
    /// A <see cref="CSharpSyntaxRewriter"/> that adds annotation that distinguish compile-time from
    /// run-time syntax nodes. The input should be a syntax tree annotated with a <see cref="SemanticAnnotationMap"/>.
    /// </summary>
    internal partial class TemplateAnnotator : CSharpSyntaxRewriter
    {
        private readonly SemanticAnnotationMap _semanticAnnotationMap;
        private readonly IDiagnosticAdder _diagnosticAdder;
        private readonly TemplateMemberClassifier _templateMemberClassifier;

        /// <summary>
        /// Scope of local variables.
        /// </summary>
        private readonly Dictionary<ILocalSymbol, SymbolDeclarationScope> _localScopes = new();

        private readonly ISymbolClassifier _symbolScopeClassifier;

        private ScopeContext _currentScopeContext;

        private ISymbol? _currentTemplateMember;

        public TemplateAnnotator(
            CSharpCompilation compilation,
            SemanticAnnotationMap semanticAnnotationMap,
            IDiagnosticAdder diagnosticAdder )
        {
            this._symbolScopeClassifier = SymbolClassifier.GetInstance( compilation );
            this._semanticAnnotationMap = semanticAnnotationMap;
            this._diagnosticAdder = diagnosticAdder;

            this._templateMemberClassifier = new TemplateMemberClassifier( compilation, semanticAnnotationMap );

            // add default values of scope
            this._currentScopeContext = ScopeContext.Default;
        }

        public bool Success { get; private set; } = true;

        
        /// <summary>
        /// Reports a diagnostic.
        /// </summary>
        /// <param name="descriptor">Diagnostic descriptor.</param>
        /// <param name="targetNode">Node on which the diagnostic should be reported.</param>
        /// <param name="arguments">Arguments of the formatting string.</param>
        /// <typeparam name="T"></typeparam>
        private void ReportDiagnostic<T>( StrongDiagnosticDescriptor<T> descriptor, SyntaxNodeOrToken targetNode, T arguments )
        {
            var location = this._semanticAnnotationMap.GetLocation( targetNode );

            this.ReportDiagnostic( descriptor, location, arguments );
        }

        private void ReportDiagnostic<T>( StrongDiagnosticDescriptor<T> descriptor, Location? location, T arguments )
        {
            var diagnostic = descriptor.CreateDiagnostic( location, arguments );
            this._diagnosticAdder.ReportDiagnostic( diagnostic );

            if ( diagnostic.Severity == DiagnosticSeverity.Error )
            {
                this.Success = false;
            }
        }

        private void SetLocalVariableScope( ILocalSymbol local, SymbolDeclarationScope scope )
        {
            if ( this._localScopes.TryGetValue( local, out _ ) )
            {
                throw new AssertionFailedException( $"The variable {local.Name} was already assigned to the scope {scope}." );
            }

            this._localScopes.Add( local, scope );
        }

        /// <summary>
        /// Gets the scope of a symbol.
        /// </summary>
        /// <param name="symbol">A symbol.</param>
        /// <returns></returns>
        private SymbolDeclarationScope GetSymbolScope( ISymbol? symbol )
        {
            if ( symbol == null )
            {
                return SymbolDeclarationScope.Both;
            }

            // For local variables, we decide based on  _buildTimeLocals only. This collection is updated
            // at each iteration of the algorithm based on inferences from _requireMetaExpressionStack.
            if ( symbol is ILocalSymbol local )
            {
                if ( this._localScopes.TryGetValue( local, out var scope ) )
                {
                    return scope;
                }

                // Variables either run-time-only or compile-time-only. If we get here, it means
                // that the variable has not been classified, and in this case we apply the
                // default value: run-time only.
                return SymbolDeclarationScope.RunTimeOnly;
            }

            // The TemplateContext.runTime method must be processed separately. It is a compile-time-only method whose
            // return is run-time-only.
            if ( this._templateMemberClassifier.IsRunTimeMethod( symbol ) )
            {
                return SymbolDeclarationScope.RunTimeOnly;
            }

            if ( symbol is IParameterSymbol )
            {
                // Until we support template parameters and local functions, all parameters are parameters
                // of expression lambdas, which are of unknown scope.
                return SymbolDeclarationScope.Unknown;
            }

            // Aspect members are processed as compile-time-only by the template compiler even if some members can also
            // be called from run-time code.
            if ( this.IsTemplateMember( symbol ) )
            {
                return SymbolDeclarationScope.CompileTimeOnly;
            }

            // For other symbols, we use the SymbolScopeClassifier.
            return this._symbolScopeClassifier.GetSymbolDeclarationScope( symbol );
        }

        /// <summary>
        /// Determines if a symbol is a member of the current template class (or aspect class).
        /// </summary>
        /// <param name="symbol"></param>
        /// <returns></returns>
        private bool IsTemplateMember( ISymbol symbol )
            => this._currentTemplateMember != null
               && (SymbolEqualityComparer.Default.Equals( symbol, this._currentTemplateMember )
                   || (symbol.ContainingSymbol != null && SymbolEqualityComparer.Default.Equals( symbol.ContainingSymbol, this._currentTemplateMember )));

        /// <summary>
        /// Gets the scope of a <see cref="SyntaxNode"/>.
        /// </summary>
        /// <param name="node"></param>
        /// <returns></returns>
        private SymbolDeclarationScope GetNodeScope( SyntaxNode? node )
        {
            if ( node == null )
            {
                return SymbolDeclarationScope.Both;
            }

            // If the node is dynamic, it is run-time only.
            if ( this._templateMemberClassifier.ReturnsRunTimeOnlyValue( node ) )
            {
                return SymbolDeclarationScope.RunTimeOnly;
            }

            switch ( node )
            {
                case NameSyntax name:
                    // If the node is an identifier, it means it should have a symbol,
                    // and the scope is given by the symbol.

                    var symbol = this._semanticAnnotationMap.GetSymbol( name );

                    if ( symbol != null )
                    {
                        return this.GetSymbolScope( symbol );
                    }
                    else
                    {
                        return SymbolDeclarationScope.Both;
                    }

                case NullableTypeSyntax nullableType:
                    return this.GetNodeScope( nullableType.ElementType );

                default:
                    // Otherwise, the scope is given by the annotation given by the deeper
                    // visitor or the previous algorithm iteration.
                    return node.GetScopeFromAnnotation();
            }
        }

        // ReSharper disable once UnusedMember.Local
        private static SymbolDeclarationScope GetCombinedScope( params SymbolDeclarationScope[] scopes )
            => GetCombinedScope( (IEnumerable<SymbolDeclarationScope>) scopes );

        private SymbolDeclarationScope GetCombinedScope( params SyntaxNode?[] nodes ) => this.GetCombinedScope( (IEnumerable<SyntaxNode?>) nodes );

        private SymbolDeclarationScope GetCombinedScope( IEnumerable<SyntaxNode?> nodes ) => GetCombinedScope( nodes.Select( this.GetNodeScope ) );

        /// <summary>
        /// Gives the <see cref="SymbolDeclarationScope"/> of a parent given the scope of its children.
        /// </summary>
        /// <param name="scopes"></param>
        /// <returns></returns>
        private static SymbolDeclarationScope GetCombinedScope( IEnumerable<SymbolDeclarationScope> scopes )
        {
            var compileTimeOnlyCount = 0;
            var runtimeCount = 0;

            foreach ( var scope in scopes )
            {
                switch ( scope )
                {
                    case SymbolDeclarationScope.RunTimeOnly:
                        runtimeCount++;

                        break;

                    case SymbolDeclarationScope.CompileTimeOnly:
                        compileTimeOnlyCount++;

                        break;

                    // Unknown is "greedy" it means all can be use at runtime or compile time
                    case SymbolDeclarationScope.Unknown:
                        return SymbolDeclarationScope.Unknown;
                }
            }

            if ( runtimeCount > 0 )
            {
                return SymbolDeclarationScope.RunTimeOnly;
            }
            else if ( compileTimeOnlyCount > 0 )
            {
                return SymbolDeclarationScope.CompileTimeOnly;
            }
            else
            {
                return SymbolDeclarationScope.Both;
            }
        }

        private ScopeContextCookie WithScopeContext( ScopeContext? scopeContext )
        {
            if ( scopeContext == this._currentScopeContext || scopeContext == null )
            {
                return default;
            }

            var cookie = new ScopeContextCookie( this, this._currentScopeContext );
            this._currentScopeContext = scopeContext;

            return cookie;
        }

        [return: NotNullIfNotNull( "node" )]
        private T? Visit<T>( T? node )
            where T : SyntaxNode
            => (T) this.DefaultVisitImpl( node )!;

        /// <summary>
        /// Default visitor.
        /// </summary>
        /// <param name="node"></param>
        /// <returns></returns>
        public override SyntaxNode? Visit( SyntaxNode? node ) => this.DefaultVisitImpl( node );

        [return: NotNullIfNotNull( "node" )]
        private SyntaxNode? DefaultVisitImpl( SyntaxNode? node )
        {
            if ( node == null )
            {
                return null;
            }

            // Adds annotations to the children node.
            var transformedNode = base.Visit( node );

            if ( this._currentScopeContext.ForceCompileTimeOnlyExpression )
            {
                if ( transformedNode.GetScopeFromAnnotation() == SymbolDeclarationScope.RunTimeOnly ||
                     this._templateMemberClassifier.ReturnsRunTimeOnlyValue( transformedNode ) )
                {
                    // The current expression is obliged to be compile-time-only by inference.
                    // Emit an error if the type of the expression is inferred to be runtime-only.
                    this.RequireScope(
                        transformedNode,
                        SymbolDeclarationScope.RunTimeOnly,
                        SymbolDeclarationScope.CompileTimeOnly,
                        this._currentScopeContext.ForceCompileTimeOnlyExpressionReason! );

                    return transformedNode.AddScopeMismatchAnnotation();
                }

                // the current expression can be annotated as unknown (f.e. parameters of lambda expression)
                // that means it can be used as compile time and it doesn't need to be annotated as compileTime.
                if ( transformedNode.GetScopeFromAnnotation() != SymbolDeclarationScope.Unknown )
                {
                    return transformedNode.AddScopeAnnotation( SymbolDeclarationScope.CompileTimeOnly );
                }
            }

            if ( transformedNode.HasScopeAnnotation() )
            {
                // If the transformed node has already an annotation, it means it has already been classified by
                // a previous run of the algorithm, and there is no need to classify it again.
                return transformedNode;
            }

            // Here is the default implementation for expressions. The scope of the parent is the combined scope of the children.
            var childScopes = transformedNode.ChildNodes().Where( c => c is ExpressionSyntax );

            return transformedNode.AddScopeAnnotation( this.GetCombinedScope( childScopes ) );
        }

         #region Anonymous objects
        public override SyntaxNode? VisitAnonymousObjectMemberDeclarator( AnonymousObjectMemberDeclaratorSyntax node )
        {
            var scope = this._currentScopeContext.ForceCompileTimeOnlyExpression ? SymbolDeclarationScope.CompileTimeOnly : SymbolDeclarationScope.RunTimeOnly;

            return node.Update( node.NameEquals, this.Visit( node.Expression ) ).AddScopeAnnotation( scope );
        }

        public override SyntaxNode? VisitAnonymousObjectCreationExpression( AnonymousObjectCreationExpressionSyntax node )
        {
            var scope = this._currentScopeContext.ForceCompileTimeOnlyExpression ? SymbolDeclarationScope.CompileTimeOnly : SymbolDeclarationScope.RunTimeOnly;

            // Anonymous objects are currently run-time-only unless they are in a compile-time-only scope -- until we implement more complex rules.
            var transformedMembers =
                node.Initializers.Select( i => this.Visit( i )!.AddScopeAnnotation( scope ) );

            return node.Update(
                    node.NewKeyword,
                    node.OpenBraceToken,
                    SeparatedList( transformedMembers, node.Initializers.GetSeparators() ),
                    node.CloseBraceToken )
                .AddScopeAnnotation( scope );
        }
        #endregion

        public override SyntaxNode? VisitClassDeclaration( ClassDeclarationSyntax node )
        {
            var typeScope = this.GetSymbolScope( this._semanticAnnotationMap.GetDeclaredSymbol( node ) );

            if ( typeScope != SymbolDeclarationScope.RunTimeOnly )
            {
                return base.VisitClassDeclaration( node );
            }

            // This is not a build-time class so there's no need to analyze it.
            // The scope annotation is needed for syntax highlighting.
            return node.AddScopeAnnotation( SymbolDeclarationScope.RunTimeOnly );
        }

        public override SyntaxNode? VisitIdentifierName( IdentifierNameSyntax node )
        {
            var identifierNameSyntax = (IdentifierNameSyntax) base.VisitIdentifierName( node )!;
            var symbol = this._semanticAnnotationMap.GetSymbol( node );

            if ( symbol != null )
            {
                var scope = this.GetSymbolScope( symbol );
                var annotatedNode = identifierNameSyntax.AddScopeAnnotation( scope );

                // Add annotations for syntax coloring.
                if ( symbol is ILocalSymbol &&
                     scope == SymbolDeclarationScope.CompileTimeOnly )
                {
                    annotatedNode = annotatedNode.AddColoringAnnotation( TextSpanClassification.CompileTimeVariable );
                }
                else if ( symbol.GetAttributes()
                    .Any( a => a.AttributeClass != null && a.AttributeClass.AnyBaseType( t => t.Name == nameof(TemplateKeywordAttribute) ) ) )
                {
                    annotatedNode = annotatedNode.AddColoringAnnotation( TextSpanClassification.TemplateKeyword );
                }
                else if ( scope == SymbolDeclarationScope.RunTimeOnly &&
                          (symbol.Kind == SymbolKind.Property || symbol.Kind == SymbolKind.Method)
                          && this._templateMemberClassifier.ReturnsRunTimeOnlyValue( node ) )
                {
                    // Annotate dynamic members differently for syntax coloring.
                    annotatedNode = annotatedNode.AddColoringAnnotation( TextSpanClassification.Dynamic );
                }

                return annotatedNode;
            }

            return identifierNameSyntax;
        }

        public override SyntaxNode? VisitMemberAccessExpression( MemberAccessExpressionSyntax node )
        {
            var transformedName = this.Visit( node.Name )!;

            if ( this.GetNodeScope( transformedName ) == SymbolDeclarationScope.CompileTimeOnly )
            {
                // If the member is compile-time (because of rules on the symbol), the expression on the left MUST be compile-time.

                using ( this.WithScopeContext( this.CreateCompileTimeExpressionScope( $"a compile-time-only member '${node.Name}'" ) ) )
                {
                    var transformedExpression = this.Visit( node.Expression )!;

                    return node.Update( transformedExpression, node.OperatorToken, transformedName )
                        .AddScopeAnnotation( SymbolDeclarationScope.CompileTimeOnly );
                }
            }
            else
            {
                var transformedExpression = this.Visit( node.Expression )!;

                var expressionScope = this.GetNodeScope( transformedExpression );

                return node.Update( transformedExpression, node.OperatorToken, transformedName ).AddScopeAnnotation( expressionScope );
            }
        }

        public override SyntaxNode? VisitInvocationExpression( InvocationExpressionSyntax node )
        {
            // If we have any out/ref argument that assigns a compile-time variable, the whole method call is compile-time, and we cannot
            // be in a run-time-conditional block.
            var compileTimeOutArguments = node.ArgumentList.Arguments.Where(
                    a => a.RefKindKeyword.Kind() is SyntaxKind.OutKeyword or SyntaxKind.RefKeyword
                         && this.GetNodeScope( a.Expression ) == SymbolDeclarationScope.CompileTimeOnly )
                .ToList();

            ScopeContext? expressionContext = null;

            if ( compileTimeOutArguments.Count > 0 )
            {
                expressionContext =
                    this.CreateCompileTimeExpressionScope( $"a call to a method that sets the compile-time variable '{compileTimeOutArguments[0]}'" );

                if ( this._currentScopeContext.IsRuntimeConditionalBlock )
                {
                    this.ReportDiagnostic(
                        TemplatingDiagnosticDescriptors.CannotSetCompileTimeVariableInRunTimeConditionalBlock,
                        compileTimeOutArguments[0],
                        compileTimeOutArguments[0].ToString() );
                }
            }

            // Transform the expression.
            ExpressionSyntax transformedExpression;

            using ( this.WithScopeContext( expressionContext ) )
            {
                transformedExpression = this.Visit( node.Expression )!;
            }

            var expressionScope = this.GetNodeScope( transformedExpression );

            InvocationExpressionSyntax updatedInvocation;

            if ( expressionScope == SymbolDeclarationScope.CompileTimeOnly )
            {
                // If the expression on the left side is compile-time (because of rules on the symbol),
                // then arguments MUST be compile-time, unless they are dynamic.

                var transformedArguments = new List<ArgumentSyntax>( node.ArgumentList.Arguments.Count );

                foreach ( var argument in node.ArgumentList.Arguments )
                {
                    var parameterType = this._semanticAnnotationMap.GetParameterSymbol( argument )?.Type;

                    ArgumentSyntax transformedArgument;

                    // dynamic or dynamic[]
                    if ( parameterType is IDynamicTypeSymbol or IArrayTypeSymbol { ElementType: IDynamicTypeSymbol } )
                    {
                        transformedArgument = (ArgumentSyntax) this.VisitArgument( argument )!;
                    }
                    else
                    {
                        using ( this.WithScopeContext( this.CreateCompileTimeExpressionScope( $"a compile-time expression '{node.Expression}'" ) ) )
                        {
                            transformedArgument = (ArgumentSyntax) this.VisitArgument( argument )!;
                        }
                    }

                    transformedArgument = transformedArgument.WithTriviaFrom( argument );
                    transformedArguments.Add( transformedArgument );
                }

                updatedInvocation = node.Update(
                    transformedExpression,
                    ArgumentList(
                        node.ArgumentList.OpenParenToken,
                        SeparatedList( transformedArguments, node.ArgumentList.Arguments.GetSeparators() ),
                        node.ArgumentList.CloseParenToken ) );

                updatedInvocation = updatedInvocation.AddScopeAnnotation( SymbolDeclarationScope.CompileTimeOnly );
            }
            else
            {
                // If the expression on the left of the parenthesis is not compile-time,
                // we cannot take a decision on the parent expression.

                var transformedArgumentList = (ArgumentListSyntax) this.VisitArgumentList( node.ArgumentList )!;
                transformedArgumentList = transformedArgumentList.WithOpenParenToken( node.ArgumentList.OpenParenToken );
                transformedArgumentList = transformedArgumentList.WithCloseParenToken( node.ArgumentList.CloseParenToken );
                updatedInvocation = node.Update( transformedExpression, transformedArgumentList );

                if ( this._templateMemberClassifier.IsRunTimeMethod( node.Expression ) )
                {
                    updatedInvocation = updatedInvocation.AddScopeAnnotation( SymbolDeclarationScope.RunTimeOnly );
                }
            }

            updatedInvocation = updatedInvocation.WithTriviaFrom( node );

            return updatedInvocation;
        }

        public override SyntaxNode? VisitArgument( ArgumentSyntax node )
        {
            var argument = (ArgumentSyntax) base.VisitArgument( node )!;

            return argument.AddScopeAnnotation( this.GetNodeScope( argument.Expression ) );
        }

        public override SyntaxNode? VisitIfStatement( IfStatementSyntax node )
        {
            var annotatedCondition = this.Visit( node.Condition )!;
            var conditionScope = this.GetNodeScope( annotatedCondition );

            if ( conditionScope == SymbolDeclarationScope.CompileTimeOnly )
            {
                // We have an if statement where the condition is a compile-time expression. Add annotations
                // to the if and else statements but not to the blocks themselves.

                var annotatedStatement = this.Visit( node.Statement )!;

                var annotatedElse = node.Else != null
                    ? ElseClause(
                            node.Else.ElseKeyword,
                            this.Visit( node.Else.Statement )! )
                        .AddScopeAnnotation( SymbolDeclarationScope.CompileTimeOnly )
                        .WithTriviaFrom( node.Else )
                    : null;

                return node.Update(
                        node.AttributeLists,
                        node.IfKeyword,
                        node.OpenParenToken,
                        annotatedCondition,
                        node.CloseParenToken,
                        annotatedStatement,
                        annotatedElse )
                    .AddScopeAnnotation( SymbolDeclarationScope.CompileTimeOnly );
            }

            // We have an if statement where the condition is a runtime expression. Any variable assignment
            // within this statement should make the variable as runtime-only, so we're calling EnterRuntimeConditionalBlock.
            using ( this.WithScopeContext( this.CreateRuntimeConditionalScope() ) )
            {
                var annotatedStatement = this.Visit( node.Statement )!;
                var annotatedElse = this.Visit( node.Else )!;

                var result = node.Update( node.IfKeyword, node.OpenParenToken, annotatedCondition, node.CloseParenToken, annotatedStatement, annotatedElse );

                return result;
            }
        }

        public override SyntaxNode? VisitBreakStatement( BreakStatementSyntax node )
        {
            return base.VisitBreakStatement( node )!.AddScopeAnnotation( this._currentScopeContext.CurrentBreakOrContinueScope );
        }

        public override SyntaxNode? VisitContinueStatement( ContinueStatementSyntax node )
        {
            return base.VisitContinueStatement( node )!.AddScopeAnnotation( this._currentScopeContext.CurrentBreakOrContinueScope );
        }

        public override SyntaxNode? VisitForEachStatement( ForEachStatementSyntax node )
        {
            var local = (ILocalSymbol) this._semanticAnnotationMap.GetDeclaredSymbol( node )!;

            var annotatedExpression = this.Visit( node.Expression )!;

            var forEachScope = this.GetNodeScope( annotatedExpression ).ReplaceDefault( SymbolDeclarationScope.RunTimeOnly );

            this.SetLocalVariableScope( local, forEachScope );

            this.RequireLoopScope( node.Expression, forEachScope, "foreach" );

            StatementSyntax annotatedStatement;

            using ( this.WithScopeContext( this.CreateBreakOrContinueScope( forEachScope ) ) )
            {
                annotatedStatement = this.Visit( node.Statement )!;
            }

            var identifierClassification = forEachScope == SymbolDeclarationScope.CompileTimeOnly ? TextSpanClassification.CompileTimeVariable : default;

            var transformedNode =
                ForEachStatement(
                        default,
                        node.ForEachKeyword,
                        node.OpenParenToken,
                        node.Type,
                        node.Identifier.AddColoringAnnotation( identifierClassification ),
                        node.InKeyword,
                        annotatedExpression,
                        node.CloseParenToken,
                        annotatedStatement )
                    .AddScopeAnnotation( forEachScope )
                    .WithSymbolAnnotationsFrom( node );

            return transformedNode;
        }

        #region Pattern Matching
        public override SyntaxNode? VisitDeclarationPattern( DeclarationPatternSyntax node )
        {
            // If the type of a pattern is compile-time-only, the variable is compile-time.

            var transformedType = this.Visit( node.Type );
            var scope = this.GetNodeScope( transformedType );

            var context = scope == SymbolDeclarationScope.CompileTimeOnly
                ? this.CreateCompileTimeExpressionScope( $"local variable of compile-time '{node.Type}'" )
                : null;

            VariableDesignationSyntax transformedDesignation;

            using ( this.WithScopeContext( context ) )
            {
                transformedDesignation = this.Visit( node.Designation )!;
            }

            return node.Update( transformedType, transformedDesignation ).AddScopeAnnotation( scope );
        }

        public override SyntaxNode? VisitIsPatternExpression( IsPatternExpressionSyntax node )
        {
            // The scope of a pattern expression is given by the expression (left part).
            var transformedExpression = this.Visit( node.Expression )!;
            var scope = this.GetNodeScope( transformedExpression );

            var context = scope == SymbolDeclarationScope.CompileTimeOnly
                ? this.CreateCompileTimeExpressionScope( $"pattern of a compile-time '{node.Expression}'" )
                : null;

            PatternSyntax transformedPattern;

            using ( this.WithScopeContext( context ) )
            {
                transformedPattern = this.Visit( node.Pattern )!;
            }

            return node.Update( transformedExpression, node.IsKeyword, transformedPattern ).AddScopeAnnotation( scope );
        }
        #endregion

        #region Variables
        public override SyntaxNode? VisitSingleVariableDesignation( SingleVariableDesignationSyntax node )
        {
            var symbol = (ILocalSymbol?) this._semanticAnnotationMap.GetDeclaredSymbol( node );

            var scope = this._currentScopeContext.ForceCompileTimeOnlyExpression ? SymbolDeclarationScope.CompileTimeOnly : SymbolDeclarationScope.RunTimeOnly;

            if ( symbol != null )
            {
                this.SetLocalVariableScope( symbol, scope );
            }

            return node.AddScopeAnnotation( scope );
        }

        public override SyntaxNode? VisitDeclarationExpression( DeclarationExpressionSyntax node )
        {
            // This methods processes in-line variable declarations expressions, like in `out var x`.

            var transformedType = this.Visit( node.Type );

            SymbolDeclarationScope scope;
            ScopeContext? context = null;

            if ( this._currentScopeContext.ForceCompileTimeOnlyExpression )
            {
                scope = SymbolDeclarationScope.CompileTimeOnly;
            }
            else
            {
                scope = this.GetNodeScope( transformedType );

                if ( scope == SymbolDeclarationScope.CompileTimeOnly )
                {
                    context = this.CreateCompileTimeExpressionScope( $"an inline variable declaration of compile-time type '{transformedType}" );
                }
            }

            VariableDesignationSyntax transformedDesignation;

            using ( this.WithScopeContext( context ) )
            {
                transformedDesignation = this.Visit( node.Designation );
            }

            return node.Update( transformedType, transformedDesignation ).AddScopeAnnotation( scope ).WithScopeAnnotationFrom( node );
        }

        public override SyntaxNode? VisitVariableDeclarator( VariableDeclaratorSyntax node )
        {
            var transformedNode = (VariableDeclaratorSyntax) base.VisitVariableDeclarator( node )!;

            var symbol = this._semanticAnnotationMap.GetDeclaredSymbol( node )!;

            if ( symbol is not ILocalSymbol local )
            {
                // it's a field, or a field-like event
                return node;
            }

            SymbolDeclarationScope localScope;

            if ( this._currentScopeContext.ForceCompileTimeOnlyExpression )
            {
                localScope = SymbolDeclarationScope.CompileTimeOnly;
            }
            else
            {
                // Infer the variable scope from the initializer.
                var transformedInitializerValue = transformedNode.Initializer?.Value;

                if ( transformedInitializerValue != null )
                {
                    localScope = this.GetNodeScope( transformedInitializerValue ).ReplaceDefault( SymbolDeclarationScope.RunTimeOnly );
                    transformedNode = transformedNode.WithInitializer( node.Initializer!.WithValue( transformedInitializerValue ) );
                }
                else
                {
                    // Variables without initializer have runtime scope.
                    localScope = SymbolDeclarationScope.RunTimeOnly;
                }
            }

            // Mark the local variable symbol.
            this.SetLocalVariableScope( local, localScope );

            // Mark the identifier for syntax highlighting.
            if ( localScope == SymbolDeclarationScope.CompileTimeOnly )
            {
                transformedNode = transformedNode.WithIdentifier(
                    transformedNode.Identifier.AddColoringAnnotation( TextSpanClassification.CompileTimeVariable ) );
            }

            return transformedNode.AddScopeAnnotation( localScope );
        }

        public override SyntaxNode? VisitVariableDeclaration( VariableDeclarationSyntax node )
        {
            var transformedType = this.Visit( node.Type )!;

            if ( this.GetNodeScope( transformedType ) == SymbolDeclarationScope.CompileTimeOnly )
            {
                using ( this.WithScopeContext( this.CreateCompileTimeExpressionScope( $"a local variable of compile-time-only type '{node.Type}'" ) ) )
                {
                    var transformedVariableDeclaration = (VariableDeclarationSyntax) base.VisitVariableDeclaration( node )!;

                    return transformedVariableDeclaration.AddScopeAnnotation( SymbolDeclarationScope.CompileTimeOnly );
                }
            }
            else
            {
                var transformedVariableDeclaration = (VariableDeclarationSyntax) base.VisitVariableDeclaration( node )!;

                var variableScopes = transformedVariableDeclaration.Variables.Select( v => v.GetScopeFromAnnotation() ).Distinct().ToList();

                if ( variableScopes.Count == 1 )
                {
                    return transformedVariableDeclaration.AddScopeAnnotation( variableScopes.Single() );
                }

                this.ReportDiagnostic(
                    TemplatingDiagnosticDescriptors.SplitVariables,
                    node,
                    string.Join( ",", node.Variables.Select( v => "'" + v.Identifier.Text + "'" ) ) );

                return transformedVariableDeclaration;
            }
        }

        public override SyntaxNode? VisitLocalDeclarationStatement( LocalDeclarationStatementSyntax node )
        {
            var transformedNode = (LocalDeclarationStatementSyntax) base.VisitLocalDeclarationStatement( node )!;

            return transformedNode.AddScopeAnnotation( this.GetNodeScope( transformedNode.Declaration ) );
        }
        #endregion

        public override SyntaxNode? VisitAttribute( AttributeSyntax node )
        {
            // Don't process attributes.
            return node;
        }

        public override SyntaxNode? VisitMethodDeclaration( MethodDeclarationSyntax node )
        {
            var symbol = this._semanticAnnotationMap.GetDeclaredSymbol( node )!;

            if ( this._symbolScopeClassifier.IsTemplate( symbol ) )
            {
                var previousTemplateMember = this._currentTemplateMember;
                this._currentTemplateMember = symbol;

                try
                {
                    return base.VisitMethodDeclaration( node )!.AddIsTemplateAnnotation();
                }
                finally
                {
                    this._currentTemplateMember = previousTemplateMember;
                }
            }
            else
            {
                return base.VisitMethodDeclaration( node );
            }
        }

        private static bool IsMutatingUnaryOperator( SyntaxToken token ) => token.Kind() is SyntaxKind.PlusPlusToken or SyntaxKind.MinusMinusToken;
        public override SyntaxNode? VisitPostfixUnaryExpression( PostfixUnaryExpressionSyntax node )
        {
            var transformedOperand = this.VisitUnaryExpressionOperand( node.Operand, node.OperatorToken );

            return node.Update( transformedOperand, node.OperatorToken ).WithSymbolAnnotationsFrom( node ).WithScopeAnnotationFrom( transformedOperand );
        }

        public override SyntaxNode? VisitPrefixUnaryExpression( PrefixUnaryExpressionSyntax node )
        {
            var transformedOperand = this.VisitUnaryExpressionOperand( node.Operand, node.OperatorToken );

            return node.Update( node.OperatorToken, transformedOperand ).WithSymbolAnnotationsFrom( node ).WithScopeAnnotationFrom( transformedOperand );
        }

        private ExpressionSyntax VisitUnaryExpressionOperand( ExpressionSyntax operand, SyntaxToken @operator )
        {
            var transformedOperand = this.Visit( operand )!;

            var scope = this.GetNodeScope( transformedOperand );

            // We cannot mutate a compile-time expression in a run-time-condition block.
            if ( scope == SymbolDeclarationScope.CompileTimeOnly && IsMutatingUnaryOperator( @operator ) )
            {
                if ( this._currentScopeContext.IsRuntimeConditionalBlock )
                {
                    this.ReportDiagnostic(
                        TemplatingDiagnosticDescriptors.CannotSetCompileTimeVariableInRunTimeConditionalBlock,
                        operand,
                        operand.ToString() );
                }
            }

            return transformedOperand;
        }

        public override SyntaxNode? VisitAssignmentExpression( AssignmentExpressionSyntax node )
        {
            // The scope of an assignment is determined by the left side.
            var transformedLeft = this.Visit( node.Left )!;

            var scope = this.GetNodeScope( transformedLeft );
            ExpressionSyntax? transformedRight;

            // If we are in a run-time-conditional block, we cannot assign compile-time variables.
            ScopeContext? context = null;

            if ( scope == SymbolDeclarationScope.CompileTimeOnly )
            {
                if ( this._currentScopeContext.IsRuntimeConditionalBlock )
                {
                    this.ReportDiagnostic(
                        TemplatingDiagnosticDescriptors.CannotSetCompileTimeVariableInRunTimeConditionalBlock,
                        node.Left,
                        node.Left.ToString() );
                }

                // The right part must be compile-time.
                context = this.CreateCompileTimeExpressionScope( "the assignment of a compile-time expression" );
            }

            using ( this.WithScopeContext( context ) )
            {
                transformedRight = this.Visit( node.Right )!;
            }

            return node.Update( transformedLeft, node.OperatorToken, transformedRight ).AddScopeAnnotation( scope );
        }

        public override SyntaxNode? VisitExpressionStatement( ExpressionStatementSyntax node )
        {
            var transformedNode = (ExpressionStatementSyntax) base.VisitExpressionStatement( node )!;

            return transformedNode.WithScopeAnnotationFrom( transformedNode.Expression ).WithScopeAnnotationFrom( node );
        }

        
        public override SyntaxNode? VisitCastExpression( CastExpressionSyntax node )
        {
            var annotatedType = this.Visit( node.Type )!;
            var annotatedExpression = this.Visit( node.Expression )!;
            var transformedNode = node.WithType( annotatedType ).WithExpression( annotatedExpression );

            return this.AnnotateCastExpression( transformedNode, annotatedType!, annotatedExpression! );
        }

        public override SyntaxNode? VisitBinaryExpression( BinaryExpressionSyntax node )
        {
            switch ( node.Kind() )
            {
                case SyntaxKind.IsExpression:
                case SyntaxKind.AsExpression:
                    var annotatedType = (TypeSyntax) this.Visit( node.Right )!;
                    var annotatedExpression = this.Visit( node.Left )!;
                    var transformedNode = node.WithLeft( annotatedExpression ).WithRight( annotatedType );

                    return this.AnnotateCastExpression( transformedNode, annotatedType!, annotatedExpression! );
            }

            return base.VisitBinaryExpression( node );
        }

        private SyntaxNode? AnnotateCastExpression( SyntaxNode transformedCastNode, TypeSyntax annotatedType, ExpressionSyntax annotatedExpression )
        {
            var combinedScope = this.GetNodeScope( annotatedType ) == SymbolDeclarationScope.Both
                ? this.GetNodeScope( annotatedExpression )
                : this.GetCombinedScope( annotatedExpression );

            if ( combinedScope != SymbolDeclarationScope.Both )
            {
                return transformedCastNode.AddScopeAnnotation( combinedScope );
            }

            return transformedCastNode;
        }

        public override SyntaxNode? VisitForStatement( ForStatementSyntax node )
        {
            // This is a quick-and-dirty implementation that all for statements runtime.

            if ( node.Declaration != null )
            {
                this.RequireScope( node.Declaration.Variables, SymbolDeclarationScope.RunTimeOnly, "variable of a 'for' loop" );
            }

            var transformedVariableDeclaration = this.Visit( node.Declaration )!;
            var transformedInitializers = node.Initializers.Select( i => this.Visit( i )! );
            var transformedCondition = this.Visit( node.Condition )!;
            var transformedIncrementors = node.Incrementors.Select( syntax => this.Visit( syntax )! );

            StatementSyntax transformedStatement;

            using ( this.WithScopeContext( this.CreateBreakOrContinueScope( SymbolDeclarationScope.RunTimeOnly ) ) )
            {
                transformedStatement = this.Visit( node.Statement )!;
            }

            return ForStatement(
                node.ForKeyword,
                node.OpenParenToken,
                transformedVariableDeclaration,
                SeparatedList( transformedInitializers ),
                node.FirstSemicolonToken,
                transformedCondition,
                node.SecondSemicolonToken,
                SeparatedList( transformedIncrementors ),
                node.CloseParenToken,
                transformedStatement );
        }

        public override SyntaxNode? VisitWhileStatement( WhileStatementSyntax node )
        {
            // The scope of a `while` statement is determined by its condition only.

            var annotatedCondition = this.Visit( node.Condition )!;
            var conditionScope = this.GetNodeScope( annotatedCondition );

            this.RequireLoopScope( node.Condition, conditionScope, "white" );

            StatementSyntax annotatedStatement;

            using ( this.WithScopeContext( this.CreateBreakOrContinueScope( conditionScope ) ) )
            {
                annotatedStatement = this.Visit( node.Statement )!;
            }

            return node.Update( node.AttributeLists, node.WhileKeyword, node.OpenParenToken, annotatedCondition, node.CloseParenToken, annotatedStatement )
                .AddScopeAnnotation( conditionScope );
        }

        #region Unsupported Features
        private void ReportUnsupportedLanguageFeature( SyntaxNodeOrToken nodeForDiagnostic, string featureName )
        {
            this.ReportDiagnostic( TemplatingDiagnosticDescriptors.LanguageFeatureIsNotSupported, nodeForDiagnostic, featureName );
        }

        public override SyntaxNode? VisitDoStatement( DoStatementSyntax node )
        {
            this.ReportUnsupportedLanguageFeature( node.DoKeyword, "do" );

            return base.VisitDoStatement( node );
        }

        public override SyntaxNode? VisitGotoStatement( GotoStatementSyntax node )
        {
            this.ReportUnsupportedLanguageFeature( node.GotoKeyword, "goto" );

            return base.VisitGotoStatement( node );
        }

        public override SyntaxNode? VisitLocalFunctionStatement( LocalFunctionStatementSyntax node )
        {
            this.ReportUnsupportedLanguageFeature( node.Identifier, "local function" );

            return base.VisitLocalFunctionStatement( node );
        }

        public override SyntaxNode? VisitAnonymousMethodExpression( AnonymousMethodExpressionSyntax node )
        {
            this.ReportUnsupportedLanguageFeature( node.DelegateKeyword, "anonymous method" );

            return base.VisitAnonymousMethodExpression( node );
        }

        public override SyntaxNode? VisitQueryExpression( QueryExpressionSyntax node )
        {
            this.ReportUnsupportedLanguageFeature( node.FromClause.FromKeyword, "from" );

            return base.VisitQueryExpression( node );
        }

        
        public override SyntaxNode? VisitAwaitExpression( AwaitExpressionSyntax node )
        {
            this.ReportUnsupportedLanguageFeature( node.AwaitKeyword, "await" );

            return base.VisitAwaitExpression( node );
        }

        public override SyntaxNode? VisitYieldStatement( YieldStatementSyntax node )
        {
            this.ReportUnsupportedLanguageFeature( node.YieldKeyword, "yield" );

            return base.VisitYieldStatement( node );
        }
        
        #endregion

        #region Lambda expressions


        public override SyntaxNode? VisitParenthesizedLambdaExpression( ParenthesizedLambdaExpressionSyntax node )
        {
            if ( node.ExpressionBody != null )
            {
                var annotatedExpression = this.Visit( node.ExpressionBody )!;

                return node.WithExpressionBody( annotatedExpression ).AddScopeAnnotation( SymbolDeclarationScope.Unknown );
            }
            else
            {
                // it means Expression is a Block
                this.ReportUnsupportedLanguageFeature( node.ArrowToken, "statement lambda" );

                return base.VisitParenthesizedLambdaExpression( node );
            }
        }

        public override SyntaxNode? VisitSimpleLambdaExpression( SimpleLambdaExpressionSyntax node )
        {
            if ( node.ExpressionBody != null )
            {
                var annotatedExpression = this.Visit( node.ExpressionBody )!;

                return node.WithExpressionBody( annotatedExpression ).AddScopeAnnotation( SymbolDeclarationScope.Unknown );
            }
            else
            {
                // it means Expression is a Block
                this.ReportUnsupportedLanguageFeature( node.ArrowToken, "statement lambda" );

                return base.VisitSimpleLambdaExpression( node );
            }
        }
        
        #endregion

        #region Switch
        public override SyntaxNode? VisitSwitchExpressionArm( SwitchExpressionArmSyntax node )
        {
            var transformedPattern = this.Visit( node.Pattern )!;
            var patternScope = this.GetNodeScope( transformedPattern );

            var transformedWhen = this.Visit( node.WhenClause );
            var transformedExpression = this.Visit( node.Expression )!;
            var whenScope = this.GetNodeScope( transformedWhen );
            var expressionScope = this.GetNodeScope( transformedExpression );

            SymbolDeclarationScope combinedScope;

            if ( patternScope == SymbolDeclarationScope.CompileTimeOnly )
            {
                // If the pattern is build-time only, then the whole arm is build-time only.
                combinedScope = SymbolDeclarationScope.CompileTimeOnly;
            }
            else
            {
                combinedScope = GetCombinedScope( patternScope, whenScope, expressionScope );
            }

            return node.Update(
                    transformedPattern,
                    transformedWhen,
                    node.EqualsGreaterThanToken,
                    transformedExpression )
                .AddScopeAnnotation( combinedScope );
        }

        public override SyntaxNode? VisitSwitchExpression( SwitchExpressionSyntax node )
        {
            var transformedGoverningExpression = this.Visit( node.GoverningExpression )!;
            var governingExpressionScope = transformedGoverningExpression.GetScopeFromAnnotation();

            if ( (governingExpressionScope == SymbolDeclarationScope.CompileTimeOnly
                  && this._templateMemberClassifier.ReturnsRunTimeOnlyValue( transformedGoverningExpression ))
                 || governingExpressionScope != SymbolDeclarationScope.CompileTimeOnly )
            {
                governingExpressionScope = SymbolDeclarationScope.RunTimeOnly;
            }

            var armContext = governingExpressionScope == SymbolDeclarationScope.CompileTimeOnly
                ? this.CreateCompileTimeExpressionScope( "a compile-time switch expression" )
                : null;

            SwitchExpressionArmSyntax[] transformedArms;

            using ( this.WithScopeContext( armContext ) )
            {
                transformedArms = node.Arms.Select( a => this.Visit( a ) ).ToArray();

                this.RequireScope( transformedArms, governingExpressionScope, "a compile-time switch expression" );
            }

            return node.Update(
                    transformedGoverningExpression,
                    node.SwitchKeyword,
                    node.OpenBraceToken,
                    SeparatedList( transformedArms, node.Arms.GetSeparators() ),
                    node.CloseBraceToken )
                .AddScopeAnnotation( governingExpressionScope );
        }

        public override SyntaxNode? VisitSwitchStatement( SwitchStatementSyntax node )
        {
            var annotatedExpression = this.Visit( node.Expression )!;
            var expressionScope = annotatedExpression.GetScopeFromAnnotation();

            if ( (expressionScope == SymbolDeclarationScope.CompileTimeOnly && this._templateMemberClassifier.ReturnsRunTimeOnlyValue( annotatedExpression ))
                 || expressionScope != SymbolDeclarationScope.CompileTimeOnly )
            {
                expressionScope = SymbolDeclarationScope.RunTimeOnly;
            }

            var transformedSections = new SwitchSectionSyntax[node.Sections.Count];

            for ( var i = 0; i < node.Sections.Count; i++ )
            {
                var section = node.Sections[i];

                SwitchLabelSyntax[] transformedLabels;
                StatementSyntax[] transformedStatements;

                const string compileTimeReason = "the 'case' is a part of a compile-time 'switch'";

                var labelContext = expressionScope == SymbolDeclarationScope.CompileTimeOnly
                    ? this.CreateCompileTimeExpressionScope( compileTimeReason )
                    : null;

                using ( this.WithScopeContext( labelContext ) )
                {
                    transformedLabels = section.Labels.Select( l => this.Visit( l )! ).ToArray();
                    this.RequireScope( transformedLabels, expressionScope, compileTimeReason );
                }

                using ( this.WithScopeContext( this.CreateBreakOrContinueScope( expressionScope ) ) )
                {
                    transformedStatements = section.Statements.Select( s => this.Visit( s )! ).ToArray();
                }

                transformedSections[i] = section.Update( List( transformedLabels ), List( transformedStatements ) ).AddScopeAnnotation( expressionScope );
            }

            if ( expressionScope == SymbolDeclarationScope.CompileTimeOnly )
            {
                return node.Update(
                        node.SwitchKeyword,
                        node.OpenParenToken,
                        annotatedExpression,
                        node.CloseParenToken,
                        node.OpenBraceToken,
                        List( transformedSections ),
                        node.CloseBraceToken )
                    .AddScopeAnnotation( SymbolDeclarationScope.CompileTimeOnly );
            }
            else
            {
                return node.Update(
                    node.SwitchKeyword,
                    node.OpenParenToken,
                    annotatedExpression,
                    node.CloseParenToken,
                    node.OpenBraceToken,
                    List( transformedSections ),
                    node.CloseBraceToken );
            }
        }

        public override SyntaxNode? VisitCasePatternSwitchLabel( CasePatternSwitchLabelSyntax node )
        {
            var transformedPattern = this.Visit( node.Pattern );
            var patternScope = this.GetNodeScope( transformedPattern );
            var transformedWhen = this.Visit( node.WhenClause );

            var combinedScope = patternScope == SymbolDeclarationScope.CompileTimeOnly
                ? SymbolDeclarationScope.CompileTimeOnly
                : this.GetCombinedScope( transformedPattern, transformedWhen );

            return node.Update( node.Keyword, node.Pattern, node.WhenClause, node.ColonToken ).AddScopeAnnotation( combinedScope );
        }

        #endregion

    
        private void RequireScope( IEnumerable<SyntaxNode> nodes, SymbolDeclarationScope requiredScope, string reason )
        {
            foreach ( var node in nodes )
            {
                this.RequireScope( node, requiredScope, reason );
            }
        }

        private void RequireScope( SyntaxNode? node, SymbolDeclarationScope requiredScope, string reason )
            => this.RequireScope( node, this.GetNodeScope( node ), requiredScope, reason );
        
        private void RequireScope( BlockSyntax node, SymbolDeclarationScope requiredScope, string reason )
        {
            foreach ( var statement in node.Statements )
            {
                this.RequireScope( statement, requiredScope, reason );
            }
        }

        private void RequireScope( SyntaxNode? node, SymbolDeclarationScope existingScope, SymbolDeclarationScope requiredScope, string reason )
        {
            if ( node == null )
            {
                return;
            }

            if ( existingScope == SymbolDeclarationScope.CompileTimeOnly && this._templateMemberClassifier.ReturnsRunTimeOnlyValue( node ) )
            {
                existingScope = SymbolDeclarationScope.RunTimeOnly;
            }

            if ( existingScope != SymbolDeclarationScope.Both && existingScope != requiredScope )
            {
                // Don't emit an error if any descendant node already has an error because this creates redundant messages.
                if ( !node.DescendantNodes().Any( n => n.HasScopeMismatchAnnotation() ) )
                {
                    this.ReportDiagnostic(
                        TemplatingDiagnosticDescriptors.ScopeMismatch,
                        node,
                        (node.ToString(), existingScope.ToDisplayString(), requiredScope.ToDisplayString(), reason) );
                }
            }
        }

        private void RequireLoopScope( SyntaxNode nodeForDiagnostic, SymbolDeclarationScope requiredScope, string statementName )
        {
            if ( requiredScope == SymbolDeclarationScope.CompileTimeOnly && this._currentScopeContext.IsRuntimeConditionalBlock )
            {
                // It is not allowed to have a loop in a run-time-conditional block because compile-time loops require a compile-time
                // variable, and mutating a compile-time variable is not allowed in a run-time-conditional block. This condition may be
                // removed in the future because the loop variable may actually not be observable from outside the block, this this
                // is not implemented.

                this.ReportDiagnostic(
                    TemplatingDiagnosticDescriptors.CannotHaveCompileTimeLoopInRunTimeConditionalBlock,
                    nodeForDiagnostic,
                    statementName );
            }
        }

        public override SyntaxNode? VisitLockStatement( LockStatementSyntax node )
        {
            var annotatedExpression = this.Visit( node.Expression )!;
            var annotatedStatement = this.Visit( node.Statement );

            this.RequireScope( annotatedExpression, SymbolDeclarationScope.RunTimeOnly, "a 'lock' statement" );

            return node.Update(
                    node.LockKeyword,
                    node.OpenParenToken,
                    annotatedExpression,
                    node.CloseParenToken,
                    annotatedStatement )
                .AddScopeAnnotation( SymbolDeclarationScope.RunTimeOnly );
        }


        public override SyntaxNode? VisitUsingStatement( UsingStatementSyntax node )
        {
            var annotatedExpression = this.Visit( node.Expression )!;
            var annotatedDeclaration = this.Visit( node.Declaration );
            var annotatedStatement = this.Visit( node.Statement );

            this.RequireScope( annotatedExpression, SymbolDeclarationScope.RunTimeOnly, "a 'using' statement" );
            this.RequireScope( annotatedDeclaration, SymbolDeclarationScope.RunTimeOnly, "a 'using' statement" );

            return node.Update(
                    node.AwaitKeyword,
                    node.UsingKeyword,
                    node.OpenParenToken,
                    annotatedDeclaration!,
                    annotatedExpression,
                    node.CloseParenToken,
                    annotatedStatement )
                .AddScopeAnnotation( SymbolDeclarationScope.RunTimeOnly );
        }

        public override SyntaxNode? VisitGenericName( GenericNameSyntax node )
        {
            var scope = this.GetNodeScope( node );

            // If the method or type is compile-time, all generic arguments must be.
            if ( scope == SymbolDeclarationScope.CompileTimeOnly )
            {
                foreach ( var genericArgument in node.TypeArgumentList.Arguments )
                {
                    this.RequireScope( genericArgument, scope, $"a generic argument of the compile-time method '{node.Identifier}'" );
                }
            }

            return base.VisitGenericName( node )!.AddScopeAnnotation( scope );
        }

        public override SyntaxNode? VisitNullableType( NullableTypeSyntax node )
        {
            var transformedNode = (NullableTypeSyntax) base.VisitNullableType( node )!;

            return transformedNode.WithScopeAnnotationFrom( transformedNode.ElementType );
        }

<<<<<<< HEAD
        /// <summary>
        /// Enters an expression branch that must be compile-time because the parent must be
        /// compile-time.
        /// </summary>
        /// <returns>A cookie to dispose at the end.</returns>
        private ScopeContext CreateCompileTimeExpressionScope( string reason )
        {
            return new( this._currentScopeContext.CurrentBreakOrContinueScope, this._currentScopeContext.IsRuntimeConditionalBlock, true, reason );
        }

        /// <summary>
        /// Enters a branch of the syntax tree whose execution depends on a runtime-only condition.
        /// Local variables modified within such branch cannot be compile-time.
        /// </summary>
        /// <returns>A cookie to dispose at the end.</returns>
        private ScopeContext CreateRuntimeConditionalScope()
        {
            return new(
                this._currentScopeContext.CurrentBreakOrContinueScope, 
                true, 
                this._currentScopeContext.ForceCompileTimeOnlyExpression, 
                this._currentScopeContext.ForceCompileTimeOnlyExpressionReason );
        }

        private ScopeContext CreateBreakOrContinueScope( SymbolDeclarationScope scope )
        {
            return new( scope,
                        scope == SymbolDeclarationScope.RunTimeOnly || this._currentScopeContext.IsRuntimeConditionalBlock,
                        this._currentScopeContext.ForceCompileTimeOnlyExpression,
                        this._currentScopeContext.ForceCompileTimeOnlyExpressionReason );
=======
        public override SyntaxNode? VisitTryStatement( TryStatementSyntax node )
        {
            var annotatedBlock = (BlockSyntax) this.Visit( node.Block )!;

            var annotatedCatches = new CatchClauseSyntax[node.Catches.Count];
            for ( var i = 0; i < node.Catches.Count; i++ )
            {
                var @catch = node.Catches[i];
                using ( this.WithScopeContext( ScopeContext.CreateRuntimeConditionalBlock() ) )
                {
                    var annotatedCatch = (CatchClauseSyntax) this.Visit( @catch )!;
                    annotatedCatches[i] = annotatedCatch;
                }
            }

            FinallyClauseSyntax? annotatedFinally = null;
            if ( node.Finally != null )
            {
                using ( this.WithScopeContext( ScopeContext.CreateRuntimeConditionalBlock() ) )
                {
                    annotatedFinally = (FinallyClauseSyntax) this.Visit( node.Finally )!;
                }
            }

            return node.WithBlock( annotatedBlock ).WithCatches(List(annotatedCatches)).WithFinally(annotatedFinally!).AddScopeAnnotation( SymbolDeclarationScope.RunTimeOnly );
>>>>>>> 963a35c3
        }
    }
}<|MERGE_RESOLUTION|>--- conflicted
+++ resolved
@@ -1254,14 +1254,6 @@
         private void RequireScope( SyntaxNode? node, SymbolDeclarationScope requiredScope, string reason )
             => this.RequireScope( node, this.GetNodeScope( node ), requiredScope, reason );
         
-        private void RequireScope( BlockSyntax node, SymbolDeclarationScope requiredScope, string reason )
-        {
-            foreach ( var statement in node.Statements )
-            {
-                this.RequireScope( statement, requiredScope, reason );
-            }
-        }
-
         private void RequireScope( SyntaxNode? node, SymbolDeclarationScope existingScope, SymbolDeclarationScope requiredScope, string reason )
         {
             if ( node == null )
@@ -1363,7 +1355,33 @@
             return transformedNode.WithScopeAnnotationFrom( transformedNode.ElementType );
         }
 
-<<<<<<< HEAD
+        public override SyntaxNode? VisitTryStatement( TryStatementSyntax node )
+        {
+            var annotatedBlock = (BlockSyntax) this.Visit( node.Block )!;
+
+            var annotatedCatches = new CatchClauseSyntax[node.Catches.Count];
+            for ( var i = 0; i < node.Catches.Count; i++ )
+            {
+                var @catch = node.Catches[i];
+                using ( this.WithScopeContext( ScopeContext.CreateRuntimeConditionalBlock() ) )
+                {
+                    var annotatedCatch = (CatchClauseSyntax) this.Visit( @catch )!;
+                    annotatedCatches[i] = annotatedCatch;
+                }
+            }
+
+            FinallyClauseSyntax? annotatedFinally = null;
+            if ( node.Finally != null )
+            {
+                using ( this.WithScopeContext( ScopeContext.CreateRuntimeConditionalBlock() ) )
+                {
+                    annotatedFinally = (FinallyClauseSyntax) this.Visit( node.Finally )!;
+                }
+            }
+
+            return node.WithBlock( annotatedBlock ).WithCatches(List(annotatedCatches)).WithFinally(annotatedFinally!).AddScopeAnnotation( SymbolDeclarationScope.RunTimeOnly );
+        }
+
         /// <summary>
         /// Enters an expression branch that must be compile-time because the parent must be
         /// compile-time.
@@ -1394,33 +1412,6 @@
                         scope == SymbolDeclarationScope.RunTimeOnly || this._currentScopeContext.IsRuntimeConditionalBlock,
                         this._currentScopeContext.ForceCompileTimeOnlyExpression,
                         this._currentScopeContext.ForceCompileTimeOnlyExpressionReason );
-=======
-        public override SyntaxNode? VisitTryStatement( TryStatementSyntax node )
-        {
-            var annotatedBlock = (BlockSyntax) this.Visit( node.Block )!;
-
-            var annotatedCatches = new CatchClauseSyntax[node.Catches.Count];
-            for ( var i = 0; i < node.Catches.Count; i++ )
-            {
-                var @catch = node.Catches[i];
-                using ( this.WithScopeContext( ScopeContext.CreateRuntimeConditionalBlock() ) )
-                {
-                    var annotatedCatch = (CatchClauseSyntax) this.Visit( @catch )!;
-                    annotatedCatches[i] = annotatedCatch;
-                }
-            }
-
-            FinallyClauseSyntax? annotatedFinally = null;
-            if ( node.Finally != null )
-            {
-                using ( this.WithScopeContext( ScopeContext.CreateRuntimeConditionalBlock() ) )
-                {
-                    annotatedFinally = (FinallyClauseSyntax) this.Visit( node.Finally )!;
-                }
-            }
-
-            return node.WithBlock( annotatedBlock ).WithCatches(List(annotatedCatches)).WithFinally(annotatedFinally!).AddScopeAnnotation( SymbolDeclarationScope.RunTimeOnly );
->>>>>>> 963a35c3
         }
     }
 }