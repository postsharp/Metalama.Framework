--- conflicted
+++ resolved
@@ -237,11 +237,7 @@
                 var symbol = this._syntaxTreeAnnotationMap.GetSymbol( node );
 
                 // Dynamic local variables are considered compile-time because they must be transformed. 
-<<<<<<< HEAD
-                return this._templateMemberClassifier.RequiresCompileTimeExecution( symbol ) || symbol is ILocalSymbol
-=======
                 return this._templateMemberClassifier.RequiresCompileTimeExecution( symbol ) || (symbol is ILocalSymbol local && local.Type.IsDynamic( true ))
->>>>>>> 99734164
                     ? TemplatingScope.CompileTimeOnlyReturningRuntimeOnly
                     : TemplatingScope.Dynamic;
             }
@@ -896,9 +892,6 @@
 
             var annotatedExpression = this.Visit( node.Expression )!;
 
-<<<<<<< HEAD
-            var forEachScope = this.GetNodeScope( annotatedExpression ).GetExpressionValueScope( true ).ReplaceIndeterminate( TemplatingScope.RunTimeOnly );
-=======
             TemplatingScope forEachScope;
             string reason;
 
@@ -912,7 +905,6 @@
                 forEachScope = TemplatingScope.RunTimeOnly;
                 reason = $"await foreach ( {node.Type} {node.Identifier} in ... )";
             }
->>>>>>> 99734164
 
             this.SetLocalSymbolScope( local, forEachScope );
 
