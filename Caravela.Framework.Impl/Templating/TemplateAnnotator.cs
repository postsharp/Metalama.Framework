--- conflicted
+++ resolved
@@ -1,1087 +1,1082 @@
-// Copyright (c) SharpCrafters s.r.o. All rights reserved.
-// This project is not open source. Please see the LICENSE.md file in the repository root for details.
-
-using System.Collections.Generic;
-using System.Linq;
-using Caravela.Framework.DesignTime.Contracts;
-using Caravela.Framework.Impl.CodeModel;
-using Caravela.Framework.Impl.CompileTime;
-using Caravela.Framework.Project;
-using Microsoft.CodeAnalysis;
-using Microsoft.CodeAnalysis.CSharp;
-using Microsoft.CodeAnalysis.CSharp.Syntax;
-using static Microsoft.CodeAnalysis.CSharp.SyntaxFactory;
-
-namespace Caravela.Framework.Impl.Templating
-{
-    // ReSharper disable TailRecursiveCall
-
-    /// <summary>
-    /// A <see cref="CSharpSyntaxRewriter"/> that adds annotation that distinguish compile-time from
-    /// run-time syntax nodes. The input should be a syntax tree annotated with a <see cref="SemanticAnnotationMap"/>.
-    /// </summary>
-    internal partial class TemplateAnnotator : CSharpSyntaxRewriter
-    {
-        private readonly SemanticAnnotationMap _semanticAnnotationMap;
-
-        /// <summary>
-        /// Scope of local variables.
-        /// </summary>
-        private readonly Dictionary<ILocalSymbol, SymbolDeclarationScope> _localScopes = new Dictionary<ILocalSymbol, SymbolDeclarationScope>();
-
-        private readonly SymbolClassifier _symbolScopeClassifier;
-
-        /// <summary>
-        /// Specifies that the current node is guarded by a conditional statement where the condition is a runtime-only
-        /// expression.
-        /// </summary>
-        private bool _isRuntimeConditionalBlock;
-
-        private SymbolDeclarationScope _breakOrContinueScope;
-
-        /// <summary>
-        /// Specifies that the current expression is obliged to be compile-time-only.
-        /// </summary>
-        private bool _forceCompileTimeOnlyExpression;
-
-        /// <summary>
-        /// Gets the list of diagnostics produced by the current <see cref="TemplateAnnotator"/>.
-        /// </summary>
-        public List<Diagnostic> Diagnostics { get; } = new List<Diagnostic>();
-
-        public TemplateAnnotator( CSharpCompilation compilation, SemanticAnnotationMap semanticAnnotationMap )
-        {
-            this._symbolScopeClassifier = new SymbolClassifier( compilation );
-            this._semanticAnnotationMap = semanticAnnotationMap;
-        }
-
-        private bool TrySetLocalVariableScope( ILocalSymbol local, SymbolDeclarationScope scope )
-        {
-            if ( this._localScopes.TryGetValue( local, out var oldScope ) )
-            {
-                if ( oldScope != scope )
-                {
-                    this.Diagnostics.Add(
-                        TemplatingDiagnosticDescriptors.LocalVariableAmbiguousCoercion.CreateDiagnostic(
-                        local.DeclaringSyntaxReferences.FirstOrDefault()?.GetSyntax().GetLocation(),
-                        local.Name ) );
-
-                    return false;
-                }
-                else
-                {
-                    // Nothing to do.
-                    return true;
-                }
-            }
-
-            this._localScopes.Add( local, scope );
-            return true;
-        }
-
-        /// <summary>
-        /// Gets the scope of a symbol.
-        /// </summary>
-        /// <param name="symbol">A symbol.</param>
-        /// <param name="nodeForDiagnostic">The <see cref="SyntaxNode"/> where diagnostics should be anchored.</param>
-        /// <returns></returns>
-        private SymbolDeclarationScope GetSymbolScope( ISymbol? symbol, SyntaxNode nodeForDiagnostic )
-        {
-            if ( symbol == null )
-            {
-                return SymbolDeclarationScope.Default;
-            }
-
-            // For local variables, we decide based on  _buildTimeLocals only. This collection is updated
-            // at each iteration of the algorithm based on inferences from _requireMetaExpressionStack.
-            if ( symbol is ILocalSymbol local )
-            {
-                if ( this._localScopes.TryGetValue( local, out var scope ) )
-                {
-                    return scope;
-                }
-                else
-                {
-                    return SymbolDeclarationScope.Default;
-                }
-            }
-
-            // For other symbols, we use the SymbolScopeClassifier.
-            var scopeFromClassifier = this._symbolScopeClassifier.GetSymbolDeclarationScope( symbol );
-
-            switch ( scopeFromClassifier )
-            {
-                case SymbolDeclarationScope.CompileTimeOnly:
-                    return SymbolDeclarationScope.CompileTimeOnly;
-
-                case SymbolDeclarationScope.RunTimeOnly:
-                    if ( this._forceCompileTimeOnlyExpression )
-                    {
-                        this.RequireScope( nodeForDiagnostic, scopeFromClassifier, SymbolDeclarationScope.CompileTimeOnly, "a compile-time expression" );
-                    
-                        return SymbolDeclarationScope.CompileTimeOnly;
-                    }
-
-                    return SymbolDeclarationScope.RunTimeOnly;
-
-                case SymbolDeclarationScope.Template:
-                    return SymbolDeclarationScope.Template;
-
-                default:
-                    return SymbolDeclarationScope.Default;
-            }
-        }
-
-        /// <summary>
-        /// Determines if a node is of <c>dynamic</c> type.
-        /// </summary>
-        /// <param name="originalNode"></param>
-        /// <returns></returns>
-        private bool IsDynamic( SyntaxNode originalNode ) =>
-            this._semanticAnnotationMap.GetType( originalNode ) is IDynamicTypeSymbol;
-
-        /// <summary>
-        /// Gets the scope of a <see cref="SyntaxNode"/>.
-        /// </summary>
-        /// <param name="node"></param>
-        /// <returns></returns>
-        private SymbolDeclarationScope GetNodeScope( SyntaxNode? node )
-        {
-            if ( node == null )
-            {
-                return SymbolDeclarationScope.Default;
-            }
-
-            // If the node is dynamic, it is run-time only.
-            if ( this.IsDynamic( node ) )
-            {
-                return SymbolDeclarationScope.RunTimeOnly;
-            }
-
-            switch ( node )
-            {
-                case IdentifierNameSyntax identifierName:
-                    // If the node is an identifier, it means it should have a symbol,
-                    // and the scope is given by the symbol.
-
-                    var symbol = this._semanticAnnotationMap.GetSymbol( identifierName );
-                    if ( symbol != null )
-                    {
-                        return this.GetSymbolScope( symbol, node );
-                    }
-                    else
-                    {
-                        return SymbolDeclarationScope.Default;
-                    }
-
-                default:
-                    // Otherwise, the scope is given by the annotation given by the deeper
-                    // visitor or the previous algorithm iteration.
-                    return node.GetScopeFromAnnotation();
-            }
-        }
-
-        // ReSharper disable once UnusedMember.Local
-        private SymbolDeclarationScope GetCombinedScope( params SymbolDeclarationScope[] scopes ) => this.GetCombinedScope( (IEnumerable<SymbolDeclarationScope>) scopes );
-
-        private SymbolDeclarationScope GetCombinedScope( params SyntaxNode?[] nodes ) => this.GetCombinedScope( (IEnumerable<SyntaxNode?>) nodes );
-
-        private SymbolDeclarationScope GetCombinedScope( IEnumerable<SyntaxNode?> nodes ) => this.GetCombinedScope( nodes.Select( this.GetNodeScope ) );
-
-        /// <summary>
-        /// Gives the <see cref="SymbolDeclarationScope"/> of a parent given the scope of its children.
-        /// </summary>
-        /// <param name="scopes"></param>
-        /// <returns></returns>
-        private SymbolDeclarationScope GetCombinedScope( IEnumerable<SymbolDeclarationScope> scopes )
-        {
-            var scopeCount = 0;
-
-            var combinedScope = SymbolDeclarationScope.CompileTimeOnly;
-
-            foreach ( var scope in scopes )
-            {
-                scopeCount++;
-
-                switch ( scope )
-                {
-                    case SymbolDeclarationScope.RunTimeOnly:
-                        // If there's a single child runtime-only scope, the parent is run-time only.
-                        return SymbolDeclarationScope.RunTimeOnly;
-
-                    case SymbolDeclarationScope.Default:
-                        // If one child has undetermined scope, we cannot take a decision.
-                        combinedScope = SymbolDeclarationScope.Default;
-                        break;
-
-                    case SymbolDeclarationScope.CompileTimeOnly:
-                        // If all child scopes are compile-time, the parent is compile-time too.
-                        break;
-                }
-            }
-
-            if ( scopeCount == 0 )
-            {
-                // If there is no child, we cannot take a decision.
-                return SymbolDeclarationScope.Default;
-            }
-            else
-            {
-                return combinedScope;
-            }
-        }
-
-        /// <summary>
-        /// Enters a branch of the syntax tree whose execution depends on a runtime-only condition.
-        /// Local variables modified within such branch cannot be compile-time.
-        /// </summary>
-        /// <returns>A cookie to dispose at the end.</returns>
-        private ConditionalBranchCookie EnterRuntimeConditionalBlock()
-        {
-            var cookie = new ConditionalBranchCookie( this, this._isRuntimeConditionalBlock );
-            this._isRuntimeConditionalBlock = true;
-            return cookie;
-        }
-
-        /// <summary>
-        /// Enters an expression branch that must be compile-time because the parent must be
-        /// compile-time.
-        /// </summary>
-        /// <returns>A cookie to dispose at the end.</returns>
-        private ForceBuildTimeExpressionCookie EnterForceCompileTimeExpression()
-        {
-            var cookie = new ForceBuildTimeExpressionCookie( this, this._forceCompileTimeOnlyExpression );
-            this._forceCompileTimeOnlyExpression = true;
-            return cookie;
-        }
-
-        private BreakOrContinueScopeCookie EnterBreakOrContinueScope( SymbolDeclarationScope scope )
-        {
-            var cookie = new BreakOrContinueScopeCookie( this, this._breakOrContinueScope );
-            this._breakOrContinueScope = scope;
-            return cookie;
-        }
-
-        /// <summary>
-        /// Default visitor.
-        /// </summary>
-        /// <param name="node"></param>
-        /// <returns></returns>
-        public override SyntaxNode? Visit( SyntaxNode? node )
-        {
-            if ( node == null )
-            {
-                return null;
-            }
-
-            // Adds annotations to the children node.
-            var transformedNode = base.Visit( node );
-
-            if ( this._forceCompileTimeOnlyExpression )
-            {
-                if ( transformedNode.GetScopeFromAnnotation() == SymbolDeclarationScope.RunTimeOnly ||
-                     this.IsDynamic( transformedNode ) )
-                {
-                    // The current expression is obliged to be compile-time-only by inference.
-                    // Emit an error if the type of the expression is inferred to be runtime-only.
-                    this.RequireScope( node, SymbolDeclarationScope.CompileTimeOnly, SymbolDeclarationScope.RunTimeOnly, "in a run-time expression" );
-                    
-                    return transformedNode;
-                }
-
-                return transformedNode.AddScopeAnnotation( SymbolDeclarationScope.CompileTimeOnly );
-            }
-            else if ( transformedNode.HasScopeAnnotation() )
-            {
-                // If the transformed node has already an annotation, it means it has already been classified by
-                // a previous run of the algorithm, and there is no need to classify it again.
-                return transformedNode;
-            }
-            else if ( node is ExpressionSyntax )
-            {
-                // Here is the default implementation for expressions. The scope of the parent is the combined scope of the children.
-                var childScopes = transformedNode.ChildNodes().Where( c => c is ExpressionSyntax );
-                return transformedNode.AddScopeAnnotation( this.GetCombinedScope( childScopes ) );
-            }
-            else
-            {
-                return transformedNode;
-            }
-        }
-
-        public override SyntaxNode? VisitClassDeclaration( ClassDeclarationSyntax node )
-        {
-            var typeScope = this.GetSymbolScope( this._semanticAnnotationMap.GetDeclaredSymbol( node ), node );
-
-            if ( typeScope == SymbolDeclarationScope.CompileTimeOnly )
-            {
-                return base.VisitClassDeclaration( node )?.AddScopeAnnotation( SymbolDeclarationScope.CompileTimeOnly );
-            }
-            else
-            {
-                // This is not a build-time class so there's no need to analyze it.
-                return node;
-            }
-        }
-
-        public override SyntaxNode? VisitLiteralExpression( LiteralExpressionSyntax node )
-        {
-            // Literals are always compile-time (not really compile-time only but it does not matter), unless they are converted to dynamic.
-            var scope = this.IsDynamic( node ) ? SymbolDeclarationScope.RunTimeOnly : SymbolDeclarationScope.CompileTimeOnly;
-            return base.VisitLiteralExpression( node )!.AddScopeAnnotation( scope );
-        }
-
-        public override SyntaxNode? VisitIdentifierName( IdentifierNameSyntax node )
-        {
-            var identifierNameSyntax = (IdentifierNameSyntax) base.VisitIdentifierName( node )!;
-            var symbol = this._semanticAnnotationMap.GetSymbol( node );
-
-            if ( symbol != null )
-            {
-                var scope = this.GetSymbolScope( symbol, node );
-                var annotatedNode = identifierNameSyntax.AddScopeAnnotation( scope );
-
-                if ( symbol is ILocalSymbol &&
-                     scope == SymbolDeclarationScope.CompileTimeOnly )
-                {
-                    annotatedNode = annotatedNode.AddColoringAnnotation( TextSpanClassification.CompileTimeVariable );
-                }
-                else if ( symbol.GetAttributes().Any( 
-                    a => a.AttributeClass != null && a.AttributeClass.AnyBaseType( t => t.Name == nameof( TemplateKeywordAttribute ) ) ) )
-                {
-                    annotatedNode = annotatedNode.AddColoringAnnotation( TextSpanClassification.TemplateKeyword );
-                }
-                else if ( scope == SymbolDeclarationScope.RunTimeOnly &&
-                          (symbol.Kind == SymbolKind.Property || symbol.Kind == SymbolKind.Method) )
-                {
-                    // Annotate dynamic members differently for syntax coloring.
-                    annotatedNode = annotatedNode.AddColoringAnnotation( TextSpanClassification.Dynamic );
-                }
-
-                return annotatedNode;
-            }
-            else
-            {
-                return identifierNameSyntax;
-            }
-        }
-
-        public override SyntaxNode? VisitMemberAccessExpression( MemberAccessExpressionSyntax node )
-        {
-            var transformedName = (SimpleNameSyntax) this.Visit( node.Name )!;
-
-            if ( this.GetNodeScope( transformedName ) == SymbolDeclarationScope.CompileTimeOnly )
-            {
-                // If the member is compile-time (because of rules on the symbol), the expression on the left MUST be compile-time.
-
-                using ( this.EnterForceCompileTimeExpression() )
-                {
-                    var transformedExpression = (ExpressionSyntax) this.Visit( node.Expression )!;
-                    return node.Update( transformedExpression, node.OperatorToken, transformedName ).AddScopeAnnotation( SymbolDeclarationScope.CompileTimeOnly );
-                }
-            }
-            else
-            {
-                var transformedExpression = (ExpressionSyntax) this.Visit( node.Expression )!;
-
-                if ( this.GetNodeScope( transformedExpression ) == SymbolDeclarationScope.RunTimeOnly )
-                {
-                    // If the left part is runtime-only, then the right part is runtime-only too.
-                    return node.Update( transformedExpression, node.OperatorToken, transformedName ).AddScopeAnnotation( SymbolDeclarationScope.RunTimeOnly );
-                }
-                else
-                {
-                    // The scope of the expression parent is copied from the child expression.
-
-                    var transformedNode = (MemberAccessExpressionSyntax) base.VisitMemberAccessExpression( node )!;
-                    return transformedNode.AddScopeAnnotation( this.GetNodeScope( transformedNode.Expression ) );
-                }
-            }
-        }
-
-        public override SyntaxNode? VisitInvocationExpression( InvocationExpressionSyntax node )
-        {
-            var transformedExpression = (ExpressionSyntax) this.Visit( node.Expression )!;
-
-            InvocationExpressionSyntax updatedInvocation;
-
-            if ( this.GetNodeScope( transformedExpression ) == SymbolDeclarationScope.CompileTimeOnly )
-            {
-                // If the expression on the left side is compile-time (because of rules on the symbol),
-                // then arguments MUST be compile-time, unless they are dynamic.
-
-                var transformedArguments = new List<ArgumentSyntax>( node.ArgumentList.Arguments.Count );
-
-                foreach ( var argument in node.ArgumentList.Arguments )
-                {
-                    var parameterType = this._semanticAnnotationMap.GetParameterSymbol( argument )?.Type;
-
-                    ArgumentSyntax transformedArgument;
-
-                    // dynamic or dynamic[]
-                    if ( parameterType is IDynamicTypeSymbol or IArrayTypeSymbol { ElementType: IDynamicTypeSymbol } )
-                    {
-                        transformedArgument = (ArgumentSyntax) this.VisitArgument( argument )!;
-                    }
-                    else
-                    {
-                        using ( this.EnterForceCompileTimeExpression() )
-                        {
-                            transformedArgument = (ArgumentSyntax) this.VisitArgument( argument )!;
-                        }
-                    }
-
-                    transformedArgument = transformedArgument.WithTriviaFrom( argument );
-                    transformedArguments.Add( transformedArgument );
-                }
-
-                updatedInvocation = node.Update(
-                    transformedExpression,
-                    ArgumentList(
-                        node.ArgumentList.OpenParenToken,
-                        SeparatedList( transformedArguments, node.ArgumentList.Arguments.GetSeparators() ),
-                        node.ArgumentList.CloseParenToken ) );
-
-                updatedInvocation = updatedInvocation.AddScopeAnnotation( SymbolDeclarationScope.CompileTimeOnly );
-            }
-            else
-            {
-                // If the expression on the left of the parenthesis is not compile-time,
-                // we cannot take a decision on the parent expression.
-
-                var transformedArgumentList = (ArgumentListSyntax) this.VisitArgumentList( node.ArgumentList )!;
-                transformedArgumentList = transformedArgumentList.WithOpenParenToken( node.ArgumentList.OpenParenToken );
-                transformedArgumentList = transformedArgumentList.WithCloseParenToken( node.ArgumentList.CloseParenToken );
-                updatedInvocation = node.Update( transformedExpression, transformedArgumentList );
-            }
-
-            updatedInvocation = updatedInvocation.WithTriviaFrom( node );
-
-            return updatedInvocation;
-        }
-
-        public override SyntaxNode? VisitArgument( ArgumentSyntax node )
-        {
-            var argument = (ArgumentSyntax) base.VisitArgument( node )!;
-
-            if ( argument.RefKindKeyword.IsMissing )
-            {
-                return argument.AddScopeAnnotation( this.GetNodeScope( argument.Expression ) );
-            }
-            else
-            {
-                // TODO: We're not processing ref/out arguments properly. These are possibly
-                // local variable declarations and assignments.
-                return argument;
-            }
-        }
-
-        public override SyntaxNode? VisitIfStatement( IfStatementSyntax node )
-        {
-            var annotatedCondition = (ExpressionSyntax) this.Visit( node.Condition )!;
-            var conditionScope = this.GetNodeScope( annotatedCondition );
-
-            if ( conditionScope == SymbolDeclarationScope.CompileTimeOnly )
-            {
-                // We have an if statement where the condition is a compile-time expression. Add annotations
-                // to the if and else statements but not to the blocks themselves.
-
-                var annotatedStatement = (StatementSyntax) this.Visit( node.Statement )!;
-
-                var annotatedElse = node.Else != null
-                    ? ElseClause(
-                        node.Else.ElseKeyword,
-                        (StatementSyntax) this.Visit( node.Else.Statement )! ).AddScopeAnnotation( SymbolDeclarationScope.CompileTimeOnly ).WithTriviaFrom( node.Else )
-                    : null;
-
-                return node.Update( node.AttributeLists, node.IfKeyword, node.OpenParenToken, annotatedCondition, node.CloseParenToken, annotatedStatement, annotatedElse )
-                    .AddScopeAnnotation( SymbolDeclarationScope.CompileTimeOnly );
-            }
-            else
-            {
-                // We have an if statement where the condition is a runtime expression. Any variable assignment
-                // within this statement should make the variable as runtime-only, so we're calling EnterRuntimeConditionalBlock.
-                using ( this.EnterRuntimeConditionalBlock() )
-                {
-                    var annotatedStatement = (StatementSyntax) this.Visit( node.Statement )!;
-                    var annotatedElse = (ElseClauseSyntax) this.Visit( node.Else )!;
-
-                    var result = node.Update( node.IfKeyword, node.OpenParenToken, annotatedCondition, node.CloseParenToken, annotatedStatement, annotatedElse );
-
-                    return result;
-                }
-            }
-        }
-
-        public override SyntaxNode? VisitBreakStatement( BreakStatementSyntax node )
-        {
-            return base.VisitBreakStatement( node )!.AddScopeAnnotation( this._breakOrContinueScope );
-        }
-
-        public override SyntaxNode? VisitContinueStatement( ContinueStatementSyntax node )
-        {
-            return base.VisitContinueStatement( node )!.AddScopeAnnotation( this._breakOrContinueScope );
-        }
-
-        public override SyntaxNode? VisitForEachStatement( ForEachStatementSyntax node )
-        {
-            
-            var local = (ILocalSymbol) this._semanticAnnotationMap.GetDeclaredSymbol( node )!;
-
-            var annotatedExpression = (ExpressionSyntax) this.Visit( node.Expression )!;
-
-            var isBuildTimeExpression = this.GetNodeScope( annotatedExpression ) == SymbolDeclarationScope.CompileTimeOnly;
-
-            if ( isBuildTimeExpression )
-            {
-                // This is a build-time loop.
-                if ( !this.TrySetLocalVariableScope( local, SymbolDeclarationScope.CompileTimeOnly ) )
-                {
-                    throw new AssertionFailedException();
-                }
-                
-                StatementSyntax annotatedStatement;
-                using ( this.EnterBreakOrContinueScope( SymbolDeclarationScope.CompileTimeOnly ) )
-                {
-                    annotatedStatement = (StatementSyntax) this.Visit( node.Statement )!;
-                }
-
-                var transformedNode =
-                    ForEachStatement(
-                            default,
-                            node.ForEachKeyword,
-                            node.OpenParenToken,
-                            node.Type,
-                            node.Identifier.AddColoringAnnotation( TextSpanClassification.CompileTimeVariable ),
-                            node.InKeyword,
-                            annotatedExpression,
-                            node.CloseParenToken,
-                            annotatedStatement )
-                        .AddScopeAnnotation( SymbolDeclarationScope.CompileTimeOnly )
-                        .WithSymbolAnnotationsFrom( node );
-
-                return transformedNode;
-            }
-            else
-            {
-                // Run-time loop.
-
-                using ( this.EnterRuntimeConditionalBlock() )
-                {
-                    StatementSyntax annotatedStatement;
-                    using ( this.EnterBreakOrContinueScope( SymbolDeclarationScope.Default ) )
-                    {
-                        annotatedStatement = (StatementSyntax) this.Visit( node.Statement )!;
-                    }
-
-                    return ForEachStatement(
-                            default,
-                            node.ForEachKeyword,
-                            node.OpenParenToken,
-                            node.Type,
-                            node.Identifier,
-                            node.InKeyword,
-                            annotatedExpression,
-                            node.CloseParenToken,
-                            annotatedStatement )
-                        .WithSymbolAnnotationsFrom( node );
-                }
-            }
-        }
-
-        public override SyntaxNode? VisitVariableDeclarator( VariableDeclaratorSyntax node )
-        {
-            var transformedNode = (VariableDeclaratorSyntax) base.VisitVariableDeclarator( node )!;
-
-            var symbol = this._semanticAnnotationMap.GetDeclaredSymbol( node )!;
-
-            if ( symbol is not ILocalSymbol local )
-            {
-                // it's a field, or a field-like event
-                return node;
-            }
-
-            var localScope = this.GetSymbolScope( local, node );
-
-            if ( localScope == SymbolDeclarationScope.Default )
-            {
-                SymbolDeclarationScope initializerScope;
-
-                if ( node.Initializer != null )
-                {
-                    if ( node.Initializer.Value is LiteralExpressionSyntax )
-                    {
-                        // Variables initialized with literal expression have runtime scope.
-                        initializerScope = SymbolDeclarationScope.RunTimeOnly;
-                    }
-                    else
-                    {
-                        // Inference the variable scope from the initializer.
-                        var transformedInitializerValue = this.Visit( node.Initializer.Value );
-                        if ( transformedInitializerValue != null )
-                        {
-                            initializerScope = this.GetNodeScope( transformedInitializerValue );
-                            transformedNode = transformedNode.WithInitializer( node.Initializer.WithValue( (ExpressionSyntax) transformedInitializerValue ) );
-                        }
-                        else
-                        {
-                            // Variables without initializer have runtime scope.
-                            initializerScope = SymbolDeclarationScope.RunTimeOnly;
-                        }
-                    }
-                }
-                else
-                {
-                    // Variables without initializer have runtime scope.
-                    initializerScope = SymbolDeclarationScope.RunTimeOnly;
-                }
-
-                if ( initializerScope != SymbolDeclarationScope.Default )
-                {
-                    if ( this.TrySetLocalVariableScope( local, initializerScope ) )
-                    {
-                        localScope = initializerScope;
-                    }
-                }
-            }
-
-            var forcedScope = this._forceCompileTimeOnlyExpression ? SymbolDeclarationScope.CompileTimeOnly : SymbolDeclarationScope.Default;
-            if ( forcedScope != SymbolDeclarationScope.Default )
-            {
-                if ( this.TrySetLocalVariableScope( local, forcedScope ) )
-                {
-                    localScope = forcedScope;
-                }
-            }
-
-            if ( localScope == SymbolDeclarationScope.Default )
-            {
-                // The default scope for variable declaration is RunTimeOnly.
-                if ( this.TrySetLocalVariableScope( local, SymbolDeclarationScope.RunTimeOnly ) )
-                {
-                    localScope = SymbolDeclarationScope.RunTimeOnly;
-                }
-                else
-                {
-                    throw new AssertionFailedException();
-                }
-            }
-
-            if ( localScope == SymbolDeclarationScope.CompileTimeOnly )
-            {
-                transformedNode = transformedNode.WithIdentifier(
-                    transformedNode.Identifier.AddColoringAnnotation( TextSpanClassification.CompileTimeVariable ) );
-            }
-
-            return transformedNode.AddScopeAnnotation( localScope );
-        }
-
-        public override SyntaxNode? VisitVariableDeclaration( VariableDeclarationSyntax node )
-        {
-            var transformedType = this.Visit( node.Type )!;
-
-            if ( this.GetNodeScope( transformedType ) == SymbolDeclarationScope.CompileTimeOnly )
-            {
-                using ( this.EnterForceCompileTimeExpression() )
-                {
-                    var transformedVariableDeclaration = (VariableDeclarationSyntax) base.VisitVariableDeclaration( node )!;
-                    return transformedVariableDeclaration.AddScopeAnnotation( SymbolDeclarationScope.CompileTimeOnly );
-                }
-            }
-            else
-            {
-                var transformedVariableDeclaration = (VariableDeclarationSyntax) base.VisitVariableDeclaration( node )!;
-
-                var variableScopes = transformedVariableDeclaration.Variables.Select( v => v.GetScopeFromAnnotation() ).Distinct().ToList();
-
-                if ( variableScopes.Count() == 1 )
-                {
-                    return transformedVariableDeclaration.AddScopeAnnotation( variableScopes.Single() );
-                }
-                else
-                {
-                    this.Diagnostics.Add( 
-                        TemplatingDiagnosticDescriptors.SplitVariables.CreateDiagnostic( 
-                        node.GetLocation(),  
-                        string.Join( ",", node.Variables.Select( v => v.Identifier.Text ) ) ) );
-                    return transformedVariableDeclaration;
-                }
-            }
-        }
-
-        public override SyntaxNode? VisitLocalDeclarationStatement( LocalDeclarationStatementSyntax node )
-        {
-            var transformedNode = (LocalDeclarationStatementSyntax) base.VisitLocalDeclarationStatement( node )!;
-
-            return transformedNode.AddScopeAnnotation( this.GetNodeScope( transformedNode.Declaration ) );
-        }
-
-        public override SyntaxNode? VisitAttribute( AttributeSyntax node )
-        {
-            // Don't process attributes.
-            return node;
-        }
-
-        public override SyntaxNode? VisitMethodDeclaration( MethodDeclarationSyntax node )
-        {
-            node = (MethodDeclarationSyntax) base.VisitMethodDeclaration( node )!;
-
-            var symbol = this._semanticAnnotationMap.GetDeclaredSymbol( node )!;
-
-            if ( this.GetSymbolScope( symbol, node ) == SymbolDeclarationScope.Template )
-            {
-                node = node.AddScopeAnnotation( SymbolDeclarationScope.Template );
-            }
-
-            return node;
-        }
-
-        public override SyntaxNode? VisitAssignmentExpression( AssignmentExpressionSyntax node )
-        {
-            var transformedNode = (AssignmentExpressionSyntax) base.VisitAssignmentExpression( node )!;
-
-            if ( this._isRuntimeConditionalBlock )
-            {
-                return transformedNode.AddScopeAnnotation( SymbolDeclarationScope.RunTimeOnly );
-            }
-            else
-            {
-                var scope = this.GetCombinedScope( transformedNode.Left, transformedNode.Right );
-
-                return transformedNode.AddScopeAnnotation( scope );
-            }
-        }
-
-        public override SyntaxNode? VisitExpressionStatement( ExpressionStatementSyntax node )
-        {
-            var transformedNode = (ExpressionStatementSyntax) base.VisitExpressionStatement( node )!;
-
-            return transformedNode.WithScopeAnnotationFrom( transformedNode.Expression ).WithScopeAnnotationFrom( node );
-        }
-
-        public override SyntaxNode? VisitCastExpression( CastExpressionSyntax node )
-        {
-            var annotatedType = (TypeSyntax?) this.Visit( node.Type );
-            var annotatedExpression = (ExpressionSyntax?) this.Visit( node.Expression );
-            var transformedNode = node.WithType( annotatedType ?? node.Type ).WithExpression( annotatedExpression ?? node.Expression );
-
-            return this.AnnotateCastExpression( transformedNode, annotatedType, annotatedExpression );
-        }
-
-        public override SyntaxNode? VisitBinaryExpression( BinaryExpressionSyntax node )
-        {
-            switch ( node.Kind() )
-            {
-                case SyntaxKind.IsExpression:
-                case SyntaxKind.AsExpression:
-                    var annotatedType = (TypeSyntax?) this.Visit( node.Right );
-                    var annotatedExpression = (ExpressionSyntax?) this.Visit( node.Left );
-                    var transformedNode = node.WithLeft( annotatedExpression ?? node.Left ).WithRight( annotatedType ?? node.Right );
-
-                    return this.AnnotateCastExpression( transformedNode, annotatedType, annotatedExpression );
-            }
-
-            return base.VisitBinaryExpression( node );
-        }
-
-        private SyntaxNode? AnnotateCastExpression( SyntaxNode transformedCastNode, TypeSyntax? annotatedType, ExpressionSyntax? annotatedExpression )
-        {
-            var combinedScope = this.GetNodeScope( annotatedType ) == SymbolDeclarationScope.Default
-                ? this.GetNodeScope( annotatedExpression )
-                : this.GetCombinedScope( annotatedType, annotatedExpression );
-
-            if ( combinedScope != SymbolDeclarationScope.Default )
-            {
-                return transformedCastNode.AddScopeAnnotation( combinedScope );
-            }
-
-            return transformedCastNode;
-        }
-
-        public override SyntaxNode? VisitForStatement( ForStatementSyntax node )
-        {
-            // This is a quick-and-dirty implementation that all for statements runtime.
-
-            if ( node.Declaration != null )
-            {
-                foreach ( var localDeclaration in node.Declaration.Variables )
-                {
-                    var local = (ILocalSymbol?) this._semanticAnnotationMap.GetDeclaredSymbol( localDeclaration );
-
-                    if ( local != null )
-                    {
-                        this.TrySetLocalVariableScope( local, SymbolDeclarationScope.RunTimeOnly );
-                    }
-                }
-            }
-
-            var transformedVariableDeclaration = (VariableDeclarationSyntax) this.Visit( node.Declaration )!;
-            var transformedInitializers = node.Initializers.Select( i => (ExpressionSyntax) this.Visit( i )! );
-            var transformedCondition = (ExpressionSyntax) this.Visit( node.Condition )!;
-            var transformedIncrementors = node.Incrementors.Select( syntax => this.Visit( syntax )! );
-
-            StatementSyntax transformedStatement;
-            using ( this.EnterRuntimeConditionalBlock() )
-            {
-                transformedStatement = (StatementSyntax) this.Visit( node.Statement )!;
-            }
-
-            return ForStatement(
-                node.ForKeyword,
-                node.OpenParenToken,
-                transformedVariableDeclaration,
-                SeparatedList( transformedInitializers ),
-                node.FirstSemicolonToken,
-                transformedCondition,
-                node.SecondSemicolonToken,
-                SeparatedList( transformedIncrementors ),
-                node.CloseParenToken,
-                transformedStatement );
-        }
-
-        public override SyntaxNode? VisitWhileStatement( WhileStatementSyntax node )
-        {
-            var annotatedCondition = (ExpressionSyntax) this.Visit( node.Condition )!;
-            var conditionScope = this.GetNodeScope( annotatedCondition );
-
-            if ( conditionScope == SymbolDeclarationScope.CompileTimeOnly )
-            {
-                // We have an while statement where the condition is a compile-time expression. Add annotations
-                // to the while but not to the statement or block itself.
-
-                StatementSyntax annotatedStatement;
-                using ( this.EnterBreakOrContinueScope( SymbolDeclarationScope.CompileTimeOnly ) )
-                {
-                    annotatedStatement = (StatementSyntax) this.Visit( node.Statement )!;
-                }
-
-                return node.Update( node.AttributeLists, node.WhileKeyword, node.OpenParenToken, annotatedCondition, node.CloseParenToken, annotatedStatement )
-                    .AddScopeAnnotation( SymbolDeclarationScope.CompileTimeOnly );
-            }
-            else
-            {
-                // We have an while statement where the condition is a runtime expression. Any variable assignment
-                // within this statement should make the variable as runtime-only, so we're calling EnterRuntimeConditionalBlock.
-
-                using ( this.EnterRuntimeConditionalBlock() )
-                {
-                    StatementSyntax annotatedStatement;
-                    using ( this.EnterBreakOrContinueScope( SymbolDeclarationScope.Default ) )
-                    {
-                        annotatedStatement = (StatementSyntax) this.Visit( node.Statement )!;
-                    }
-
-                    var result = node.Update( node.WhileKeyword, node.OpenParenToken, annotatedCondition, node.CloseParenToken, annotatedStatement );
-
-                    return result;
-                }
-            }
-        }
-
-        public override SyntaxNode? VisitDoStatement( DoStatementSyntax node )
-        {
-            var diagnostic = TemplatingDiagnosticDescriptors.CreateLanguageFeatureIsNotSupported( node );
-            this.Diagnostics.Add( diagnostic );
-
-            return base.VisitDoStatement( node );
-        }
-
-        public override SyntaxNode? VisitGotoStatement( GotoStatementSyntax node )
-        {
-            var diagnostic = TemplatingDiagnosticDescriptors.CreateLanguageFeatureIsNotSupported( node );
-            this.Diagnostics.Add( diagnostic );
-
-            return base.VisitGotoStatement( node );
-        }
-
-        public override SyntaxNode? VisitLocalFunctionStatement( LocalFunctionStatementSyntax node )
-        {
-            var diagnostic = TemplatingDiagnosticDescriptors.CreateLanguageFeatureIsNotSupported( node );
-            this.Diagnostics.Add( diagnostic );
-
-            return base.VisitLocalFunctionStatement( node );
-        }
-
-        public override SyntaxNode? VisitAnonymousMethodExpression( AnonymousMethodExpressionSyntax node )
-        {
-            var diagnostic = TemplatingDiagnosticDescriptors.CreateLanguageFeatureIsNotSupported( node );
-            this.Diagnostics.Add( diagnostic );
-
-            return base.VisitAnonymousMethodExpression( node );
-        }
-
-        public override SyntaxNode? VisitParenthesizedLambdaExpression( ParenthesizedLambdaExpressionSyntax node )
-        {
-            var diagnostic = TemplatingDiagnosticDescriptors.CreateLanguageFeatureIsNotSupported( node );
-            this.Diagnostics.Add( diagnostic );
-
-            return base.VisitParenthesizedLambdaExpression( node );
-        }
-
-        public override SyntaxNode? VisitSimpleLambdaExpression( SimpleLambdaExpressionSyntax node )
-        {
-            var diagnostic = TemplatingDiagnosticDescriptors.CreateLanguageFeatureIsNotSupported( node );
-            this.Diagnostics.Add( diagnostic );
-
-            return base.VisitSimpleLambdaExpression( node );
-        }
-
-        private void RequireScope( SwitchSectionSyntax section, SymbolDeclarationScope requiredScope )
-        {
-            if ( section.Labels.Any() )
-            {
-
-                switch ( section.Labels[0] )
-                {
-                    case CasePatternSwitchLabelSyntax:
-                        var diagnostic = TemplatingDiagnostic.CreateLanguageFeatureIsNotSupported( section );
-                        this.Diagnostics.Add( diagnostic );
-
-                        break;
-                    case CaseSwitchLabelSyntax oldLabel:
-                        if ( oldLabel.Value != null )
-                        {
-                            SymbolDeclarationScope existingScope;
-                            if ( oldLabel.Value is LiteralExpressionSyntax )
-                            {
-                                existingScope = requiredScope;
-                            }
-                            else
-                            {
-                                var annotatedCaseValue = (ExpressionSyntax) this.Visit( oldLabel.Value )!;
-                                existingScope = annotatedCaseValue.GetScopeFromAnnotation();
-                            }
-
-                            if ( existingScope != requiredScope )
-                            {
-                                this.Diagnostics.Add(
-                                    Diagnostic.Create(
-                                        TemplatingDiagnosticDescriptors.ScopeMismatch,
-                                        oldLabel.GetLocation(),
-                                        oldLabel.ToString(),
-                                        existingScope.ToDisplayString(),
-                                        requiredScope.ToDisplayString(),
-                                        "a case" ) );
-                            }
-                        }
-
-                        break;
-                }
-            }
-        }
-
-        public override SyntaxNode? VisitSwitchStatement( SwitchStatementSyntax node )
-        {
-<<<<<<< HEAD
-            var annotatedExpression = (ExpressionSyntax) this.Visit( node.Expression )!;
-            var expressionScope = annotatedExpression.GetScopeFromAnnotation();
-            if ( expressionScope == SymbolDeclarationScope.CompileTimeOnly && this.IsDynamic( annotatedExpression ) )
-            {
-                expressionScope = SymbolDeclarationScope.RunTimeOnly;
-            }
-=======
-            var diagnostic = TemplatingDiagnosticDescriptors.CreateLanguageFeatureIsNotSupported( node );
-            this.Diagnostics.Add( diagnostic );
->>>>>>> b3dd9c5b
-
-            var transformedSections = new SwitchSectionSyntax[node.Sections.Count];
-            for ( var i = 0; i < node.Sections.Count; i++ )
-            {
-                var section = node.Sections[i];
-                using ( this.EnterBreakOrContinueScope( expressionScope ) )
-                {
-                    this.RequireScope( section, expressionScope );
-                    transformedSections[i] = (SwitchSectionSyntax) this.Visit( section )!.AddScopeAnnotation( expressionScope );
-                }
-            }
-
-            if ( expressionScope == SymbolDeclarationScope.RunTimeOnly )
-            {
-                using ( this.EnterRuntimeConditionalBlock() )
-                {
-                    return node.Update( node.SwitchKeyword, node.OpenParenToken, annotatedExpression, node.CloseParenToken, node.OpenBraceToken, List( transformedSections ), node.CloseBraceToken );
-                }
-            }
-            else
-            {
-                return node.Update( node.SwitchKeyword, node.OpenParenToken, annotatedExpression, node.CloseParenToken, node.OpenBraceToken, List(transformedSections), node.CloseBraceToken )
-                    .AddScopeAnnotation( SymbolDeclarationScope.CompileTimeOnly );
-            }
-        }
-
-        public override SyntaxNode? VisitQueryExpression( QueryExpressionSyntax node )
-        {
-            var diagnostic = TemplatingDiagnosticDescriptors.CreateLanguageFeatureIsNotSupported( node );
-            this.Diagnostics.Add( diagnostic );
-
-            return base.VisitQueryExpression( node );
-        }
-
-        private void RequireScope( SyntaxNode node, SymbolDeclarationScope requiredScope, string reason )
-        {
-            var existingScope = node.GetScopeFromAnnotation();
-
-            this.RequireScope(node, existingScope, requiredScope, reason);
-        }
-
-        private void RequireScope(SyntaxNode node, SymbolDeclarationScope existingScope, SymbolDeclarationScope requiredScope, string reason)
-        {
-            if (existingScope == SymbolDeclarationScope.CompileTimeOnly && this.IsDynamic(node))
-            {
-                existingScope = SymbolDeclarationScope.RunTimeOnly;
-            }
-
-            if (existingScope != SymbolDeclarationScope.Default && existingScope != requiredScope)
-            {
-                this.Diagnostics.Add(
-                        TemplatingDiagnosticDescriptors.ScopeMismatch.CreateDiagnostic(
-                        node.GetLocation(),
-                        (
-                        node.ToString(),
-                        existingScope.ToDisplayString(),
-                        requiredScope.ToDisplayString(),
-                        reason) ) );
-            }
-        }
-
-        public override SyntaxNode? VisitLockStatement( LockStatementSyntax node )
-        {
-            var annotatedExpression = (ExpressionSyntax) this.Visit( node.Expression )!;
-
-            this.RequireScope( annotatedExpression, SymbolDeclarationScope.RunTimeOnly, "a lock" );
-
-            return node.WithExpression( annotatedExpression ).AddScopeAnnotation( SymbolDeclarationScope.RunTimeOnly );
-        }
-
-        public override SyntaxNode? VisitAwaitExpression( AwaitExpressionSyntax node )
-        {
-            var diagnostic = TemplatingDiagnosticDescriptors.CreateLanguageFeatureIsNotSupported( node );
-            this.Diagnostics.Add( diagnostic );
-
-            return base.VisitAwaitExpression( node );
-        }
-
-        public override SyntaxNode? VisitInitializerExpression( InitializerExpressionSyntax node )
-        {
-            this.Diagnostics.Add( TemplatingDiagnosticDescriptors.CreateLanguageFeatureIsNotSupported( node ) );
-
-            return base.VisitInitializerExpression( node );
-        }
-
-        public override SyntaxNode? VisitYieldStatement( YieldStatementSyntax node )
-        {
-            this.Diagnostics.Add( TemplatingDiagnosticDescriptors.CreateLanguageFeatureIsNotSupported( node ) );
-
-            return base.VisitYieldStatement( node );
-        }
-
-        public override SyntaxNode? VisitUsingStatement( UsingStatementSyntax node )
-        {
-            var annotatedExpression = (ExpressionSyntax) this.Visit( node.Expression )!;
-
-            this.RequireScope( annotatedExpression, SymbolDeclarationScope.RunTimeOnly, "a using" );
-
-            return node.WithExpression( annotatedExpression ).AddScopeAnnotation( SymbolDeclarationScope.RunTimeOnly );
-        }
-    }
+// Copyright (c) SharpCrafters s.r.o. All rights reserved.
+// This project is not open source. Please see the LICENSE.md file in the repository root for details.
+
+using System.Collections.Generic;
+using System.Linq;
+using Caravela.Framework.DesignTime.Contracts;
+using Caravela.Framework.Impl.CodeModel;
+using Caravela.Framework.Impl.CompileTime;
+using Caravela.Framework.Project;
+using Microsoft.CodeAnalysis;
+using Microsoft.CodeAnalysis.CSharp;
+using Microsoft.CodeAnalysis.CSharp.Syntax;
+using static Microsoft.CodeAnalysis.CSharp.SyntaxFactory;
+
+namespace Caravela.Framework.Impl.Templating
+{
+    // ReSharper disable TailRecursiveCall
+
+    /// <summary>
+    /// A <see cref="CSharpSyntaxRewriter"/> that adds annotation that distinguish compile-time from
+    /// run-time syntax nodes. The input should be a syntax tree annotated with a <see cref="SemanticAnnotationMap"/>.
+    /// </summary>
+    internal partial class TemplateAnnotator : CSharpSyntaxRewriter
+    {
+        private readonly SemanticAnnotationMap _semanticAnnotationMap;
+
+        /// <summary>
+        /// Scope of local variables.
+        /// </summary>
+        private readonly Dictionary<ILocalSymbol, SymbolDeclarationScope> _localScopes = new Dictionary<ILocalSymbol, SymbolDeclarationScope>();
+
+        private readonly SymbolClassifier _symbolScopeClassifier;
+
+        /// <summary>
+        /// Specifies that the current node is guarded by a conditional statement where the condition is a runtime-only
+        /// expression.
+        /// </summary>
+        private bool _isRuntimeConditionalBlock;
+
+        private SymbolDeclarationScope _breakOrContinueScope;
+
+        /// <summary>
+        /// Specifies that the current expression is obliged to be compile-time-only.
+        /// </summary>
+        private bool _forceCompileTimeOnlyExpression;
+
+        /// <summary>
+        /// Gets the list of diagnostics produced by the current <see cref="TemplateAnnotator"/>.
+        /// </summary>
+        public List<Diagnostic> Diagnostics { get; } = new List<Diagnostic>();
+
+        public TemplateAnnotator( CSharpCompilation compilation, SemanticAnnotationMap semanticAnnotationMap )
+        {
+            this._symbolScopeClassifier = new SymbolClassifier( compilation );
+            this._semanticAnnotationMap = semanticAnnotationMap;
+        }
+
+        private bool TrySetLocalVariableScope( ILocalSymbol local, SymbolDeclarationScope scope )
+        {
+            if ( this._localScopes.TryGetValue( local, out var oldScope ) )
+            {
+                if ( oldScope != scope )
+                {
+                    this.Diagnostics.Add(
+                        TemplatingDiagnosticDescriptors.LocalVariableAmbiguousCoercion.CreateDiagnostic(
+                        local.DeclaringSyntaxReferences.FirstOrDefault()?.GetSyntax().GetLocation(),
+                        local.Name ) );
+
+                    return false;
+                }
+                else
+                {
+                    // Nothing to do.
+                    return true;
+                }
+            }
+
+            this._localScopes.Add( local, scope );
+            return true;
+        }
+
+        /// <summary>
+        /// Gets the scope of a symbol.
+        /// </summary>
+        /// <param name="symbol">A symbol.</param>
+        /// <param name="nodeForDiagnostic">The <see cref="SyntaxNode"/> where diagnostics should be anchored.</param>
+        /// <returns></returns>
+        private SymbolDeclarationScope GetSymbolScope( ISymbol? symbol, SyntaxNode nodeForDiagnostic )
+        {
+            if ( symbol == null )
+            {
+                return SymbolDeclarationScope.Default;
+            }
+
+            // For local variables, we decide based on  _buildTimeLocals only. This collection is updated
+            // at each iteration of the algorithm based on inferences from _requireMetaExpressionStack.
+            if ( symbol is ILocalSymbol local )
+            {
+                if ( this._localScopes.TryGetValue( local, out var scope ) )
+                {
+                    return scope;
+                }
+                else
+                {
+                    return SymbolDeclarationScope.Default;
+                }
+            }
+
+            // For other symbols, we use the SymbolScopeClassifier.
+            var scopeFromClassifier = this._symbolScopeClassifier.GetSymbolDeclarationScope( symbol );
+
+            switch ( scopeFromClassifier )
+            {
+                case SymbolDeclarationScope.CompileTimeOnly:
+                    return SymbolDeclarationScope.CompileTimeOnly;
+
+                case SymbolDeclarationScope.RunTimeOnly:
+                    if ( this._forceCompileTimeOnlyExpression )
+                    {
+                        this.RequireScope( nodeForDiagnostic, scopeFromClassifier, SymbolDeclarationScope.CompileTimeOnly, "a compile-time expression" );
+                    
+                        return SymbolDeclarationScope.CompileTimeOnly;
+                    }
+
+                    return SymbolDeclarationScope.RunTimeOnly;
+
+                case SymbolDeclarationScope.Template:
+                    return SymbolDeclarationScope.Template;
+
+                default:
+                    return SymbolDeclarationScope.Default;
+            }
+        }
+
+        /// <summary>
+        /// Determines if a node is of <c>dynamic</c> type.
+        /// </summary>
+        /// <param name="originalNode"></param>
+        /// <returns></returns>
+        private bool IsDynamic( SyntaxNode originalNode ) =>
+            this._semanticAnnotationMap.GetType( originalNode ) is IDynamicTypeSymbol;
+
+        /// <summary>
+        /// Gets the scope of a <see cref="SyntaxNode"/>.
+        /// </summary>
+        /// <param name="node"></param>
+        /// <returns></returns>
+        private SymbolDeclarationScope GetNodeScope( SyntaxNode? node )
+        {
+            if ( node == null )
+            {
+                return SymbolDeclarationScope.Default;
+            }
+
+            // If the node is dynamic, it is run-time only.
+            if ( this.IsDynamic( node ) )
+            {
+                return SymbolDeclarationScope.RunTimeOnly;
+            }
+
+            switch ( node )
+            {
+                case IdentifierNameSyntax identifierName:
+                    // If the node is an identifier, it means it should have a symbol,
+                    // and the scope is given by the symbol.
+
+                    var symbol = this._semanticAnnotationMap.GetSymbol( identifierName );
+                    if ( symbol != null )
+                    {
+                        return this.GetSymbolScope( symbol, node );
+                    }
+                    else
+                    {
+                        return SymbolDeclarationScope.Default;
+                    }
+
+                default:
+                    // Otherwise, the scope is given by the annotation given by the deeper
+                    // visitor or the previous algorithm iteration.
+                    return node.GetScopeFromAnnotation();
+            }
+        }
+
+        // ReSharper disable once UnusedMember.Local
+        private SymbolDeclarationScope GetCombinedScope( params SymbolDeclarationScope[] scopes ) => this.GetCombinedScope( (IEnumerable<SymbolDeclarationScope>) scopes );
+
+        private SymbolDeclarationScope GetCombinedScope( params SyntaxNode?[] nodes ) => this.GetCombinedScope( (IEnumerable<SyntaxNode?>) nodes );
+
+        private SymbolDeclarationScope GetCombinedScope( IEnumerable<SyntaxNode?> nodes ) => this.GetCombinedScope( nodes.Select( this.GetNodeScope ) );
+
+        /// <summary>
+        /// Gives the <see cref="SymbolDeclarationScope"/> of a parent given the scope of its children.
+        /// </summary>
+        /// <param name="scopes"></param>
+        /// <returns></returns>
+        private SymbolDeclarationScope GetCombinedScope( IEnumerable<SymbolDeclarationScope> scopes )
+        {
+            var scopeCount = 0;
+
+            var combinedScope = SymbolDeclarationScope.CompileTimeOnly;
+
+            foreach ( var scope in scopes )
+            {
+                scopeCount++;
+
+                switch ( scope )
+                {
+                    case SymbolDeclarationScope.RunTimeOnly:
+                        // If there's a single child runtime-only scope, the parent is run-time only.
+                        return SymbolDeclarationScope.RunTimeOnly;
+
+                    case SymbolDeclarationScope.Default:
+                        // If one child has undetermined scope, we cannot take a decision.
+                        combinedScope = SymbolDeclarationScope.Default;
+                        break;
+
+                    case SymbolDeclarationScope.CompileTimeOnly:
+                        // If all child scopes are compile-time, the parent is compile-time too.
+                        break;
+                }
+            }
+
+            if ( scopeCount == 0 )
+            {
+                // If there is no child, we cannot take a decision.
+                return SymbolDeclarationScope.Default;
+            }
+            else
+            {
+                return combinedScope;
+            }
+        }
+
+        /// <summary>
+        /// Enters a branch of the syntax tree whose execution depends on a runtime-only condition.
+        /// Local variables modified within such branch cannot be compile-time.
+        /// </summary>
+        /// <returns>A cookie to dispose at the end.</returns>
+        private ConditionalBranchCookie EnterRuntimeConditionalBlock()
+        {
+            var cookie = new ConditionalBranchCookie( this, this._isRuntimeConditionalBlock );
+            this._isRuntimeConditionalBlock = true;
+            return cookie;
+        }
+
+        /// <summary>
+        /// Enters an expression branch that must be compile-time because the parent must be
+        /// compile-time.
+        /// </summary>
+        /// <returns>A cookie to dispose at the end.</returns>
+        private ForceBuildTimeExpressionCookie EnterForceCompileTimeExpression()
+        {
+            var cookie = new ForceBuildTimeExpressionCookie( this, this._forceCompileTimeOnlyExpression );
+            this._forceCompileTimeOnlyExpression = true;
+            return cookie;
+        }
+
+        private BreakOrContinueScopeCookie EnterBreakOrContinueScope( SymbolDeclarationScope scope )
+        {
+            var cookie = new BreakOrContinueScopeCookie( this, this._breakOrContinueScope );
+            this._breakOrContinueScope = scope;
+            return cookie;
+        }
+
+        /// <summary>
+        /// Default visitor.
+        /// </summary>
+        /// <param name="node"></param>
+        /// <returns></returns>
+        public override SyntaxNode? Visit( SyntaxNode? node )
+        {
+            if ( node == null )
+            {
+                return null;
+            }
+
+            // Adds annotations to the children node.
+            var transformedNode = base.Visit( node );
+
+            if ( this._forceCompileTimeOnlyExpression )
+            {
+                if ( transformedNode.GetScopeFromAnnotation() == SymbolDeclarationScope.RunTimeOnly ||
+                     this.IsDynamic( transformedNode ) )
+                {
+                    // The current expression is obliged to be compile-time-only by inference.
+                    // Emit an error if the type of the expression is inferred to be runtime-only.
+                    this.RequireScope( node, SymbolDeclarationScope.CompileTimeOnly, SymbolDeclarationScope.RunTimeOnly, "in a run-time expression" );
+                    
+                    return transformedNode;
+                }
+
+                return transformedNode.AddScopeAnnotation( SymbolDeclarationScope.CompileTimeOnly );
+            }
+            else if ( transformedNode.HasScopeAnnotation() )
+            {
+                // If the transformed node has already an annotation, it means it has already been classified by
+                // a previous run of the algorithm, and there is no need to classify it again.
+                return transformedNode;
+            }
+            else if ( node is ExpressionSyntax )
+            {
+                // Here is the default implementation for expressions. The scope of the parent is the combined scope of the children.
+                var childScopes = transformedNode.ChildNodes().Where( c => c is ExpressionSyntax );
+                return transformedNode.AddScopeAnnotation( this.GetCombinedScope( childScopes ) );
+            }
+            else
+            {
+                return transformedNode;
+            }
+        }
+
+        public override SyntaxNode? VisitClassDeclaration( ClassDeclarationSyntax node )
+        {
+            var typeScope = this.GetSymbolScope( this._semanticAnnotationMap.GetDeclaredSymbol( node ), node );
+
+            if ( typeScope == SymbolDeclarationScope.CompileTimeOnly )
+            {
+                return base.VisitClassDeclaration( node )?.AddScopeAnnotation( SymbolDeclarationScope.CompileTimeOnly );
+            }
+            else
+            {
+                // This is not a build-time class so there's no need to analyze it.
+                return node;
+            }
+        }
+
+        public override SyntaxNode? VisitLiteralExpression( LiteralExpressionSyntax node )
+        {
+            // Literals are always compile-time (not really compile-time only but it does not matter), unless they are converted to dynamic.
+            var scope = this.IsDynamic( node ) ? SymbolDeclarationScope.RunTimeOnly : SymbolDeclarationScope.CompileTimeOnly;
+            return base.VisitLiteralExpression( node )!.AddScopeAnnotation( scope );
+        }
+
+        public override SyntaxNode? VisitIdentifierName( IdentifierNameSyntax node )
+        {
+            var identifierNameSyntax = (IdentifierNameSyntax) base.VisitIdentifierName( node )!;
+            var symbol = this._semanticAnnotationMap.GetSymbol( node );
+
+            if ( symbol != null )
+            {
+                var scope = this.GetSymbolScope( symbol, node );
+                var annotatedNode = identifierNameSyntax.AddScopeAnnotation( scope );
+
+                if ( symbol is ILocalSymbol &&
+                     scope == SymbolDeclarationScope.CompileTimeOnly )
+                {
+                    annotatedNode = annotatedNode.AddColoringAnnotation( TextSpanClassification.CompileTimeVariable );
+                }
+                else if ( symbol.GetAttributes().Any( 
+                    a => a.AttributeClass != null && a.AttributeClass.AnyBaseType( t => t.Name == nameof( TemplateKeywordAttribute ) ) ) )
+                {
+                    annotatedNode = annotatedNode.AddColoringAnnotation( TextSpanClassification.TemplateKeyword );
+                }
+                else if ( scope == SymbolDeclarationScope.RunTimeOnly &&
+                          (symbol.Kind == SymbolKind.Property || symbol.Kind == SymbolKind.Method) )
+                {
+                    // Annotate dynamic members differently for syntax coloring.
+                    annotatedNode = annotatedNode.AddColoringAnnotation( TextSpanClassification.Dynamic );
+                }
+
+                return annotatedNode;
+            }
+            else
+            {
+                return identifierNameSyntax;
+            }
+        }
+
+        public override SyntaxNode? VisitMemberAccessExpression( MemberAccessExpressionSyntax node )
+        {
+            var transformedName = (SimpleNameSyntax) this.Visit( node.Name )!;
+
+            if ( this.GetNodeScope( transformedName ) == SymbolDeclarationScope.CompileTimeOnly )
+            {
+                // If the member is compile-time (because of rules on the symbol), the expression on the left MUST be compile-time.
+
+                using ( this.EnterForceCompileTimeExpression() )
+                {
+                    var transformedExpression = (ExpressionSyntax) this.Visit( node.Expression )!;
+                    return node.Update( transformedExpression, node.OperatorToken, transformedName ).AddScopeAnnotation( SymbolDeclarationScope.CompileTimeOnly );
+                }
+            }
+            else
+            {
+                var transformedExpression = (ExpressionSyntax) this.Visit( node.Expression )!;
+
+                if ( this.GetNodeScope( transformedExpression ) == SymbolDeclarationScope.RunTimeOnly )
+                {
+                    // If the left part is runtime-only, then the right part is runtime-only too.
+                    return node.Update( transformedExpression, node.OperatorToken, transformedName ).AddScopeAnnotation( SymbolDeclarationScope.RunTimeOnly );
+                }
+                else
+                {
+                    // The scope of the expression parent is copied from the child expression.
+
+                    var transformedNode = (MemberAccessExpressionSyntax) base.VisitMemberAccessExpression( node )!;
+                    return transformedNode.AddScopeAnnotation( this.GetNodeScope( transformedNode.Expression ) );
+                }
+            }
+        }
+
+        public override SyntaxNode? VisitInvocationExpression( InvocationExpressionSyntax node )
+        {
+            var transformedExpression = (ExpressionSyntax) this.Visit( node.Expression )!;
+
+            InvocationExpressionSyntax updatedInvocation;
+
+            if ( this.GetNodeScope( transformedExpression ) == SymbolDeclarationScope.CompileTimeOnly )
+            {
+                // If the expression on the left side is compile-time (because of rules on the symbol),
+                // then arguments MUST be compile-time, unless they are dynamic.
+
+                var transformedArguments = new List<ArgumentSyntax>( node.ArgumentList.Arguments.Count );
+
+                foreach ( var argument in node.ArgumentList.Arguments )
+                {
+                    var parameterType = this._semanticAnnotationMap.GetParameterSymbol( argument )?.Type;
+
+                    ArgumentSyntax transformedArgument;
+
+                    // dynamic or dynamic[]
+                    if ( parameterType is IDynamicTypeSymbol or IArrayTypeSymbol { ElementType: IDynamicTypeSymbol } )
+                    {
+                        transformedArgument = (ArgumentSyntax) this.VisitArgument( argument )!;
+                    }
+                    else
+                    {
+                        using ( this.EnterForceCompileTimeExpression() )
+                        {
+                            transformedArgument = (ArgumentSyntax) this.VisitArgument( argument )!;
+                        }
+                    }
+
+                    transformedArgument = transformedArgument.WithTriviaFrom( argument );
+                    transformedArguments.Add( transformedArgument );
+                }
+
+                updatedInvocation = node.Update(
+                    transformedExpression,
+                    ArgumentList(
+                        node.ArgumentList.OpenParenToken,
+                        SeparatedList( transformedArguments, node.ArgumentList.Arguments.GetSeparators() ),
+                        node.ArgumentList.CloseParenToken ) );
+
+                updatedInvocation = updatedInvocation.AddScopeAnnotation( SymbolDeclarationScope.CompileTimeOnly );
+            }
+            else
+            {
+                // If the expression on the left of the parenthesis is not compile-time,
+                // we cannot take a decision on the parent expression.
+
+                var transformedArgumentList = (ArgumentListSyntax) this.VisitArgumentList( node.ArgumentList )!;
+                transformedArgumentList = transformedArgumentList.WithOpenParenToken( node.ArgumentList.OpenParenToken );
+                transformedArgumentList = transformedArgumentList.WithCloseParenToken( node.ArgumentList.CloseParenToken );
+                updatedInvocation = node.Update( transformedExpression, transformedArgumentList );
+            }
+
+            updatedInvocation = updatedInvocation.WithTriviaFrom( node );
+
+            return updatedInvocation;
+        }
+
+        public override SyntaxNode? VisitArgument( ArgumentSyntax node )
+        {
+            var argument = (ArgumentSyntax) base.VisitArgument( node )!;
+
+            if ( argument.RefKindKeyword.IsMissing )
+            {
+                return argument.AddScopeAnnotation( this.GetNodeScope( argument.Expression ) );
+            }
+            else
+            {
+                // TODO: We're not processing ref/out arguments properly. These are possibly
+                // local variable declarations and assignments.
+                return argument;
+            }
+        }
+
+        public override SyntaxNode? VisitIfStatement( IfStatementSyntax node )
+        {
+            var annotatedCondition = (ExpressionSyntax) this.Visit( node.Condition )!;
+            var conditionScope = this.GetNodeScope( annotatedCondition );
+
+            if ( conditionScope == SymbolDeclarationScope.CompileTimeOnly )
+            {
+                // We have an if statement where the condition is a compile-time expression. Add annotations
+                // to the if and else statements but not to the blocks themselves.
+
+                var annotatedStatement = (StatementSyntax) this.Visit( node.Statement )!;
+
+                var annotatedElse = node.Else != null
+                    ? ElseClause(
+                        node.Else.ElseKeyword,
+                        (StatementSyntax) this.Visit( node.Else.Statement )! ).AddScopeAnnotation( SymbolDeclarationScope.CompileTimeOnly ).WithTriviaFrom( node.Else )
+                    : null;
+
+                return node.Update( node.AttributeLists, node.IfKeyword, node.OpenParenToken, annotatedCondition, node.CloseParenToken, annotatedStatement, annotatedElse )
+                    .AddScopeAnnotation( SymbolDeclarationScope.CompileTimeOnly );
+            }
+            else
+            {
+                // We have an if statement where the condition is a runtime expression. Any variable assignment
+                // within this statement should make the variable as runtime-only, so we're calling EnterRuntimeConditionalBlock.
+                using ( this.EnterRuntimeConditionalBlock() )
+                {
+                    var annotatedStatement = (StatementSyntax) this.Visit( node.Statement )!;
+                    var annotatedElse = (ElseClauseSyntax) this.Visit( node.Else )!;
+
+                    var result = node.Update( node.IfKeyword, node.OpenParenToken, annotatedCondition, node.CloseParenToken, annotatedStatement, annotatedElse );
+
+                    return result;
+                }
+            }
+        }
+
+        public override SyntaxNode? VisitBreakStatement( BreakStatementSyntax node )
+        {
+            return base.VisitBreakStatement( node )!.AddScopeAnnotation( this._breakOrContinueScope );
+        }
+
+        public override SyntaxNode? VisitContinueStatement( ContinueStatementSyntax node )
+        {
+            return base.VisitContinueStatement( node )!.AddScopeAnnotation( this._breakOrContinueScope );
+        }
+
+        public override SyntaxNode? VisitForEachStatement( ForEachStatementSyntax node )
+        {
+            
+            var local = (ILocalSymbol) this._semanticAnnotationMap.GetDeclaredSymbol( node )!;
+
+            var annotatedExpression = (ExpressionSyntax) this.Visit( node.Expression )!;
+
+            var isBuildTimeExpression = this.GetNodeScope( annotatedExpression ) == SymbolDeclarationScope.CompileTimeOnly;
+
+            if ( isBuildTimeExpression )
+            {
+                // This is a build-time loop.
+                if ( !this.TrySetLocalVariableScope( local, SymbolDeclarationScope.CompileTimeOnly ) )
+                {
+                    throw new AssertionFailedException();
+                }
+                
+                StatementSyntax annotatedStatement;
+                using ( this.EnterBreakOrContinueScope( SymbolDeclarationScope.CompileTimeOnly ) )
+                {
+                    annotatedStatement = (StatementSyntax) this.Visit( node.Statement )!;
+                }
+
+                var transformedNode =
+                    ForEachStatement(
+                            default,
+                            node.ForEachKeyword,
+                            node.OpenParenToken,
+                            node.Type,
+                            node.Identifier.AddColoringAnnotation( TextSpanClassification.CompileTimeVariable ),
+                            node.InKeyword,
+                            annotatedExpression,
+                            node.CloseParenToken,
+                            annotatedStatement )
+                        .AddScopeAnnotation( SymbolDeclarationScope.CompileTimeOnly )
+                        .WithSymbolAnnotationsFrom( node );
+
+                return transformedNode;
+            }
+            else
+            {
+                // Run-time loop.
+
+                using ( this.EnterRuntimeConditionalBlock() )
+                {
+                    StatementSyntax annotatedStatement;
+                    using ( this.EnterBreakOrContinueScope( SymbolDeclarationScope.Default ) )
+                    {
+                        annotatedStatement = (StatementSyntax) this.Visit( node.Statement )!;
+                    }
+
+                    return ForEachStatement(
+                            default,
+                            node.ForEachKeyword,
+                            node.OpenParenToken,
+                            node.Type,
+                            node.Identifier,
+                            node.InKeyword,
+                            annotatedExpression,
+                            node.CloseParenToken,
+                            annotatedStatement )
+                        .WithSymbolAnnotationsFrom( node );
+                }
+            }
+        }
+
+        public override SyntaxNode? VisitVariableDeclarator( VariableDeclaratorSyntax node )
+        {
+            var transformedNode = (VariableDeclaratorSyntax) base.VisitVariableDeclarator( node )!;
+
+            var symbol = this._semanticAnnotationMap.GetDeclaredSymbol( node )!;
+
+            if ( symbol is not ILocalSymbol local )
+            {
+                // it's a field, or a field-like event
+                return node;
+            }
+
+            var localScope = this.GetSymbolScope( local, node );
+
+            if ( localScope == SymbolDeclarationScope.Default )
+            {
+                SymbolDeclarationScope initializerScope;
+
+                if ( node.Initializer != null )
+                {
+                    if ( node.Initializer.Value is LiteralExpressionSyntax )
+                    {
+                        // Variables initialized with literal expression have runtime scope.
+                        initializerScope = SymbolDeclarationScope.RunTimeOnly;
+                    }
+                    else
+                    {
+                        // Inference the variable scope from the initializer.
+                        var transformedInitializerValue = this.Visit( node.Initializer.Value );
+                        if ( transformedInitializerValue != null )
+                        {
+                            initializerScope = this.GetNodeScope( transformedInitializerValue );
+                            transformedNode = transformedNode.WithInitializer( node.Initializer.WithValue( (ExpressionSyntax) transformedInitializerValue ) );
+                        }
+                        else
+                        {
+                            // Variables without initializer have runtime scope.
+                            initializerScope = SymbolDeclarationScope.RunTimeOnly;
+                        }
+                    }
+                }
+                else
+                {
+                    // Variables without initializer have runtime scope.
+                    initializerScope = SymbolDeclarationScope.RunTimeOnly;
+                }
+
+                if ( initializerScope != SymbolDeclarationScope.Default )
+                {
+                    if ( this.TrySetLocalVariableScope( local, initializerScope ) )
+                    {
+                        localScope = initializerScope;
+                    }
+                }
+            }
+
+            var forcedScope = this._forceCompileTimeOnlyExpression ? SymbolDeclarationScope.CompileTimeOnly : SymbolDeclarationScope.Default;
+            if ( forcedScope != SymbolDeclarationScope.Default )
+            {
+                if ( this.TrySetLocalVariableScope( local, forcedScope ) )
+                {
+                    localScope = forcedScope;
+                }
+            }
+
+            if ( localScope == SymbolDeclarationScope.Default )
+            {
+                // The default scope for variable declaration is RunTimeOnly.
+                if ( this.TrySetLocalVariableScope( local, SymbolDeclarationScope.RunTimeOnly ) )
+                {
+                    localScope = SymbolDeclarationScope.RunTimeOnly;
+                }
+                else
+                {
+                    throw new AssertionFailedException();
+                }
+            }
+
+            if ( localScope == SymbolDeclarationScope.CompileTimeOnly )
+            {
+                transformedNode = transformedNode.WithIdentifier(
+                    transformedNode.Identifier.AddColoringAnnotation( TextSpanClassification.CompileTimeVariable ) );
+            }
+
+            return transformedNode.AddScopeAnnotation( localScope );
+        }
+
+        public override SyntaxNode? VisitVariableDeclaration( VariableDeclarationSyntax node )
+        {
+            var transformedType = this.Visit( node.Type )!;
+
+            if ( this.GetNodeScope( transformedType ) == SymbolDeclarationScope.CompileTimeOnly )
+            {
+                using ( this.EnterForceCompileTimeExpression() )
+                {
+                    var transformedVariableDeclaration = (VariableDeclarationSyntax) base.VisitVariableDeclaration( node )!;
+                    return transformedVariableDeclaration.AddScopeAnnotation( SymbolDeclarationScope.CompileTimeOnly );
+                }
+            }
+            else
+            {
+                var transformedVariableDeclaration = (VariableDeclarationSyntax) base.VisitVariableDeclaration( node )!;
+
+                var variableScopes = transformedVariableDeclaration.Variables.Select( v => v.GetScopeFromAnnotation() ).Distinct().ToList();
+
+                if ( variableScopes.Count() == 1 )
+                {
+                    return transformedVariableDeclaration.AddScopeAnnotation( variableScopes.Single() );
+                }
+                else
+                {
+                    this.Diagnostics.Add( 
+                        TemplatingDiagnosticDescriptors.SplitVariables.CreateDiagnostic( 
+                        node.GetLocation(),  
+                        string.Join( ",", node.Variables.Select( v => v.Identifier.Text ) ) ) );
+                    return transformedVariableDeclaration;
+                }
+            }
+        }
+
+        public override SyntaxNode? VisitLocalDeclarationStatement( LocalDeclarationStatementSyntax node )
+        {
+            var transformedNode = (LocalDeclarationStatementSyntax) base.VisitLocalDeclarationStatement( node )!;
+
+            return transformedNode.AddScopeAnnotation( this.GetNodeScope( transformedNode.Declaration ) );
+        }
+
+        public override SyntaxNode? VisitAttribute( AttributeSyntax node )
+        {
+            // Don't process attributes.
+            return node;
+        }
+
+        public override SyntaxNode? VisitMethodDeclaration( MethodDeclarationSyntax node )
+        {
+            node = (MethodDeclarationSyntax) base.VisitMethodDeclaration( node )!;
+
+            var symbol = this._semanticAnnotationMap.GetDeclaredSymbol( node )!;
+
+            if ( this.GetSymbolScope( symbol, node ) == SymbolDeclarationScope.Template )
+            {
+                node = node.AddScopeAnnotation( SymbolDeclarationScope.Template );
+            }
+
+            return node;
+        }
+
+        public override SyntaxNode? VisitAssignmentExpression( AssignmentExpressionSyntax node )
+        {
+            var transformedNode = (AssignmentExpressionSyntax) base.VisitAssignmentExpression( node )!;
+
+            if ( this._isRuntimeConditionalBlock )
+            {
+                return transformedNode.AddScopeAnnotation( SymbolDeclarationScope.RunTimeOnly );
+            }
+            else
+            {
+                var scope = this.GetCombinedScope( transformedNode.Left, transformedNode.Right );
+
+                return transformedNode.AddScopeAnnotation( scope );
+            }
+        }
+
+        public override SyntaxNode? VisitExpressionStatement( ExpressionStatementSyntax node )
+        {
+            var transformedNode = (ExpressionStatementSyntax) base.VisitExpressionStatement( node )!;
+
+            return transformedNode.WithScopeAnnotationFrom( transformedNode.Expression ).WithScopeAnnotationFrom( node );
+        }
+
+        public override SyntaxNode? VisitCastExpression( CastExpressionSyntax node )
+        {
+            var annotatedType = (TypeSyntax?) this.Visit( node.Type );
+            var annotatedExpression = (ExpressionSyntax?) this.Visit( node.Expression );
+            var transformedNode = node.WithType( annotatedType ?? node.Type ).WithExpression( annotatedExpression ?? node.Expression );
+
+            return this.AnnotateCastExpression( transformedNode, annotatedType, annotatedExpression );
+        }
+
+        public override SyntaxNode? VisitBinaryExpression( BinaryExpressionSyntax node )
+        {
+            switch ( node.Kind() )
+            {
+                case SyntaxKind.IsExpression:
+                case SyntaxKind.AsExpression:
+                    var annotatedType = (TypeSyntax?) this.Visit( node.Right );
+                    var annotatedExpression = (ExpressionSyntax?) this.Visit( node.Left );
+                    var transformedNode = node.WithLeft( annotatedExpression ?? node.Left ).WithRight( annotatedType ?? node.Right );
+
+                    return this.AnnotateCastExpression( transformedNode, annotatedType, annotatedExpression );
+            }
+
+            return base.VisitBinaryExpression( node );
+        }
+
+        private SyntaxNode? AnnotateCastExpression( SyntaxNode transformedCastNode, TypeSyntax? annotatedType, ExpressionSyntax? annotatedExpression )
+        {
+            var combinedScope = this.GetNodeScope( annotatedType ) == SymbolDeclarationScope.Default
+                ? this.GetNodeScope( annotatedExpression )
+                : this.GetCombinedScope( annotatedType, annotatedExpression );
+
+            if ( combinedScope != SymbolDeclarationScope.Default )
+            {
+                return transformedCastNode.AddScopeAnnotation( combinedScope );
+            }
+
+            return transformedCastNode;
+        }
+
+        public override SyntaxNode? VisitForStatement( ForStatementSyntax node )
+        {
+            // This is a quick-and-dirty implementation that all for statements runtime.
+
+            if ( node.Declaration != null )
+            {
+                foreach ( var localDeclaration in node.Declaration.Variables )
+                {
+                    var local = (ILocalSymbol?) this._semanticAnnotationMap.GetDeclaredSymbol( localDeclaration );
+
+                    if ( local != null )
+                    {
+                        this.TrySetLocalVariableScope( local, SymbolDeclarationScope.RunTimeOnly );
+                    }
+                }
+            }
+
+            var transformedVariableDeclaration = (VariableDeclarationSyntax) this.Visit( node.Declaration )!;
+            var transformedInitializers = node.Initializers.Select( i => (ExpressionSyntax) this.Visit( i )! );
+            var transformedCondition = (ExpressionSyntax) this.Visit( node.Condition )!;
+            var transformedIncrementors = node.Incrementors.Select( syntax => this.Visit( syntax )! );
+
+            StatementSyntax transformedStatement;
+            using ( this.EnterRuntimeConditionalBlock() )
+            {
+                transformedStatement = (StatementSyntax) this.Visit( node.Statement )!;
+            }
+
+            return ForStatement(
+                node.ForKeyword,
+                node.OpenParenToken,
+                transformedVariableDeclaration,
+                SeparatedList( transformedInitializers ),
+                node.FirstSemicolonToken,
+                transformedCondition,
+                node.SecondSemicolonToken,
+                SeparatedList( transformedIncrementors ),
+                node.CloseParenToken,
+                transformedStatement );
+        }
+
+        public override SyntaxNode? VisitWhileStatement( WhileStatementSyntax node )
+        {
+            var annotatedCondition = (ExpressionSyntax) this.Visit( node.Condition )!;
+            var conditionScope = this.GetNodeScope( annotatedCondition );
+
+            if ( conditionScope == SymbolDeclarationScope.CompileTimeOnly )
+            {
+                // We have an while statement where the condition is a compile-time expression. Add annotations
+                // to the while but not to the statement or block itself.
+
+                StatementSyntax annotatedStatement;
+                using ( this.EnterBreakOrContinueScope( SymbolDeclarationScope.CompileTimeOnly ) )
+                {
+                    annotatedStatement = (StatementSyntax) this.Visit( node.Statement )!;
+                }
+
+                return node.Update( node.AttributeLists, node.WhileKeyword, node.OpenParenToken, annotatedCondition, node.CloseParenToken, annotatedStatement )
+                    .AddScopeAnnotation( SymbolDeclarationScope.CompileTimeOnly );
+            }
+            else
+            {
+                // We have an while statement where the condition is a runtime expression. Any variable assignment
+                // within this statement should make the variable as runtime-only, so we're calling EnterRuntimeConditionalBlock.
+
+                using ( this.EnterRuntimeConditionalBlock() )
+                {
+                    StatementSyntax annotatedStatement;
+                    using ( this.EnterBreakOrContinueScope( SymbolDeclarationScope.Default ) )
+                    {
+                        annotatedStatement = (StatementSyntax) this.Visit( node.Statement )!;
+                    }
+
+                    var result = node.Update( node.WhileKeyword, node.OpenParenToken, annotatedCondition, node.CloseParenToken, annotatedStatement );
+
+                    return result;
+                }
+            }
+        }
+
+        public override SyntaxNode? VisitDoStatement( DoStatementSyntax node )
+        {
+            var diagnostic = TemplatingDiagnosticDescriptors.CreateLanguageFeatureIsNotSupported( node );
+            this.Diagnostics.Add( diagnostic );
+
+            return base.VisitDoStatement( node );
+        }
+
+        public override SyntaxNode? VisitGotoStatement( GotoStatementSyntax node )
+        {
+            var diagnostic = TemplatingDiagnosticDescriptors.CreateLanguageFeatureIsNotSupported( node );
+            this.Diagnostics.Add( diagnostic );
+
+            return base.VisitGotoStatement( node );
+        }
+
+        public override SyntaxNode? VisitLocalFunctionStatement( LocalFunctionStatementSyntax node )
+        {
+            var diagnostic = TemplatingDiagnosticDescriptors.CreateLanguageFeatureIsNotSupported( node );
+            this.Diagnostics.Add( diagnostic );
+
+            return base.VisitLocalFunctionStatement( node );
+        }
+
+        public override SyntaxNode? VisitAnonymousMethodExpression( AnonymousMethodExpressionSyntax node )
+        {
+            var diagnostic = TemplatingDiagnosticDescriptors.CreateLanguageFeatureIsNotSupported( node );
+            this.Diagnostics.Add( diagnostic );
+
+            return base.VisitAnonymousMethodExpression( node );
+        }
+
+        public override SyntaxNode? VisitParenthesizedLambdaExpression( ParenthesizedLambdaExpressionSyntax node )
+        {
+            var diagnostic = TemplatingDiagnosticDescriptors.CreateLanguageFeatureIsNotSupported( node );
+            this.Diagnostics.Add( diagnostic );
+
+            return base.VisitParenthesizedLambdaExpression( node );
+        }
+
+        public override SyntaxNode? VisitSimpleLambdaExpression( SimpleLambdaExpressionSyntax node )
+        {
+            var diagnostic = TemplatingDiagnosticDescriptors.CreateLanguageFeatureIsNotSupported( node );
+            this.Diagnostics.Add( diagnostic );
+
+            return base.VisitSimpleLambdaExpression( node );
+        }
+
+        private void RequireScope( SwitchSectionSyntax section, SymbolDeclarationScope requiredScope )
+        {
+            if ( section.Labels.Any() )
+            {
+
+                switch ( section.Labels[0] )
+                {
+                    case CasePatternSwitchLabelSyntax:
+                        var diagnostic = TemplatingDiagnosticDescriptors.CreateLanguageFeatureIsNotSupported( section );
+                        this.Diagnostics.Add( diagnostic );
+
+                        break;
+                    case CaseSwitchLabelSyntax oldLabel:
+                        if ( oldLabel.Value != null )
+                        {
+                            SymbolDeclarationScope existingScope;
+                            if ( oldLabel.Value is LiteralExpressionSyntax )
+                            {
+                                existingScope = requiredScope;
+                            }
+                            else
+                            {
+                                var annotatedCaseValue = (ExpressionSyntax) this.Visit( oldLabel.Value )!;
+                                existingScope = annotatedCaseValue.GetScopeFromAnnotation();
+                            }
+
+                            if ( existingScope != requiredScope )
+                            {
+                                this.Diagnostics.Add(
+                                        TemplatingDiagnosticDescriptors.ScopeMismatch.CreateDiagnostic(
+                                        oldLabel.GetLocation(),
+                                        (
+                                        oldLabel.ToString(),
+                                        existingScope.ToDisplayString(),
+                                        requiredScope.ToDisplayString(),
+                                        "a case" ) ) );
+                            }
+                        }
+
+                        break;
+                }
+            }
+        }
+
+        public override SyntaxNode? VisitSwitchStatement( SwitchStatementSyntax node )
+        {
+            var annotatedExpression = (ExpressionSyntax) this.Visit( node.Expression )!;
+            var expressionScope = annotatedExpression.GetScopeFromAnnotation();
+            if ( expressionScope == SymbolDeclarationScope.CompileTimeOnly && this.IsDynamic( annotatedExpression ) )
+            {
+                expressionScope = SymbolDeclarationScope.RunTimeOnly;
+            }
+
+            var transformedSections = new SwitchSectionSyntax[node.Sections.Count];
+            for ( var i = 0; i < node.Sections.Count; i++ )
+            {
+                var section = node.Sections[i];
+                using ( this.EnterBreakOrContinueScope( expressionScope ) )
+                {
+                    this.RequireScope( section, expressionScope );
+                    transformedSections[i] = (SwitchSectionSyntax) this.Visit( section )!.AddScopeAnnotation( expressionScope );
+                }
+            }
+
+            if ( expressionScope == SymbolDeclarationScope.RunTimeOnly )
+            {
+                using ( this.EnterRuntimeConditionalBlock() )
+                {
+                    return node.Update( node.SwitchKeyword, node.OpenParenToken, annotatedExpression, node.CloseParenToken, node.OpenBraceToken, List( transformedSections ), node.CloseBraceToken );
+                }
+            }
+            else
+            {
+                return node.Update( node.SwitchKeyword, node.OpenParenToken, annotatedExpression, node.CloseParenToken, node.OpenBraceToken, List(transformedSections), node.CloseBraceToken )
+                    .AddScopeAnnotation( SymbolDeclarationScope.CompileTimeOnly );
+            }
+        }
+
+        public override SyntaxNode? VisitQueryExpression( QueryExpressionSyntax node )
+        {
+            var diagnostic = TemplatingDiagnosticDescriptors.CreateLanguageFeatureIsNotSupported( node );
+            this.Diagnostics.Add( diagnostic );
+
+            return base.VisitQueryExpression( node );
+        }
+
+        private void RequireScope( SyntaxNode node, SymbolDeclarationScope requiredScope, string reason )
+        {
+            var existingScope = node.GetScopeFromAnnotation();
+
+            this.RequireScope(node, existingScope, requiredScope, reason);
+        }
+
+        private void RequireScope(SyntaxNode node, SymbolDeclarationScope existingScope, SymbolDeclarationScope requiredScope, string reason)
+        {
+            if (existingScope == SymbolDeclarationScope.CompileTimeOnly && this.IsDynamic(node))
+            {
+                existingScope = SymbolDeclarationScope.RunTimeOnly;
+            }
+
+            if (existingScope != SymbolDeclarationScope.Default && existingScope != requiredScope)
+            {
+                this.Diagnostics.Add(
+                        TemplatingDiagnosticDescriptors.ScopeMismatch.CreateDiagnostic(
+                        node.GetLocation(),
+                        (
+                        node.ToString(),
+                        existingScope.ToDisplayString(),
+                        requiredScope.ToDisplayString(),
+                        reason) ) );
+            }
+        }
+
+        public override SyntaxNode? VisitLockStatement( LockStatementSyntax node )
+        {
+            var annotatedExpression = (ExpressionSyntax) this.Visit( node.Expression )!;
+
+            this.RequireScope( annotatedExpression, SymbolDeclarationScope.RunTimeOnly, "a lock" );
+
+            return node.WithExpression( annotatedExpression ).AddScopeAnnotation( SymbolDeclarationScope.RunTimeOnly );
+        }
+
+        public override SyntaxNode? VisitAwaitExpression( AwaitExpressionSyntax node )
+        {
+            var diagnostic = TemplatingDiagnosticDescriptors.CreateLanguageFeatureIsNotSupported( node );
+            this.Diagnostics.Add( diagnostic );
+
+            return base.VisitAwaitExpression( node );
+        }
+
+        public override SyntaxNode? VisitInitializerExpression( InitializerExpressionSyntax node )
+        {
+            this.Diagnostics.Add( TemplatingDiagnosticDescriptors.CreateLanguageFeatureIsNotSupported( node ) );
+
+            return base.VisitInitializerExpression( node );
+        }
+
+        public override SyntaxNode? VisitYieldStatement( YieldStatementSyntax node )
+        {
+            this.Diagnostics.Add( TemplatingDiagnosticDescriptors.CreateLanguageFeatureIsNotSupported( node ) );
+
+            return base.VisitYieldStatement( node );
+        }
+
+        public override SyntaxNode? VisitUsingStatement( UsingStatementSyntax node )
+        {
+            var annotatedExpression = (ExpressionSyntax) this.Visit( node.Expression )!;
+
+            this.RequireScope( annotatedExpression, SymbolDeclarationScope.RunTimeOnly, "a using" );
+
+            return node.WithExpression( annotatedExpression ).AddScopeAnnotation( SymbolDeclarationScope.RunTimeOnly );
+        }
+    }
 }