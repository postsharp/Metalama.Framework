--- conflicted
+++ resolved
@@ -1,10 +1,7 @@
-<<<<<<< HEAD
-﻿using System;
-=======
 ﻿// Copyright (c) SharpCrafters s.r.o. All rights reserved.
 // This project is not open source. Please see the LICENSE.md file in the repository root for details.
 
->>>>>>> 573250ec
+using System;
 using Caravela.Framework.Code;
 using Caravela.Framework.Impl.Diagnostics;
 using Caravela.Framework.Impl.Templating.MetaModel;
