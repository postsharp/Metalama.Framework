﻿using Caravela.Framework.Code;
using Caravela.Framework.Diagnostics;
using Caravela.Framework.Impl.Diagnostics;
using Caravela.Framework.Impl.Templating.MetaModel;
using Microsoft.CodeAnalysis.CSharp.Syntax;

namespace Caravela.Framework.Impl.Templating
{
    /// <summary>
    /// Provides information about the element of code to which a template was applied
    /// and exposes methods that adapt the expanding template to the target context.
    /// </summary>
    /// <remarks>
    /// The template driver requires an instance of the expansion context before it can invoke the template method.
    /// </remarks>
    internal interface ITemplateExpansionContext
    {
        /// <summary>
        /// Gets the element of code to which a template was applied.
        /// </summary>
        ICodeElement TargetDeclaration { get; }

        /// <summary>
        /// Gets the object on which to invoke the template method.
        /// </summary>
        object TemplateInstance { get; }

        /// <summary>
        /// Gets the implementation object which handles the proceed() calls in the template method.
        /// </summary>
        IProceedImpl ProceedImplementation { get; }

        /// <summary>
        /// Gets the whole code model which contains the target code element.
        /// </summary>
        ICompilation Compilation { get; }

        /// <summary>
        /// Gets the lexical scope which allows the template method to define new unique identifiers within the target code element.
        /// </summary>
        ITemplateExpansionLexicalScope CurrentLexicalScope { get; }

        /// <summary>
        /// Creates a syntax node for a return statement within the target code element.
        /// </summary>
        /// <param name="returnExpression">The expression which represents a return value.</param>
        /// <returns>
        /// A <see cref="StatementSyntax"/> instance that will be used in place of the return statement by the template method.
        /// </returns>
        StatementSyntax CreateReturnStatement( ExpressionSyntax? returnExpression );
<<<<<<< HEAD

        IUserDiagnosticSink? DiagnosticSink { get; }
=======
        
        DiagnosticSink DiagnosticSink { get; }
>>>>>>> 3a4e975c
    }
}<|MERGE_RESOLUTION|>--- conflicted
+++ resolved
@@ -2,6 +2,7 @@
 using Caravela.Framework.Diagnostics;
 using Caravela.Framework.Impl.Diagnostics;
 using Caravela.Framework.Impl.Templating.MetaModel;
+using Caravela.Framework.Sdk;
 using Microsoft.CodeAnalysis.CSharp.Syntax;
 
 namespace Caravela.Framework.Impl.Templating
@@ -13,7 +14,7 @@
     /// <remarks>
     /// The template driver requires an instance of the expansion context before it can invoke the template method.
     /// </remarks>
-    internal interface ITemplateExpansionContext
+    internal interface ITemplateExpansionContext 
     {
         /// <summary>
         /// Gets the element of code to which a template was applied.
@@ -48,12 +49,7 @@
         /// A <see cref="StatementSyntax"/> instance that will be used in place of the return statement by the template method.
         /// </returns>
         StatementSyntax CreateReturnStatement( ExpressionSyntax? returnExpression );
-<<<<<<< HEAD
-
-        IUserDiagnosticSink? DiagnosticSink { get; }
-=======
         
         DiagnosticSink DiagnosticSink { get; }
->>>>>>> 3a4e975c
     }
 }