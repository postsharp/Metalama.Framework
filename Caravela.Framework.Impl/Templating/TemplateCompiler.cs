--- conflicted
+++ resolved
@@ -5,10 +5,7 @@
 using Caravela.Framework.Impl.Pipeline;
 using Microsoft.CodeAnalysis;
 using Microsoft.CodeAnalysis.CSharp;
-<<<<<<< HEAD
-=======
 using System;
->>>>>>> c8de7d7e
 using System.Diagnostics.CodeAnalysis;
 using System.Linq;
 
@@ -69,22 +66,8 @@
             return true;
         }
 
-<<<<<<< HEAD
-        public static bool TryAnnotate(
-            SyntaxNode sourceSyntaxRoot,
-            SemanticModel semanticModel,
-            bool reportDiagnosticsToInitialCompilation,
-            IDiagnosticAdder diagnostics,
-            [NotNullWhen( true )] out SyntaxNode? annotatedSyntaxRoot )
-        {
-            return TryAnnotate( sourceSyntaxRoot, semanticModel, diagnostics, out _, out annotatedSyntaxRoot );
-        }
-
-        public static bool TryCompile(
+        public bool TryCompile(
             string templateName,
-=======
-        public bool TryCompile(
->>>>>>> c8de7d7e
             Compilation compileTimeCompilation,
             SyntaxNode sourceSyntaxRoot,
             SemanticModel semanticModel,
@@ -100,16 +83,13 @@
             }
 
             // Compile the syntax tree.
-<<<<<<< HEAD
-            var templateCompilerRewriter = new TemplateCompilerRewriter( templateName, compileTimeCompilation, symbolAnnotationMap, diagnostics );
-=======
             var templateCompilerRewriter = new TemplateCompilerRewriter(
+                templateName,
                 compileTimeCompilation,
                 this._semanticAnnotationMap,
                 diagnostics,
                 this._serviceProvider );
 
->>>>>>> c8de7d7e
             transformedSyntaxRoot = templateCompilerRewriter.Visit( annotatedSyntaxRoot );
 
             return transformedSyntaxRoot != null && templateCompilerRewriter.Success;
