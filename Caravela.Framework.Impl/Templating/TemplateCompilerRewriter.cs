--- conflicted
+++ resolved
@@ -216,13 +216,8 @@
                  node.GetScopeFromAnnotation().GetValueOrDefault().GetExpressionExecutionScope() == TemplatingScope.CompileTimeOnly )
             {
                 // The node itself does not need to be transformed because it is compile time, but it needs to be converted
-<<<<<<< HEAD
-                // into a run-time value.
-                return this.CreateRunTimeExpression( (ExpressionSyntax) node );
-=======
                 // into a run-time value. However, calls to variants of Proceed must be transformed into calls to the standard Proceed.
                 return this.CreateRunTimeExpression( (ExpressionSyntax) this._buildTimeOnlyRewriter.Visit( node ), node );
->>>>>>> 99734164
             }
             else
             {
@@ -1405,15 +1400,7 @@
             {
                 var symbol = this._syntaxTreeAnnotationMap.GetSymbol( node );
 
-<<<<<<< HEAD
-                if ( symbol is INamespaceOrTypeSymbol namespaceOrType )
-                {
-                    return this.Transform( LanguageServiceFactory.CSharpSyntaxGenerator.NameExpression( namespaceOrType ) )!;
-                }
-                else if ( symbol != null && symbol.IsStatic && node.Parent is not MemberAccessExpressionSyntax && node.Parent is not AliasQualifiedNameSyntax )
-=======
                 if ( this.GetTransformationKind( node ) == TransformationKind.Transform )
->>>>>>> 99734164
                 {
                     // Fully qualifies simple identifiers.
 
@@ -1423,17 +1410,6 @@
                     }
                     else if ( symbol is { IsStatic: true } && node.Parent is not MemberAccessExpressionSyntax && node.Parent is not AliasQualifiedNameSyntax )
                     {
-<<<<<<< HEAD
-                        case SymbolKind.Field:
-                        case SymbolKind.Property:
-                        case SymbolKind.Event:
-                        case SymbolKind.Method:
-                            // We have an access to a field or method with a "using static", or a non-qualified static member access.
-                            return this.MetaSyntaxFactory.MemberAccessExpression(
-                                this.MetaSyntaxFactory.Kind( SyntaxKind.SimpleMemberAccessExpression ),
-                                this.Transform( LanguageServiceFactory.CSharpSyntaxGenerator.NameExpression( symbol.ContainingType ) )!,
-                                this.MetaSyntaxFactory.IdentifierName2( SyntaxFactoryEx.LiteralExpression( node.Identifier.Text ) ) );
-=======
                         switch ( symbol.Kind )
                         {
                             case SymbolKind.Field:
@@ -1446,7 +1422,6 @@
                                     this.Transform( LanguageServiceFactory.CSharpSyntaxGenerator.NameExpression( symbol.ContainingType ) )!,
                                     this.MetaSyntaxFactory.IdentifierName2( SyntaxFactoryEx.LiteralExpression( node.Identifier.Text ) ) );
                         }
->>>>>>> 99734164
                     }
                 }
             }
