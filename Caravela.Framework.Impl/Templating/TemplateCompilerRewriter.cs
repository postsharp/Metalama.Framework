// Copyright (c) SharpCrafters s.r.o. All rights reserved.
// This project is not open source. Please see the LICENSE.md file in the repository root for details.

// ReSharper disable RedundantUsingDirective

using Caravela.Framework.Impl.CodeModel;
using Caravela.Framework.Impl.CompileTime;
using Caravela.Framework.Impl.Diagnostics;
using Caravela.Framework.Impl.Serialization;
using Caravela.Framework.Impl.Templating.MetaModel;
using Caravela.Framework.Impl.Utilities;
using Microsoft.CodeAnalysis;
using Microsoft.CodeAnalysis.CSharp;
using Microsoft.CodeAnalysis.CSharp.Syntax;
using Microsoft.CodeAnalysis.Simplification;
using System;
using System.Collections.Generic;
using System.Diagnostics.CodeAnalysis;
using System.Linq;
using System.Threading;
using static Microsoft.CodeAnalysis.CSharp.SyntaxFactory;

namespace Caravela.Framework.Impl.Templating
{
    /// <summary>
    /// Compiles the source code of a template, annotated with <see cref="TemplateAnnotator"/>,
    /// to an executable template.
    /// </summary>
    internal sealed partial class TemplateCompilerRewriter : MetaSyntaxRewriter, IDiagnosticAdder
    {
        private readonly string _templateName;
        private readonly SyntaxTreeAnnotationMap _syntaxTreeAnnotationMap;
        private readonly IDiagnosticAdder _diagnosticAdder;
        private readonly CancellationToken _cancellationToken;
        private readonly SerializableTypes _serializableTypes;
        private readonly TemplateMetaSyntaxFactoryImpl _templateMetaSyntaxFactory;
        private readonly TemplateMemberClassifier _templateMemberClassifier;
        private MetaContext? _currentMetaContext;
        private int _nextStatementListId;
        private ISymbol? _rootTemplateSymbol;

        public TemplateCompilerRewriter(
            string templateName,
            Compilation runTimeCompilation,
            Compilation compileTimeCompilation,
            SyntaxTreeAnnotationMap syntaxTreeAnnotationMap,
            IDiagnosticAdder diagnosticAdder,
            IServiceProvider serviceProvider,
            SerializableTypes serializableTypes,
            CancellationToken cancellationToken ) : base( compileTimeCompilation )
        {
            this._templateName = templateName;
            this._syntaxTreeAnnotationMap = syntaxTreeAnnotationMap;
            this._diagnosticAdder = diagnosticAdder;
            this._cancellationToken = cancellationToken;
            this._serializableTypes = serializableTypes;
            this._templateMetaSyntaxFactory = new TemplateMetaSyntaxFactoryImpl( this.MetaSyntaxFactory );
            this._templateMemberClassifier = new TemplateMemberClassifier( runTimeCompilation, syntaxTreeAnnotationMap, serviceProvider );
        }

        public bool Success { get; private set; } = true;

        public void Report( Diagnostic diagnostic )
        {
            this._diagnosticAdder.Report( diagnostic );

            if ( diagnostic.Severity == DiagnosticSeverity.Error )
            {
                this.Success = false;
            }
        }

        private static ExpressionSyntax CastFromDynamic( TypeSyntax targetType, ExpressionSyntax expression )
            => CastExpression( targetType, CastExpression( PredefinedType( Token( SyntaxKind.ObjectKeyword ) ), ParenthesizedExpression( expression ) ) );

        private static string NormalizeSpace( string statementComment )
        {
            // TODO: Replace this with something more GC-friendly.

            statementComment = statementComment.Replace( '\n', ' ' ).Replace( '\r', ' ' );

            while ( true )
            {
                var old = statementComment;
                statementComment = statementComment.Replace( "  ", " " );

                if ( old == statementComment )
                {
                    return statementComment;
                }
            }
        }

        public override bool VisitIntoStructuredTrivia => false;

        /// <summary>
        /// Sets the current <see cref="MetaContext"/> for the current execution context. To be used in a <c>using</c> statement.
        /// </summary>
        /// <param name="newMetaContext"></param>
        /// <returns></returns>
        private MetaContextCookie WithMetaContext( MetaContext newMetaContext )
        {
            var cookie = new MetaContextCookie( this, this._currentMetaContext );

            this._currentMetaContext = newMetaContext;

            return cookie;
        }

        /// <summary>
        /// Generates the code to generate a run-time symbol name (i.e. a call to <see cref="TemplateSyntaxFactory.GetUniqueIdentifier"/>),
        /// adds this code to the list of statements of the current <see cref="MetaContext"/>, and returns the identifier of
        /// the compiled template that contains the run-time symbol name.
        /// </summary>
        /// <param name="symbol">The symbol in the source template.</param>
        /// <returns>The identifier of the compiled template that contains the run-time symbol name.</returns>
        private IdentifierNameSyntax ReserveRunTimeSymbolName( ISymbol symbol )
        {
            var metaVariableIdentifier = this._currentMetaContext!.GetTemplateVariableName( symbol );

            var callGetUniqueIdentifier = this._templateMetaSyntaxFactory.GetUniqueIdentifier( symbol.Name );

            var localDeclaration =
                LocalDeclarationStatement(
                        VariableDeclaration( this.MetaSyntaxFactory.Type( typeof(SyntaxToken) ) )
                            .WithVariables(
                                SingletonSeparatedList(
                                    VariableDeclarator( metaVariableIdentifier )
                                        .WithInitializer( EqualsValueClause( callGetUniqueIdentifier ) ) ) ) )
                    .NormalizeWhitespace();

            this._currentMetaContext!.Statements.Add( localDeclaration );

            return IdentifierName( metaVariableIdentifier );
        }

        /// <summary>
        /// Determines how a <see cref="SyntaxNode"/> should be transformed:
        /// <see cref="MetaSyntaxRewriter.TransformationKind.None"/> for compile-time code
        /// or <see cref="MetaSyntaxRewriter.TransformationKind.Transform"/> for run-time code.
        /// </summary>
        /// <param name="node"></param>
        /// <returns></returns>
        protected override TransformationKind GetTransformationKind( SyntaxNode node )
        {
            var scope = node.GetScopeFromAnnotation().GetValueOrDefault();

            // Take a decision from the node if we can.
            if ( scope != TemplatingScope.Both && scope != TemplatingScope.Unknown )
            {
                return scope.MustBeTransformed() ? TransformationKind.Transform : TransformationKind.None;
            }

            // Look for annotation on the parent, but stop at 'if' and 'foreach' statements,
            // which have special interpretation.
            for ( var parent = node.Parent;
                  parent != null;
                  parent = parent.Parent )
            {
                if ( !parent.GetScopeFromAnnotation().GetValueOrDefault().MustBeTransformed() )
                {
                    return parent is IfStatementSyntax || parent is ForEachStatementSyntax || parent is ElseClauseSyntax || parent is WhileStatementSyntax
                           || parent is SwitchSectionSyntax
                        ? TransformationKind.Transform
                        : TransformationKind.None;
                }
            }

            return TransformationKind.Transform;
        }

        public override SyntaxNode? Visit( SyntaxNode? node )
        {
            this._cancellationToken.ThrowIfCancellationRequested();

            // Captures the root symbol.
            if ( this._rootTemplateSymbol == null )
            {
                if ( node == null )
                {
                    throw new ArgumentNullException( nameof(node) );
                }

                this._rootTemplateSymbol = this._syntaxTreeAnnotationMap.GetDeclaredSymbol( node );

                if ( this._rootTemplateSymbol == null )
                {
                    throw new AssertionFailedException( "Didn't find a symbol for a template method node." );
                }
            }

            return base.Visit( node );
        }

        protected override ExpressionSyntax TransformTupleExpression( TupleExpressionSyntax node )
        {
            // tuple can be initialize from variables and then items take names from variable name
            // but variable name is not safe and could be renamed because of target variables 
            // in this case we initialize tuple with explicit names
            var symbol = (INamedTypeSymbol) this._syntaxTreeAnnotationMap.GetExpressionType( node )!;
            var transformedArguments = new ArgumentSyntax[node.Arguments.Count];

            for ( var i = 0; i < symbol.TupleElements.Length; i++ )
            {
                var tupleElement = symbol.TupleElements[i];
                ArgumentSyntax arg;

                if ( !tupleElement.Name.Equals( tupleElement.CorrespondingTupleField!.Name, StringComparison.Ordinal ) )
                {
                    var name = symbol.TupleElements[i].Name;
                    arg = node.Arguments[i].WithNameColon( NameColon( name ) );
                }
                else
                {
                    arg = node.Arguments[i];
                }

                transformedArguments[i] = arg;
            }

            var transformedNode = TupleExpression(
                node.OpenParenToken,
                default(SeparatedSyntaxList<ArgumentSyntax>).AddRange( transformedArguments ),
                node.CloseParenToken );

            return base.TransformTupleExpression( transformedNode );
        }

        protected override ExpressionSyntax Transform( SyntaxToken token )
        {
            // Following renaming of local variables cannot be apply for TupleElement  
            if ( token.Kind() == SyntaxKind.IdentifierToken && token.Parent != null && token.Parent is not TupleElementSyntax )
            {
                // Transforms identifier declarations (local variables and local functions). Local identifiers must have
                // a unique name in the target code, which is unknown when the template is compiled, therefore local identifiers
                // get their name dynamically at expansion time. The ReserveRunTimeSymbolName method generates code that
                // reserves the name at expansion time. The result is stored in a local variable of the expanded template.
                // Then, each template reference uses this local variable.

                var identifierSymbol = this._syntaxTreeAnnotationMap.GetDeclaredSymbol( token.Parent! );

                if ( this.IsDeclaredWithinTemplate( identifierSymbol! ) )
                {
                    if ( !this._currentMetaContext!.TryGetRunTimeSymbolLocal( identifierSymbol!, out _ ) )
                    {
                        var declaredSymbolNameLocal = this.ReserveRunTimeSymbolName( identifierSymbol! ).Identifier;
                        this._currentMetaContext.AddRunTimeSymbolLocal( identifierSymbol!, declaredSymbolNameLocal );

                        return IdentifierName( declaredSymbolNameLocal.Text );
                    }
                    else
                    {
                        throw new AssertionFailedException();
                    }
                }
                else
                {
                    // This is not a symbol declaration but a symbol reference.
                }
            }

            return base.Transform( token );
        }

        protected override ExpressionSyntax TransformIdentifierName( IdentifierNameSyntax node )
        {
            switch ( node.Identifier.Kind() )
            {
                case SyntaxKind.GlobalKeyword:
                case SyntaxKind.VarKeyword:
                    return base.TransformIdentifierName( node );

                case SyntaxKind.IdentifierToken:
                    return this.TransformIdentifierToken( node );

                default:
                    throw new AssertionFailedException( $"Unexpected identifier kind: {node.Identifier.Kind()}." );
            }
        }

        private bool IsDeclaredWithinTemplate( ISymbol? symbol )
        {
            if ( symbol == null )
            {
                return false;
            }
            else
            {
                // Symbol is Declared in Template if ContainsSymbol is Template method or if ContainsSymbol
                // is child level of Template method f.e. local function etc.
                return SymbolEqualityComparer.Default.Equals( symbol.ContainingSymbol, this._rootTemplateSymbol )
                       || this.IsDeclaredWithinTemplate( symbol.ContainingSymbol );
            }
        }

        private ExpressionSyntax TransformIdentifierToken( IdentifierNameSyntax node )
        {
            if ( node.Identifier.Text == "dynamic" )
            {
                // We change all dynamic into var in the template.
                return base.TransformIdentifierName( IdentifierName( Identifier( "var" ) ) );
            }
            else if ( this._templateMemberClassifier.IsImplicitValueParameter( node ) )
            {
                // In property setter and event accessor templates, the 'value' token has a special meaning. We keep the original name.
                return base.TransformIdentifierName( node );
            }

            // If the identifier is declared withing the template, the expanded name is given by the TemplateExpansionContext and
            // stored in a template variable named __foo, where foo is the variable name in the template. This variable is defined
            // and initialized in the VisitVariableDeclarator.
            // For identifiers declared outside of the template we just call the regular Roslyn SyntaxFactory.IdentifierName().
            var identifierSymbol = this._syntaxTreeAnnotationMap.GetSymbol( node );

            if ( this.IsDeclaredWithinTemplate( identifierSymbol! ) )
            {
                if ( this._currentMetaContext!.TryGetRunTimeSymbolLocal( identifierSymbol!, out var declaredSymbolNameLocal ) )
                {
                    return this.MetaSyntaxFactory.IdentifierName1( IdentifierName( declaredSymbolNameLocal.Text ) );
                }
                else if ( identifierSymbol is IParameterSymbol parameterSymbol
                          && SymbolEqualityComparer.Default.Equals( parameterSymbol.ContainingSymbol, this._rootTemplateSymbol ) )
                {
                    // We have a reference to a template parameter. Currently, only introductions can have template parameters, and these don't need
                    // to be renamed.

                    return base.TransformIdentifierName( node );
                }
                else
                {
                    // That should not happen in a correct compilation because IdentifierName is used only for an identifier reference, not an identifier definition.
                    // Identifier definitions should be processed by Transform(SyntaxToken).

                    // However, this can happen in an incorrect/incomplete compilation. In this case, returning anything is fine.
                    this.Report(
                        TemplatingDiagnosticDescriptors.UndeclaredRunTimeIdentifier.CreateDiagnostic(
                            this._syntaxTreeAnnotationMap.GetLocation( node ),
                            node.Identifier.Text ) );

                    this.Success = false;
                }
            }

            return this.MetaSyntaxFactory.IdentifierName2( SyntaxFactoryEx.LiteralExpression( node.Identifier.Text ) );
        }

        protected override ExpressionSyntax TransformArgument( ArgumentSyntax node )
        {
            // The base implementation is very verbose, so we use this one:
            if ( node.RefKindKeyword.Kind() == SyntaxKind.None )
            {
                var transformedExpression = this.Transform( node.Expression )!;
                var transformedArgument = this.MetaSyntaxFactory.Argument( transformedExpression );

                if ( node.NameColon != null )
                {
                    var transformedNameColon = this.TransformNameColon( node.NameColon );

                    transformedArgument =
                        InvocationExpression(
                                MemberAccessExpression(
                                    SyntaxKind.SimpleMemberAccessExpression,
                                    transformedArgument,
                                    IdentifierName( "WithNameColon" ) ) )
                            .WithArgumentList( ArgumentList( SingletonSeparatedList( Argument( transformedNameColon ) ) ) );
                }

                return transformedArgument.WithTemplateAnnotationsFrom( node );
            }
            else
            {
                return base.TransformArgument( node );
            }
        }

        protected override ExpressionSyntax TransformExpression( ExpressionSyntax expression )
        {
            return this.CreateRunTimeExpression( expression );
        }

        /// <summary>
        /// Transforms an <see cref="ExpressionSyntax"/> that instantiates a <see cref="RuntimeExpression"/>
        /// that represents the input.
        /// </summary>
        private ExpressionSyntax CreateRunTimeExpression( ExpressionSyntax expression )
        {
            switch ( expression.Kind() )
            {
                // TODO: We need to transform null and default values though. How to do this right then?
                case SyntaxKind.NullLiteralExpression:
                case SyntaxKind.DefaultLiteralExpression:
                    // new RuntimeExpression(LiteralExpression(Null/DefaultLiteralExpression), true)
                    return ObjectCreationExpression( this.MetaSyntaxFactory.Type( typeof(RuntimeExpression) ) )
                        .AddArgumentListArguments(
                            Argument( this.MetaSyntaxFactory.LiteralExpression( this.Transform( expression.Kind() ) ) ),
                            Argument( this.Transform( true ) ) );

                case SyntaxKind.DefaultExpression:
                    // case SyntaxKind.NullLiteralExpression:
                    // case SyntaxKind.DefaultLiteralExpression:
                    // Don't transform default or null.
                    // When we do that, we can try to cast a dynamic 'default' or 'null' into a SyntaxFactory.
                    return expression;

                case SyntaxKind.IdentifierName:
                    {
                        var identifierName = (IdentifierNameSyntax) expression;

                        if ( identifierName.IsVar )
                        {
                            return this.TransformIdentifierName( (IdentifierNameSyntax) expression );
                        }

                        break;
                    }

                case SyntaxKind.SimpleLambdaExpression:
                    break;
            }

            var type = this._syntaxTreeAnnotationMap.GetExpressionType( expression )!;

            // A local function that wraps the input `expression` into a LiteralExpression.
            ExpressionSyntax CreateRunTimeExpressionForLiteralCreateExpressionFactory( SyntaxKind syntaxKind )
            {
                // new RuntimeExpression(LiteralExpression(syntaxKind, Literal(expression)), type)
                return ObjectCreationExpression( this.MetaSyntaxFactory.Type( typeof(RuntimeExpression) ) )
                    .AddArgumentListArguments(
                        Argument(
                            this.MetaSyntaxFactory.LiteralExpression(
                                this.Transform( syntaxKind ),
                                this.MetaSyntaxFactory.Literal( expression ) ) ),
                        Argument( LiteralExpression( SyntaxKind.StringLiteralExpression, Literal( DocumentationCommentId.CreateReferenceId( type ) ) ) ) );
            }

            if ( type is IErrorTypeSymbol )
            {
                // There is a compile-time error. Return default.
                return LiteralExpression( SyntaxKind.DefaultLiteralExpression, Token( SyntaxKind.DefaultKeyword ) );
            }

            // ReSharper disable once ConstantConditionalAccessQualifier
            switch ( type?.Name )
            {
                case "dynamic":
<<<<<<< HEAD
                    var invocation = InvocationExpression(
                        MemberAccessExpression(
                            SyntaxKind.SimpleMemberAccessExpression,
                            ParenthesizedExpression( CastFromDynamic( this.MetaSyntaxFactory.Type( typeof(IDynamicExpression) ), expression ) ),
                            IdentifierName( nameof(IDynamicExpression.CreateExpression) ) ) );
=======
                    if ( this._templateMemberClassifier.IsProceed( expression ) )
                    {
                        this.Report(
                            TemplatingDiagnosticDescriptors.UnsupportedContextForProceed.CreateDiagnostic(
                                this._syntaxTreeAnnotationMap.GetLocation( expression ),
                                "" ) );

                        return LiteralExpression( SyntaxKind.DefaultLiteralExpression, Token( SyntaxKind.DefaultKeyword ) );
                    }

                    ArgumentListSyntax arguments;
>>>>>>> 98a4d0f6

                    if ( this._templateMemberClassifier.GetMetaMemberKind( expression ) == MetaMemberKind.This )
                    {
                        // This expression can generate a diagnostic, so we need to pass location information.
                        var expressionText = SyntaxFactoryEx.LiteralExpression( expression.ToString() );
                        var location = this._templateMetaSyntaxFactory.Location( this._syntaxTreeAnnotationMap.GetLocation( expression ) );

                        arguments = ArgumentList( SeparatedList( new[] { Argument( expressionText ), Argument( location ) } ) );
                    }
                    else
                    {
                        arguments = ArgumentList();
                    }

                    return ConditionalAccessExpression(
                        ParenthesizedExpression( CastFromDynamic( this.MetaSyntaxFactory.Type( typeof(IDynamicExpression) ), expression ) ),
                        InvocationExpression( MemberBindingExpression( IdentifierName( nameof(IDynamicExpression.CreateExpression) ) ) )
                            .WithArgumentList( arguments ) );

                case "String":
                    return CreateRunTimeExpressionForLiteralCreateExpressionFactory( SyntaxKind.StringLiteralExpression );

                case "Int32":
                case "Int16":
                case "Int64":
                case "UInt32":
                case "UInt16":
                case "UInt64":
                case "Byte":
                case "SByte":
                case nameof(Single):
                case nameof(Double):
                    return CreateRunTimeExpressionForLiteralCreateExpressionFactory( SyntaxKind.NumericLiteralExpression );

                case nameof(Char):
                    return CreateRunTimeExpressionForLiteralCreateExpressionFactory( SyntaxKind.CharacterLiteralExpression );

                case nameof(Boolean):
                    // new RuntimeExpression(LiteralExpression(BooleanKeyword(expression)), "System.Boolean")
                    return ObjectCreationExpression( this.MetaSyntaxFactory.Type( typeof(RuntimeExpression) ) )
                        .AddArgumentListArguments(
                            Argument(
                                InvocationExpression( this.MetaSyntaxFactory.SyntaxFactoryMethod( nameof(LiteralExpression) ) )
                                    .AddArgumentListArguments(
                                        Argument(
                                            InvocationExpression(
                                                    this._templateMetaSyntaxFactory.TemplateSyntaxFactoryMember(
                                                        nameof(TemplateSyntaxFactory.BooleanKeyword) ) )
                                                .AddArgumentListArguments( Argument( expression ) ) ) ) ),
                            Argument( LiteralExpression( SyntaxKind.StringLiteralExpression, Literal( DocumentationCommentId.CreateReferenceId( type ) ) ) ) );

                case null:
                    throw new AssertionFailedException( $"Cannot convert {expression} to a run-time value." );

                default:
                    // Try to find a serializer for this type.
                    if ( this._serializableTypes.IsSerializable( type, this._syntaxTreeAnnotationMap.GetLocation( expression ), this ) )
                    {
                        return InvocationExpression(
                            this._templateMetaSyntaxFactory.GenericTemplateSyntaxFactoryMember(
                                nameof(TemplateSyntaxFactory.Serialize),
                                this.MetaSyntaxFactory.Type( type ) ),
                            ArgumentList( SingletonSeparatedList( Argument( expression ) ) ) );
                    }
                    else
                    {
                        // We don't have a valid tree, but let the compilation continue. The call to IsSerializable wrote a diagnostic.
                        return LiteralExpression( SyntaxKind.DefaultLiteralExpression, Token( SyntaxKind.DefaultKeyword ) );
                    }
            }
        }

        public override SyntaxNode VisitMemberAccessExpression( MemberAccessExpressionSyntax node )
        {
            if ( this.TryVisitNamespaceOrTypeName( node, out var transformedNode ) )
            {
                return transformedNode;
            }

            var transformationKind = this.GetTransformationKind( node.Expression );

            // Cast to dynamic expressions.
            if ( transformationKind != TransformationKind.Transform &&
                 this._syntaxTreeAnnotationMap.GetExpressionType( node.Expression ) is IDynamicTypeSymbol )
            {
                return InvocationExpression(
                    this._templateMetaSyntaxFactory.TemplateSyntaxFactoryMember( nameof(TemplateSyntaxFactory.CreateDynamicMemberAccessExpression) ),
                    ArgumentList(
                        SeparatedList(
                            new[]
                            {
                                Argument(
                                    CastFromDynamic(
                                        this.MetaSyntaxFactory.Type( typeof(IDynamicExpression) ),
                                        (ExpressionSyntax) this.Visit( node.Expression )! ) ),
                                Argument( LiteralExpression( SyntaxKind.StringLiteralExpression, Literal( node.Name.Identifier.ValueText ) ) )
                            } ) ) );
            }

            return base.VisitMemberAccessExpression( node );
        }

        public override SyntaxNode? VisitExpressionStatement( ExpressionStatementSyntax node )
        {
            // The default implementation has to be overridden because VisitInvocationExpression can
            // return null in case of pragma. In this case, the ExpressionStatement must return null too.
            // In the default implementation, such case would result in an exception.

            if ( this.GetTransformationKind( node ) == TransformationKind.Transform
                 || this._templateMemberClassifier.IsDynamicType( node.Expression ) )
            {
                return this.TransformExpressionStatement( node );
            }
            else
            {
                var transformedExpression = this.Visit( node.Expression );

                if ( transformedExpression == null )
                {
                    return null;
                }
                else
                {
                    return node.Update(
                        this.VisitList( node.AttributeLists ),
                        (ExpressionSyntax) transformedExpression!,
                        this.VisitToken( node.SemicolonToken ) );
                }
            }
        }

        protected override ExpressionSyntax TransformExpressionStatement( ExpressionStatementSyntax node )
        {
            var expression = this.Transform( node.Expression );

            var toArrayStatementExpression = InvocationExpression(
                this._templateMetaSyntaxFactory.TemplateSyntaxFactoryMember( nameof(TemplateSyntaxFactory.ToStatement) ),
                ArgumentList( SingletonSeparatedList( Argument( expression ) ) ) );

            return toArrayStatementExpression;
        }

        public override SyntaxNode? VisitInvocationExpression( InvocationExpressionSyntax node )
        {
            var transformationKind = this.GetTransformationKind( node );

            if ( node.IsNameOf() )
            {
                // nameof is always transformed into a literal.
                var name = node.GetNameOfValue();

                if ( transformationKind == TransformationKind.Transform )
                {
                    return this.MetaSyntaxFactory.LiteralExpression(
                        this.MetaSyntaxFactory.Kind( SyntaxKind.StringLiteralExpression ),
                        this.MetaSyntaxFactory.Literal( name ) );
                }
                else
                {
                    return SyntaxFactoryEx.LiteralExpression( name );
                }
            }

            if ( transformationKind != TransformationKind.Transform &&
                 node.ArgumentList.Arguments.Any( a => this._templateMemberClassifier.IsDynamicParameter( a ) ) )
            {
                // We are transforming a call to a compile-time method that accepts dynamic arguments.

                SyntaxNode? LocalTransformArgument( ArgumentSyntax a )
                {
                    if ( this._templateMemberClassifier.IsDynamicParameter( a ) )
                    {
                        if ( a.Expression.GetScopeFromAnnotation() != TemplatingScope.RunTimeOnly )
                        {
                            return Argument( this.CreateRunTimeExpression( a.Expression ) );
                        }
                        else
                        {
                            return Argument( (ExpressionSyntax) this.Visit( a.Expression )! );
                        }
                    }
                    else
                    {
                        return this.Visit( a );
                    }
                }

                var transformedArguments = node.ArgumentList.Arguments.Select( syntax => LocalTransformArgument( syntax )! ).ToArray();

                return node.Update(
                    (ExpressionSyntax) this.Visit( node.Expression )!,
                    ArgumentList( SeparatedList( transformedArguments )! ) );
            }
            else if ( this._templateMemberClassifier.IsDynamicType( node.Expression ) )
            {
                // We are in an invocation like: `meta.This.Foo(...)`.
            }
            else if ( this._templateMemberClassifier.IsRunTimeMethod( node.Expression ) )
            {
                // Replace `meta.RunTime(x)` to `x`.
                return this.CreateRunTimeExpression( node.ArgumentList.Arguments[0].Expression );
            }
            else
            {
                // Process special methods.

                switch ( this._templateMemberClassifier.GetMetaMemberKind( node.Expression ) )
                {
                    case MetaMemberKind.Comment:
                        var arguments = node.ArgumentList.Arguments.Insert(
                            0,
                            Argument( IdentifierName( this._currentMetaContext!.StatementListVariableName ) ) );

                        // TemplateSyntaxFactory.AddComments( __s, comments );
                        var add =
                            this.DeepIndent(
                                ExpressionStatement(
                                    InvocationExpression(
                                        this._templateMetaSyntaxFactory.TemplateSyntaxFactoryMember( nameof(TemplateSyntaxFactory.AddComments) ),
                                        ArgumentList( arguments ) ) ) );

                        this._currentMetaContext.Statements.Add( add );

                        return null;
                }
            }

            // Expand extension methods.
            if ( transformationKind == TransformationKind.Transform )
            {
                var symbol = this._syntaxTreeAnnotationMap.GetSymbol( node.Expression );

                if ( symbol is IMethodSymbol { IsExtensionMethod: true } method )
                {
                    var receiver = ((MemberAccessExpressionSyntax) node.Expression).Expression;

                    List<ArgumentSyntax> arguments = new( node.ArgumentList.Arguments.Count + 1 )
                    {
                        Argument( receiver ).WithTemplateAnnotationsFrom( receiver )
                    };

                    arguments.AddRange( node.ArgumentList.Arguments );

                    var replacementNode = InvocationExpression(
                            MemberAccessExpression(
                                SyntaxKind.SimpleMemberAccessExpression,
                                this.MetaSyntaxFactory.Type( method.ContainingType ),
                                IdentifierName( method.Name ) ),
                            ArgumentList( SeparatedList( arguments ) ) )
                        .WithSymbolAnnotationsFrom( node )
                        .WithTemplateAnnotationsFrom( node );

                    var result = this.VisitInvocationExpression( replacementNode );

                    return result;
                }
            }

            return base.VisitInvocationExpression( node );
        }

        public override SyntaxNode? VisitMethodDeclaration( MethodDeclarationSyntax node )
        {
            if ( node.Body == null && node.ExpressionBody == null )
            {
                // Not supported or incomplete syntax.
                return node;
            }

            this.Indent( 3 );

            // TODO: templates may support build-time parameters, which must to the compiled template method.

            var body =
                node.Body != null
                    ? (BlockSyntax) this.BuildRunTimeBlock( node.Body, false )
                    : (BlockSyntax) this.BuildRunTimeBlock( node.ExpressionBody.AssertNotNull().Expression, false );

            var result = this.CreateTemplateMethod( node, body );

            this.Unindent( 3 );

            return result;
        }

        public override SyntaxNode VisitAccessorDeclaration( AccessorDeclarationSyntax node )
        {
            if ( node.Body == null && node.ExpressionBody == null )
            {
                // Not supported or incomplete syntax.
                return node;
            }

            this.Indent( 3 );

            // TODO: templates may support build-time parameters, which must to the compiled template method.

            var body =
                node.Body != null
                    ? (BlockSyntax) this.BuildRunTimeBlock( node.Body, false )
                    : (BlockSyntax) this.BuildRunTimeBlock( node.ExpressionBody.AssertNotNull().Expression, false );

            var result = this.CreateTemplateMethod( node, body );

            this.Unindent( 3 );

            return result;
        }

        public override SyntaxNode VisitPropertyDeclaration( PropertyDeclarationSyntax node )
        {
            this.Indent( 3 );

            var body = (BlockSyntax) this.BuildRunTimeBlock( node.ExpressionBody.AssertNotNull().Expression, false );

            var result = this.CreateTemplateMethod( node, body );

            this.Unindent( 3 );

            return result;
        }

        private MethodDeclarationSyntax CreateTemplateMethod( SyntaxNode node, BlockSyntax body )
        {
            return MethodDeclaration(
                    this.MetaSyntaxFactory.Type( typeof(SyntaxNode) ),
                    Identifier( this._templateName ) )
                .WithModifiers( TokenList( Token( SyntaxKind.PublicKeyword ) ) )
                .NormalizeWhitespace()
                .WithBody( body )
                .WithLeadingTrivia( node.GetLeadingTrivia() )
                .WithTrailingTrivia( LineFeed, LineFeed );
        }

        public override SyntaxNode VisitBlock( BlockSyntax node )
        {
            var transformationKind = this.GetTransformationKind( node );

            if ( transformationKind == TransformationKind.Transform )
            {
                return this.BuildRunTimeBlock( node, true );
            }
            else
            {
                using ( this.WithMetaContext( MetaContext.CreateForBuildTimeBlock( this._currentMetaContext! ) ) )
                {
                    var metaStatements = this.ToMetaStatements( node.Statements );

                    // Add the statements to the parent list.
                    this._currentMetaContext!.Statements.AddRange( metaStatements );

                    // Returns an empty block intentionally.
                    return Block();
                }
            }
        }

        /// <summary>
        /// Generates a run-time block from expression.
        /// </summary>
        /// <param name="node"></param>
        /// <param name="generateExpression"><c>true</c> if the returned <see cref="SyntaxNode"/> must be an
        /// expression (in this case, a delegate invocation is returned), or <c>false</c> if it can be a statement
        /// (in this case, a return statement is returned).</param>
        /// <returns></returns>
        private SyntaxNode BuildRunTimeBlock( ExpressionSyntax node, bool generateExpression )
        {
            return this.BuildRunTimeBlock( () => this.ToMetaStatements( ReturnStatement( node ) ), generateExpression );
        }

        /// <summary>
        /// Generates a run-time block.
        /// </summary>
        /// <param name="node"></param>
        /// <param name="generateExpression"><c>true</c> if the returned <see cref="SyntaxNode"/> must be an
        /// expression (in this case, a delegate invocation is returned), or <c>false</c> if it can be a statement
        /// (in this case, a return statement is returned).</param>
        /// <returns></returns>
        private SyntaxNode BuildRunTimeBlock( BlockSyntax node, bool generateExpression )
        {
            return this.BuildRunTimeBlock( () => this.ToMetaStatements( node.Statements ).ToList(), generateExpression );
        }

        /// <summary>
        /// Generates a run-time block.
        /// </summary>
        /// <param name="createMetaStatements">Function that returns meta statements.</param>
        /// <param name="generateExpression"><c>true</c> if the returned <see cref="SyntaxNode"/> must be an
        /// expression (in this case, a delegate invocation is returned), or <c>false</c> if it can be a statement
        /// (in this case, a return statement is returned).</param>
        /// <returns></returns>
        private SyntaxNode BuildRunTimeBlock( Func<List<StatementSyntax>> createMetaStatements, bool generateExpression )
        {
            using ( this.WithMetaContext( MetaContext.CreateForRunTimeBlock( this._currentMetaContext, $"__s{++this._nextStatementListId}" ) ) )
            {
                // List<StatementOrTrivia> statements = new List<StatementOrTrivia>();
                var listType = this.MetaSyntaxFactory.Type( typeof(List<StatementOrTrivia>) );

                this._currentMetaContext!.Statements.Add(
                    LocalDeclarationStatement(
                            VariableDeclaration( listType )
                                .WithVariables(
                                    SingletonSeparatedList(
                                        VariableDeclarator( Identifier( this._currentMetaContext.StatementListVariableName ) )
                                            .WithInitializer( EqualsValueClause( ObjectCreationExpression( listType, ArgumentList(), default ) ) ) ) ) )
                        .NormalizeWhitespace()
                        .WithLeadingTrivia( this.GetIndentation() ) );

                this._currentMetaContext.Statements.AddRange( createMetaStatements() );

                // TemplateSyntaxFactory.ToStatementArray( __s1 )
                var toArrayStatementExpression = InvocationExpression(
                    this._templateMetaSyntaxFactory.TemplateSyntaxFactoryMember( nameof(TemplateSyntaxFactory.ToStatementArray) ),
                    ArgumentList( SingletonSeparatedList( Argument( IdentifierName( this._currentMetaContext.StatementListVariableName ) ) ) ) );

                if ( generateExpression )
                {
                    // return TemplateSyntaxFactory.ToStatementArray( __s1 );

                    var returnStatementSyntax = ReturnStatement( toArrayStatementExpression ).WithLeadingTrivia( this.GetIndentation() );
                    this._currentMetaContext.Statements.Add( returnStatementSyntax );

                    // Block( Func<StatementSyntax[]>( delegate { ... } )
                    return this.DeepIndent(
                        this.MetaSyntaxFactory.Block(
                            InvocationExpression(
                                ObjectCreationExpression(
                                        this.MetaSyntaxFactory.GenericType(
                                            typeof(Func<>),
                                            ArrayType( this.MetaSyntaxFactory.Type( typeof(StatementSyntax) ) )
                                                .WithRankSpecifiers(
                                                    SingletonList(
                                                        ArrayRankSpecifier( SingletonSeparatedList<ExpressionSyntax>( OmittedArraySizeExpression() ) ) ) ) ) )
                                    .WithArgumentList(
                                        ArgumentList(
                                            SingletonSeparatedList(
                                                Argument(
                                                    AnonymousMethodExpression()
                                                        .WithBody(
                                                            Block( this._currentMetaContext.Statements )
                                                                .AddNoDeepIndentAnnotation() ) ) ) ) ) ) ) );
                }
                else
                {
                    // return __s;
                    this._currentMetaContext.Statements.Add(
                        ReturnStatement( this.MetaSyntaxFactory.Block( toArrayStatementExpression ).WithLeadingTrivia( this.GetIndentation() ) ) );

                    return Block( this._currentMetaContext.Statements );
                }
            }
        }

        /// <summary>
        /// Transforms a list of <see cref="StatementSyntax"/> of the source template into a list of <see cref="StatementSyntax"/> for the compiled
        /// template.
        /// </summary>
        /// <param name="statements"></param>
        /// <returns></returns>
        private IEnumerable<StatementSyntax> ToMetaStatements( in SyntaxList<StatementSyntax> statements ) => statements.SelectMany( this.ToMetaStatements );

        /// <summary>
        /// Transforms a <see cref="StatementSyntax"/> of the source template into a single <see cref="StatementSyntax"/> for the compiled template.
        /// This method is guaranteed to return a single <see cref="StatementSyntax"/>. If the source statement results in several compiled statements,
        /// they will be wrapped into a block.
        /// </summary>
        /// <param name="statement"></param>
        /// <returns></returns>
        private StatementSyntax ToMetaStatement( StatementSyntax statement )
        {
            var statements = this.ToMetaStatements( statement );

            return statements.Count == 1 ? statements[0] : Block( statements );
        }

        /// <summary>
        /// Transforms a <see cref="StatementSyntax"/> of the source template into a list of <see cref="StatementSyntax"/> for the compiled template.
        /// </summary>
        /// <param name="statement">A statement of the source template.</param>
        /// <returns>A list of statements for the compiled template.</returns>
        private List<StatementSyntax> ToMetaStatements( StatementSyntax statement )
        {
            MetaContext newContext;

            if ( statement is BlockSyntax block )
            {
                // Push the build-time template block.
                newContext = MetaContext.CreateForBuildTimeBlock( this._currentMetaContext! );

                using ( this.WithMetaContext( newContext ) )
                {
                    // Process all statements in this block.
                    foreach ( var childStatement in block.Statements )
                    {
                        ProcessStatement( childStatement );
                    }
                }
            }
            else
            {
                // Push a new MetaContext so statements got added to a new list of statements, but
                // this MetaContext is neither a run-time nor a compile-time lexical scope. 
                newContext = MetaContext.CreateHelperContext( this._currentMetaContext! );

                using ( this.WithMetaContext( newContext ) )
                {
                    ProcessStatement( statement );
                }
            }

            // Returns the statements collected during this call.
            return newContext.Statements;

            void ProcessStatement( StatementSyntax singleStatement )
            {
                var transformedNode = this.Visit( singleStatement );

                switch ( transformedNode )
                {
                    case null:
                        break;

                    case StatementSyntax statementSyntax:
                        // The statement is already build-time code so there is nothing to transform.

                        newContext.Statements.Add( statementSyntax.WithLeadingTrivia( this.GetIndentation() ) );

                        break;

                    case ExpressionSyntax expressionSyntax:
                        {
                            // The statement is run-time code and has been transformed into an expression creating the StatementSyntax.
                            // We need to generate the code adding this code to the list of statements, i.e. `statements.Add( expression )`.

                            // Generate a comment with the template source code.
                            var statementComment = NormalizeSpace( singleStatement.ToString() );

                            if ( statementComment.Length > 120 )
                            {
                                // TODO: handle surrogate pairs correctly
                                statementComment = statementComment.Substring( 0, 117 ) + "...";
                            }

                            var leadingTrivia = TriviaList( CarriageReturnLineFeed )
                                .AddRange( this.GetIndentation() )
                                .Add( Comment( "// " + statementComment ) )
                                .Add( CarriageReturnLineFeed )
                                .AddRange( this.GetIndentation() );

                            var trailingTrivia = TriviaList( CarriageReturnLineFeed, CarriageReturnLineFeed );

                            // TemplateSyntaxFactory.Add( __s, expression )
                            var add =
                                this.DeepIndent(
                                    ExpressionStatement(
                                        InvocationExpression(
                                            this._templateMetaSyntaxFactory.TemplateSyntaxFactoryMember( nameof(TemplateSyntaxFactory.AddStatement) ),
                                            ArgumentList(
                                                SeparatedList(
                                                    new[]
                                                    {
                                                        Argument( IdentifierName( this._currentMetaContext!.StatementListVariableName ) ),
                                                        Argument( expressionSyntax )
                                                    } ) ) ) ) );

                            newContext.Statements.Add( add.WithLeadingTrivia( leadingTrivia ).WithTrailingTrivia( trailingTrivia ) );

                            break;
                        }

                    default:
                        throw new AssertionFailedException();
                }
            }
        }

        protected override ExpressionSyntax TransformInterpolatedStringExpression( InterpolatedStringExpressionSyntax node )
        {
            List<ExpressionSyntax> transformedContents = new( node.Contents.Count );

            foreach ( var content in node.Contents )
            {
                switch ( content )
                {
                    case InterpolatedStringTextSyntax text:
                        transformedContents.Add( this.TransformInterpolatedStringText( text ) );

                        break;

                    case InterpolationSyntax interpolation:
                        if ( this.GetTransformationKind( interpolation ) == TransformationKind.None )
                        {
                            // We have a compile-time interpolation (e.g. formatting string argument).
                            // We can evaluate it at compile time and add it as a text content.

                            var compileTimeInterpolatedString =
                                InterpolatedStringExpression(
                                    Token( SyntaxKind.InterpolatedStringStartToken ),
                                    SingletonList<InterpolatedStringContentSyntax>( interpolation ),
                                    Token( SyntaxKind.InterpolatedStringEndToken ) );

                            var token = this.MetaSyntaxFactory.Token(
                                LiteralExpression( SyntaxKind.DefaultLiteralExpression, Token( SyntaxKind.DefaultKeyword ) ),
                                this.Transform( SyntaxKind.InterpolatedStringTextToken ),
                                compileTimeInterpolatedString,
                                compileTimeInterpolatedString,
                                LiteralExpression( SyntaxKind.DefaultLiteralExpression, Token( SyntaxKind.DefaultKeyword ) ) );

                            transformedContents.Add( this.MetaSyntaxFactory.InterpolatedStringText( token ) );
                        }
                        else
                        {
                            transformedContents.Add( this.TransformInterpolation( interpolation ) );
                        }

                        break;

                    default:
                        throw new AssertionFailedException();
                }
            }

            this.Indent();

            var createInterpolatedString = InvocationExpression( this.MetaSyntaxFactory.SyntaxFactoryMethod( nameof(InterpolatedStringExpression) ) )
                .WithArgumentList(
                    ArgumentList(
                        SeparatedList<ArgumentSyntax>(
                            new SyntaxNodeOrToken[]
                            {
                                Argument( this.Transform( node.StringStartToken ) ).WithLeadingTrivia( this.GetIndentation() ),
                                Token( SyntaxKind.CommaToken ).WithTrailingTrivia( GetLineBreak() ),
                                Argument( this.MetaSyntaxFactory.List<InterpolatedStringContentSyntax>( transformedContents ) )
                                    .WithLeadingTrivia( this.GetIndentation() ),
                                Token( SyntaxKind.CommaToken ).WithTrailingTrivia( GetLineBreak() ),
                                Argument( this.Transform( node.StringEndToken ) ).WithLeadingTrivia( this.GetIndentation() )
                            } ) ) );

            var callRender = InvocationExpression(
                    this._templateMetaSyntaxFactory.TemplateSyntaxFactoryMember( nameof(TemplateSyntaxFactory.RenderInterpolatedString) ),
                    ArgumentList( SingletonSeparatedList( Argument( createInterpolatedString ) ) ) )
                .NormalizeWhitespace();

            this.Unindent();

            return callRender;
        }

        public override SyntaxNode VisitSwitchStatement( SwitchStatementSyntax node )
        {
            if ( this.GetTransformationKind( node ) == TransformationKind.Transform )
            {
                // Run-time. Just serialize to syntax.
                return this.TransformSwitchStatement( node );
            }
            else
            {
                var transformedSections = new SwitchSectionSyntax[node.Sections.Count];

                for ( var i = 0; i < node.Sections.Count; i++ )
                {
                    var section = node.Sections[i];
                    var transformedStatements = this.ToMetaStatements( section.Statements );
                    transformedSections[i] = SwitchSection( section.Labels, List( transformedStatements ) );
                }

                return SwitchStatement(
                    node.SwitchKeyword,
                    node.OpenParenToken,
                    node.Expression,
                    node.CloseParenToken,
                    node.OpenBraceToken,
                    List( transformedSections ),
                    node.CloseBraceToken );
            }
        }

        public override SyntaxNode VisitIfStatement( IfStatementSyntax node )
        {
            if ( this.GetTransformationKind( node ) == TransformationKind.Transform )
            {
                // Run-time if. Just serialize to syntax.
                return this.TransformIfStatement( node );
            }
            else
            {
                var transformedStatement = this.ToMetaStatement( node.Statement );
                var transformedElseStatement = node.Else != null ? this.ToMetaStatement( node.Else.Statement ) : null;

                return IfStatement(
                    node.AttributeLists,
                    node.Condition,
                    transformedStatement,
                    transformedElseStatement != null ? ElseClause( transformedElseStatement ) : null );
            }
        }

        public override SyntaxNode VisitWhileStatement( WhileStatementSyntax node )
        {
            if ( this.GetTransformationKind( node ) == TransformationKind.Transform )
            {
                // Run-time while. Just serialize to syntax.
                return this.TransformWhileStatement( node );
            }
            else
            {
                var transformedStatement = this.ToMetaStatement( node.Statement );

                return WhileStatement(
                    node.AttributeLists,
                    node.Condition,
                    transformedStatement );
            }
        }

        public override SyntaxNode VisitForEachStatement( ForEachStatementSyntax node )
        {
            if ( this.GetTransformationKind( node ) == TransformationKind.Transform )
            {
                // Run-time foreach. Just serialize to syntax.
                return this.TransformForEachStatement( node );
            }

            this.Indent();

            var statement = this.ToMetaStatement( node.Statement );

            this.Unindent();

            return ForEachStatement( node.Type, node.Identifier, node.Expression, statement );
        }

        public override SyntaxNode VisitReturnStatement( ReturnStatementSyntax node )
        {
            return InvocationExpression(
                    this._templateMetaSyntaxFactory.TemplateSyntaxFactoryMember( nameof( TemplateSyntaxFactory.TemplateReturnStatement ) ) )
                .AddArgumentListArguments( Argument( this.Transform( node.Expression ) ) );
        }

        public override SyntaxNode VisitIdentifierName( IdentifierNameSyntax node )
        {
            if ( node.Identifier.Kind() == SyntaxKind.IdentifierToken && !node.IsVar && this.GetTransformationKind( node ) == TransformationKind.Transform )
            {
                // Fully qualifies simple identifiers.

                var symbol = this._syntaxTreeAnnotationMap.GetSymbol( node );

                if ( symbol is INamespaceOrTypeSymbol namespaceOrType )
                {
                    return this.Visit( LanguageServiceFactory.CSharpSyntaxGenerator.NameExpression( namespaceOrType ) )!;
                }
                else if ( symbol != null && symbol.IsStatic && node.Parent is not MemberAccessExpressionSyntax && node.Parent is not AliasQualifiedNameSyntax )
                {
                    switch ( symbol.Kind )
                    {
                        case SymbolKind.Field:
                        case SymbolKind.Property:
                        case SymbolKind.Event:
                        case SymbolKind.Method:
                            // We have an access to a field or method with a "using static", or a non-qualified static member access.
                            return this.MetaSyntaxFactory.MemberAccessExpression(
                                this.MetaSyntaxFactory.Kind( SyntaxKind.SimpleMemberAccessExpression ),
                                (ExpressionSyntax) this.Visit( LanguageServiceFactory.CSharpSyntaxGenerator.NameExpression( symbol.ContainingType ) )!,
                                this.MetaSyntaxFactory.IdentifierName2( SyntaxFactoryEx.LiteralExpression( node.Identifier.Text ) ) );
                    }
                }
            }

            return base.VisitIdentifierName( node );
        }

        private ExpressionSyntax AddCallToSimplifierAnnotations( ExpressionSyntax expression )
            => InvocationExpression(
                this._templateMetaSyntaxFactory.TemplateSyntaxFactoryMember( nameof(TemplateSyntaxFactory.AddSimplifierAnnotations) ),
                ArgumentList( SingletonSeparatedList( Argument( expression ) ) ) );

        /// <summary>
        /// Transforms a type or namespace so that it is fully qualified, but return <c>false</c> if the input <paramref name="node"/>
        /// is not a type or namespace.
        /// </summary>
        /// <param name="node"></param>
        /// <param name="transformedNode"></param>
        /// <returns></returns>
        private bool TryVisitNamespaceOrTypeName( SyntaxNode node, [NotNullWhen( true )] out SyntaxNode? transformedNode )
        {
            var symbol = this._syntaxTreeAnnotationMap.GetSymbol( node );

            switch ( symbol )
            {
                case INamespaceOrTypeSymbol namespaceOrType:
                    var nameExpression = LanguageServiceFactory.CSharpSyntaxGenerator.NameExpression( namespaceOrType );

                    transformedNode = this.GetTransformationKind( node ) == TransformationKind.Transform
                        ? this.AddCallToSimplifierAnnotations( this.Transform( nameExpression ) )
                        : nameExpression;

                    return true;

                default:
                    transformedNode = null;

                    return false;
            }
        }

        public override SyntaxNode VisitQualifiedName( QualifiedNameSyntax node )
        {
            if ( this.TryVisitNamespaceOrTypeName( node, out var transformedNode ) )
            {
                return transformedNode;
            }
            else
            {
                return base.VisitQualifiedName( node );
            }
        }

        protected override ExpressionSyntax TransformQualifiedName( QualifiedNameSyntax node )
        {
            var transformed = base.TransformQualifiedName( node );

            if ( node.HasAnnotation( Simplifier.Annotation ) )
            {
                transformed = this.AddCallToSimplifierAnnotations( transformed );
            }

            return transformed;
        }

        public override SyntaxNode VisitAliasQualifiedName( AliasQualifiedNameSyntax node )
        {
            if ( this.TryVisitNamespaceOrTypeName( node, out var transformedNode ) )
            {
                return transformedNode;
            }
            else
            {
                return base.VisitAliasQualifiedName( node );
            }
        }

        public override SyntaxNode VisitGenericName( GenericNameSyntax node )
        {
            if ( this.TryVisitNamespaceOrTypeName( node, out var transformedNode ) )
            {
                return transformedNode;
            }
            else
            {
                return base.VisitGenericName( node );
            }
        }

        protected override ExpressionSyntax TransformConditionalExpression( ConditionalExpressionSyntax node )
        {
            var transformedCondition = this.Transform( node.Condition );
            var transformedWhenTrue = this.Transform( node.WhenTrue );
            var transformedWhenFalse = this.Transform( node.WhenFalse );

            return InvocationExpression(
                this._templateMetaSyntaxFactory.TemplateSyntaxFactoryMember( nameof(TemplateSyntaxFactory.ConditionalExpression) ),
                ArgumentList(
                    SeparatedList( new[] { Argument( transformedCondition ), Argument( transformedWhenTrue ), Argument( transformedWhenFalse ) } ) ) );
        }
    }
}<|MERGE_RESOLUTION|>--- conflicted
+++ resolved
@@ -443,25 +443,8 @@
             switch ( type?.Name )
             {
                 case "dynamic":
-<<<<<<< HEAD
-                    var invocation = InvocationExpression(
-                        MemberAccessExpression(
-                            SyntaxKind.SimpleMemberAccessExpression,
-                            ParenthesizedExpression( CastFromDynamic( this.MetaSyntaxFactory.Type( typeof(IDynamicExpression) ), expression ) ),
-                            IdentifierName( nameof(IDynamicExpression.CreateExpression) ) ) );
-=======
-                    if ( this._templateMemberClassifier.IsProceed( expression ) )
-                    {
-                        this.Report(
-                            TemplatingDiagnosticDescriptors.UnsupportedContextForProceed.CreateDiagnostic(
-                                this._syntaxTreeAnnotationMap.GetLocation( expression ),
-                                "" ) );
-
-                        return LiteralExpression( SyntaxKind.DefaultLiteralExpression, Token( SyntaxKind.DefaultKeyword ) );
-                    }
 
                     ArgumentListSyntax arguments;
->>>>>>> 98a4d0f6
 
                     if ( this._templateMemberClassifier.GetMetaMemberKind( expression ) == MetaMemberKind.This )
                     {
