--- conflicted
+++ resolved
@@ -243,11 +243,7 @@
                     this.Transform( token.Kind() ),
                     this.MetaSyntaxFactory.LiteralExpression( token.Text ),
                     this.MetaSyntaxFactory.LiteralExpression( token.ValueText ),
-<<<<<<< HEAD
                     LiteralExpression( SyntaxKind.DefaultLiteralExpression, Token( SyntaxKind.DefaultKeyword ) ) );
-=======
-                    LiteralExpression( SyntaxKind.DefaultLiteralExpression, Token( SyntaxKind.DefaultKeyword ) ));
->>>>>>> a742c892
             }
         }
 
