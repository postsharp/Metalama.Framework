--- conflicted
+++ resolved
@@ -249,13 +249,8 @@
                 return this.MetaSyntaxFactory.Token(
                     LiteralExpression( SyntaxKind.DefaultLiteralExpression, Token( SyntaxKind.DefaultKeyword ) ),
                     this.Transform( token.Kind() ),
-<<<<<<< HEAD
                     SyntaxFactoryEx.LiteralExpression( token.Text ),
                     SyntaxFactoryEx.LiteralExpression( token.ValueText ),
-=======
-                    this.MetaSyntaxFactory.LiteralExpression( token.Text ),
-                    this.MetaSyntaxFactory.LiteralExpression( token.ValueText ),
->>>>>>> bf457e10
                     LiteralExpression( SyntaxKind.DefaultLiteralExpression, Token( SyntaxKind.DefaultKeyword ) ) );
             }
         }
