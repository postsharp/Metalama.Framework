﻿// Copyright (c) SharpCrafters s.r.o. All rights reserved.
// This project is not open source. Please see the LICENSE.md file in the repository root for details.

using Caravela.Framework.Code;
using Caravela.Framework.Diagnostics;
using Microsoft.CodeAnalysis;
using System;
using static Caravela.Framework.Diagnostics.Severity;

namespace Caravela.Framework.Impl
{
    internal static class GeneralDiagnosticDescriptors
    {
        // Reserved range 0-99

        private const string _category = "Caravela.General";

        public static readonly DiagnosticDefinition<(string Message, string File)> UncaughtException =
            new( "CR0001", _category, "Unexpected exception occurred in Caravela: {0} Exception details are in {1}.", Error,
                 "Unexpected exception in Caravela." );

        public static readonly DiagnosticDefinition<(ITypeSymbol AspectType, CodeElementKind CodeElementKind, ICodeElement CodeElement, ITypeSymbol
                InterfaceType)>
            AspectAppliedToIncorrectElement =
                new( "CR0003", _category, "Aspect '{0}' cannot be applied to {1} '{2}', because this aspect does not implement the '{3}' interface.", Error,
                     "Aspect applied to incorrect kind of element." );

        public static readonly DiagnosticDefinition<(INamedTypeSymbol AspectType, string Weavers)> AspectHasMoreThanOneWeaver =
            new( "CR0004", _category, "Aspect '{0}' can have at most one weaver, but it has the following: {1}.", Error, "Aspect has more than one weaver." );

        public static readonly DiagnosticDefinition<(string AspectType, string Exception)> ExceptionInWeaver =
            new( "CR0006", _category, "Exception occurred while executing the weaver of aspect '{0}': {1}", Error, "Exception in aspect weaver." );

        public static readonly DiagnosticDefinition<(ICodeElement Member, int ArgumentsCount)> MemberRequiresNArguments =
            new( "CR0012", _category, "Member '{0}' requires {1} arguments.", Error, "Member requires number of arguments." );

        public static readonly DiagnosticDefinition<(ICodeElement Member, int ArgumentsCount)> MemberRequiresAtLeastNArguments =
            new( "CR0013", _category, "Member '{0}' requires at least {1} arguments.", Error, "Member requires more arguments." );

        public static readonly DiagnosticDefinition<IMember> CannotProvideInstanceForStaticMember =
            new( "CR0014", _category, "Member {0} is static, but has been used with a non-null instance.", Error,
                 "Cannot provide instance for a static member." );

        public static readonly DiagnosticDefinition<IMember> MustProvideInstanceForInstanceMember =
            new( "CR0015", _category, "Member {0} is not static, but has been used with a null instance.", Error,
                 "Has to provide instance for an instance member." );

        public static readonly DiagnosticDefinition<IMember> CannotAccessOpenGenericMember =
            new( "CR0016", _category, "Member {0} Cannot be accessed without specifying generic arguments.", Error, "Cannot access an open generic member." );

        public static readonly DiagnosticDefinition<IMember> CannotProvideInstanceForLocalFunction =
            new( "CR0018", _category, "{0} is a local function, so it Cannot be invoked with a non-null instance.", Error,
                 "Cannot provide instance for a local function." );

        public static readonly DiagnosticDefinition<(string Expression, string ParameterName, IMember Method)> CannotPassExpressionToByRefParameter =
            new( "CR0019", _category, "Cannot pass the expression '{0}' to the '{1}' parameter of method '{2}' because the parameter is 'out' or 'ref'.", Error,
                 "Cannot use an expression in an out or ref parameter." );

        public static readonly DiagnosticDefinition<string> CannotFindType =
            new( "CR0020", _category, "Cannot find the type '{0}'.", Error, "Cannot find a type" );

        public static readonly DiagnosticDefinition<string> CycleInAspectOrdering =
            new( "CR0021", _category, "A cycle was found in the specifications of aspect ordering between the following aspect part: {0}.", Error,
                 "A cycle was found in aspect ordering." );

        public static readonly DiagnosticDefinition<(string ParentType, string ChildType)> CannotAddChildAspectToPreviousPipelineStep = new(
            "CR0022", _category, "The aspect '{0}' cannot add a child aspect to of type '{1}' because this aspect type has already been processed.", Error,
            "Cannot add an aspect to a previous step of the compilation pipeline." );

        public static readonly DiagnosticDefinition<(string AspectType, ICodeElement Target)> CannotAddAdviceToPreviousPipelineStep = new(
            "CR0023", _category, "The aspect '{0}' cannot add an advice to '{1}' because this declaration has already been processed.", Error,
            "Cannot add an advice to a previous step of the compilation pipeline." );

<<<<<<< HEAD
        public static readonly DiagnosticDefinition<(IMethodSymbol Method, ITypeSymbol AttributeType, string AdviceMethod)>
            TemplateMethodMissesAttribute = new(
                "CR0024", _category,
                "The method '{0}' must be annotated with the custom attribute [{1}] otherwise it cannot be used with the dynamic advice '{2}'.", Error,
                "The template method does not have the expected custom attribute." );

        public static readonly DiagnosticDefinition<(INamedType AspectType, string MethodName)> AspectMustHaveExactlyOneTemplateMethod = new(
            "CR0025", _category, "The type '{0}' must have exactly one method named '{1}'.", Error,
            "The aspect type must have exactly one method of a given name otherwise it cannot be used as a dynamic advice." );

        public static readonly DiagnosticDefinition<(INamedTypeSymbol AspectType, string ExceptionType, Exception Exception)> ExceptionInUserCode = new(
            "CR0026", _category, "The aspect '{0}' has thrown an exception of the '{1}': {2}", Error, "The aspect has thrown an exception." );

        public static readonly DiagnosticDefinition<AssemblyIdentity> CannotFindCompileTimeAssembly = new(
            "CR0027", _category, "The assembly '{0}' required at compile-time cannot be found.", Error,
            "Cannot find an assembly required by the compile-time assembly." );

        public static readonly DiagnosticDefinition<(string AspectType, ICodeElementBuilder MemberBuilder, INamedType AttributeType)>
=======
        public static readonly StrongDiagnosticDescriptor<(CodeElementKind ElementKind, ISymbol Symbol, ITypeSymbol AttributeType, string AdviceMethod )>
            TemplateMemberMissesAttribute = new(
                "CR0024",
                "The template member does not have the expected custom attribute.",
                "The template {0} '{1}' must be annotated with the custom attribute [{2}] otherwise it cannot be used with the dynamic advice '{3}'.",
                _category,
                Error );

        public static readonly StrongDiagnosticDescriptor<(INamedType AspectType, string MethodName)> AspectMustHaveExactlyOneTemplateMethod = new(
            "CR0024",
            "The aspect type must have exactly one member of a given name otherwise it cannot be used as a dynamic advice.",
            "The type '{0}' must have exactly one member named '{1}'.",
            _category,
            Error );

        public static readonly StrongDiagnosticDescriptor<(INamedTypeSymbol AspectType, string ExceptionType, Exception Exception)> ExceptionInUserCode = new(
            "CR0025",
            "The aspect has thrown an exception.",
            "The aspect '{0}' has thrown an exception of the '{1}': {2}",
            _category,
            Error );

        public static readonly StrongDiagnosticDescriptor<AssemblyIdentity> CannotFindCompileTimeAssembly = new(
            "CR0026",
            "Cannot find an assembly required by the compile-time assembly.",
            "The assembly '{0}' required at compile-time cannot be found.",
            _category,
            Error );

        public static readonly StrongDiagnosticDescriptor<(string AspectType, ICodeElementBuilder MemberBuilder, INamedType AttributeType)>
>>>>>>> 8c858493
            CompatibleAttributeConstructorDoesNotExist = new(
                "CR0028", _category, "The aspect '{0}' cannot add attribute '{1}' to member '{2}' because no compatible constructor exists for given types.",
                Error, "Compatible attribute constructor does not exist." );

        public static readonly DiagnosticDefinition<string>
            InvalidCachedManifestFile = new(
                "CR0029", _category, "The cache file '{0}' was corrupted. It has been deleted. Please restart the compilation.", Error,
                "The compile-time project manifest file is corrupted." );

        public static readonly DiagnosticDefinition<string>
            InvalidCompileTimeProjectResource = new(
                "CR0030", _category, "The compile-time project in assembly '{0}' is corrupted.", Error,
                "The compile-time project resource file was corrupted." );
    }
}<|MERGE_RESOLUTION|>--- conflicted
+++ resolved
@@ -71,16 +71,20 @@
             "CR0023", _category, "The aspect '{0}' cannot add an advice to '{1}' because this declaration has already been processed.", Error,
             "Cannot add an advice to a previous step of the compilation pipeline." );
 
-<<<<<<< HEAD
-        public static readonly DiagnosticDefinition<(IMethodSymbol Method, ITypeSymbol AttributeType, string AdviceMethod)>
-            TemplateMethodMissesAttribute = new(
-                "CR0024", _category,
-                "The method '{0}' must be annotated with the custom attribute [{1}] otherwise it cannot be used with the dynamic advice '{2}'.", Error,
-                "The template method does not have the expected custom attribute." );
+        public static readonly DiagnosticDefinition<(CodeElementKind ElementKind, ISymbol Symbol, ITypeSymbol AttributeType, string AdviceMethod )>
+            TemplateMemberMissesAttribute = new(
+                "CR0024",
+                "The template member does not have the expected custom attribute.",
+                "The template {0} '{1}' must be annotated with the custom attribute [{2}] otherwise it cannot be used with the dynamic advice '{3}'.",
+                _category,
+                Error );
 
         public static readonly DiagnosticDefinition<(INamedType AspectType, string MethodName)> AspectMustHaveExactlyOneTemplateMethod = new(
-            "CR0025", _category, "The type '{0}' must have exactly one method named '{1}'.", Error,
-            "The aspect type must have exactly one method of a given name otherwise it cannot be used as a dynamic advice." );
+            "CR0024",
+            "The aspect type must have exactly one member of a given name otherwise it cannot be used as a dynamic advice.",
+            "The type '{0}' must have exactly one member named '{1}'.",
+            _category,
+            Error );
 
         public static readonly DiagnosticDefinition<(INamedTypeSymbol AspectType, string ExceptionType, Exception Exception)> ExceptionInUserCode = new(
             "CR0026", _category, "The aspect '{0}' has thrown an exception of the '{1}': {2}", Error, "The aspect has thrown an exception." );
@@ -90,38 +94,6 @@
             "Cannot find an assembly required by the compile-time assembly." );
 
         public static readonly DiagnosticDefinition<(string AspectType, ICodeElementBuilder MemberBuilder, INamedType AttributeType)>
-=======
-        public static readonly StrongDiagnosticDescriptor<(CodeElementKind ElementKind, ISymbol Symbol, ITypeSymbol AttributeType, string AdviceMethod )>
-            TemplateMemberMissesAttribute = new(
-                "CR0024",
-                "The template member does not have the expected custom attribute.",
-                "The template {0} '{1}' must be annotated with the custom attribute [{2}] otherwise it cannot be used with the dynamic advice '{3}'.",
-                _category,
-                Error );
-
-        public static readonly StrongDiagnosticDescriptor<(INamedType AspectType, string MethodName)> AspectMustHaveExactlyOneTemplateMethod = new(
-            "CR0024",
-            "The aspect type must have exactly one member of a given name otherwise it cannot be used as a dynamic advice.",
-            "The type '{0}' must have exactly one member named '{1}'.",
-            _category,
-            Error );
-
-        public static readonly StrongDiagnosticDescriptor<(INamedTypeSymbol AspectType, string ExceptionType, Exception Exception)> ExceptionInUserCode = new(
-            "CR0025",
-            "The aspect has thrown an exception.",
-            "The aspect '{0}' has thrown an exception of the '{1}': {2}",
-            _category,
-            Error );
-
-        public static readonly StrongDiagnosticDescriptor<AssemblyIdentity> CannotFindCompileTimeAssembly = new(
-            "CR0026",
-            "Cannot find an assembly required by the compile-time assembly.",
-            "The assembly '{0}' required at compile-time cannot be found.",
-            _category,
-            Error );
-
-        public static readonly StrongDiagnosticDescriptor<(string AspectType, ICodeElementBuilder MemberBuilder, INamedType AttributeType)>
->>>>>>> 8c858493
             CompatibleAttributeConstructorDoesNotExist = new(
                 "CR0028", _category, "The aspect '{0}' cannot add attribute '{1}' to member '{2}' because no compatible constructor exists for given types.",
                 Error, "Compatible attribute constructor does not exist." );
