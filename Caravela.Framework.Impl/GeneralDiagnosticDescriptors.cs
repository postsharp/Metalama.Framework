--- conflicted
+++ resolved
@@ -77,24 +77,15 @@
             _category,
             Error );
 
-<<<<<<< HEAD
         public static readonly StrongDiagnosticDescriptor<(ISymbol Member, ITypeSymbol AttributeType, string AdviceMethod )>
             TemplateMemberMissesAttribute = new(
-=======
-        public static readonly StrongDiagnosticDescriptor<(IMethodSymbol Method, ITypeSymbol AttributeType, string AdviceMethod)>
-            TemplateMethodMissesAttribute = new(
->>>>>>> c8de7d7e
                 "CR0024",
                 "The template method does not have the expected custom attribute.",
                 "The template member '{0}' must be annotated with the custom attribute [{1}] otherwise it cannot be used with the dynamic advice '{2}'.",
                 _category,
                 Error );
 
-<<<<<<< HEAD
-        public static readonly StrongDiagnosticDescriptor<(INamedType AspectType, string MethodName )> AspectMustHaveExactlyOneTemplateMember = new(
-=======
         public static readonly StrongDiagnosticDescriptor<(INamedType AspectType, string MethodName)> AspectMustHaveExactlyOneTemplateMethod = new(
->>>>>>> c8de7d7e
             "CR0024",
             "The aspect type must have exactly one member of a given name otherwise it cannot be used as a dynamic advice.",
             "The type '{0}' must have exactly one member named '{1}'.",
