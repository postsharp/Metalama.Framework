﻿using Microsoft.CodeAnalysis;
using static Microsoft.CodeAnalysis.DiagnosticSeverity;

namespace Caravela.Framework.Impl
{

    internal static class GeneralDiagnosticDescriptors
    {
        // Reserved range 0-99

        private const string _caravelaCategory = "Caravela";

        public static readonly DiagnosticDescriptor UncaughtException =
            new( "CR0001", "Unexpected exception in Caravela.", "Unexpected exception occurred in Caravela: {0} Exception details are in {1}.", _caravelaCategory, Error, true );

        public static readonly DiagnosticDescriptor ErrorBuildingCompileTimeAssembly =
            new( "CR0002", "Error while building compile-time assembly.", "Error occurred while building compile-time assembly.", _caravelaCategory, Error, true );

        public static readonly DiagnosticDescriptor AspectAppliedToIncorrectElement =
            new( "CR0003", "Aspect applied to incorrect kind of element.", "Aspect '{0}' cannot be applied to {1} '{2}', because it does not implement the '{3}' interface.", _caravelaCategory, Error, true );

        public static readonly DiagnosticDescriptor AspectHasMoreThanOneWeaver =
            new( "CR0004", "Aspect has more than one weaver.", "Aspect '{0}' can have at most one weaver, but it has the following: {1}.", _caravelaCategory, Error, true );

        public static readonly DiagnosticDescriptor ErrorProcessingTemplates =
            new( "CR0005", "Error while processing templates.", "Error occurred while processing templates.", _caravelaCategory, Error, true );

        public static readonly DiagnosticDescriptor ExceptionInWeaver =
            new( "CR0006", "Exception in aspect weaver.", "Exception occurred while executing the aspect weaver '{0}': {1}", _caravelaCategory, Error, true );

        public static readonly DiagnosticDescriptor UnsupportedSerialization =
            new( "CR0007", "Build-time code not serializable.", "Build-time code attempted to create {0} but no serializer is registered for that type.", _caravelaCategory, Error, true );

        public static readonly DiagnosticDescriptor CycleInSerialization =
            new( "CR0008", "A collection contains itself.", "Build-time code attempted to create a collection which contains itself: {0} ", _caravelaCategory, Error, true );

        public static readonly DiagnosticDescriptor MultidimensionalArray =
            new( "CR0009", "Multidimensional arrays not supported.", "Build-time array {0} has more than one dimension.", _caravelaCategory, Error, true );

        public static readonly DiagnosticDescriptor UnsupportedDictionaryComparer =
            new( "CR0010", "Custom equality comparers not supported.", "Build-time dictionary has an equality comparer '{0}' that is not supported. Only the default comparer and predefined string comparers are supported.", _caravelaCategory, Error, true );

        public static readonly DiagnosticDescriptor TypeNotSerializable =
            new( "CR0011", "Type not serializable.", "Build-time type value '{0}' is of a form that is not supported for serialization.", _caravelaCategory, Error, true );

        public static readonly DiagnosticDescriptor MoreThanOneAdvicePerElement =
            new( "CR0012", "More than one advice per code element.", "'{0}' has more than one advice, which is currently not supported.", _caravelaCategory, Error, true );

        public static readonly DiagnosticDescriptor MemberRequiresNArguments =
            new( "CR0012", "Member requires number of arguments.", "Member '{0}' requires {1} arguments.", _caravelaCategory, Error, true );

        public static readonly DiagnosticDescriptor MemberRequiresAtLeastNArguments =
            new( "CR0013", "Member requires more arguments.", "Member '{0}' requires at least {1} arguments.", _caravelaCategory, Error, true );

        public static readonly DiagnosticDescriptor CannotProvideInstanceForStaticMember =
            new( "CR0014", "Cannot provide instance for a static member.", "Member {0} is static, but has been used with a non-null instance.", _caravelaCategory, Error, true );

        public static readonly DiagnosticDescriptor MustProvideInstanceForInstanceMember =
            new( "CR0015", "Has to provide instance for an instance member.", "Member {0} is not static, but has been used with a null instance.", _caravelaCategory, Error, true );

        public static readonly DiagnosticDescriptor CannotAccessOpenGenericMember =
            new( "CR0016", "Cannot access an open generic member.", "Member {0} Cannot be accessed without specifying generic arguments.", _caravelaCategory, Error, true );

        public static readonly DiagnosticDescriptor CannotProvideInstanceForLocalFunction =
            new( "CR0018", "Cannot provide instance for a local function.", "{0} is a local function, so it Cannot be invoked with a non-null instance.", _caravelaCategory, Error, true );

        public static readonly DiagnosticDescriptor CannotPassExpressionToByRefParameter =
            new( "CR0019", "Cannot use an expression in an out or ref parameter.",
                "Cannot pass the expression '{0}' to the '{1}' parameter of method '{2}' because the parameter is 'out' or 'ref'.", _caravelaCategory, Error,
                true );

        public static readonly DiagnosticDescriptor CannotFindType =
<<<<<<< HEAD
            new("CR0020", "Cannot find a type", "Cannot find the type '{0}'.", _caravelaCategory, Error, true);
        
        public static readonly DiagnosticDescriptor CycleInAspectOrdering =
            new("CR0021", "A cycle was found in aspect ordering.", "A cycle was found in the specifications of aspect ordering between the following aspect part: {0}.", _caravelaCategory, Error, true);

        public static readonly DiagnosticDescriptor CannotAddChildAspectToPreviousPipelineStep = new(
            "CR0022",
            "Cannot add an aspect to a previous step of the compilation pipeline.",
            "The aspect {0} cannot add a child aspect to of type {1} because this aspect type has already been processed.",
            _caravelaCategory,
            Error,
            true );
        
        public static readonly DiagnosticDescriptor CannotAddAdviceToPreviousPipelineStep = new(
            "CR0022",
            "Cannot add an advice to a previous step of the compilation pipeline.",
            "The aspect {0} cannot add an advice to {1} because this declaration has already been processed.",
            _caravelaCategory,
            Error,
            true );
=======
            new( "CR0020", "Cannot find a type", "Cannot find the type '{0}'.", _caravelaCategory, Error, true );
>>>>>>> 410a78ed
    }
}<|MERGE_RESOLUTION|>--- conflicted
+++ resolved
@@ -70,8 +70,7 @@
                 true );
 
         public static readonly DiagnosticDescriptor CannotFindType =
-<<<<<<< HEAD
-            new("CR0020", "Cannot find a type", "Cannot find the type '{0}'.", _caravelaCategory, Error, true);
+            new( "CR0020", "Cannot find a type", "Cannot find the type '{0}'.", _caravelaCategory, Error, true );
         
         public static readonly DiagnosticDescriptor CycleInAspectOrdering =
             new("CR0021", "A cycle was found in aspect ordering.", "A cycle was found in the specifications of aspect ordering between the following aspect part: {0}.", _caravelaCategory, Error, true);
@@ -85,14 +84,11 @@
             true );
         
         public static readonly DiagnosticDescriptor CannotAddAdviceToPreviousPipelineStep = new(
-            "CR0022",
+            "CR0023",
             "Cannot add an advice to a previous step of the compilation pipeline.",
             "The aspect {0} cannot add an advice to {1} because this declaration has already been processed.",
             _caravelaCategory,
             Error,
             true );
-=======
-            new( "CR0020", "Cannot find a type", "Cannot find the type '{0}'.", _caravelaCategory, Error, true );
->>>>>>> 410a78ed
     }
 }