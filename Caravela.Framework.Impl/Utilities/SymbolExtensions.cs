--- conflicted
+++ resolved
@@ -196,19 +196,18 @@
                 _ => false
             };
 
-<<<<<<< HEAD
         public static IFieldSymbol? GetBackingField( this IPropertySymbol property )
             => (IFieldSymbol?) property.ContainingType.GetMembers( $"<{property.Name}>k__BackingField" ).SingleOrDefault();
 
         public static IFieldSymbol? GetBackingField( this IEventSymbol property )
             => (IFieldSymbol?) property.ContainingType.GetMembers( $"<{property.Name}>k__BackingField" ).SingleOrDefault();
-=======
+
         public static ISymbol? Translate( this ISymbol? symbol, Compilation? originalCompilation, Compilation compilation )
         {
             if ( symbol == null )
             {
                 return null;
-            }
+    }
             else if ( originalCompilation == compilation )
             {
                 return symbol;
@@ -227,6 +226,5 @@
         }
 
         public static SymbolId GetSymbolId( this ISymbol? symbol ) => SymbolId.Create( symbol );
->>>>>>> cb191156
     }
 }