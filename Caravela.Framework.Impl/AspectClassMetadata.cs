--- conflicted
+++ resolved
@@ -15,12 +15,9 @@
 using System.Collections.Immutable;
 using System.Diagnostics.CodeAnalysis;
 using System.Linq;
-<<<<<<< HEAD
 using System.Reflection;
 using System.Runtime.Serialization;
 using MethodKind = Microsoft.CodeAnalysis.MethodKind;
-=======
->>>>>>> 8c858493
 
 namespace Caravela.Framework.Impl
 {
@@ -176,27 +173,24 @@
                 return templateDriver;
             }
 
-<<<<<<< HEAD
+            
             MethodInfo? compiledTemplateMethodInfo;
 
             switch ( sourceTemplate )
             {
                 case IMethod method:
-                    var methodName = method.Name + TemplateCompiler.TemplateMethodSuffix;
+                    var methodName = TemplateNameHelper.GetCompiledTemplateName( templateSymbol );
                     compiledTemplateMethodInfo = this.AspectType.GetMethod( methodName );
 
                     break;
-
+                
+                
                 default:
                     throw new NotImplementedException();
-            }
-=======
-            var aspectType = this.Project.GetType( this.FullName ).AssertNotNull();
-
-            var templateName = TemplateNameHelper.GetCompiledTemplateName( templateSymbol );
-
-            var compiledTemplateMethodInfo = aspectType.GetMethod( templateName );
->>>>>>> 8c858493
+
+            }
+
+            var compiledTemplateMethodInfo = this.AspectType.GetMethod( templateName );
 
             if ( compiledTemplateMethodInfo == null )
             {
