--- conflicted
+++ resolved
@@ -110,11 +110,7 @@
 
                         if ( classifiedSpan.Tags.TryGetValue( _csClassTagName, out var csClassification ) )
                         {
-<<<<<<< HEAD
-                            foreach ( var c in csClassification.Split( '-' ) )
-=======
                             foreach ( string classification in csClassification.Split( ';' ) )
->>>>>>> b4d3dfed
                             {
                                 foreach ( string c in classification.Split( '-' ) )
                                 {
