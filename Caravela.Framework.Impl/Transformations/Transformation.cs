﻿using Caravela.Framework.Advices;
using Caravela.Framework.Code;
using Microsoft.CodeAnalysis.CSharp.Syntax;

namespace Caravela.Framework.Impl.Transformations
{
    internal abstract class Transformation
    {
<<<<<<< HEAD
        public IAdvice Advice { get; }
=======
    }

    internal abstract class OverriddenElement : Transformation
    {
        public abstract ICodeElement OverriddenDeclaration { get; }
    }

    internal class OverriddenMethod : OverriddenElement
    {
        public override ICodeElement OverriddenDeclaration { get; }

        public BlockSyntax MethodBody { get; }
>>>>>>> 8327fe42

        public Transformation(IAdvice advice)
        {
            this.Advice = advice;
        }
    }
}<|MERGE_RESOLUTION|>--- conflicted
+++ resolved
@@ -1,29 +1,12 @@
 ﻿using Caravela.Framework.Advices;
-using Caravela.Framework.Code;
-using Microsoft.CodeAnalysis.CSharp.Syntax;
 
 namespace Caravela.Framework.Impl.Transformations
 {
     internal abstract class Transformation
     {
-<<<<<<< HEAD
         public IAdvice Advice { get; }
-=======
-    }
 
-    internal abstract class OverriddenElement : Transformation
-    {
-        public abstract ICodeElement OverriddenDeclaration { get; }
-    }
-
-    internal class OverriddenMethod : OverriddenElement
-    {
-        public override ICodeElement OverriddenDeclaration { get; }
-
-        public BlockSyntax MethodBody { get; }
->>>>>>> 8327fe42
-
-        public Transformation(IAdvice advice)
+        public Transformation( IAdvice advice )
         {
             this.Advice = advice;
         }
