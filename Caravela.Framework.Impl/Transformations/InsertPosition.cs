--- conflicted
+++ resolved
@@ -1,10 +1,7 @@
 ﻿// Copyright (c) SharpCrafters s.r.o. All rights reserved.
 // This project is not open source. Please see the LICENSE.md file in the repository root for details.
 
-<<<<<<< HEAD
-=======
 using Microsoft.CodeAnalysis.CSharp;
->>>>>>> 08eaca20
 using Microsoft.CodeAnalysis.CSharp.Syntax;
 using System;
 
@@ -20,42 +17,21 @@
         /// <summary>
         /// Gets the node near to which/into which new nodes should be inserted.
         /// </summary>
-<<<<<<< HEAD
-        public MemberDeclarationSyntax? SyntaxNode { get; }
-=======
         public MemberDeclarationSyntax SyntaxNode { get; }
->>>>>>> 08eaca20
 
         public InsertPosition( InsertPositionRelation relation, MemberDeclarationSyntax node )
         {
             this.Relation = relation;
             this.SyntaxNode = node;
         }
-<<<<<<< HEAD
-=======
 
         public override bool Equals( object? obj ) => obj is InsertPosition position && this.Equals( position );
->>>>>>> 08eaca20
 
         public bool Equals( InsertPosition other ) 
             => this.Relation == other.Relation && this.SyntaxNode == other.SyntaxNode;
 
-<<<<<<< HEAD
-        public bool Equals( InsertPosition other )
-        {
-            return
-                this.Relation == other.Relation &&
-                this.SyntaxNode == other.SyntaxNode;
-        }
-
-        public override int GetHashCode()
-        {
-            return HashCode.Combine( this.Relation, this.SyntaxNode );
-        }
-=======
         public override int GetHashCode() => HashCode.Combine( this.Relation, this.SyntaxNode );
 
         public override string ToString() => $"{this.Relation} {this.SyntaxNode.Kind()}";
->>>>>>> 08eaca20
     }
 }