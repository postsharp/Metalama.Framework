--- conflicted
+++ resolved
@@ -2,10 +2,7 @@
 using System.Collections.Generic;
 using System.Linq;
 using Caravela.Framework.Code;
-<<<<<<< HEAD
-=======
 using Caravela.Framework.Impl.CodeModel;
->>>>>>> d088e93a
 using Microsoft.CodeAnalysis;
 using Microsoft.CodeAnalysis.CSharp;
 using Microsoft.CodeAnalysis.CSharp.CodeGeneration;
@@ -20,7 +17,6 @@
         {
             if ( codeElement is IMethod imethod )
             {
-<<<<<<< HEAD
                 // TODO: Unify with ToRoslynAccessibility and some roslyn helper?
                 var tokens = new List<SyntaxToken>();
 
@@ -64,17 +60,6 @@
                 }
 
                 return TokenList( tokens );
-=======
-                return ((BaseMethodDeclarationSyntax) method.Symbol.DeclaringSyntaxReferences.Single().GetSyntax()).Modifiers;
-            }
-            else if ( codeElement is IMethod imethod )
-            {
-                return TokenList(
-                    new SyntaxToken?[]
-                    {
-                        imethod.IsStatic ? Token( SyntaxKind.StaticKeyword ) : null
-                    }.Where( x => x != null ).Select( x => x!.Value ));
->>>>>>> d088e93a
             }
 
             throw new AssertionFailedException();
@@ -90,8 +75,8 @@
             // TODO: generics
             return
                 method.GenericParameters.Count > 0
-                    ? throw new NotImplementedException()
-                    : null;
+                ? throw new NotImplementedException()
+                : null;
         }
 
         public static ParameterListSyntax GetSyntaxParameterList( this IMethod method )
