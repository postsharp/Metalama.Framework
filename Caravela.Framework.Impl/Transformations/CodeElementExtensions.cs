﻿using System;
using System.Collections.Generic;
using System.Linq;
using Caravela.Framework.Code;
using Microsoft.CodeAnalysis;
using Microsoft.CodeAnalysis.CSharp;
using Microsoft.CodeAnalysis.CSharp.CodeGeneration;
using Microsoft.CodeAnalysis.CSharp.Syntax;
using static Microsoft.CodeAnalysis.CSharp.SyntaxFactory;

namespace Caravela.Framework.Impl.Transformations
{
    public static class CodeElementExtensions
    {
        public static SyntaxTokenList GetSyntaxModifierList( this ICodeElement codeElement )
        {
<<<<<<< HEAD
            if (codeElement is IMethod imethod)
            {
                // TODO: Unify with ToRoslynAccessibility and some roslyn helper?
                var tokens = new List<SyntaxToken>();

                switch ( imethod.Accessibility )
                {
                    case Code.Accessibility.Private:
                        tokens.Add( Token( SyntaxKind.PrivateKeyword ) );
                        break;
                    case Code.Accessibility.ProtectedAndInternal:
                        tokens.Add( Token( SyntaxKind.PrivateKeyword ) );
                        tokens.Add( Token( SyntaxKind.ProtectedKeyword ) );
                        break;
                    case Code.Accessibility.Protected:
                        tokens.Add( Token( SyntaxKind.ProtectedKeyword ) );
                        break;
                    case Code.Accessibility.Internal:
                        tokens.Add( Token( SyntaxKind.InternalKeyword ) );
                        break;
                    case Code.Accessibility.ProtectedOrInternal:
                        tokens.Add( Token( SyntaxKind.ProtectedKeyword ) );
                        tokens.Add( Token( SyntaxKind.InternalKeyword ) );
                        break;
                    case Code.Accessibility.Public:
                        tokens.Add( Token( SyntaxKind.PublicKeyword ) );
                        break;
                }

                if ( imethod.IsStatic )
                {
                    tokens.Add( Token( SyntaxKind.StaticKeyword ) );
                }

                if ( imethod.IsAbstract )
                {
                    tokens.Add( Token( SyntaxKind.AbstractKeyword ) );
                }

                if (imethod.IsVirtual)
                {
                    tokens.Add( Token( SyntaxKind.VirtualKeyword ) );
                }

                return TokenList( tokens );
=======
            if ( codeElement is Method method )
            {
                return ((BaseMethodDeclarationSyntax) method.Symbol.DeclaringSyntaxReferences.Single().GetSyntax()).Modifiers;
            }
            else if ( codeElement is IMethod imethod )
            {
                return TokenList(
                    new SyntaxToken?[]
                    {
                        imethod.IsStatic ? Token( SyntaxKind.StaticKeyword ) : null
                    }.Where( x => x != null ).Select( x => x.Value )
                    );
>>>>>>> 7ac11920
            }

            throw new AssertionFailedException();
        }

        public static TypeSyntax GetSyntaxReturnType( this IMethod method )
        {
            return (TypeSyntax) CSharpSyntaxGenerator.Instance.TypeExpression( method.ReturnType.GetSymbol() );
        }

        public static TypeParameterListSyntax? GetSyntaxTypeParameterList( this IMethod method )
        {
            // TODO: generics
            return
                method.GenericParameters.Count > 0
                ? throw new NotImplementedException()
                : null;
        }

        public static ParameterListSyntax GetSyntaxParameterList( this IMethod method )
        {
            // TODO: generics
            return ParameterList(
                SeparatedList(
                    method.Parameters.Select(
                        p => Parameter(
                            List<AttributeListSyntax>(),
                            TokenList(), // TODO: modifiers
                            ParseTypeName( p.ParameterType.ToDisplayString() ),
                            Identifier( p.Name! ),
                            null ) ) ) );
        }

        public static SyntaxList<TypeParameterConstraintClauseSyntax> GetSyntaxConstraintClauses( this IMethod method )
        {
            // TODO: generics
            return List<TypeParameterConstraintClauseSyntax>();
        }
    }
}<|MERGE_RESOLUTION|>--- conflicted
+++ resolved
@@ -14,8 +14,7 @@
     {
         public static SyntaxTokenList GetSyntaxModifierList( this ICodeElement codeElement )
         {
-<<<<<<< HEAD
-            if (codeElement is IMethod imethod)
+            if ( codeElement is IMethod imethod )
             {
                 // TODO: Unify with ToRoslynAccessibility and some roslyn helper?
                 var tokens = new List<SyntaxToken>();
@@ -54,26 +53,12 @@
                     tokens.Add( Token( SyntaxKind.AbstractKeyword ) );
                 }
 
-                if (imethod.IsVirtual)
+                if ( imethod.IsVirtual )
                 {
                     tokens.Add( Token( SyntaxKind.VirtualKeyword ) );
                 }
 
                 return TokenList( tokens );
-=======
-            if ( codeElement is Method method )
-            {
-                return ((BaseMethodDeclarationSyntax) method.Symbol.DeclaringSyntaxReferences.Single().GetSyntax()).Modifiers;
-            }
-            else if ( codeElement is IMethod imethod )
-            {
-                return TokenList(
-                    new SyntaxToken?[]
-                    {
-                        imethod.IsStatic ? Token( SyntaxKind.StaticKeyword ) : null
-                    }.Where( x => x != null ).Select( x => x.Value )
-                    );
->>>>>>> 7ac11920
             }
 
             throw new AssertionFailedException();
