--- conflicted
+++ resolved
@@ -1,6 +1,8 @@
 // Copyright (c) SharpCrafters s.r.o. All rights reserved.
 // This project is not open source. Please see the LICENSE.md file in the repository root for details.
 
+using System.Collections.Generic;
+using System.Linq;
 using Caravela.Framework.Aspects;
 using Caravela.Framework.Code;
 using Caravela.Framework.Impl.Advices;
@@ -9,12 +11,11 @@
 using Caravela.Framework.Impl.Templating;
 using Microsoft.CodeAnalysis;
 using Microsoft.CodeAnalysis.CSharp.Syntax;
-using System.Collections.Generic;
-using System.Linq;
 using static Microsoft.CodeAnalysis.CSharp.SyntaxFactory;
 
 namespace Caravela.Framework.Impl.Transformations
 {
+
     internal class OverriddenMethod : INonObservableTransformation, IMemberIntroduction, IOverriddenElement
     {
         public Advice Advice { get; }
@@ -29,6 +30,10 @@
 
         public OverriddenMethod( Advice advice, IMethod overriddenDeclaration, IMethod templateMethod, AspectLinkerOptions? linkerOptions = null )
         {
+            Invariant.Assert( advice != null );
+            Invariant.Assert( overriddenDeclaration != null );
+            Invariant.Assert( templateMethod != null );
+
             this.Advice = advice;
             this.OverriddenDeclaration = overriddenDeclaration;
             this.TemplateMethod = templateMethod;
@@ -36,10 +41,11 @@
         }
 
         // TODO: Temporary
-        public SyntaxTree TargetSyntaxTree
-            => this.OverriddenDeclaration is ISyntaxTreeTransformation introduction
-                ? introduction.TargetSyntaxTree
-                : ((NamedType) this.OverriddenDeclaration.DeclaringType).Symbol.DeclaringSyntaxReferences.First().SyntaxTree;
+        public SyntaxTree TargetSyntaxTree =>
+            this.OverriddenDeclaration is ISyntaxTreeTransformation introduction
+            ? introduction.TargetSyntaxTree
+            :
+            ((NamedType) this.OverriddenDeclaration.DeclaringType).Symbol.DeclaringSyntaxReferences.First().SyntaxTree;
 
         public IEnumerable<IntroducedMember> GetIntroducedMembers( in MemberIntroductionContext context )
         {
@@ -57,10 +63,6 @@
 
                 var compiledTemplateMethodName = this.TemplateMethod.Name + TemplateCompiler.TemplateMethodSuffix;
 
-<<<<<<< HEAD
-                var newMethodBody = new TemplateDriver( this.Advice.Aspect.Aspect.GetType().GetMethod( compiledTemplateMethodName ).AssertNotNull() )
-                    .ExpandDeclaration( expansionContext );
-=======
                 var templateMethod = this.Advice.Aspect.GetTemplateMethod( compiledTemplateMethodName );
                 if ( templateMethod == null )
                 {
@@ -69,7 +71,6 @@
                 }
                 
                 var newMethodBody = new TemplateDriver( templateMethod ).ExpandDeclaration( expansionContext );
->>>>>>> dc921b8e
 
                 var overrides = new[]
                 {
