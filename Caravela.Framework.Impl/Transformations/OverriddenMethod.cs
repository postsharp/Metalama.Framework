--- conflicted
+++ resolved
@@ -44,16 +44,16 @@
             :
             ((NamedType) this.OverriddenDeclaration.DeclaringType).Symbol.DeclaringSyntaxReferences.First().SyntaxTree;
 
-<<<<<<< HEAD
-        public IEnumerable<IntroducedMember> GetIntroducedMembers( IntroductionContext context )
+        public IEnumerable<IntroducedMember> GetIntroducedMembers( in MemberIntroductionContext context )
         {
+            using ( context.DiagnosticSink.WithDefaultLocation( this.OverriddenDeclaration.DiagnosticLocation ) )
+            {
+                // Emit a method named __{OriginalName}__{AspectShortName}_{PartName}
+                string methodName =
+                    this.Advice.PartName != null
+                        ? $"__{this.OverriddenDeclaration.Name}__{this.Advice.Aspect.Aspect.GetType().Name}__{this.Advice.PartName}"
+                        : $"__{this.OverriddenDeclaration.Name}__{this.Advice.Aspect.Aspect.GetType().Name}";
 
-            // Emit a method named __{OriginalName}__{AspectShortName}_{PartName}
-            string methodName =
-                this.Advice.PartName != null
-                ? $"__{this.OverriddenDeclaration.Name}__{this.Advice.Aspect.Aspect.GetType().Name}__{this.Advice.PartName}"
-                : $"__{this.OverriddenDeclaration.Name}__{this.Advice.Aspect.Aspect.GetType().Name}";
-            
             Invariant.Assert( DiagnosticContext.Current.Sink != null, "DiagnosticContext.Current.Sink must be set" );
 
             // TODO: This is temporary.
@@ -67,46 +67,6 @@
             var newMethodBody = new TemplateDriver(
                 this.Advice.Aspect.Aspect.GetType().GetMethod( compiledTemplateMethodName ).AssertNotNull() )
                 .ExpandDeclaration( expansionContext );
-
-            var overrides = new[] 
-            {
-                new IntroducedMember(
-                    this,
-                    MethodDeclaration(
-                        List<AttributeListSyntax>(),
-                        this.OverriddenDeclaration.GetSyntaxModifierList(),
-                        this.OverriddenDeclaration.GetSyntaxReturnType(),
-                        null,
-                        Identifier( methodName ),
-                        this.OverriddenDeclaration.GetSyntaxTypeParameterList(),
-                        this.OverriddenDeclaration.GetSyntaxParameterList(),
-                        this.OverriddenDeclaration.GetSyntaxConstraintClauses(),
-                        newMethodBody,
-                        null),
-                    this.Advice.AspectPartId,
-                    IntroducedMemberSemantic.MethodOverride )
-            };
-
-            return overrides;
-=======
-        public IEnumerable<IntroducedMember> GetIntroducedMembers( in MemberIntroductionContext context )
-        {
-            using ( context.DiagnosticSink.WithDefaultLocation( this.OverriddenDeclaration.DiagnosticLocation ) )
-            {
-                // Emit a method named __{OriginalName}__{AspectShortName}_{PartName}
-                string methodName =
-                    this.Advice.PartName != null
-                        ? $"__{this.OverriddenDeclaration.Name}__{this.Advice.Aspect.Aspect.GetType().Name}__{this.Advice.PartName}"
-                        : $"__{this.OverriddenDeclaration.Name}__{this.Advice.Aspect.Aspect.GetType().Name}";
-
-                // TODO: This is temporary.
-                var expansionContext = new TemplateExpansionContext(
-                    this.Advice.Aspect.Aspect,
-                    this.OverriddenDeclaration,
-                    this.OverriddenDeclaration.Compilation,
-                    new ProceedInvokeMethod( this.OverriddenDeclaration, this.Advice.AspectPartId ),
-                    context.DiagnosticSink );
-                var compiledTemplateMethodName = this.TemplateMethod.Name + TemplateCompiler.TemplateMethodSuffix;
 
                 var newMethodBody = new TemplateDriver(
                         this.Advice.Aspect.Aspect.GetType().GetMethod( compiledTemplateMethodName ).AssertNotNull() )
@@ -133,7 +93,6 @@
 
                 return overrides;
             }
->>>>>>> 3a4e975c
         }
 
         public MemberDeclarationSyntax InsertPositionNode
