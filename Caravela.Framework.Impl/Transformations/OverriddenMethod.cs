--- conflicted
+++ resolved
@@ -1,15 +1,16 @@
 using System;
 using System.Collections.Generic;
-using System.Diagnostics;
 using System.Linq;
 using Caravela.Framework.Code;
 using Caravela.Framework.Diagnostics;
 using Caravela.Framework.Impl.Advices;
 using Caravela.Framework.Impl.CodeModel.Symbolic;
+using Caravela.Framework.Impl.Diagnostics;
 using Caravela.Framework.Impl.Templating;
 using Caravela.Framework.Impl.Templating.MetaModel;
 using Microsoft.CodeAnalysis;
 using Microsoft.CodeAnalysis.CSharp.Syntax;
+using System.Diagnostics;
 using static Microsoft.CodeAnalysis.CSharp.SyntaxFactory;
 
 namespace Caravela.Framework.Impl.Transformations
@@ -41,31 +42,7 @@
 
         public IEnumerable<IntroducedMember> GetIntroducedMembers( in MemberIntroductionContext context )
         {
-<<<<<<< HEAD
-            // Emit a method named __{OriginalName}__{AspectShortName}_{PartName}
-            string methodName =
-                this.Advice.PartName != null
-                ? $"__{this.OverriddenDeclaration.Name}__{this.Advice.Aspect.Aspect.GetType().Name}__{this.Advice.PartName}"
-                : $"__{this.OverriddenDeclaration.Name}__{this.Advice.Aspect.Aspect.GetType().Name}";
-
-            Debug.Assert( DiagnosticContext.Current.Sink != null, "DiagnosticContext.Current.Sink must be set" );
-
-            // TODO: This is temporary.
-            var expansionContext = new TemplateExpansionContext(
-                this.Advice.Aspect.Aspect,
-                this.OverriddenDeclaration,
-                this.OverriddenDeclaration.Compilation,
-                new ProceedInvokeMethod( this.OverriddenDeclaration, this.Advice.AspectPartId ) );
-            var compiledTemplateMethodName = this.TemplateMethod.Name + TemplateCompiler.TemplateMethodSuffix;
-
-            var newMethodBody = new TemplateDriver(
-                this.Advice.Aspect.Aspect.GetType().GetMethod( compiledTemplateMethodName ).AssertNotNull() )
-                .ExpandDeclaration( expansionContext );
-
-            var overrides = new[]
-=======
             using ( context.DiagnosticSink.WithDefaultLocation( this.OverriddenDeclaration.DiagnosticLocation ) )
->>>>>>> 3a4e975c
             {
                 // Emit a method named __{OriginalName}__{AspectShortName}_{PartName}
                 string methodName =
