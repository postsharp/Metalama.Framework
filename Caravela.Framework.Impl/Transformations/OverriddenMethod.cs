using System.Collections.Generic;
using System.Linq;
using Caravela.Framework.Code;
using Caravela.Framework.Impl.Advices;
<<<<<<< HEAD
using Caravela.Framework.Impl.CodeModel.Symbolic;
=======
using Caravela.Framework.Impl.CodeModel;
>>>>>>> d088e93a
using Caravela.Framework.Impl.Templating;
using Microsoft.CodeAnalysis;
using Microsoft.CodeAnalysis.CSharp.Syntax;
using static Microsoft.CodeAnalysis.CSharp.SyntaxFactory;

namespace Caravela.Framework.Impl.Transformations
{

    internal class OverriddenMethod : INonObservableTransformation, IMemberIntroduction, IOverriddenElement
    {
        public Advice Advice { get; }

        ICodeElement IOverriddenElement.OverriddenElement => this.OverriddenDeclaration;

        public IMethod OverriddenDeclaration { get; }

        public IMethod TemplateMethod { get; }

        public OverriddenMethod( Advice advice, IMethod overriddenDeclaration, IMethod templateMethod )
        {
            Invariant.Assert( advice != null, $"{nameof( advice )} should not be null." );
            Invariant.Assert( overriddenDeclaration != null, $"{nameof( overriddenDeclaration )} should not be null." );
            Invariant.Assert( templateMethod != null, $"{nameof( templateMethod )} should not be null." );

            this.Advice = advice;
            this.OverriddenDeclaration = overriddenDeclaration;
            this.TemplateMethod = templateMethod;
        }

        // TODO: Temporary
        public SyntaxTree TargetSyntaxTree =>
            this.OverriddenDeclaration is ISyntaxTreeTransformation introduction
                ? introduction.TargetSyntaxTree
                :
                ((NamedType) this.OverriddenDeclaration.DeclaringType).Symbol.DeclaringSyntaxReferences.First().SyntaxTree;

        public IEnumerable<IntroducedMember> GetIntroducedMembers( in MemberIntroductionContext context )
        {
            using ( context.DiagnosticSink.WithDefaultLocation( this.OverriddenDeclaration.DiagnosticLocation ) )
            {
<<<<<<< HEAD
                var methodName = context.IntroductionNameProvider.GetOverrideName( this.Advice.AspectPartId, this.OverriddenDeclaration );
=======
                // Emit a method named __{OriginalName}__{AspectShortName}_{PartName}
                var methodName =
                    this.Advice.LayerName != null
                        ? $"__{this.OverriddenDeclaration.Name}__{this.Advice.Aspect.Aspect.GetType().Name}__{this.Advice.LayerName}"
                        : $"__{this.OverriddenDeclaration.Name}__{this.Advice.Aspect.Aspect.GetType().Name}";
>>>>>>> d088e93a

                var expansionContext = new TemplateExpansionContext(
                    this.Advice.Aspect.Aspect,
                    this.OverriddenDeclaration,
                    this.OverriddenDeclaration.Compilation,
<<<<<<< HEAD
                    context.ProceedImplementationFactory.Get( this.Advice.AspectPartId, this.OverriddenDeclaration ),
                    context.LexicalScope,
=======
                    new ProceedInvokeMethod( this.OverriddenDeclaration, this.Advice.AspectLayerId ),
>>>>>>> d088e93a
                    context.DiagnosticSink );

                var compiledTemplateMethodName = this.TemplateMethod.Name + TemplateCompiler.TemplateMethodSuffix;

                var newMethodBody = new TemplateDriver(
                        this.Advice.Aspect.Aspect.GetType().GetMethod( compiledTemplateMethodName ).AssertNotNull() )
                    .ExpandDeclaration( expansionContext );

                var overrides = new[]
                {
                    new IntroducedMember(
                        this,
                        MethodDeclaration(
                            List<AttributeListSyntax>(),
                            this.OverriddenDeclaration.GetSyntaxModifierList(),
                            this.OverriddenDeclaration.GetSyntaxReturnType(),
                            null,
                            Identifier( methodName ),
                            this.OverriddenDeclaration.GetSyntaxTypeParameterList(),
                            this.OverriddenDeclaration.GetSyntaxParameterList(),
                            this.OverriddenDeclaration.GetSyntaxConstraintClauses(),
                            newMethodBody,
                            null ),
                        this.Advice.AspectLayerId,
                        IntroducedMemberSemantic.MethodOverride )
                };

                return overrides;
            }
        }

<<<<<<< HEAD
        public MemberDeclarationSyntax InsertPositionNode
        {
            get
            {
                // TODO: Select a good syntax reference if there are multiple (partial class, partial method).
                var methodSymbol = (this.OverriddenDeclaration as Method)?.Symbol;

                if ( methodSymbol != null )
                {
                    return methodSymbol.DeclaringSyntaxReferences.Select( x => (MethodDeclarationSyntax) x.GetSyntax() ).First();
                }

                var typeSymbol = ((NamedType) this.OverriddenDeclaration.DeclaringType).Symbol;

                return typeSymbol.DeclaringSyntaxReferences.Select( x => (TypeDeclarationSyntax) x.GetSyntax() ).First();
            }
        }
=======
        public MemberDeclarationSyntax InsertPositionNode => ((NamedType) this.OverriddenDeclaration.DeclaringType).Symbol.DeclaringSyntaxReferences.SelectMany( x => ((TypeDeclarationSyntax) x.GetSyntax()).Members ).First();
>>>>>>> d088e93a
    }
}<|MERGE_RESOLUTION|>--- conflicted
+++ resolved
@@ -2,11 +2,7 @@
 using System.Linq;
 using Caravela.Framework.Code;
 using Caravela.Framework.Impl.Advices;
-<<<<<<< HEAD
 using Caravela.Framework.Impl.CodeModel.Symbolic;
-=======
-using Caravela.Framework.Impl.CodeModel;
->>>>>>> d088e93a
 using Caravela.Framework.Impl.Templating;
 using Microsoft.CodeAnalysis;
 using Microsoft.CodeAnalysis.CSharp.Syntax;
@@ -39,34 +35,22 @@
         // TODO: Temporary
         public SyntaxTree TargetSyntaxTree =>
             this.OverriddenDeclaration is ISyntaxTreeTransformation introduction
-                ? introduction.TargetSyntaxTree
-                :
-                ((NamedType) this.OverriddenDeclaration.DeclaringType).Symbol.DeclaringSyntaxReferences.First().SyntaxTree;
+            ? introduction.TargetSyntaxTree
+            :
+            ((NamedType) this.OverriddenDeclaration.DeclaringType).Symbol.DeclaringSyntaxReferences.First().SyntaxTree;
 
         public IEnumerable<IntroducedMember> GetIntroducedMembers( in MemberIntroductionContext context )
         {
             using ( context.DiagnosticSink.WithDefaultLocation( this.OverriddenDeclaration.DiagnosticLocation ) )
             {
-<<<<<<< HEAD
                 var methodName = context.IntroductionNameProvider.GetOverrideName( this.Advice.AspectPartId, this.OverriddenDeclaration );
-=======
-                // Emit a method named __{OriginalName}__{AspectShortName}_{PartName}
-                var methodName =
-                    this.Advice.LayerName != null
-                        ? $"__{this.OverriddenDeclaration.Name}__{this.Advice.Aspect.Aspect.GetType().Name}__{this.Advice.LayerName}"
-                        : $"__{this.OverriddenDeclaration.Name}__{this.Advice.Aspect.Aspect.GetType().Name}";
->>>>>>> d088e93a
 
                 var expansionContext = new TemplateExpansionContext(
                     this.Advice.Aspect.Aspect,
                     this.OverriddenDeclaration,
                     this.OverriddenDeclaration.Compilation,
-<<<<<<< HEAD
                     context.ProceedImplementationFactory.Get( this.Advice.AspectPartId, this.OverriddenDeclaration ),
                     context.LexicalScope,
-=======
-                    new ProceedInvokeMethod( this.OverriddenDeclaration, this.Advice.AspectLayerId ),
->>>>>>> d088e93a
                     context.DiagnosticSink );
 
                 var compiledTemplateMethodName = this.TemplateMethod.Name + TemplateCompiler.TemplateMethodSuffix;
@@ -98,7 +82,6 @@
             }
         }
 
-<<<<<<< HEAD
         public MemberDeclarationSyntax InsertPositionNode
         {
             get
@@ -116,8 +99,5 @@
                 return typeSymbol.DeclaringSyntaxReferences.Select( x => (TypeDeclarationSyntax) x.GetSyntax() ).First();
             }
         }
-=======
-        public MemberDeclarationSyntax InsertPositionNode => ((NamedType) this.OverriddenDeclaration.DeclaringType).Symbol.DeclaringSyntaxReferences.SelectMany( x => ((TypeDeclarationSyntax) x.GetSyntax()).Members ).First();
->>>>>>> d088e93a
     }
 }