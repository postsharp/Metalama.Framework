// Copyright (c) SharpCrafters s.r.o. All rights reserved.
// This project is not open source. Please see the LICENSE.md file in the repository root for details.

using Caravela.Framework.Aspects;
using Caravela.Framework.Code;
using Caravela.Framework.Impl.Advices;
using Caravela.Framework.Impl.CodeModel;
using Caravela.Framework.Impl.Linking;
using Caravela.Framework.Impl.Serialization;
using Caravela.Framework.Impl.Templating;
using Microsoft.CodeAnalysis;
using Microsoft.CodeAnalysis.CSharp.Syntax;
using System.Collections.Generic;
using System.Linq;
using static Microsoft.CodeAnalysis.CSharp.SyntaxFactory;

namespace Caravela.Framework.Impl.Transformations
{
    internal class OverriddenMethod : INonObservableTransformation, IMemberIntroduction, IOverriddenElement
    {
        public Advice Advice { get; }

        ICodeElement IOverriddenElement.OverriddenElement => this.OverriddenDeclaration;

        public IMethod OverriddenDeclaration { get; }

        public IMethod TemplateMethod { get; }

        public AspectLinkerOptions? LinkerOptions { get; }

        public OverriddenMethod( Advice advice, IMethod overriddenDeclaration, IMethod templateMethod, AspectLinkerOptions? linkerOptions = null )
        {
            Invariant.Assert( advice != null! );
            Invariant.Assert( overriddenDeclaration != null! );
            Invariant.Assert( templateMethod != null! );

            this.Advice = advice;
            this.OverriddenDeclaration = overriddenDeclaration;
            this.TemplateMethod = templateMethod;
            this.LinkerOptions = linkerOptions;
        }

        // TODO: Temporary
        public SyntaxTree TargetSyntaxTree
            => this.OverriddenDeclaration is ISyntaxTreeTransformation introduction
                ? introduction.TargetSyntaxTree
                : ((NamedType) this.OverriddenDeclaration.DeclaringType).Symbol.DeclaringSyntaxReferences.First().SyntaxTree;

        public IEnumerable<IntroducedMember> GetIntroducedMembers( in MemberIntroductionContext context )
        {
            using ( context.DiagnosticSink.WithDefaultScope( this.OverriddenDeclaration ) )
            {
                var methodName = context.IntroductionNameProvider.GetOverrideName( this.Advice.AspectLayerId, this.OverriddenDeclaration );

                var expansionContext = new TemplateExpansionContext(
                    this.Advice.Aspect.Aspect,
                    this.OverriddenDeclaration,
                    this.OverriddenDeclaration.Compilation,
                    new LinkerOverrideMethodProceedImpl(
                        this.Advice.AspectLayerId,
                        this.OverriddenDeclaration,
                        LinkerAnnotationOrder.Default,
                        context.SyntaxFactory ),
                    context.LexicalScope,
                    context.DiagnosticSink,
                    context.ServiceProvider.GetService<SyntaxSerializationService>(),
                    (ISyntaxFactory) this.OverriddenDeclaration.Compilation.TypeFactory,
                    this.Advice.AspectLayerId,
                    this.Advice.AspectBuilderTags );

<<<<<<< HEAD
                var compiledTemplateMethodName = TemplateNameHelper.GetCompiledTemplateName( this.TemplateMethod.Name );
=======
                var templateDriver = this.Advice.Aspect.AspectClass.GetTemplateDriver( this.TemplateMethod );
>>>>>>> c8de7d7e

                if ( !templateDriver.TryExpandDeclaration( expansionContext, context.DiagnosticSink, out var newMethodBody ) )
                {
                    // Template expansion error.
                    return Enumerable.Empty<IntroducedMember>();
                }

                var overrides = new[]
                {
                    new IntroducedMember(
                        this,
                        MethodDeclaration(
                            List<AttributeListSyntax>(),
                            this.OverriddenDeclaration.GetSyntaxModifierList(),
                            this.OverriddenDeclaration.GetSyntaxReturnType(),
                            null,
                            Identifier( methodName ),
                            this.OverriddenDeclaration.GetSyntaxTypeParameterList(),
                            this.OverriddenDeclaration.GetSyntaxParameterList(),
                            this.OverriddenDeclaration.GetSyntaxConstraintClauses(),
                            newMethodBody,
                            null ),
                        this.Advice.AspectLayerId,
                        IntroducedMemberSemantic.MethodOverride,
                        this.LinkerOptions,
                        this.OverriddenDeclaration )
                };

                return overrides;
            }
        }

        public MemberDeclarationSyntax InsertPositionNode
        {
            get
            {
                // TODO: Select a good syntax reference if there are multiple (partial class, partial method).
                var methodSymbol = (this.OverriddenDeclaration as Method)?.Symbol;

                if ( methodSymbol != null )
                {
                    return methodSymbol.DeclaringSyntaxReferences.Select( x => (MethodDeclarationSyntax) x.GetSyntax() ).First();
                }

                var typeSymbol = ((NamedType) this.OverriddenDeclaration.DeclaringType).Symbol;

                return typeSymbol.DeclaringSyntaxReferences.Select( x => (TypeDeclarationSyntax) x.GetSyntax() ).First();
            }
        }
    }
}<|MERGE_RESOLUTION|>--- conflicted
+++ resolved
@@ -68,11 +68,7 @@
                     this.Advice.AspectLayerId,
                     this.Advice.AspectBuilderTags );
 
-<<<<<<< HEAD
-                var compiledTemplateMethodName = TemplateNameHelper.GetCompiledTemplateName( this.TemplateMethod.Name );
-=======
                 var templateDriver = this.Advice.Aspect.AspectClass.GetTemplateDriver( this.TemplateMethod );
->>>>>>> c8de7d7e
 
                 if ( !templateDriver.TryExpandDeclaration( expansionContext, context.DiagnosticSink, out var newMethodBody ) )
                 {
