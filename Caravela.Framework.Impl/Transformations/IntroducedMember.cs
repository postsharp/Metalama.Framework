// Copyright (c) SharpCrafters s.r.o. All rights reserved.
// This project is not open source. Please see the LICENSE.md file in the repository root for details.

using Caravela.Framework.Aspects;
using Caravela.Framework.Code;
using Caravela.Framework.Impl.Linking;
using Microsoft.CodeAnalysis.CSharp.Syntax;

namespace Caravela.Framework.Impl.Transformations
{
    /// <summary>
    /// Represents a member to be introduced in a type and encapsulates the information needed by the <see cref="AspectLinker"/>
    /// to perform the linking.
    /// </summary>
    internal class IntroducedMember
    {
        /// <summary>
        /// Gets the <see cref="IMemberIntroduction" /> that created this object.
        /// </summary>
        public IMemberIntroduction Introduction { get; }

        /// <summary>
        /// Gets the syntax of the introduced member.
        /// </summary>
        public MemberDeclarationSyntax Syntax { get; }

        /// <summary>
        /// Gets the <see cref="AspectLayerId"/> that emitted the current <see cref="IntroducedMember"/>.
        /// </summary>
        public AspectLayerId AspectLayerId { get; }

        /// <summary>
        /// Gets the semantic of the introduced member as supported by the linker.
        /// </summary>
        public IntroducedMemberSemantic Semantic { get; }

        /// <summary>
        /// Gets options for the linker.
        /// </summary>
        public AspectLinkerOptions? LinkerOptions { get; }
        
        /// <summary>
        /// Gets the code element (overriden or introduced) that corresponds to the current <see cref="IntroducedMember"/>.
        /// This is used to associate diagnostic suppressions to the introduced member. If <c>null</c>, diagnostics
        /// are not suppressed from the introduced member.
        /// </summary>
        public ICodeElement? CodeElement { get; }

<<<<<<< HEAD
        public IntroducedMember(
            IMemberIntroduction introductor,
            MemberDeclarationSyntax syntax,
            AspectLayerId aspectLayerId,
            IntroducedMemberSemantic semantic,
            AspectLinkerOptions? linkerOptions )
=======
        public IntroducedMember( 
            IMemberIntroduction introduction, 
            MemberDeclarationSyntax syntax,
            AspectLayerId aspectLayerId,
            IntroducedMemberSemantic semantic,
            AspectLinkerOptions? linkerOptions,
            ICodeElement? codeElement )
>>>>>>> dc921b8e
        {
            this.Introduction = introduction;
            this.Syntax = syntax;
            this.AspectLayerId = aspectLayerId;
            this.Semantic = semantic;
            this.LinkerOptions = linkerOptions;
            this.CodeElement = codeElement;
        }

        /// <summary>
        /// Gets introduced member with replaced syntax.
        /// </summary>
        /// <param name="syntax">Syntax to be used.</param>
        /// <returns>A new instance with specified syntax.</returns>
        public IntroducedMember WithSyntax( MemberDeclarationSyntax syntax )
        {
<<<<<<< HEAD
            return new( this.Introductor, syntax, this.AspectLayerId, this.Semantic, this.LinkerOptions );
=======
            return new IntroducedMember( this.Introduction, syntax, this.AspectLayerId, this.Semantic, this.LinkerOptions, this.CodeElement );
>>>>>>> dc921b8e
        }
    }

    internal enum IntroducedMemberSemantic
    {
        Introduction,
        MethodOverride,
        GetterOverride,
        SetterOverride,
        AdderOverride,
        RemoverOverride,
        RaiserOverride
    }
}<|MERGE_RESOLUTION|>--- conflicted
+++ resolved
@@ -46,14 +46,6 @@
         /// </summary>
         public ICodeElement? CodeElement { get; }
 
-<<<<<<< HEAD
-        public IntroducedMember(
-            IMemberIntroduction introductor,
-            MemberDeclarationSyntax syntax,
-            AspectLayerId aspectLayerId,
-            IntroducedMemberSemantic semantic,
-            AspectLinkerOptions? linkerOptions )
-=======
         public IntroducedMember( 
             IMemberIntroduction introduction, 
             MemberDeclarationSyntax syntax,
@@ -61,7 +53,6 @@
             IntroducedMemberSemantic semantic,
             AspectLinkerOptions? linkerOptions,
             ICodeElement? codeElement )
->>>>>>> dc921b8e
         {
             this.Introduction = introduction;
             this.Syntax = syntax;
@@ -78,11 +69,7 @@
         /// <returns>A new instance with specified syntax.</returns>
         public IntroducedMember WithSyntax( MemberDeclarationSyntax syntax )
         {
-<<<<<<< HEAD
-            return new( this.Introductor, syntax, this.AspectLayerId, this.Semantic, this.LinkerOptions );
-=======
             return new IntroducedMember( this.Introduction, syntax, this.AspectLayerId, this.Semantic, this.LinkerOptions, this.CodeElement );
->>>>>>> dc921b8e
         }
     }
 
