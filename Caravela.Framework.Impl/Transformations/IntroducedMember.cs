// Copyright (c) SharpCrafters s.r.o. All rights reserved.
// This project is not open source. Please see the LICENSE.md file in the repository root for details.

using Caravela.Framework.Aspects;
using Caravela.Framework.Code;
using Caravela.Framework.Impl.Linking;
using Microsoft.CodeAnalysis.CSharp.Syntax;

namespace Caravela.Framework.Impl.Transformations
{
    /// <summary>
    /// Represents a member to be introduced in a type and encapsulates the information needed by the <see cref="AspectLinker"/>
    /// to perform the linking.
    /// </summary>
    internal class IntroducedMember
    {
        /// <summary>
        /// Gets the <see cref="IMemberIntroduction" /> that created this object.
        /// </summary>
        public IMemberIntroduction Introduction { get; }

        /// <summary>
        /// Gets the syntax of the introduced member.
        /// </summary>
        public MemberDeclarationSyntax Syntax { get; }

        /// <summary>
        /// Gets the <see cref="AspectLayerId"/> that emitted the current <see cref="IntroducedMember"/>.
        /// </summary>
        public AspectLayerId AspectLayerId { get; }

        /// <summary>
        /// Gets the semantic of the introduced member as supported by the linker.
        /// </summary>
        public IntroducedMemberSemantic Semantic { get; }

        /// <summary>
        /// Gets options for the linker.
        /// </summary>
        public AspectLinkerOptions? LinkerOptions { get; }

        /// <summary>
        /// Gets the declaration (overriden or introduced) that corresponds to the current <see cref="IntroducedMember"/>.
        /// This is used to associate diagnostic suppressions to the introduced member. If <c>null</c>, diagnostics
        /// are not suppressed from the introduced member.
        /// </summary>
        public IDeclaration? Declaration { get; }

        public IntroducedMember(
            IMemberIntroduction introduction,
            MemberDeclarationSyntax syntax,
            AspectLayerId aspectLayerId,
            IntroducedMemberSemantic semantic,
            AspectLinkerOptions? linkerOptions,
            IDeclaration? declaration )
        {
            this.Introduction = introduction;
            this.Syntax = syntax;
            this.AspectLayerId = aspectLayerId;
            this.Semantic = semantic;
            this.LinkerOptions = linkerOptions;
            this.Declaration = declaration;
        }

        /// <summary>
        /// Gets introduced member with replaced syntax.
        /// </summary>
        /// <param name="syntax">Syntax to be used.</param>
        /// <returns>A new instance with specified syntax.</returns>
        public IntroducedMember WithSyntax( MemberDeclarationSyntax syntax )
        {
            return new( this.Introduction, syntax, this.AspectLayerId, this.Semantic, this.LinkerOptions, this.Declaration );
        }
    }
<<<<<<< HEAD

    internal enum IntroducedMemberSemantic
    {
        Introduction,
        Override,
        GetterOverride,
        SetterOverride,
        AdderOverride,
        RemoverOverride,
        RaiserOverride,
        InterfaceImplementation
    }
=======
>>>>>>> c4b1927c
}<|MERGE_RESOLUTION|>--- conflicted
+++ resolved
@@ -72,19 +72,4 @@
             return new( this.Introduction, syntax, this.AspectLayerId, this.Semantic, this.LinkerOptions, this.Declaration );
         }
     }
-<<<<<<< HEAD
-
-    internal enum IntroducedMemberSemantic
-    {
-        Introduction,
-        Override,
-        GetterOverride,
-        SetterOverride,
-        AdderOverride,
-        RemoverOverride,
-        RaiserOverride,
-        InterfaceImplementation
-    }
-=======
->>>>>>> c4b1927c
 }