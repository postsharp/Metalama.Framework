--- conflicted
+++ resolved
@@ -36,16 +36,6 @@
         public DeclarationKind DeclarationKind { get; }
 
         /// <summary>
-        /// Gets the name of the introduced declaration (for sorting only).
-        /// </summary>
-        public string SortingName { get; }
-
-        /// <summary>
-        /// Gets the kind of declaration (for sorting only).
-        /// </summary>
-        public DeclarationKind DeclarationKind { get; }
-
-        /// <summary>
         /// Gets the <see cref="IMemberIntroduction" /> that created this object.
         /// </summary>
         public IMemberIntroduction Introduction { get; }
@@ -72,22 +62,13 @@
         /// </summary>
         public IMember? Declaration { get; }
 
-        private static string GetSortingName( IMember member )
-            => member is IMethod ? member.ToDisplayString( CodeDisplayFormat.MinimallyQualified ) : member.Name;
-
         public IntroducedMember(
             MemberBuilder introduction,
             MemberDeclarationSyntax syntax,
             AspectLayerId aspectLayerId,
             IntroducedMemberSemantic semantic,
-<<<<<<< HEAD
-            IDeclaration? declaration ) : this(
-            introduction,
-            GetSortingName( introduction ),
-=======
             IMember? declaration ) : this(
             introduction,
->>>>>>> 08eaca20
             introduction.DeclarationKind,
             syntax,
             aspectLayerId,
@@ -99,14 +80,8 @@
             MemberDeclarationSyntax syntax,
             AspectLayerId aspectLayerId,
             IntroducedMemberSemantic semantic,
-<<<<<<< HEAD
-            IDeclaration? declaration ) : this(
-            introduction,
-            GetSortingName( introduction.OverriddenDeclaration ),
-=======
             IMember? declaration ) : this(
             introduction,
->>>>>>> 08eaca20
             introduction.OverriddenDeclaration.DeclarationKind,
             syntax,
             aspectLayerId,
@@ -117,10 +92,6 @@
             IntroducedMember prototype,
             MemberDeclarationSyntax syntax ) : this(
             prototype.Introduction,
-<<<<<<< HEAD
-            prototype.SortingName,
-=======
->>>>>>> 08eaca20
             prototype.DeclarationKind,
             syntax,
             prototype.AspectLayerId,
@@ -129,10 +100,6 @@
 
         internal IntroducedMember(
             IMemberIntroduction introduction,
-<<<<<<< HEAD
-            string sortingName,
-=======
->>>>>>> 08eaca20
             DeclarationKind kind,
             MemberDeclarationSyntax syntax,
             AspectLayerId aspectLayerId,
@@ -144,10 +111,6 @@
             this.AspectLayerId = aspectLayerId;
             this.Semantic = semantic;
             this.Declaration = declaration;
-<<<<<<< HEAD
-            this.SortingName = sortingName;
-            this.DeclarationKind = kind;
-=======
             this.DeclarationKind = kind;
         }
 
@@ -211,7 +174,6 @@
             static int GetKindOrder( DeclarationKind kind ) => _orderedDeclarationKinds.TryGetValue( kind, out var order ) ? order : 10;
 
             static int GetTypeOrder( IMemberIntroduction introduction ) => introduction is IOverriddenDeclaration ? 0 : 1;
->>>>>>> 08eaca20
         }
     }
 }