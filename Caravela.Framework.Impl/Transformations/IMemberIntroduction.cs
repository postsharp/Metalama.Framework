using Caravela.Framework.Diagnostics;
using Caravela.Framework.Impl.Diagnostics;
using System.Collections.Generic;
using Microsoft.CodeAnalysis.CSharp.Syntax;

namespace Caravela.Framework.Impl.Transformations
{
    /// <summary>
    /// Represents an introduced member (but not a type), observable or not.
    /// </summary>
    internal interface IMemberIntroduction : ISyntaxTreeTransformation
    {
        /// <summary>
        /// Gets the full syntax of introduced members including the body.
        /// </summary>
        /// <param name="context"></param>
        /// <returns></returns>
<<<<<<< HEAD
        IEnumerable<IntroducedMember> GetIntroducedMembers( IntroductionContext introductionContext );
=======
        IEnumerable<IntroducedMember> GetIntroducedMembers( in MemberIntroductionContext context );
>>>>>>> 3a4e975c

        /// <summary>
        /// Gets the node after which the new members should be inserted. If <see cref="InsertPositionNode"/> is set to a <see cref="TypeDeclarationSyntax "/>,
        /// the members will be appended to the end of the type. If it is set to a non-type member, the members will be inserted just after that member.
        /// </summary>
        MemberDeclarationSyntax InsertPositionNode { get; }
    }

    internal readonly struct MemberIntroductionContext
    {
        public MemberIntroductionContext( DiagnosticSink diagnosticSink )
        {
            this.DiagnosticSink = diagnosticSink;
        }

        public DiagnosticSink DiagnosticSink { get; }
        
        // TODO: add lexical scope here.
    }

    internal enum IntroducedMemberSemantic
    {
        Introduction,
        MethodOverride,
        GetterOverride,
        SetterOverride,
        AdderOverride,
        RemoverOverride,
        RaiserOverride
    }
}<|MERGE_RESOLUTION|>--- conflicted
+++ resolved
@@ -15,11 +15,7 @@
         /// </summary>
         /// <param name="context"></param>
         /// <returns></returns>
-<<<<<<< HEAD
-        IEnumerable<IntroducedMember> GetIntroducedMembers( IntroductionContext introductionContext );
-=======
         IEnumerable<IntroducedMember> GetIntroducedMembers( in MemberIntroductionContext context );
->>>>>>> 3a4e975c
 
         /// <summary>
         /// Gets the node after which the new members should be inserted. If <see cref="InsertPositionNode"/> is set to a <see cref="TypeDeclarationSyntax "/>,
