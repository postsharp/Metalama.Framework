using System.Collections.Generic;
using Caravela.Framework.Impl.Diagnostics;
using Microsoft.CodeAnalysis.CSharp.Syntax;

namespace Caravela.Framework.Impl.Transformations
{
    /// <summary>
    /// Represents an introduced member (but not a type), observable or not.
    /// </summary>
    internal interface IMemberIntroduction : ISyntaxTreeTransformation
    {
        /// <summary>
        /// Gets the full syntax of introduced members including the body.
        /// </summary>
        /// <param name="context"></param>
        /// <returns></returns>
        IEnumerable<IntroducedMember> GetIntroducedMembers( in MemberIntroductionContext context );

        /// <summary>
        /// Gets the node after which the new members should be inserted. If <see cref="InsertPositionNode"/> is set to a <see cref="TypeDeclarationSyntax "/>,
        /// the members will be appended to the end of the type. If it is set to a non-type member, the members will be inserted just after that member.
        /// </summary>
        MemberDeclarationSyntax InsertPositionNode { get; }
    }
<<<<<<< HEAD
=======

    internal readonly struct MemberIntroductionContext
    {
        public MemberIntroductionContext( DiagnosticSink diagnosticSink )
        {
            this.DiagnosticSink = diagnosticSink;
        }

        public DiagnosticSink DiagnosticSink { get; }

        // TODO: add lexical scope here.
    }

    internal enum IntroducedMemberSemantic
    {
        Introduction,
        MethodOverride,
        GetterOverride,
        SetterOverride,
        AdderOverride,
        RemoverOverride,
        RaiserOverride
    }
>>>>>>> d088e93a
}<|MERGE_RESOLUTION|>--- conflicted
+++ resolved
@@ -1,5 +1,3 @@
-using System.Collections.Generic;
-using Caravela.Framework.Impl.Diagnostics;
 using Microsoft.CodeAnalysis.CSharp.Syntax;
 
 namespace Caravela.Framework.Impl.Transformations
@@ -22,30 +20,4 @@
         /// </summary>
         MemberDeclarationSyntax InsertPositionNode { get; }
     }
-<<<<<<< HEAD
-=======
-
-    internal readonly struct MemberIntroductionContext
-    {
-        public MemberIntroductionContext( DiagnosticSink diagnosticSink )
-        {
-            this.DiagnosticSink = diagnosticSink;
-        }
-
-        public DiagnosticSink DiagnosticSink { get; }
-
-        // TODO: add lexical scope here.
-    }
-
-    internal enum IntroducedMemberSemantic
-    {
-        Introduction,
-        MethodOverride,
-        GetterOverride,
-        SetterOverride,
-        AdderOverride,
-        RemoverOverride,
-        RaiserOverride
-    }
->>>>>>> d088e93a
 }