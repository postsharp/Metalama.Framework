﻿// Copyright (c) SharpCrafters s.r.o. All rights reserved.
// This project is not open source. Please see the LICENSE.md file in the repository root for details.

using Caravela.Framework.Impl.CodeModel;
using Caravela.Framework.Impl.CompileTime;
using Microsoft.CodeAnalysis;
using Microsoft.CodeAnalysis.CSharp;
using Microsoft.CodeAnalysis.CSharp.Syntax;
using System;
using System.Collections.Generic;
using System.Linq;
using RoslynSpecialType = Microsoft.CodeAnalysis.SpecialType;
using SpecialType = Caravela.Framework.Code.SpecialType;

namespace Caravela.Framework.Impl
{
    internal static class SymbolExtensions
    {
<<<<<<< HEAD
        public static bool IsGenericTypeDefinition( this INamedTypeSymbol namedType ) => namedType.TypeArguments.Any( a => a is ITypeParameterSymbol );

        public static bool IsDynamic( this ITypeSymbol? type ) => type is IDynamicTypeSymbol or IArrayTypeSymbol { ElementType: IDynamicTypeSymbol };
=======
        public static SpecialType ToOurSpecialType( this RoslynSpecialType type )
            => type switch
            {
                RoslynSpecialType.System_Object => SpecialType.Object,
                RoslynSpecialType.System_Void => SpecialType.Void,
                RoslynSpecialType.System_Collections_IEnumerable => SpecialType.IEnumerable,
                RoslynSpecialType.System_Collections_IEnumerator => SpecialType.IEnumerator,
                RoslynSpecialType.System_Collections_Generic_IEnumerable_T => SpecialType.IEnumerable_T,
                RoslynSpecialType.System_Collections_Generic_IEnumerator_T => SpecialType.IEnumerator_T,
                _ => SpecialType.None
            };

        public static RoslynSpecialType ToRoslynSpecialType( this SpecialType type )
            => type switch
            {
                SpecialType.Object => RoslynSpecialType.System_Object,
                SpecialType.Void => RoslynSpecialType.System_Void,
                SpecialType.IEnumerable => RoslynSpecialType.System_Collections_IEnumerable,
                SpecialType.IEnumerator => RoslynSpecialType.System_Collections_IEnumerator,
                SpecialType.IEnumerable_T => RoslynSpecialType.System_Collections_Generic_IEnumerable_T,
                SpecialType.IEnumerator_T => RoslynSpecialType.System_Collections_Generic_IEnumerator_T,

                // Note that we have special types that Roslyn does not have.
                _ => RoslynSpecialType.None
            };

        public static bool IsGenericTypeDefinition( this INamedTypeSymbol namedType ) => namedType.TypeArguments.Any( a => a is ITypeParameterSymbol );

        public static bool IsDynamic( this ITypeSymbol? type, bool strict = false )
            => type is IDynamicTypeSymbol || (!strict && (type is IArrayTypeSymbol { ElementType: IDynamicTypeSymbol }
                                                          || (type is INamedTypeSymbol { IsGenericType: true } namedType
                                                              && IsDynamic( namedType.TypeArguments[0] ))));
>>>>>>> 99734164

        public static bool AnyBaseType( this INamedTypeSymbol type, Predicate<INamedTypeSymbol> predicate )
        {
            for ( var t = type; t != null; t = t.BaseType )
            {
                if ( predicate( t ) )
                {
                    return true;
                }
            }

            return false;
        }

        public static IEnumerable<INamedTypeSymbol> GetTypes( this IAssemblySymbol assembly ) => assembly.GlobalNamespace.GetTypes();

        private static IEnumerable<INamedTypeSymbol> GetTypes( this INamespaceSymbol ns )
        {
            foreach ( var type in ns.GetTypeMembers() )
            {
                yield return type;
            }

            foreach ( var namespaceMember in ns.GetNamespaceMembers() )
            {
                foreach ( var type in namespaceMember.GetTypes() )
                {
                    yield return type;
                }
            }
        }

        public static ITypeSymbol? GetTypeByReflectionType( this Compilation compilation, Type type )
            => ReflectionMapper.GetInstance( compilation ).GetTypeSymbol( type );

        public static bool IsMemberOf( this ISymbol member, INamedTypeSymbol type )
        {
            if ( member.ContainingType == null )
            {
                return false;
            }

            if ( SymbolEqualityComparer.Default.Equals( member.ContainingType, type ) )
            {
                return true;
            }

            if ( type.BaseType != null && member.IsMemberOf( type.BaseType ) )
            {
                return true;
            }

            return false;
        }

        public static bool Is( this ITypeSymbol left, Type right )
        {
            if ( right.IsGenericType )
            {
                throw new ArgumentOutOfRangeException( nameof(right), "This method does not work with generic types." );
            }

            if ( left is IErrorTypeSymbol )
            {
                return false;
            }

            var rightName = right.FullName;

            if ( left.GetReflectionName() == rightName )
            {
                return true;
            }
            else if ( left.BaseType != null && left.BaseType.Is( right ) )
            {
                return true;
            }
            else
            {
                foreach ( var i in left.Interfaces )
                {
                    if ( i.Is( right ) )
                    {
                        return true;
                    }
                }

                return false;
            }
        }

        public static bool Is( this ITypeSymbol left, ITypeSymbol right )
        {
            if ( left is IErrorTypeSymbol )
            {
                return false;
            }

            if ( SymbolEqualityComparer.Default.Equals( left, right ) )
            {
                return true;
            }
            else if ( left.BaseType != null && left.BaseType.Is( right ) )
            {
                return true;
            }
            else
            {
                foreach ( var i in left.Interfaces )
                {
                    if ( i.Is( right ) )
                    {
                        return true;
                    }
                }

                return false;
            }
        }

        public static bool IsAccessor( this IMethodSymbol method )
        {
            return method.MethodKind switch
            {
                MethodKind.PropertyGet => true,
                MethodKind.PropertySet => true,
                MethodKind.EventAdd => true,
                MethodKind.EventRemove => true,
                MethodKind.EventRaise => true,
                _ => false
            };
        }

        public static bool HasModifier( this ISymbol symbol, SyntaxKind kind )
        {
            if ( symbol.DeclaringSyntaxReferences.IsEmpty )
            {
                throw new ArgumentOutOfRangeException();
            }

            return symbol.DeclaringSyntaxReferences.Any(
                r => r.GetSyntax() is MemberDeclarationSyntax member && member.Modifiers.Any( m => m.Kind() == kind ) );
        }

        // TODO: Partial methods etc.

        public static SyntaxReference? GetPrimarySyntaxReference( this ISymbol symbol )
        {
            switch ( symbol )
            {
                case IMethodSymbol { AssociatedSymbol: not null } methodSymbol:
                    return symbol.DeclaringSyntaxReferences.OrderBy( x => x.SyntaxTree.FilePath.Length ).FirstOrDefault()
                           ?? methodSymbol.AssociatedSymbol!.DeclaringSyntaxReferences.OrderBy( x => x.SyntaxTree.FilePath.Length ).FirstOrDefault();

                default:
                    return symbol.DeclaringSyntaxReferences.OrderBy( x => x.SyntaxTree.FilePath.Length ).FirstOrDefault();
            }
        }

        public static SyntaxNode? GetPrimaryDeclaration( this ISymbol symbol ) => symbol.GetPrimarySyntaxReference()?.GetSyntax();

        public static bool IsInterfaceMemberImplementation( this ISymbol symbol )
            => symbol switch
            {
                IMethodSymbol methodSymbol => methodSymbol.ExplicitInterfaceImplementations.Any(),
                IPropertySymbol propertySymbol => propertySymbol.ExplicitInterfaceImplementations.Any(),
                IEventSymbol eventSymbol => eventSymbol.ExplicitInterfaceImplementations.Any(),
                _ => false
            };
    }
}<|MERGE_RESOLUTION|>--- conflicted
+++ resolved
@@ -16,11 +16,6 @@
 {
     internal static class SymbolExtensions
     {
-<<<<<<< HEAD
-        public static bool IsGenericTypeDefinition( this INamedTypeSymbol namedType ) => namedType.TypeArguments.Any( a => a is ITypeParameterSymbol );
-
-        public static bool IsDynamic( this ITypeSymbol? type ) => type is IDynamicTypeSymbol or IArrayTypeSymbol { ElementType: IDynamicTypeSymbol };
-=======
         public static SpecialType ToOurSpecialType( this RoslynSpecialType type )
             => type switch
             {
@@ -53,7 +48,6 @@
             => type is IDynamicTypeSymbol || (!strict && (type is IArrayTypeSymbol { ElementType: IDynamicTypeSymbol }
                                                           || (type is INamedTypeSymbol { IsGenericType: true } namedType
                                                               && IsDynamic( namedType.TypeArguments[0] ))));
->>>>>>> 99734164
 
         public static bool AnyBaseType( this INamedTypeSymbol type, Predicate<INamedTypeSymbol> predicate )
         {
