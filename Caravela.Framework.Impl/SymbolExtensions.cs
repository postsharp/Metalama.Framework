﻿// Copyright (c) SharpCrafters s.r.o. All rights reserved.
// This project is not open source. Please see the LICENSE.md file in the repository root for details.

using Caravela.Framework.Impl.CodeModel;
using Caravela.Framework.Impl.CompileTime;
using Microsoft.CodeAnalysis;
using Microsoft.CodeAnalysis.CSharp;
using Microsoft.CodeAnalysis.CSharp.Syntax;
using System;
using System.Collections.Generic;
using System.Linq;
using RoslynSpecialType = Microsoft.CodeAnalysis.SpecialType;
using SpecialType = Caravela.Framework.Code.SpecialType;

namespace Caravela.Framework.Impl
{
    internal static class SymbolExtensions
    {
<<<<<<< HEAD
        public static SpecialType ToOurSpecialType( this RoslynSpecialType type )
            => type switch
            {
                RoslynSpecialType.System_Object => SpecialType.Object,
                RoslynSpecialType.System_Void => SpecialType.Void,
                RoslynSpecialType.System_Collections_IEnumerable => SpecialType.IEnumerable,
                RoslynSpecialType.System_Collections_IEnumerator => SpecialType.IEnumerator,
                RoslynSpecialType.System_Collections_Generic_IEnumerable_T => SpecialType.IEnumerable_T,
                RoslynSpecialType.System_Collections_Generic_IEnumerator_T => SpecialType.IEnumerator_T,
                _ => SpecialType.None
            };

        public static RoslynSpecialType ToRoslynSpecialType( this SpecialType type )
            => type switch
            {
                SpecialType.Object => RoslynSpecialType.System_Object,
                SpecialType.Void => RoslynSpecialType.System_Void,
                SpecialType.IEnumerable => RoslynSpecialType.System_Collections_IEnumerable,
                SpecialType.IEnumerator => RoslynSpecialType.System_Collections_IEnumerator,
                SpecialType.IEnumerable_T => RoslynSpecialType.System_Collections_Generic_IEnumerable_T,
                SpecialType.IEnumerator_T => RoslynSpecialType.System_Collections_Generic_IEnumerator_T,

                // Note that we have special types that Roslyn does not have.
                _ => RoslynSpecialType.None
            };
=======
        public static bool IsGenericTypeDefinition( this INamedTypeSymbol namedType ) => namedType.TypeArguments.Any( a => a is ITypeParameterSymbol );

        public static bool IsDynamic( this ITypeSymbol? type ) => type is IDynamicTypeSymbol or IArrayTypeSymbol { ElementType: IDynamicTypeSymbol };
>>>>>>> 18683efa

        public static bool AnyBaseType( this INamedTypeSymbol type, Predicate<INamedTypeSymbol> predicate )
        {
            for ( var t = type; t != null; t = t.BaseType )
            {
                if ( predicate( t ) )
                {
                    return true;
                }
            }

            return false;
        }

        public static IEnumerable<INamedTypeSymbol> GetTypes( this IAssemblySymbol assembly ) => assembly.GlobalNamespace.GetTypes();

        private static IEnumerable<INamedTypeSymbol> GetTypes( this INamespaceSymbol ns )
        {
            foreach ( var type in ns.GetTypeMembers() )
            {
                yield return type;
            }

            foreach ( var namespaceMember in ns.GetNamespaceMembers() )
            {
                foreach ( var type in namespaceMember.GetTypes() )
                {
                    yield return type;
                }
            }
        }

        public static ITypeSymbol? GetTypeByReflectionType( this Compilation compilation, Type type )
            => ReflectionMapper.GetInstance( compilation ).GetTypeSymbol( type );

        public static bool IsMemberOf( this ISymbol member, INamedTypeSymbol type )
        {
            if ( member.ContainingType == null )
            {
                return false;
            }

            if ( SymbolEqualityComparer.Default.Equals( member.ContainingType, type ) )
            {
                return true;
            }

            if ( type.BaseType != null && member.IsMemberOf( type.BaseType ) )
            {
                return true;
            }

            return false;
        }

        public static bool Is( this ITypeSymbol left, Type right )
        {
            if ( right.IsGenericType )
            {
                throw new ArgumentOutOfRangeException( nameof(right), "This method does not work with generic types." );
            }

            if ( left is IErrorTypeSymbol )
            {
                return false;
            }

            var rightName = right.FullName;

            if ( left.GetReflectionName() == rightName )
            {
                return true;
            }
            else if ( left.BaseType != null && left.BaseType.Is( right ) )
            {
                return true;
            }
            else
            {
                foreach ( var i in left.Interfaces )
                {
                    if ( i.Is( right ) )
                    {
                        return true;
                    }
                }

                return false;
            }
        }

        public static bool Is( this ITypeSymbol left, ITypeSymbol right )
        {
            if ( left is IErrorTypeSymbol )
            {
                return false;
            }

            if ( SymbolEqualityComparer.Default.Equals( left, right ) )
            {
                return true;
            }
            else if ( left.BaseType != null && left.BaseType.Is( right ) )
            {
                return true;
            }
            else
            {
                foreach ( var i in left.Interfaces )
                {
                    if ( i.Is( right ) )
                    {
                        return true;
                    }
                }

                return false;
            }
        }

        public static bool IsAccessor( this IMethodSymbol method )
        {
            return method.MethodKind switch
            {
                MethodKind.PropertyGet => true,
                MethodKind.PropertySet => true,
                MethodKind.EventAdd => true,
                MethodKind.EventRemove => true,
                MethodKind.EventRaise => true,
                _ => false
            };
        }

        public static bool HasModifier( this ISymbol symbol, SyntaxKind kind )
        {
            if ( symbol.DeclaringSyntaxReferences.IsEmpty )
            {
                throw new ArgumentOutOfRangeException();
            }

            return symbol.DeclaringSyntaxReferences.Any(
                r => r.GetSyntax() is MemberDeclarationSyntax member && member.Modifiers.Any( m => m.Kind() == kind ) );
        }

        // TODO: Partial methods etc.

        public static SyntaxReference? GetPrimarySyntaxReference( this ISymbol symbol )
        {
            switch ( symbol )
            {
                case IMethodSymbol { AssociatedSymbol: not null } methodSymbol:
                    return symbol.DeclaringSyntaxReferences.OrderBy( x => x.SyntaxTree.FilePath.Length ).FirstOrDefault()
                           ?? methodSymbol.AssociatedSymbol!.DeclaringSyntaxReferences.OrderBy( x => x.SyntaxTree.FilePath.Length ).FirstOrDefault();

                default:
                    return symbol.DeclaringSyntaxReferences.OrderBy( x => x.SyntaxTree.FilePath.Length ).FirstOrDefault();
            }
        }

        public static SyntaxNode? GetPrimaryDeclaration( this ISymbol symbol ) => symbol.GetPrimarySyntaxReference()?.GetSyntax();

        public static bool IsInterfaceMemberImplementation( this ISymbol symbol )
            => symbol switch
            {
                IMethodSymbol methodSymbol => methodSymbol.ExplicitInterfaceImplementations.Any(),
                IPropertySymbol propertySymbol => propertySymbol.ExplicitInterfaceImplementations.Any(),
                IEventSymbol eventSymbol => eventSymbol.ExplicitInterfaceImplementations.Any(),
                _ => false
            };
    }
}<|MERGE_RESOLUTION|>--- conflicted
+++ resolved
@@ -16,7 +16,6 @@
 {
     internal static class SymbolExtensions
     {
-<<<<<<< HEAD
         public static SpecialType ToOurSpecialType( this RoslynSpecialType type )
             => type switch
             {
@@ -42,11 +41,10 @@
                 // Note that we have special types that Roslyn does not have.
                 _ => RoslynSpecialType.None
             };
-=======
+
         public static bool IsGenericTypeDefinition( this INamedTypeSymbol namedType ) => namedType.TypeArguments.Any( a => a is ITypeParameterSymbol );
 
         public static bool IsDynamic( this ITypeSymbol? type ) => type is IDynamicTypeSymbol or IArrayTypeSymbol { ElementType: IDynamicTypeSymbol };
->>>>>>> 18683efa
 
         public static bool AnyBaseType( this INamedTypeSymbol type, Predicate<INamedTypeSymbol> predicate )
         {
