--- conflicted
+++ resolved
@@ -25,14 +25,9 @@
     {
         public void Execute( TransformerContext context )
         {
-            var serviceProvider = ServiceProviderFactory.GetServiceProvider();
+            var serviceProvider = ServiceProviderFactory.GetServiceProvider()
+                .WithNextProvider( context.Services );
 
-<<<<<<< HEAD
-            var serviceProvider = ServiceProviderFactory.GetServiceProvider()
-                .WithNextProvider( context.Services )
-                .WithService( projectOptions )
-                .WithProjectScopedServices( context.Compilation.References );
-=======
             // Try.Caravela ships its own project options using the async-local service provider.
             var projectOptions = serviceProvider.GetOptionalService<IProjectOptions>();
 
@@ -43,7 +38,6 @@
             }
 
             serviceProvider = serviceProvider.WithProjectScopedServices( context.Compilation.References );
->>>>>>> cb191156
 
             try
             {
