--- conflicted
+++ resolved
@@ -22,12 +22,8 @@
 
         public override CompilationModel Execute( CompilationModel compilation, PipelineStepsState pipelineStepsState )
         {
-<<<<<<< HEAD
-            pipelineStepsState.AddAspectInstances( this._aspectSources.SelectMany( s => s.GetAspectInstances( compilation, this.AspectLayer.AspectType ) ) );
-=======
             pipelineStepsState.AddAspectInstances(
-                this._aspectSources.SelectMany( s => s.GetAspectInstances( this.AspectLayer.AspectType, pipelineStepsState ) ) );
->>>>>>> 30e3db38
+                this._aspectSources.SelectMany( s => s.GetAspectInstances( compilation, this.AspectLayer.AspectType, pipelineStepsState ) ) );
 
             return compilation;
         }
