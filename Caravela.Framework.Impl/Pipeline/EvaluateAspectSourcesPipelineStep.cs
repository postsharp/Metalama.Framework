// Copyright (c) SharpCrafters s.r.o. All rights reserved.
// This project is not open source. Please see the LICENSE.md file in the repository root for details.

using System.Collections.Generic;
using System.Linq;
using Caravela.Framework.Impl.AspectOrdering;
using Caravela.Framework.Impl.CodeModel;

namespace Caravela.Framework.Impl.Pipeline
{
    /// <summary>
    /// The <see cref="PipelineStage"/> that evaluates aspect sources and adds aspect instances to other steps. This step runs
    /// in a fake depth numbered -1 because it needs to run before any other step within the aspect type.
    /// </summary>
    internal class EvaluateAspectSourcesPipelineStep : PipelineStep
    {
        private readonly List<IAspectSource> _aspectSources = new();

        public EvaluateAspectSourcesPipelineStep( OrderedAspectLayer aspectLayer ) : base( new PipelineStepId( aspectLayer.AspectLayerId, -1 ), aspectLayer )
        {
        }

        public override CompilationModel Execute( CompilationModel compilation, PipelineStepsState pipelineStepsState )
        {
<<<<<<< HEAD
            pipelineStepsState.AddAspectInstances( this._aspectSources.SelectMany( s => s.GetAspectInstances( compilation, this.AspectLayer.AspectType.Type ) ) );
=======
            pipelineStepsState.AddAspectInstances( this._aspectSources.SelectMany( s => s.GetAspectInstances( this.AspectLayer.AspectType ) ) );
>>>>>>> dc921b8e

            return compilation;
        }

        public void AddAspectSource( IAspectSource aspectSource ) => this._aspectSources.Add( aspectSource );
    }
}<|MERGE_RESOLUTION|>--- conflicted
+++ resolved
@@ -22,11 +22,7 @@
 
         public override CompilationModel Execute( CompilationModel compilation, PipelineStepsState pipelineStepsState )
         {
-<<<<<<< HEAD
-            pipelineStepsState.AddAspectInstances( this._aspectSources.SelectMany( s => s.GetAspectInstances( compilation, this.AspectLayer.AspectType.Type ) ) );
-=======
-            pipelineStepsState.AddAspectInstances( this._aspectSources.SelectMany( s => s.GetAspectInstances( this.AspectLayer.AspectType ) ) );
->>>>>>> dc921b8e
+            pipelineStepsState.AddAspectInstances( this._aspectSources.SelectMany( s => s.GetAspectInstances( compilation, this.AspectLayer.AspectType ) ) );
 
             return compilation;
         }
