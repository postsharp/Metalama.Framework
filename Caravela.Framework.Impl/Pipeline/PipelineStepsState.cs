--- conflicted
+++ resolved
@@ -95,19 +95,10 @@
 
                         if ( !this.TryGetOrAddStep( aspectLayerId, -1, false, out var step ) )
                         {
-<<<<<<< HEAD
-                            this._diagnostics.ReportDiagnostic(
-                                Diagnostic.Create(
-                                    GeneralDiagnosticDescriptors.CannotAddChildAspectToPreviousPipelineStep,
-                                    this._currentStep!.AspectLayer.AspectType.Type.GetLocationForDiagnosticReport(),
-                                    this._currentStep.AspectLayer.AspectType.Type,
-                                    aspectType ) );
-=======
                             this._diagnostics.Add(
                                 GeneralDiagnosticDescriptors.CannotAddChildAspectToPreviousPipelineStep.CreateDiagnostic(
                                     this._currentStep!.AspectLayer.AspectType.Type.GetLocation(),
                                     (this._currentStep.AspectLayer.AspectType.Type, aspectType) ) );
->>>>>>> a85e7a55
                             success = false;
                             continue;
                         }
@@ -168,19 +159,10 @@
 
                 if ( !this.TryGetOrAddStep( advice.AspectLayerId, depth, true, out var step ) )
                 {
-<<<<<<< HEAD
-                    this._diagnostics.ReportDiagnostic(
-                        Diagnostic.Create(
-                            GeneralDiagnosticDescriptors.CannotAddAdviceToPreviousPipelineStep,
-                            this._currentStep.AspectLayer.AspectType.Type.GetLocationForDiagnosticReport(),
-                            this._currentStep.AspectLayer.AspectType.Type,
-                            advice.TargetDeclaration ) );
-=======
                     this._diagnostics.Add(
                         GeneralDiagnosticDescriptors.CannotAddAdviceToPreviousPipelineStep.CreateDiagnostic(
                             this._currentStep.AspectLayer.AspectType.Type.GetLocation(),
                             (this._currentStep.AspectLayer.AspectType.Type, advice.TargetDeclaration) ) );
->>>>>>> a85e7a55
                     success = false;
                     continue;
                 }
