// Copyright (c) SharpCrafters s.r.o. All rights reserved.
// This project is not open source. Please see the LICENSE.md file in the repository root for details.

using System.Collections.Generic;
using System.Diagnostics.CodeAnalysis;
using Caravela.Framework.Impl.Advices;
using Caravela.Framework.Impl.AspectOrdering;
using Caravela.Framework.Impl.CodeModel;
using Caravela.Framework.Impl.Collections;
using Caravela.Framework.Impl.Diagnostics;
using Caravela.Framework.Impl.Transformations;
using Caravela.Framework.Sdk;
using Microsoft.CodeAnalysis;

namespace Caravela.Framework.Impl.Pipeline
{
    /// <summary>
    /// Maintains the state of <see cref="HighLevelPipelineStage"/>, composed of several <see cref="PipelineStep"/>.
    /// The current object is essentially a mutable list of <see cref="PipelineStep"/> instances. It exposes methods
    /// like <see cref="AddAdvices"/>, <see cref="AddAspectInstances"/> or <see cref="AddAspectSources"/> that
    /// allow to add inputs to different steps of the pipeline. This object must create the steps in the appropriate order.
    /// </summary>
    internal class PipelineStepsState : IPipelineStepsResult
    {
        private readonly SkipListIndexedDictionary<PipelineStepId, PipelineStep> _steps;
        private readonly PipelineStepIdComparer _comparer;
<<<<<<< HEAD
        private readonly DiagnosticListBuilder _diagnostics = new();
        private readonly List<INonObservableTransformation> _nonObservableTransformations = new List<INonObservableTransformation>();
        private readonly OverflowAspectSource _overflowAspectSource = new OverflowAspectSource();
=======
        private readonly List<Diagnostic> _diagnostics = new();
        private readonly List<INonObservableTransformation> _nonObservableTransformations = new();
        private readonly OverflowAspectSource _overflowAspectSource = new();
>>>>>>> bf457e10
        private PipelineStep? _currentStep;

        public CompilationModel Compilation { get; private set; }

        public IReadOnlyList<INonObservableTransformation> NonObservableTransformations => this._nonObservableTransformations;

        public ImmutableDiagnosticList Diagnostics => this._diagnostics.ToImmutable();

        public IReadOnlyList<IAspectSource> ExternalAspectSources => new[] { this._overflowAspectSource };

        public PipelineStepsState(
            IEnumerable<OrderedAspectLayer> aspectLayers,
            CompilationModel inputCompilation,
            IReadOnlyList<IAspectSource> inputAspectSources )
        {
            this.Compilation = inputCompilation;

            // Create an empty collection of steps.
            this._comparer = new PipelineStepIdComparer( aspectLayers );
            this._steps = new SkipListIndexedDictionary<PipelineStepId, PipelineStep>( this._comparer );

            // Add the initial steps.
            foreach ( var aspectLayer in aspectLayers )
            {
                if ( aspectLayer.AspectLayerId.IsDefault )
                {
                    var step = new EvaluateAspectSourcesPipelineStep( aspectLayer );

                    _ = this._steps.Add( step.Id, step );
                }
            }

            // Add the initial sources.
            // TODO: process failure of the next line.
            this.AddAspectSources( inputAspectSources );
        }

        public void Execute()
        {

            using var enumerator = this._steps.GetEnumerator();

            while ( enumerator.MoveNext() )
            {
                this._currentStep = enumerator.Current.Value;
                this.Compilation = this._currentStep!.Execute( this.Compilation, this );
            }
        }

        public bool AddAspectSources( IEnumerable<IAspectSource> aspectSources )
        {
            var success = true;
            foreach ( var aspectSource in aspectSources )
            {
                foreach ( var aspectType in aspectSource.AspectTypes )
                {
                    var aspectLayerId = new AspectLayerId( aspectType );

                    if ( !this._comparer.Contains( aspectLayerId ) )
                    {
                        // This is an aspect of a different stage.
                        this._overflowAspectSource.Add( aspectSource, aspectType );
                    }
                    else
                    {

                        if ( !this.TryGetOrAddStep( aspectLayerId, -1, false, out var step ) )
                        {
                            this._diagnostics.ReportDiagnostic(
                                GeneralDiagnosticDescriptors.CannotAddChildAspectToPreviousPipelineStep.CreateDiagnostic(
                                    this._currentStep!.AspectLayer.AspectType.Type.GetDiagnosticLocation(),
                                    (this._currentStep.AspectLayer.AspectType.Type, aspectType) ) );
                            success = false;
                            continue;
                        }

                        var typedStep = (EvaluateAspectSourcesPipelineStep) step;
                        typedStep.AddAspectSource( aspectSource );
                    }
                }
            }

            return success;
        }

        private bool TryGetOrAddStep( AspectLayerId aspectLayerId, int depth, bool allowAddToCurrentLayer, [NotNullWhen( true )] out PipelineStep? step )
        {
            var stepId = new PipelineStepId( aspectLayerId, depth );

            var aspectLayer = this._comparer.GetOrderedAspectLayer( aspectLayerId );

            if ( this._currentStep != null )
            {
                var currentLayerOrder = this._currentStep.AspectLayer.Order;

                if ( aspectLayer.Order < currentLayerOrder || (!allowAddToCurrentLayer && aspectLayer.Order == currentLayerOrder) )
                {
                    // Cannot add a step before the current one.
                    step = null;
                    return false;
                }
            }

            if ( !this._steps.TryGetValue( stepId, out step ) )
            {
                if ( aspectLayer.IsDefault )
                {
                    step = new InitializeAspectInstancesPipelineStep( stepId, aspectLayer );
                }
                else
                {
                    step = new AdvicePipelineStep( stepId, aspectLayer );
                }

                _ = this._steps.Add( stepId, step );
            }

            return true;
        }

        public bool AddAdvices( IEnumerable<Advice> advices )
        {
            Invariant.Assert( this._currentStep != null );

            var success = true;

            foreach ( var advice in advices )
            {
                var depth = this.Compilation.GetDepth( advice.TargetDeclaration );

                if ( !this.TryGetOrAddStep( advice.AspectLayerId, depth, true, out var step ) )
                {
                    this._diagnostics.ReportDiagnostic(
                        GeneralDiagnosticDescriptors.CannotAddAdviceToPreviousPipelineStep.CreateDiagnostic(
                            this._currentStep.AspectLayer.AspectType.Type.GetDiagnosticLocation(),
                            (this._currentStep.AspectLayer.AspectType.Type, advice.TargetDeclaration) ) );
                    success = false;
                    continue;
                }

                ((AdvicePipelineStep) step).AddAdvice( advice );
            }

            return success;
        }

        public void AddAspectInstances( IEnumerable<AspectInstance> aspectInstances )
        {
            foreach ( var aspectInstance in aspectInstances )
            {
                var depth = this.Compilation.GetDepth( aspectInstance.CodeElement );
                if ( !this.TryGetOrAddStep( new AspectLayerId( aspectInstance.AspectType ), depth, true, out var step ) )
                {
                    // This should not happen here. The source should not have been added.
                    throw new AssertionFailedException();
                }

                ((InitializeAspectInstancesPipelineStep) step).AddAspectInstance( aspectInstance );
            }
        }

        public void AddDiagnostics( IEnumerable<Diagnostic> diagnostics, IEnumerable<ScopedSuppression> suppressions )
        {
            this._diagnostics.ReportDiagnostics( diagnostics );
            this._diagnostics.SuppressDiagnostics( suppressions );
        }

        public void AddNonObservableTransformations( IEnumerable<INonObservableTransformation> transformations ) =>
            this._nonObservableTransformations.AddRange( transformations );
    }
}<|MERGE_RESOLUTION|>--- conflicted
+++ resolved
@@ -24,15 +24,9 @@
     {
         private readonly SkipListIndexedDictionary<PipelineStepId, PipelineStep> _steps;
         private readonly PipelineStepIdComparer _comparer;
-<<<<<<< HEAD
         private readonly DiagnosticListBuilder _diagnostics = new();
-        private readonly List<INonObservableTransformation> _nonObservableTransformations = new List<INonObservableTransformation>();
-        private readonly OverflowAspectSource _overflowAspectSource = new OverflowAspectSource();
-=======
-        private readonly List<Diagnostic> _diagnostics = new();
         private readonly List<INonObservableTransformation> _nonObservableTransformations = new();
         private readonly OverflowAspectSource _overflowAspectSource = new();
->>>>>>> bf457e10
         private PipelineStep? _currentStep;
 
         public CompilationModel Compilation { get; private set; }
