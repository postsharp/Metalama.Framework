﻿// Copyright (c) SharpCrafters s.r.o. All rights reserved.
// This project is not open source. Please see the LICENSE.md file in the repository root for details.

using Caravela.Compiler;
<<<<<<< HEAD
=======
using Caravela.Framework.Aspects;
using Caravela.Framework.Impl.AdditionalOutputs;
>>>>>>> bcdfdad9
using Caravela.Framework.Impl.Aspects;
using Caravela.Framework.Impl.CodeModel;
using Caravela.Framework.Impl.CompileTime;
using Caravela.Framework.Impl.Diagnostics;
using Caravela.Framework.Impl.Formatting;
using Caravela.Framework.Impl.Templating;
using Caravela.Framework.Project;
using Microsoft.CodeAnalysis;
using System.Collections.Immutable;
using System.Diagnostics;
using System.Linq;
using System.Threading;
using System.Threading.Tasks;

namespace Caravela.Framework.Impl.Pipeline
{
    /// <summary>
    /// The implementation of <see cref="AspectPipeline"/> used at compile time.
    /// </summary>
    public class CompileTimeAspectPipeline : AspectPipeline
    {
        public CompileTimeAspectPipeline(
            ServiceProvider serviceProvider,
            bool isTest,
            CompileTimeDomain? domain = null,
            IExecutionScenario? executionScenario = null ) : base(
            serviceProvider,
            executionScenario ?? ExecutionScenario.CompileTime,
            isTest,
            domain )
        {
            if ( this.ProjectOptions.DebugCompilerProcess )
            {
                if ( !Debugger.IsAttached )
                {
                    Debugger.Launch();
                }
            }
        }

        public async Task<CompileTimeAspectPipelineResult?> ExecuteAsync(
            IDiagnosticAdder diagnosticAdder,
            Compilation compilation,
            ImmutableArray<ManagedResource> resources,
            CancellationToken cancellationToken )
        {
            var partialCompilation = PartialCompilation.CreateComplete( compilation );

            // Skip if Caravela has been disabled for this project.
            if ( !this.ProjectOptions.IsFrameworkEnabled )
            {
                return new CompileTimeAspectPipelineResult(
                    ImmutableArray<SyntaxTreeTransformation>.Empty,
                    ImmutableArray<ManagedResource>.Empty,
                    partialCompilation );
            }

            // Run the code analyzers that normally run at design time.
            if ( !TemplatingCodeValidator.Validate( compilation, diagnosticAdder, this.ServiceProvider, cancellationToken ) )
            {
                return null;
            }

            // Initialize the pipeline and generate the compile-time project.
            if ( !this.TryInitialize( diagnosticAdder, partialCompilation, null, cancellationToken, out var configuration ) )
            {
                return null;
            }

            return await this.ExecuteCoreAsync(
                diagnosticAdder,
                partialCompilation,
                resources,
                configuration,
                cancellationToken );
        }

        internal async Task<CompileTimeAspectPipelineResult?> ExecuteCoreAsync(
            IDiagnosticAdder diagnosticAdder,
            PartialCompilation compilation,
            ImmutableArray<ManagedResource> resources,
            AspectPipelineConfiguration configuration,
            CancellationToken cancellationToken )
        {
<<<<<<< HEAD
=======
            if ( !this.ProjectOptions.IsFrameworkEnabled )
            {
                return new CompileTimeAspectPipelineResult(
                    ImmutableArray<SyntaxTreeTransformation>.Empty,
                    ImmutableArray<ManagedResource>.Empty,
                    compilation,
                    ImmutableArray<AdditionalCompilationOutputFile>.Empty );
            }

>>>>>>> bcdfdad9
            try
            {
                // Execute the pipeline.
                if ( !this.TryExecute( compilation, diagnosticAdder, configuration, cancellationToken, out var result ) )
                {
                    return null;
                }

                var resultPartialCompilation = result.Compilation;

                // Format the output.
                if ( this.ProjectOptions.FormatOutput && OutputCodeFormatter.CanFormat )
                {
                    // ReSharper disable once AccessToModifiedClosure
                    resultPartialCompilation = await OutputCodeFormatter.FormatToSyntaxAsync( resultPartialCompilation, cancellationToken );
                }

                // Add managed resources.
                ImmutableArray<ManagedResource> additionalResources;

                if ( resultPartialCompilation.Resources.IsDefaultOrEmpty )
                {
                    additionalResources = ImmutableArray<ManagedResource>.Empty;
                }
                else
                {
                    additionalResources = resultPartialCompilation.Resources.Where( r => !resources.Contains( r ) ).ToImmutableArray();
                }

                if ( configuration.CompileTimeProject is { IsEmpty: false } )
                {
                    additionalResources = additionalResources.Add( configuration.CompileTimeProject.ToResource() );
                }

                // Add the index of inherited aspects.
                if ( result.ExternallyInheritableAspects.Length > 0 )
                {
                    var inheritedAspectsManifest = InheritableAspectsManifest.Create(
                        result.ExternallyInheritableAspects,
                        resultPartialCompilation.Compilation );

                    var resource = inheritedAspectsManifest.ToResource();
                    additionalResources = additionalResources.Add( resource );
                }

                var resultingCompilation = (PartialCompilation) RunTimeAssemblyRewriter.Rewrite( resultPartialCompilation, this.ServiceProvider );
                var syntaxTreeTransformations = resultingCompilation.ToTransformations();

                return new CompileTimeAspectPipelineResult( syntaxTreeTransformations, additionalResources, resultingCompilation, result.AdditionalCompilationOutputFiles );
            }
            catch ( DiagnosticException exception )
            {
                foreach ( var diagnostic in exception.Diagnostics )
                {
                    diagnosticAdder.Report( diagnostic );
                }

                return null;
            }
        }

        private protected override HighLevelPipelineStage CreateHighLevelStage(
            PipelineStageConfiguration configuration,
            CompileTimeProject compileTimeProject )
            => new CompileTimePipelineStage( compileTimeProject, configuration.Parts, this.ServiceProvider );
    }
}<|MERGE_RESOLUTION|>--- conflicted
+++ resolved
@@ -2,11 +2,8 @@
 // This project is not open source. Please see the LICENSE.md file in the repository root for details.
 
 using Caravela.Compiler;
-<<<<<<< HEAD
-=======
 using Caravela.Framework.Aspects;
 using Caravela.Framework.Impl.AdditionalOutputs;
->>>>>>> bcdfdad9
 using Caravela.Framework.Impl.Aspects;
 using Caravela.Framework.Impl.CodeModel;
 using Caravela.Framework.Impl.CompileTime;
@@ -91,8 +88,6 @@
             AspectPipelineConfiguration configuration,
             CancellationToken cancellationToken )
         {
-<<<<<<< HEAD
-=======
             if ( !this.ProjectOptions.IsFrameworkEnabled )
             {
                 return new CompileTimeAspectPipelineResult(
@@ -102,7 +97,6 @@
                     ImmutableArray<AdditionalCompilationOutputFile>.Empty );
             }
 
->>>>>>> bcdfdad9
             try
             {
                 // Execute the pipeline.
