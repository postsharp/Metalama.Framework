using System.Diagnostics;

namespace Caravela.Framework.Impl.Pipeline
{
    /// <summary>
    /// Gives access to configuration options (typically values pulled from MSBuild). The
    /// typical implementation is <see cref="AnalyzerBuildOptionsSource"/>, but other implementations can be used for testing.
    /// </summary>
    public interface IBuildOptionsSource
    {
        /// <summary>
        /// Gets a configuration value.
        /// </summary>
        /// <param name="name"></param>
        /// <param name="value"></param>
        /// <returns></returns>
        bool TryGetValue( string name, out string? value );
    }

    public interface IBuildOptions
    {
<<<<<<< HEAD
        bool AttachDebugger { get; }
        bool MapPdbToTransformedCode { get; }

        /// <summary>
        /// Gets the directory in which the code for the compile-time assembly should be stored, or a null or empty
        /// string to mean that the generated code should not be stored.
        /// </summary>
        string? CompileTimeProjectDirectory { get; }
=======
        /// <summary>
        /// Determines whether the debugger should be attached to the process.
        /// </summary>
         bool AttachDebugger { get; }
        
        /// <summary>
        /// Determines whether the produced PDB file should map to transformed code. When <c>false</c>, it will
        /// map to the source code.
        /// </summary>
         bool MapPdbToTransformedCode { get; }
         
         /// <summary>
         /// Gets the directory in which the code for the compile-time assembly should be stored, or a null or empty
         /// string to mean that the generated code should not be stored.
         /// </summary>
         string? CompileTimeProjectDirectory { get; }
         
         /// <summary>
         /// Gets the directory in which crash reports are stored, or a null or empty string to store
         /// in the temporary directory.
         /// </summary>
         string CrashReportDirectory { get; }
         
>>>>>>> eb663149
    }

    /// <summary>
    /// Default implementation of <see cref="IBuildOptions"/>, based on a <see cref="IBuildOptionsSource"/>
    /// reading options passed by MSBuild.
    /// </summary>
    public class BuildOptions : IBuildOptions
    {
        private IBuildOptionsSource _source;

        public BuildOptions( IBuildOptionsSource source )
        {
            this._source = source;
        }

        public bool AttachDebugger => this.GetBooleanOption( "DebugCaravela" );

        public bool MapPdbToTransformedCode => this.GetBooleanOption( "CaravelaDebugTransformedCode" );

        public string? CompileTimeProjectDirectory => this.GetStringOption( "CaravelaCompileTimeProjectDirectory" );

        public string CrashReportDirectory => this.GetStringOption( "CaravelaCrashReportDirectory" );

        public bool WriteUnhandledExceptionsToFile => true;

        private bool GetBooleanOption( string name, bool defaultValue = false )
        {
            if ( this._source.TryGetValue( $"build_property.{name}", out var flagString ) && bool.TryParse( flagString, out var flagValue ) )
            {
                return flagValue;
            }
            else
            {
                return defaultValue;
            }
        }

        private string? GetStringOption( string name, string defaultValue = null )
        {
            if ( this._source.TryGetValue( $"build_property.{name}", out var flagString ) )
            {
                return flagString;
            }
            else
            {
                return defaultValue;
            }
        }
    }
}<|MERGE_RESOLUTION|>--- conflicted
+++ resolved
@@ -19,16 +19,6 @@
 
     public interface IBuildOptions
     {
-<<<<<<< HEAD
-        bool AttachDebugger { get; }
-        bool MapPdbToTransformedCode { get; }
-
-        /// <summary>
-        /// Gets the directory in which the code for the compile-time assembly should be stored, or a null or empty
-        /// string to mean that the generated code should not be stored.
-        /// </summary>
-        string? CompileTimeProjectDirectory { get; }
-=======
         /// <summary>
         /// Determines whether the debugger should be attached to the process.
         /// </summary>
@@ -52,7 +42,6 @@
          /// </summary>
          string CrashReportDirectory { get; }
          
->>>>>>> eb663149
     }
 
     /// <summary>
