// Copyright (c) SharpCrafters s.r.o. All rights reserved.
// This project is not open source. Please see the LICENSE.md file in the repository root for details.

using Caravela.Framework.Impl.CompileTime;
using Caravela.Framework.Impl.Options;
using Caravela.Framework.Impl.Serialization;
using Caravela.Framework.Impl.Utilities;
using System.Threading;

namespace Caravela.Framework.Impl.Pipeline
{
    public static class ServiceProviderFactory
    {
        private static readonly AsyncLocal<ServiceProvider?> _asyncLocalInstance = new();
        private static ServiceProvider? _globalInstance;

        /// <summary>
        /// Registers a global service, which will be available in the <see cref="GlobalProvider"/> provider and in all
        /// instances returned by <see cref="GetServiceProvider"/>. This method is used by TryCaravela to register hooks.
        /// </summary>
        public static void AddGlobalService<T>( T service )
            where T : IService
        {
            var newServices = new ServiceProvider( GlobalProvider );
            newServices.AddService( service );
            newServices.Freeze();

            _globalInstance = newServices;

            _asyncLocalInstance.Value = null;
        }

        /// <summary>
        /// Replaces the async-local <see cref="ServiceProvider"/> by a newly created provider, with a new instances
        /// of all services. This method must be called when the consumer needs to pass a different implementation
        /// of <see cref="IDirectoryOptions"/> than the default one cannot call <see cref="GetServiceProvider"/>
        /// because it does not control the calling point. A typical consumer of this method is TryCaravela.
        /// </summary>
        public static void InitializeAsyncLocalProvider( IDirectoryOptions? directoryOptions = null )
        {
            _asyncLocalInstance.Value = CreateBaseServiceProvider( directoryOptions ?? DefaultDirectoryOptions.Instance, true );
        }

        public static bool HasAsyncLocalProvider => _asyncLocalInstance.Value != null;

        public static void ResetAsyncLocalProvider()
        {
            _asyncLocalInstance.Value = null;
        }

        /// <summary>
        /// Add a service to the async-local <see cref="ServiceProvider"/>, which is used as a prototype by the
        /// <see cref="GetServiceProvider"/> method to create instances in the current async context. If no async-local
        /// context is defined yet, it is cloned from <see cref="GlobalProvider"/>.
        /// </summary>
        public static void AddAsyncLocalService( IService service )
        {
            var newServices = new ServiceProvider( AsyncLocalProvider );
            newServices.AddService( service );
            newServices.Freeze();

            _asyncLocalInstance.Value = newServices;
        }

        private static ServiceProvider CreateBaseServiceProvider( IDirectoryOptions directoryOptions, bool freeze )
        {
            ServiceProvider serviceProvider = new();
            serviceProvider.AddService( directoryOptions );
            serviceProvider.AddService( new ReferenceAssemblyLocator( serviceProvider ) );
            serviceProvider.AddService( new SymbolClassificationService( serviceProvider ) );
            serviceProvider.AddService( new SyntaxSerializationService() );
            serviceProvider.AddService( new SystemTypeResolver( serviceProvider ) );
            serviceProvider.AddService( new DefaultCompileTimeDomainFactory() );
<<<<<<< HEAD

=======
            serviceProvider.AddService( new CompileTimeExceptionHandler() );
            
>>>>>>> bb28062b
            if ( freeze )
            {
                serviceProvider.Freeze();
            }

            return serviceProvider;
        }

        /// <summary>
        /// Gets the default <see cref="ServiceProvider"/> instance.
        /// </summary>
        public static ServiceProvider GlobalProvider
            => LazyInitializer.EnsureInitialized( ref _globalInstance, () => CreateBaseServiceProvider( DefaultDirectoryOptions.Instance, true ) )!;

        internal static ServiceProvider AsyncLocalProvider => _asyncLocalInstance.Value ??= GlobalProvider;

        /// <summary>
        /// Gets a new instance of the <see cref="ServiceProvider"/>. If an implementation of <see cref="IDirectoryOptions"/> is provided,
        /// the new <see cref="ServiceProvider"/> gets a new implementation of all shared service (i.e. <see cref="AddGlobalService{T}"/> and
        /// <see cref="AddAsyncLocalService"/> are ignored). This scenario is used in tests. Otherwise, a shallow clone of the async-local or the global
        /// provider is provided.
        /// </summary>
        public static ServiceProvider GetServiceProvider( IDirectoryOptions? directoryOptions = null, IAssemblyLocator? assemblyLocator = null )
        {
            ServiceProvider serviceProvider;

            if ( directoryOptions == null )
            {
                // If we are not given specific directories, we try to provide shared, singleton instances of the services that don't depend on
                // any other configuration. This avoids redundant initializations and improves performance.
                serviceProvider = new ServiceProvider( AsyncLocalProvider );
            }
            else
            {
                serviceProvider = CreateBaseServiceProvider( directoryOptions, false );
            }

            if ( assemblyLocator != null )
            {
                serviceProvider.AddService( assemblyLocator );
            }

            // This service must be added last because it depends may depend on a service added previously.
            // (This is not nice but this is the only case).
            serviceProvider.AddService( new UserCodeInvoker( serviceProvider ) );

            return serviceProvider;
        }
    }
}<|MERGE_RESOLUTION|>--- conflicted
+++ resolved
@@ -71,12 +71,8 @@
             serviceProvider.AddService( new SyntaxSerializationService() );
             serviceProvider.AddService( new SystemTypeResolver( serviceProvider ) );
             serviceProvider.AddService( new DefaultCompileTimeDomainFactory() );
-<<<<<<< HEAD
-
-=======
             serviceProvider.AddService( new CompileTimeExceptionHandler() );
             
->>>>>>> bb28062b
             if ( freeze )
             {
                 serviceProvider.Freeze();
