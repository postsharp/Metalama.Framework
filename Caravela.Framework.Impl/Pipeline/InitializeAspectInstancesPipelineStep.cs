--- conflicted
+++ resolved
@@ -1,16 +1,12 @@
 // Copyright (c) SharpCrafters s.r.o. All rights reserved.
 // This project is not open source. Please see the LICENSE.md file in the repository root for details.
 
+using System.Collections.Generic;
+using System.Collections.Immutable;
+using System.Linq;
 using Caravela.Framework.Impl.Advices;
 using Caravela.Framework.Impl.AspectOrdering;
 using Caravela.Framework.Impl.CodeModel;
-<<<<<<< HEAD
-using Caravela.Framework.Sdk;
-using System.Collections.Generic;
-using System.Collections.Immutable;
-using System.Linq;
-=======
->>>>>>> dc921b8e
 
 namespace Caravela.Framework.Impl.Pipeline
 {
@@ -21,7 +17,9 @@
     {
         private readonly List<AspectInstance> _aspectInstances = new();
 
-        public InitializeAspectInstancesPipelineStep( PipelineStepId stepId, OrderedAspectLayer aspectLayer ) : base( stepId, aspectLayer ) { }
+        public InitializeAspectInstancesPipelineStep( PipelineStepId stepId, OrderedAspectLayer aspectLayer ) : base( stepId, aspectLayer )
+        {
+        }
 
         public void AddAspectInstance( AspectInstance aspectInstance ) => this._aspectInstances.Add( aspectInstance );
 
