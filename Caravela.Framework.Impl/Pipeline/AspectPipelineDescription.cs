--- conflicted
+++ resolved
@@ -1,12 +1,7 @@
 // Copyright (c) SharpCrafters s.r.o. All rights reserved.
 // This project is not open source. Please see the LICENSE.md file in the repository root for details.
 
-<<<<<<< HEAD
-using Caravela.Framework.Aspects;
 using PostSharp.Backstage.Extensibility;
-=======
-using Caravela.Framework.Project;
->>>>>>> cb191156
 
 namespace Caravela.Framework.Impl.Pipeline
 {
