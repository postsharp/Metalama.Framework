// Copyright (c) SharpCrafters s.r.o. All rights reserved.
// This project is not open source. Please see the LICENSE.md file in the repository root for details.

using System.Collections.Generic;
using System.Linq;
using Caravela.Framework.Code;
<<<<<<< HEAD
using Caravela.Framework.Impl.CodeModel;
using Caravela.Framework.Sdk;
=======
>>>>>>> dc921b8e

namespace Caravela.Framework.Impl.Pipeline
{
    /// <summary>
    /// An <see cref="IAspectSource"/> that stores aspect sources that are not a part of the current <see cref="PipelineStage"/>.
    /// </summary>
    internal class OverflowAspectSource : IAspectSource
    {
        private readonly List<(IAspectSource Source, INamedType Type)> _aspectSources = new();

        public AspectSourcePriority Priority => AspectSourcePriority.Aggregate;

        public IEnumerable<INamedType> AspectTypes => this._aspectSources.Select( a => a.Type ).Distinct();

        public IEnumerable<ICodeElement> GetExclusions( INamedType aspectType ) => Enumerable.Empty<ICodeElement>();

<<<<<<< HEAD
        public IEnumerable<AspectInstance> GetAspectInstances( CompilationModel? compilation,  INamedType aspectType )
=======
        public IEnumerable<AspectInstance> GetAspectInstances( AspectType aspectType )
>>>>>>> dc921b8e
            => this._aspectSources
                .Where( s => s.Type.Equals( aspectType ) )
                .Select( a => a.Source )
                .Distinct()
                .SelectMany( a => a.GetAspectInstances( compilation, aspectType ) );

        public void Add( IAspectSource aspectSource, INamedType aspectType )
        {
            this._aspectSources.Add( (aspectSource, aspectType) );
        }
    }
}<|MERGE_RESOLUTION|>--- conflicted
+++ resolved
@@ -4,11 +4,8 @@
 using System.Collections.Generic;
 using System.Linq;
 using Caravela.Framework.Code;
-<<<<<<< HEAD
 using Caravela.Framework.Impl.CodeModel;
 using Caravela.Framework.Sdk;
-=======
->>>>>>> dc921b8e
 
 namespace Caravela.Framework.Impl.Pipeline
 {
@@ -25,11 +22,7 @@
 
         public IEnumerable<ICodeElement> GetExclusions( INamedType aspectType ) => Enumerable.Empty<ICodeElement>();
 
-<<<<<<< HEAD
-        public IEnumerable<AspectInstance> GetAspectInstances( CompilationModel? compilation,  INamedType aspectType )
-=======
-        public IEnumerable<AspectInstance> GetAspectInstances( AspectType aspectType )
->>>>>>> dc921b8e
+        public IEnumerable<AspectInstance> GetAspectInstances( CompilationModel? compilation, AspectType aspectType )
             => this._aspectSources
                 .Where( s => s.Type.Equals( aspectType ) )
                 .Select( a => a.Source )
