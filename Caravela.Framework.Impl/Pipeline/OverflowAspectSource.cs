--- conflicted
+++ resolved
@@ -1,13 +1,9 @@
 // Copyright (c) SharpCrafters s.r.o. All rights reserved.
 // This project is not open source. Please see the LICENSE.md file in the repository root for details.
 
-using Caravela.Framework.Code;
-<<<<<<< HEAD
-using Caravela.Framework.Sdk;
 using System.Collections.Generic;
 using System.Linq;
-=======
->>>>>>> dc921b8e
+using Caravela.Framework.Code;
 
 namespace Caravela.Framework.Impl.Pipeline
 {
@@ -26,10 +22,10 @@
 
         public IEnumerable<AspectInstance> GetAspectInstances( AspectType aspectType )
             => this._aspectSources
-                   .Where( s => s.Type.Equals( aspectType ) )
-                   .Select( a => a.Source )
-                   .Distinct()
-                   .SelectMany( a => a.GetAspectInstances( aspectType ) );
+                .Where( s => s.Type.Equals( aspectType ) )
+                .Select( a => a.Source )
+                .Distinct()
+                .SelectMany( a => a.GetAspectInstances( aspectType ) );
 
         public void Add( IAspectSource aspectSource, INamedType aspectType )
         {
