--- conflicted
+++ resolved
@@ -49,11 +49,7 @@
             catch ( Exception ex )
             {
                 newCompilation = context.Compilation;
-<<<<<<< HEAD
-                diagnostics.ReportDiagnostic( Diagnostic.Create( GeneralDiagnosticDescriptors.ExceptionInWeaver, null, this._aspectType, ex.ToDiagnosticString() ) );
-=======
                 diagnostics.Add( GeneralDiagnosticDescriptors.ExceptionInWeaver.CreateDiagnostic( null, (this._aspectType, ex.ToDiagnosticString()) ) );
->>>>>>> a85e7a55
             }
 
             // TODO: update AspectCompilation.Aspects
