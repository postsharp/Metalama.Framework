--- conflicted
+++ resolved
@@ -1,12 +1,12 @@
 // Copyright (c) SharpCrafters s.r.o. All rights reserved.
 // This project is not open source. Please see the LICENSE.md file in the repository root for details.
 
+using System.Collections.Generic;
+using System.Linq;
 using Caravela.Framework.Impl.AspectOrdering;
 using Caravela.Framework.Impl.CodeModel.Builders;
 using Caravela.Framework.Impl.CompileTime;
 using Caravela.Framework.Impl.Linking;
-using System.Collections.Generic;
-using System.Linq;
 
 namespace Caravela.Framework.Impl.Pipeline
 {
@@ -15,24 +15,14 @@
     /// </summary>
     internal class CompileTimePipelineStage : HighLevelPipelineStage
     {
-        public CompileTimePipelineStage(
-            IReadOnlyList<OrderedAspectLayer> aspectLayers,
-            CompileTimeAssemblyLoader assemblyLoader,
-            IAspectPipelineProperties properties )
-            : base( aspectLayers, assemblyLoader, properties ) { }
+        public CompileTimePipelineStage( IReadOnlyList<OrderedAspectLayer> aspectLayers, CompileTimeAssemblyLoader assemblyLoader, IAspectPipelineProperties properties )
+            : base( aspectLayers, assemblyLoader, properties )
+        {
+        }
 
         /// <inheritdoc/>
         protected override PipelineStageResult GenerateCode( PipelineStageResult input, IPipelineStepsResult pipelineStepResult )
         {
-<<<<<<< HEAD
-            var linker = new AspectLinker(
-                new AspectLinkerInput(
-                    input.Compilation,
-                    pipelineStepResult.Compilation,
-                    pipelineStepResult.NonObservableTransformations,
-                    input.AspectLayers ) );
-
-=======
             var linker = new AspectLinker( new AspectLinkerInput( 
                 input.Compilation, 
                 pipelineStepResult.Compilation, 
@@ -40,7 +30,6 @@
                 input.AspectLayers,
                 input.Diagnostics.DiagnosticSuppressions.Concat( pipelineStepResult.Diagnostics.DiagnosticSuppressions )) );
             
->>>>>>> dc921b8e
             var linkerResult = linker.ToResult();
 
             return new PipelineStageResult(
