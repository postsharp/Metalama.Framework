--- conflicted
+++ resolved
@@ -60,7 +60,7 @@
             {
                 additionalCompilationOutputFiles = this.GenerateAdditionalCompilationOutputFiles(
                     input,
-                    pipelineStepResult,
+                    pipelineStepsResult,
                     cancellationToken );
             }
 
@@ -68,15 +68,11 @@
                 linkerResult.Compilation,
                 input.Project,
                 input.AspectLayers,
-<<<<<<< HEAD
+                null,
                 null,
                 pipelineStepsResult.Diagnostics.Concat( linkerResult.Diagnostics ),
                 pipelineStepsResult.ExternalAspectSources,
-                input.ExternallyInheritableAspects.AddRange( pipelineStepsResult.InheritableAspectInstances ) );
-=======
-                pipelineStepResult.Diagnostics.Concat( linkerResult.Diagnostics ),
-                pipelineStepResult.ExternalAspectSources,
-                input.ExternallyInheritableAspects.AddRange( pipelineStepResult.InheritableAspectInstances ),
+                input.ExternallyInheritableAspects.AddRange( pipelineStepsResult.InheritableAspectInstances ),
                 additionalCompilationOutputFiles: additionalCompilationOutputFiles != null ? input.AdditionalCompilationOutputFiles.AddRange( additionalCompilationOutputFiles ) : input.AdditionalCompilationOutputFiles );
         }
 
@@ -152,7 +148,6 @@
 
                 return filename;
             }
->>>>>>> bcdfdad9
         }
     }
 }