﻿// Copyright (c) SharpCrafters s.r.o. All rights reserved.
// This project is not open source. Please see the LICENSE.md file in the repository root for details.

using Caravela.Framework.Aspects;
<<<<<<< HEAD
using Caravela.Framework.Diagnostics;
=======
using Caravela.Framework.Impl.AdditionalOutputs;
>>>>>>> bcdfdad9
using Caravela.Framework.Impl.AspectOrdering;
using Caravela.Framework.Impl.Aspects;
using Caravela.Framework.Impl.CodeModel;
using Caravela.Framework.Impl.Collections;
using Caravela.Framework.Impl.CompileTime;
using Caravela.Framework.Impl.Diagnostics;
using Caravela.Framework.Impl.Fabrics;
using Caravela.Framework.Impl.Options;
using Caravela.Framework.Impl.Sdk;
using Caravela.Framework.Impl.Utilities;
using Caravela.Framework.Project;
using Microsoft.CodeAnalysis;
using MoreLinq;
using System;
using System.Collections.Generic;
using System.Collections.Immutable;
using System.Diagnostics.CodeAnalysis;
using System.Linq;
using System.Threading;

namespace Caravela.Framework.Impl.Pipeline
{
    /// <summary>
    /// The base class for the main process of Caravela.
    /// </summary>
    public abstract class AspectPipeline : IDisposable
    {
        private const string _highLevelStageGroupingKey = nameof(_highLevelStageGroupingKey);
        private readonly bool _ownsDomain;

        public IProjectOptions ProjectOptions { get; }

        private readonly CompileTimeDomain _domain;

        // This member is intentionally protected because there can be one ServiceProvider per project,
        // but the pipeline can be used by many projects.
        protected internal ServiceProvider ServiceProvider { get; }

        /// <summary>
        /// Initializes a new instance of the <see cref="AspectPipeline"/> class.
        /// </summary>
        /// <param name="projectOptions"></param>
        /// <param name="executionScenario"></param>
        /// <param name="isTest"></param>
        /// <param name="domain">If <c>null</c>, the instance is created from the <see cref="ICompileTimeDomainFactory"/> service.</param>
        /// <param name="directoryOptions"></param>
        /// <param name="assemblyLocator"></param>
        protected AspectPipeline(
            ServiceProvider serviceProvider,
            IExecutionScenario executionScenario,
            bool isTest,
            CompileTimeDomain? domain )
        {
            this.ProjectOptions = serviceProvider.GetService<IProjectOptions>();

            this.ServiceProvider = serviceProvider
                .WithServices( this.ProjectOptions.PlugIns.OfType<IService>() )
                .WithServices( new AspectPipelineDescription( executionScenario, isTest ) )
                .WithMark( ServiceProviderMark.Pipeline );

            if ( domain != null )
            {
                this._domain = domain;
            }
            else
            {
                // Coverage: Ignore (tests always provide a domain).
                this._domain = this.ServiceProvider.GetService<ICompileTimeDomainFactory>().CreateDomain();
                this._ownsDomain = true;
            }
        }

        internal int PipelineInitializationCount { get; private set; }

        private protected bool TryInitialize(
            IDiagnosticAdder diagnosticAdder,
            PartialCompilation compilation,
            IReadOnlyList<SyntaxTree>? compileTimeTreesHint,
            CancellationToken cancellationToken,
            [NotNullWhen( true )] out AspectPipelineConfiguration? configuration )
        {
            this.PipelineInitializationCount++;

            var roslynCompilation = compilation.Compilation;

            // Create dependencies.
            var loader = CompileTimeProjectLoader.Create( this._domain, this.ServiceProvider );

            // Prepare the compile-time assembly.
            if ( !loader.TryGetCompileTimeProjectFromCompilation(
                roslynCompilation,
                compileTimeTreesHint,
                diagnosticAdder,
                false,
                cancellationToken,
                out var compileTimeProject ) )
            {
                configuration = null;

                return false;
            }

            // Create a project-level service provider.
            var projectServiceProviderWithoutPlugins = this.ServiceProvider.WithService( loader ).WithMark( ServiceProviderMark.Project );
            var projectServiceProviderWithProject = projectServiceProviderWithoutPlugins;

            // Create compiler plug-ins found in compile-time code.
            ImmutableArray<object> compilerPlugIns;

            if ( compileTimeProject != null )
            {
                projectServiceProviderWithProject = projectServiceProviderWithProject.WithService( compileTimeProject );

                // The instantiation of compiler plug-ins defined in the current compilation is a bit rough here, but it is supposed to be used
                // by our internal tests only. However, the logic will interfere with production scenario, where a plug-in will be both
                // in ProjectOptions.PlugIns and in CompileTimeProjects.PlugInTypes. So, we do not load the plug ins found by CompileTimeProjects.PlugInTypes
                // if they are already provided by ProjectOptions.PlugIns.

                var invoker = this.ServiceProvider.GetService<UserCodeInvoker>();

                var loadedPlugInsTypes = this.ProjectOptions.PlugIns.Select( t => t.GetType().FullName ).ToImmutableArray();

                var additionalPlugIns = compileTimeProject.ClosureProjects
                    .SelectMany( p => p.PlugInTypes.Select( t => (Project: p, TypeName: t) ) )
                    .Where( t => !loadedPlugInsTypes.Contains( t.TypeName ) )
                    .Select(
                        t =>
                        {
                            var type = t.Project.GetType( t.TypeName );
                            var constructor = type.GetConstructor( Type.EmptyTypes );

                            if ( constructor == null )
                            {
                                diagnosticAdder.Report( GeneralDiagnosticDescriptors.TypeMustHavePublicDefaultConstructor.CreateDiagnostic( null, type ) );

                                return null;
                            }

                            var executionContext = new UserCodeExecutionContext(
                                projectServiceProviderWithoutPlugins,
                                diagnosticAdder,
                                UserCodeMemberInfo.FromMemberInfo( constructor ) );

                            if ( !invoker.TryInvoke( () => Activator.CreateInstance( type ), executionContext, out var instance ) )
                            {
                                return null;
                            }
                            else
                            {
                                return instance;
                            }
                        } )
                    .WhereNotNull()
                    .ToList();

                if ( additionalPlugIns.Count > 0 )
                {
                    // If we have plug-in defined in code, we have to fork the service provider for this specific project.
                    projectServiceProviderWithProject = projectServiceProviderWithProject.WithServices( additionalPlugIns.OfType<IService>() );
                }

                compilerPlugIns = additionalPlugIns
                    .Concat( this.ProjectOptions.PlugIns )
                    .ToImmutableArray();
            }
            else
            {
                compilerPlugIns = this.ProjectOptions.PlugIns;
            }

            // Creates a project model that includes the final service provider.
            var projectModel = new ProjectModel( compilation.Compilation, projectServiceProviderWithProject );

            // Create aspect types.
            var driverFactory = new AspectDriverFactory( compilation.Compilation, compilerPlugIns, projectServiceProviderWithProject );
            var aspectTypeFactory = new AspectClassMetadataFactory( projectServiceProviderWithProject, driverFactory );

            var aspectClasses = aspectTypeFactory.GetAspectClasses( compilation.Compilation, compileTimeProject, diagnosticAdder ).ToImmutableArray();

            // Get aspect parts and sort them.
            var unsortedAspectLayers = aspectClasses
                .Where( t => !t.IsAbstract )
                .SelectMany( at => at.Layers )
                .ToImmutableArray();

            var aspectOrderSources = new IAspectOrderingSource[]
            {
                new AttributeAspectOrderingSource( compilation.Compilation, loader ), new AspectLayerOrderingSource( aspectClasses )
            };

            if ( !AspectLayerSorter.TrySort( unsortedAspectLayers, aspectOrderSources, diagnosticAdder, out var orderedAspectLayers ) )
            {
                configuration = null;

                return false;
            }

            ImmutableArray<OrderedAspectLayer> allOrderedAspectLayers;
            BoundAspectClassCollection allAspectClasses;

            FabricsConfiguration? fabricsConfiguration;

            if ( compileTimeProject != null )
            {
                var fabricTopLevelAspectClass = new FabricTopLevelAspectClass( projectServiceProviderWithProject, roslynCompilation, compileTimeProject );
                var fabricAspectLayer = new OrderedAspectLayer( -1, fabricTopLevelAspectClass.Layer );

                allOrderedAspectLayers = orderedAspectLayers.Insert( 0, fabricAspectLayer );
                allAspectClasses = new BoundAspectClassCollection( aspectClasses.As<IBoundAspectClass>().Add( fabricTopLevelAspectClass ) );

                // Execute fabrics.
                var fabricManager = new FabricManager( allAspectClasses, this.ServiceProvider, compileTimeProject );
                fabricsConfiguration = fabricManager.ExecuteFabrics( compileTimeProject, roslynCompilation, projectModel, diagnosticAdder );
            }
            else
            {
                allOrderedAspectLayers = orderedAspectLayers;
                allAspectClasses = new BoundAspectClassCollection( aspectClasses.As<IBoundAspectClass>() );

                fabricsConfiguration = null;
            }

            // Freeze the project model to prevent any further modification of configuration.
            projectModel.Freeze();

            var stages = allOrderedAspectLayers
                .GroupAdjacent( x => GetGroupingKey( x.AspectClass.AspectDriver ) )
                .Select(
                    g =>
                        g.Key is _highLevelStageGroupingKey
                            ? new PipelineStageConfiguration( PipelineStageKind.HighLevel, g.ToImmutableArray(), null )
                            : new PipelineStageConfiguration( PipelineStageKind.LowLevel, g.ToImmutableArray(), (IAspectWeaver) g.Key ) )
                .ToImmutableArray();

            configuration = new AspectPipelineConfiguration(
                stages,
                allAspectClasses,
                allOrderedAspectLayers,
                compileTimeProject,
                loader,
                fabricsConfiguration,
                projectModel,
                projectServiceProviderWithProject,
                this.FilterCodeFix );

            return true;

            static object GetGroupingKey( IAspectDriver driver )
                => driver switch
                {
                    // weavers are not grouped together
                    // Note: this requires that every AspectType has its own instance of IAspectWeaver
                    IAspectWeaver weaver => weaver,

                    // AspectDrivers are grouped together
                    AspectDriver => _highLevelStageGroupingKey,

                    _ => throw new AssertionFailedException()
                };
        }

        private protected virtual bool FilterCodeFix( IDiagnosticDefinition diagnosticDefinition, Location location ) => false;

        private protected virtual ImmutableArray<IAspectSource> CreateAspectSources(
            AspectPipelineConfiguration configuration,
            Compilation compilation,
            CancellationToken cancellationToken )
        {
            var aspectClasses = configuration.AspectClasses.ToImmutableArray<IAspectClass>();

            var sources = ImmutableArray.Create<IAspectSource>(
                new CompilationAspectSource( aspectClasses, configuration.CompileTimeProjectLoader ),
                new ExternalInheritedAspectSource( compilation, aspectClasses, configuration.ServiceProvider, cancellationToken ) );

            if ( configuration.FabricsConfiguration != null )
            {
                sources = sources.AddRange( configuration.FabricsConfiguration.AspectSources );
            }

            return sources;
        }

        private protected virtual ImmutableArray<AdditionalCompilationOutputFile> GetAdditionalCompilationOutputFiles( ServiceProvider serviceProvider )
        {
            var provider = serviceProvider.GetOptionalService<IAdditionalOutputFileProvider>();

            if ( provider == null )
            {
                return ImmutableArray<AdditionalCompilationOutputFile>.Empty;
            }

            return provider.GetAdditionalCompilationOutputFiles();
        }

        /// <summary>
        /// Executes the all stages of the current pipeline, report diagnostics, and returns the last <see cref="PipelineStageResult"/>.
        /// </summary>
        /// <returns><c>true</c> if there was no error, <c>false</c> otherwise.</returns>
        private protected bool TryExecute(
            PartialCompilation compilation,
            IDiagnosticAdder diagnosticAdder,
            AspectPipelineConfiguration pipelineConfiguration,
            CancellationToken cancellationToken,
            [NotNullWhen( true )] out PipelineStageResult? pipelineStageResult )
        {
            // When we reuse a pipeline configuration created from a different pipeline (e.g. design-time to code fix),
            // we need to substitute the code fix filter.
            pipelineConfiguration = pipelineConfiguration.WithCodeFixFilter( this.FilterCodeFix );

            if ( pipelineConfiguration.CompileTimeProject == null || pipelineConfiguration.AspectClasses.Count == 0 )
            {
                // If there is no aspect in the compilation, don't execute the pipeline.
                pipelineStageResult = new PipelineStageResult(
                    compilation,
                    pipelineConfiguration.ProjectModel,
                    ImmutableArray<OrderedAspectLayer>.Empty,
                    null );

                return true;
            }

            var aspectSources = this.CreateAspectSources( pipelineConfiguration, compilation.Compilation, cancellationToken );
            var additionalCompilationOutputFiles = this.GetAdditionalCompilationOutputFiles( pipelineConfiguration.ServiceProvider );

            pipelineStageResult = new PipelineStageResult(
                compilation,
                pipelineConfiguration.ProjectModel,
                pipelineConfiguration.AspectLayers,
<<<<<<< HEAD
                null,
                aspectSources: aspectSources );
=======
                aspectSources: aspectSources,
                additionalCompilationOutputFiles: additionalCompilationOutputFiles );
>>>>>>> bcdfdad9

            foreach ( var stageConfiguration in pipelineConfiguration.Stages )
            {
                var stage = this.CreateStage( stageConfiguration, pipelineConfiguration.CompileTimeProject );

                if ( stage == null )
                {
                    // This stage is skipped in the current pipeline (e.g. design-time).

                    continue;
                }

                if ( !stage.TryExecute( pipelineConfiguration, pipelineStageResult, diagnosticAdder, cancellationToken, out var newStageResult ) )
                {
                    return false;
                }
                else
                {
                    pipelineStageResult = newStageResult;
                }
            }

            var hasError = pipelineStageResult.Diagnostics.ReportedDiagnostics.Any( d => d.Severity >= DiagnosticSeverity.Error );

            foreach ( var diagnostic in pipelineStageResult.Diagnostics.ReportedDiagnostics )
            {
                cancellationToken.ThrowIfCancellationRequested();
                diagnosticAdder.Report( diagnostic );
            }

            return !hasError;
        }

        /// <summary>
        /// Creates an instance of <see cref="HighLevelPipelineStage"/>.
        /// </summary>
        /// <param name="configuration"></param>
        /// <param name="compileTimeProject"></param>
        /// <returns></returns>
        private protected abstract HighLevelPipelineStage CreateHighLevelStage(
            PipelineStageConfiguration configuration,
            CompileTimeProject compileTimeProject );

        private protected virtual LowLevelPipelineStage? CreateLowLevelStage(
            PipelineStageConfiguration configuration,
            CompileTimeProject compileTimeProject )
        {
            var partData = configuration.Parts.Single();

            return new LowLevelPipelineStage( configuration.Weaver!, partData.AspectClass, this.ServiceProvider );
        }

        private PipelineStage? CreateStage( PipelineStageConfiguration configuration, CompileTimeProject project )
        {
            switch ( configuration.Kind )
            {
                case PipelineStageKind.LowLevel:
                    return this.CreateLowLevelStage( configuration, project );

                case PipelineStageKind.HighLevel:

                    return this.CreateHighLevelStage( configuration, project );

                default:

                    throw new NotSupportedException();
            }
        }

        protected virtual void Dispose( bool disposing )
        {
            if ( this._ownsDomain )
            {
                this._domain.Dispose();
            }
        }

        /// <inheritdoc/>
        public void Dispose() => this.Dispose( true );
    }
}<|MERGE_RESOLUTION|>--- conflicted
+++ resolved
@@ -2,11 +2,8 @@
 // This project is not open source. Please see the LICENSE.md file in the repository root for details.
 
 using Caravela.Framework.Aspects;
-<<<<<<< HEAD
 using Caravela.Framework.Diagnostics;
-=======
 using Caravela.Framework.Impl.AdditionalOutputs;
->>>>>>> bcdfdad9
 using Caravela.Framework.Impl.AspectOrdering;
 using Caravela.Framework.Impl.Aspects;
 using Caravela.Framework.Impl.CodeModel;
@@ -335,13 +332,9 @@
                 compilation,
                 pipelineConfiguration.ProjectModel,
                 pipelineConfiguration.AspectLayers,
-<<<<<<< HEAD
                 null,
-                aspectSources: aspectSources );
-=======
                 aspectSources: aspectSources,
-                additionalCompilationOutputFiles: additionalCompilationOutputFiles );
->>>>>>> bcdfdad9
+                additionalCompilationOutputFiles: additionalCompilationOutputFiles);
 
             foreach ( var stageConfiguration in pipelineConfiguration.Stages )
             {
