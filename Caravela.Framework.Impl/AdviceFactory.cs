﻿// Copyright (c) SharpCrafters s.r.o. All rights reserved.
// This project is not open source. Please see the LICENSE.md file in the repository root for details.

using Caravela.Framework.Advices;
using Caravela.Framework.Aspects;
using Caravela.Framework.Code;
using Caravela.Framework.Impl.Advices;
using Caravela.Framework.Impl.CodeModel;
using Caravela.Framework.Impl.Collections;
using Caravela.Framework.Impl.Diagnostics;
using Microsoft.CodeAnalysis;
using System;
using System.Collections.Generic;
using System.Diagnostics.CodeAnalysis;
using System.Linq;

namespace Caravela.Framework.Impl
{
    internal class AdviceFactory : IAdviceFactory
    {
        private readonly CompilationModel _compilation;
        private readonly INamedType _aspectType;
        private readonly AspectInstance _aspect;
        private readonly IDiagnosticAdder _diagnosticAdder;

        private readonly List<IAdvice> _advices = new();

        internal IReadOnlyList<IAdvice> Advices => this._advices;

        public AdviceFactory( CompilationModel compilation, IDiagnosticAdder diagnosticAdder, INamedType aspectType, AspectInstance aspect )
        {
            this._aspectType = aspectType;
            this._aspect = aspect;
            this._compilation = compilation;
            this._diagnosticAdder = diagnosticAdder;
        }

        private IMethod? GetTemplateMethod(
            string methodName,
            Type expectedAttributeType,
            string adviceName,
            [DoesNotReturnIf( true )] bool throwIfMissing = true )
        {
            // We do the search against the Roslyn compilation because it is cheaper.

            var methods = this._aspectType.GetSymbol().GetMembers( methodName ).OfType<IMethodSymbol>().ToList();
            var expectedAttributeTypeSymbol = this._compilation.ReflectionMapper.GetTypeSymbol( expectedAttributeType );

            if ( methods.Count != 1 )
            {
                throw GeneralDiagnosticDescriptors.AspectMustHaveExactlyOneTemplateMethod.CreateException( (this._aspectType, methodName) );
            }

            var method = methods.Single();

            if ( !method.SelectSelfAndAncestors( m => m.OverriddenMethod )
                .SelectMany( m => m.GetAttributes() )
                .Any( a => a.AttributeClass?.Equals( expectedAttributeTypeSymbol, SymbolEqualityComparer.Default ) ?? false ) )
            {
                if ( throwIfMissing )
                {
                    throw GeneralDiagnosticDescriptors.TemplateMethodMissesAttribute.CreateException( (method, expectedAttributeTypeSymbol, adviceName) );
                }
                else
                {
                    return null;
                }
            }

            return this._compilation.Factory.GetMethod( method );
        }

        public IOverrideMethodAdvice OverrideMethod( IMethod targetMethod, string defaultTemplate, AspectLinkerOptions? aspectLinkerOptions = null )
        {
            var templateMethod = this.GetTemplateMethod( defaultTemplate, typeof(OverrideMethodTemplateAttribute), nameof(this.OverrideMethod) );

            var advice = new OverrideMethodAdvice( this._aspect, targetMethod, templateMethod, aspectLinkerOptions );
            advice.Initialize( this._diagnosticAdder );
            this._advices.Add( advice );

            return advice;
        }

        public IIntroduceMethodAdvice IntroduceMethod(
            INamedType targetType,
            string defaultTemplate,
            IntroductionScope scope = IntroductionScope.Default,
            ConflictBehavior conflictBehavior = ConflictBehavior.Default,
            AspectLinkerOptions? aspectLinkerOptions = null )
        {
            var templateMethod = this.GetTemplateMethod( defaultTemplate, typeof(IntroduceMethodTemplateAttribute), nameof(this.IntroduceMethod) );

            var advice = new IntroduceMethodAdvice( this._aspect, targetType, templateMethod, scope, conflictBehavior, aspectLinkerOptions );
<<<<<<< HEAD
=======
            advice.Initialize( this._diagnosticAdder );
>>>>>>> 104aa380
            this._advices.Add( advice );

            return advice;
        }

        public IOverrideFieldOrPropertyAdvice OverrideFieldOrProperty(
            IFieldOrProperty targetDeclaration,
            string defaultTemplate,
            AspectLinkerOptions? aspectLinkerOptions = null )
        {
            // Set template represents both set and init accessors.
            var getTemplateMethod = this.GetTemplateMethod(
                $"get_{defaultTemplate}",
                typeof(OverrideFieldOrPropertyTemplateAttribute),
                nameof(this.OverrideFieldOrProperty) );

            var setTemplateMethod = this.GetTemplateMethod(
                $"set_{defaultTemplate}",
                typeof(OverrideFieldOrPropertyTemplateAttribute),
                nameof(this.OverrideFieldOrProperty) );

            var advice = new OverrideFieldOrPropertyAdvice( this._aspect, targetDeclaration, getTemplateMethod, setTemplateMethod, aspectLinkerOptions );
            this._advices.Add( advice );

            return advice;
        }

        public IOverrideFieldOrPropertyAdvice OverrideFieldOrPropertyAccessors(
            IFieldOrProperty targetDeclaration,
            string? defaultGetTemplate,
            string? setTemplate,
            AspectLinkerOptions? aspectLinkerOptions = null )
        {
            // Set template represents both set and init accessors.
            var getTemplateMethod = this.GetTemplateMethod(
                defaultGetTemplate,
                typeof(OverrideFieldOrPropertyGetTemplateAttribute),
                nameof(this.OverrideFieldOrPropertyAccessors) );

            var setTemplateMethod = this.GetTemplateMethod(
                setTemplate,
                typeof(OverrideFieldOrPropertySetTemplateAttribute),
                nameof(this.OverrideFieldOrPropertyAccessors) );

            var advice = new OverrideFieldOrPropertyAdvice( this._aspect, targetDeclaration, getTemplateMethod, setTemplateMethod, aspectLinkerOptions );
            this._advices.Add( advice );

            return advice;
        }

        public IIntroduceFieldAdvice IntroduceField(
            INamedType targetType,
            IntroductionScope scope = IntroductionScope.Default,
            ConflictBehavior conflictBehavior = ConflictBehavior.Default,
            AspectLinkerOptions? aspectLinkerOptions = null )
        {
            throw new NotImplementedException();
        }

        public IIntroducePropertyAdvice IntroduceProperty(
            INamedType targetType,
            string? defaultGetTemplate,
            string? setTemplate,
            IntroductionScope scope = IntroductionScope.Default,
            ConflictBehavior conflictBehavior = ConflictBehavior.Default,
            AspectLinkerOptions? aspectLinkerOptions = null )
        {
            throw new NotImplementedException();
        }

        public IOverrideEventAdvice OverrideEventAccessors(
            IEvent targetDeclaration,
            string? addTemplate,
            string? removeTemplate,
            string? invokeTemplate,
            AspectLinkerOptions? aspectLinkerOptions = null )
        {
            throw new NotImplementedException();
        }

        public IIntroducePropertyAdvice IntroduceEvent(
            INamedType targetType,
            string? addTemplate,
            string? removeTemplate,
            string? invokeTemplate = null,
            IntroductionScope scope = IntroductionScope.Default,
            ConflictBehavior conflictBehavior = ConflictBehavior.Default,
            AspectLinkerOptions? aspectLinkerOptions = null )
        {
            throw new NotImplementedException();
        }

        public IAdviceFactory ForLayer( string layerName ) => throw new NotImplementedException();
    }
}<|MERGE_RESOLUTION|>--- conflicted
+++ resolved
@@ -91,10 +91,7 @@
             var templateMethod = this.GetTemplateMethod( defaultTemplate, typeof(IntroduceMethodTemplateAttribute), nameof(this.IntroduceMethod) );
 
             var advice = new IntroduceMethodAdvice( this._aspect, targetType, templateMethod, scope, conflictBehavior, aspectLinkerOptions );
-<<<<<<< HEAD
-=======
             advice.Initialize( this._diagnosticAdder );
->>>>>>> 104aa380
             this._advices.Add( advice );
 
             return advice;
