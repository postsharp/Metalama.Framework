﻿using System;
using System.Collections.Generic;
using System.Collections.Immutable;
using System.Linq;
using Caravela.Framework.Impl.CodeModel;
using Caravela.Framework.Impl.CompileTime;
using Caravela.Framework.Sdk;
using Caravela.Reactive;
using Microsoft.CodeAnalysis;

namespace Caravela.Framework.Impl
{
    internal sealed class AspectCompilation
    {
        private readonly IImmutableList<AspectSource> _aspectSources;

        // TODO: should this be reactive or handled as a side value?
        public IReadOnlyList<Diagnostic> Diagnostics { get; }

        public IReadOnlyList<ResourceDescription> Resources { get; }

        public BaseCompilation Compilation { get; }

        public IReactiveCollection<AspectInstance> Aspects { get; }

        public IReactiveGroupBy<string, AspectInstance> AspectsByAspectType { get; }

        public AspectCompilation( BaseCompilation compilation, CompileTimeAssemblyLoader loader )
            : this(
                  Array.Empty<Diagnostic>(),
                  Array.Empty<ResourceDescription>(),
                  compilation,
                  ImmutableList.Create<AspectSource>( new AttributeAspectSource( compilation, loader ) ) )
        {
        }

        private AspectCompilation(
            IReadOnlyList<Diagnostic> diagnostics, IReadOnlyList<ResourceDescription> resources, BaseCompilation compilation, IImmutableList<AspectSource> aspectSources )
        {
            this.Diagnostics = diagnostics;
            this.Resources = resources;
            this.Compilation = compilation;
            this._aspectSources = aspectSources;

            this.Aspects = aspectSources.ToReactive().SelectMany( s => s.GetAspects() );
            this.AspectsByAspectType = this.Aspects.GroupBy( ai => ai.AspectType.FullName );
        }

        public AspectCompilation Update( IReadOnlyList<Diagnostic> addedDiagnostics, IReadOnlyList<ResourceDescription> addedResources, BaseCompilation newCompilation )
        {
            var newDiagnostics = this.Diagnostics.Concat( addedDiagnostics ).ToImmutableList();
            var newResources = this.Resources.Concat( addedResources ).ToImmutableList();

            return new( newDiagnostics, newResources, newCompilation, this._aspectSources );
        }

        internal AspectCompilation Update( IReactiveCollection<AspectInstanceResult> instanceResults )
        {
            instanceResults = instanceResults.Materialize();

            var addedDiagnostics = instanceResults.SelectMany( air => air.Diagnostics );
            var addedAdvices = instanceResults.SelectMany( air => air.Advices );
            var addedAspects = instanceResults.SelectMany( air => air.Aspects );

            var newDiagnostics = this.Diagnostics.Concat( addedDiagnostics.GetValue() ).ToImmutableList();
            var newCompilation = new ModifiedCompilation( this.Compilation, addedAdvices );
            var newAspectSources = this._aspectSources.Add( new ReactiveAspectSource( addedAspects ) );

<<<<<<< HEAD
            return new( newDiagnostics, Array.Empty<ResourceDescription>(), newCompilation, newAspectSources );
=======
            return new ( newDiagnostics, this.Resources, newCompilation, newAspectSources );
>>>>>>> c0d21f80
        }
    }
}<|MERGE_RESOLUTION|>--- conflicted
+++ resolved
@@ -66,11 +66,7 @@
             var newCompilation = new ModifiedCompilation( this.Compilation, addedAdvices );
             var newAspectSources = this._aspectSources.Add( new ReactiveAspectSource( addedAspects ) );
 
-<<<<<<< HEAD
-            return new( newDiagnostics, Array.Empty<ResourceDescription>(), newCompilation, newAspectSources );
-=======
-            return new ( newDiagnostics, this.Resources, newCompilation, newAspectSources );
->>>>>>> c0d21f80
+            return new( newDiagnostics, this.Resources, newCompilation, newAspectSources );
         }
     }
 }