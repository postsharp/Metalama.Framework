--- conflicted
+++ resolved
@@ -155,11 +155,7 @@
                 resultingCompilation = resultingCompilation.ReplaceSyntaxTree( syntaxTree, newSyntaxTree );
             }
 
-<<<<<<< HEAD
-            return new AspectLinkerResult( resultingCompilation, diagnostics );
-=======
-            return new AdviceLinkerResult( resultingCompilation, diagnostics.Diagnostics );
->>>>>>> 3a4e975c
+            return new AspectLinkerResult( resultingCompilation, diagnostics.Diagnostics );
 
             ISymbol FindInIntermediateCompilation(ICodeElement codeElement)
             {
