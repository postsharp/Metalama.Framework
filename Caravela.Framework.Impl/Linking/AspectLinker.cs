﻿using System;
using System.Collections.Generic;
using System.Linq;
using Caravela.Framework.Impl.Transformations;
using Microsoft.CodeAnalysis;
using Microsoft.CodeAnalysis.CSharp;
using Microsoft.CodeAnalysis.CSharp.Syntax;
using static Microsoft.CodeAnalysis.CSharp.SyntaxFactory;

namespace Caravela.Framework.Impl.Linking
{
    internal class AspectLinker
    {
        private readonly AdviceLinkerInput _input;

        public AspectLinker( AdviceLinkerInput input )
        {
            this._input = input;
        }

        public AdviceLinkerResult ToResult()
        {
            var resultingCompilation = this._input.Compilation;

            var transformationsBySyntaxTree =
                this._input.CompilationModel.ObservableTransformations.Values.OfType<ISyntaxTreeIntroduction>()
                    .Concat( this._input.NonObservableTransformations.OfType<ISyntaxTreeIntroduction>() )
                    .GroupBy( t => t.TargetSyntaxTree, t => t )
                    .ToDictionary( g => g.Key, g => g );

            // First pass. Add all transformations to the compilation, but we don't link them yet.
            var newSyntaxTrees = new List<SyntaxTree>( transformationsBySyntaxTree.Count );
            foreach ( var syntaxTreeGroup in transformationsBySyntaxTree )
            {
                var oldSyntaxTree = syntaxTreeGroup.Key;

                AddIntroducedElementsRewriter addIntroducedElementsRewriter = new ( syntaxTreeGroup.Value );

                var newRoot = addIntroducedElementsRewriter.Visit( oldSyntaxTree.GetRoot() );

                var newSyntaxTree = oldSyntaxTree.WithRootAndOptions( newRoot, default );
                newSyntaxTrees.Add( newSyntaxTree );

                resultingCompilation = resultingCompilation.ReplaceSyntaxTree( oldSyntaxTree, newSyntaxTree );
            }

            // Second pass. Count references to modified methods.
<<<<<<< HEAD
            Dictionary<(ISymbol symbol, int version), int> referenceCounts = new ();
            List<(AspectPart aspectPart, int version)> aspectParts = new ();
=======
            Dictionary<(ISymbol symbol, int version), int> referenceCounts = new();
            List<(AspectPart aspectPart, int version)> aspectParts = new();
>>>>>>> 3ae0ab21
            aspectParts.Add( (null, 0) );
            aspectParts.AddRange( this._input.OrderedAspectParts.Select( ( ar, i ) => (ar, i + 1) ) );

            foreach ( var syntaxTree in newSyntaxTrees )
            {
                foreach ( var referencingNode in syntaxTree.GetRoot().GetAnnotatedNodes( LinkerAnnotationExtensions.AnnotationKind ) )
                {
                    var linkerAnnotation = referencingNode.GetLinkerAnnotation();
                    int targetVersion;

                    // Determine which version of the semantic is being invoked.
                    switch ( linkerAnnotation.Order )
                    {
                        case LinkerAnnotationOrder.Original:
                            targetVersion = 0;
                            break;

                        case LinkerAnnotationOrder.Default: // Next one.
                            var originatingVersion = aspectParts.Where(
                                    p => p.aspectPart.AspectType.Name == linkerAnnotation.AspectTypeName && p.aspectPart.PartName == linkerAnnotation.PartName )
                                .Select( p => p.version ).First();
                            targetVersion = originatingVersion + 1;
                            break;

                        default:
                            throw new AssertionFailedException();
                    }

                    // Increment the usage count.
                    var symbol = resultingCompilation.GetSemanticModel( syntaxTree ).GetSymbolInfo( referencingNode ).Symbol.AssertNotNull();
                    var symbolVersion = (symbol, targetVersion);

                    if ( referenceCounts.TryGetValue( symbolVersion, out var count ) )
                    {
                        referenceCounts[symbolVersion] = count + 1;
                    }
                    else
                    {
                        referenceCounts[symbolVersion] = 1;
                    }
                }
            }

            // Third pass. Linker.
            // Two things it should do:
            //   1. Replace calls to the vanilla method to the call to the right "override" method.
<<<<<<< HEAD
=======

            return new AdviceLinkerResult( this._input.Compilation, Array.Empty<Diagnostic>() );
>>>>>>> 3ae0ab21
        }

        public class AddIntroducedElementsRewriter : CSharpSyntaxRewriter
        {
            private IReadOnlyList<IMemberIntroduction> _memberIntroductors;
            private IReadOnlyList<IInterfaceImplementationIntroduction> _interfaceImplementationIntroductors;
            private Dictionary<ISymbol, List<IntroducedMember>> OverridenSymbols = new();

            public AddIntroducedElementsRewriter( IEnumerable<ISyntaxTreeIntroduction> introductions ) : base()
            {
                this._memberIntroductors = introductions.OfType<IMemberIntroduction>().ToList();
                this._interfaceImplementationIntroductors = introductions.OfType<IInterfaceImplementationIntroduction>().ToList();
            }

            public override SyntaxNode? VisitClassDeclaration( ClassDeclarationSyntax node )
            {

                var members = new List<MemberDeclarationSyntax>( node.Members.Count );
                foreach ( var member in members )
                {
                    members.Add( member );

                    // TODO: optimize linq
                    var introducedMembers = this._memberIntroductors
                        .Where( t => t.InsertPositionNode == member )
                        .SelectMany( t => t.GetIntroducedMembers() )
                        .ToList();

                    members.AddRange( introducedMembers.Select( i => i.Syntax ) );

<<<<<<< HEAD
=======

>>>>>>> 3ae0ab21
                    // TODO: add to OverridenSymbols if the introduction implements IOverridenElement
                }

                members.AddRange( this._memberIntroductors
                    .Where( t => t.InsertPositionNode == node )
                    .SelectMany( t => t.GetIntroducedMembers() )
                    .Select( i => i.Syntax ) );

                return node.WithMembers( List( members ) );
            }
        }
<<<<<<< HEAD

        public class Walker : CSharpSyntaxWalker
        {
        }

        public class Rewriter : CSharpSyntaxRewriter
        {
            private readonly Dictionary<TypeDeclarationSyntax, List<MethodTransformationBuilder>> _introducedMethods;
            private readonly Dictionary<MethodDeclarationSyntax, List<OverriddenMethod>> _overriddenMethods;

            public Rewriter( IEnumerable<INonObservableTransformation> transformations )
            {
                // This is probably not the best way to match syntax nodes with transformations.

                this._introducedMethods =
                    transformations
                    .OfType<MethodTransformationBuilder>()
                    .SelectMany( x => x.GetSyntaxNodes().Select( y => (type: ((IToSyntax) x.TargetDeclaration).GetSyntaxNode(), transformation: x) ) )
                    .GroupBy( x => x.type )
                    .ToDictionary( x => (TypeDeclarationSyntax) x.Key, x => x.Select( y => y.transformation ).ToList() );

                this._overriddenMethods =
                    transformations
                    .OfType<OverriddenMethod>()
                    .Select( x => (method: ((IToSyntax) x.OverridenDeclaration).GetSyntaxNode(), transformation: x) )
                    .GroupBy( x => x.method )
                    .ToDictionary( x => (MethodDeclarationSyntax) x.Key, x => x.Select( y => y.transformation ).ToList() );
            }

            public override SyntaxNode VisitClassDeclaration( ClassDeclarationSyntax node ) => this.VisitTypeDeclaration( node );

            public override SyntaxNode VisitStructDeclaration( StructDeclarationSyntax node ) => this.VisitTypeDeclaration( node );

            public override SyntaxNode VisitInterfaceDeclaration( InterfaceDeclarationSyntax node ) => this.VisitTypeDeclaration( node );

            public override SyntaxNode VisitRecordDeclaration( RecordDeclarationSyntax node ) => this.VisitTypeDeclaration( node );

            private TypeDeclarationSyntax VisitTypeDeclaration( TypeDeclarationSyntax node )
            {
                return node;
            }
        }
=======
>>>>>>> 3ae0ab21
    }
}<|MERGE_RESOLUTION|>--- conflicted
+++ resolved
@@ -45,13 +45,8 @@
             }
 
             // Second pass. Count references to modified methods.
-<<<<<<< HEAD
-            Dictionary<(ISymbol symbol, int version), int> referenceCounts = new ();
-            List<(AspectPart aspectPart, int version)> aspectParts = new ();
-=======
             Dictionary<(ISymbol symbol, int version), int> referenceCounts = new();
             List<(AspectPart aspectPart, int version)> aspectParts = new();
->>>>>>> 3ae0ab21
             aspectParts.Add( (null, 0) );
             aspectParts.AddRange( this._input.OrderedAspectParts.Select( ( ar, i ) => (ar, i + 1) ) );
 
@@ -98,11 +93,8 @@
             // Third pass. Linker.
             // Two things it should do:
             //   1. Replace calls to the vanilla method to the call to the right "override" method.
-<<<<<<< HEAD
-=======
 
             return new AdviceLinkerResult( this._input.Compilation, Array.Empty<Diagnostic>() );
->>>>>>> 3ae0ab21
         }
 
         public class AddIntroducedElementsRewriter : CSharpSyntaxRewriter
@@ -133,10 +125,7 @@
 
                     members.AddRange( introducedMembers.Select( i => i.Syntax ) );
 
-<<<<<<< HEAD
-=======
 
->>>>>>> 3ae0ab21
                     // TODO: add to OverridenSymbols if the introduction implements IOverridenElement
                 }
 
@@ -148,50 +137,5 @@
                 return node.WithMembers( List( members ) );
             }
         }
-<<<<<<< HEAD
-
-        public class Walker : CSharpSyntaxWalker
-        {
-        }
-
-        public class Rewriter : CSharpSyntaxRewriter
-        {
-            private readonly Dictionary<TypeDeclarationSyntax, List<MethodTransformationBuilder>> _introducedMethods;
-            private readonly Dictionary<MethodDeclarationSyntax, List<OverriddenMethod>> _overriddenMethods;
-
-            public Rewriter( IEnumerable<INonObservableTransformation> transformations )
-            {
-                // This is probably not the best way to match syntax nodes with transformations.
-
-                this._introducedMethods =
-                    transformations
-                    .OfType<MethodTransformationBuilder>()
-                    .SelectMany( x => x.GetSyntaxNodes().Select( y => (type: ((IToSyntax) x.TargetDeclaration).GetSyntaxNode(), transformation: x) ) )
-                    .GroupBy( x => x.type )
-                    .ToDictionary( x => (TypeDeclarationSyntax) x.Key, x => x.Select( y => y.transformation ).ToList() );
-
-                this._overriddenMethods =
-                    transformations
-                    .OfType<OverriddenMethod>()
-                    .Select( x => (method: ((IToSyntax) x.OverridenDeclaration).GetSyntaxNode(), transformation: x) )
-                    .GroupBy( x => x.method )
-                    .ToDictionary( x => (MethodDeclarationSyntax) x.Key, x => x.Select( y => y.transformation ).ToList() );
-            }
-
-            public override SyntaxNode VisitClassDeclaration( ClassDeclarationSyntax node ) => this.VisitTypeDeclaration( node );
-
-            public override SyntaxNode VisitStructDeclaration( StructDeclarationSyntax node ) => this.VisitTypeDeclaration( node );
-
-            public override SyntaxNode VisitInterfaceDeclaration( InterfaceDeclarationSyntax node ) => this.VisitTypeDeclaration( node );
-
-            public override SyntaxNode VisitRecordDeclaration( RecordDeclarationSyntax node ) => this.VisitTypeDeclaration( node );
-
-            private TypeDeclarationSyntax VisitTypeDeclaration( TypeDeclarationSyntax node )
-            {
-                return node;
-            }
-        }
-=======
->>>>>>> 3ae0ab21
     }
 }