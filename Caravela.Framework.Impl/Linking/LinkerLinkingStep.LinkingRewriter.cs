﻿// Copyright (c) SharpCrafters s.r.o. All rights reserved.
// This project is not open source. Please see the LICENSE.md file in the repository root for details.

using System.Collections.Generic;
using System.Linq;
using Microsoft.CodeAnalysis;
using Microsoft.CodeAnalysis.CSharp;
using Microsoft.CodeAnalysis.CSharp.Syntax;
using static Microsoft.CodeAnalysis.CSharp.SyntaxFactory;

namespace Caravela.Framework.Impl.Linking
{
    internal partial class LinkerLinkingStep
    {
        /// <summary>
        /// Rewriter which rewrites classes and methods producing the linked and inlined syntax tree.
        /// </summary>
        private class LinkingRewriter : CSharpSyntaxRewriter
        {
            private readonly CSharpCompilation _intermediateCompilation;
            private readonly LinkerAnalysisRegistry _referenceRegistry;

            public LinkingRewriter(
                CSharpCompilation intermediateCompilation,
                LinkerAnalysisRegistry referenceRegistry )
            {
                this._intermediateCompilation = intermediateCompilation;
                this._referenceRegistry = referenceRegistry;
            }

            internal static string GetOriginalBodyMethodName( string methodName )
                => $"__{methodName}__OriginalBody";

            public override SyntaxNode? VisitClassDeclaration( ClassDeclarationSyntax node )
            {
                // TODO: Other transformations than method overrides.
                var newMembers = new List<MemberDeclarationSyntax>();

                foreach ( var member in node.Members )
                {
                    if ( member is not MethodDeclarationSyntax )
                    {
                        newMembers.Add( (MemberDeclarationSyntax) this.Visit( member ) );
                        continue;
                    }

                    var method = (MethodDeclarationSyntax) member;
                    var semanticModel = this._intermediateCompilation.GetSemanticModel( node.SyntaxTree );
                    var symbol = semanticModel.GetDeclaredSymbol( method )!;

                    if ( this._referenceRegistry.IsOverride( symbol ) )
                    {
                        // Override method.
                        if ( this._referenceRegistry.IsBodyInlineable( symbol ) )
                        {
                            // Method's body is inlineable, the method itself can be removed.
                            continue;
                        }
                        else
                        {
                            // Rewrite the method.
                            var transformedMethod = ((MethodDeclarationSyntax) member).WithBody( this.GetRewrittenMethodBody( semanticModel, method, symbol ) );
                            newMembers.Add( transformedMethod );
                        }
                    }
                    else if ( this._referenceRegistry.IsOverrideTarget( symbol ) )
                    {
                        // Override target, i.e. original method or introduced method stub.
                        var lastOverrideSymbol = (IMethodSymbol) this._referenceRegistry.GetLastOverride( symbol );

                        if ( !this._referenceRegistry.IsBodyInlineable( lastOverrideSymbol ) )
                        {
                            // Body of the last (outermost) override is not inlineable. We need to emit a trampoline method.
<<<<<<< HEAD
                            newMembers.Add( method.WithBody( GetTrampolineMethodBody( method, lastOverrideSymbol ) ) );
=======
                            var transformedMethod = method.WithBody( this.GetTrampolineMethodBody( method, lastOverrideSymbol ) )
                                .WithLeadingTrivia( method.GetLeadingTrivia() )
                                .WithTrailingTrivia( method.GetTrailingTrivia() );
                            
                            newMembers.Add( transformedMethod );
>>>>>>> 4a12e09c
                        }
                        else
                        {
                            // Body of the last (outermost) override is inlineable. We will run inlining on the override's body and place replace the current body with the result.
                            var lastOverrideSyntax = (MethodDeclarationSyntax) lastOverrideSymbol.DeclaringSyntaxReferences.Single().GetSyntax();

                            // Inline overrides into this method.
                            var transformedMethod = ((MethodDeclarationSyntax) member).WithBody( this.GetRewrittenMethodBody( semanticModel, lastOverrideSyntax, lastOverrideSymbol ) );
                            newMembers.Add( transformedMethod );
                        }

                        if ( !this._referenceRegistry.IsBodyInlineable( symbol ) )
                        {
                            // TODO: This should be inserted after all other overrides.
                            // This is target method that is not inlineable, we need to a separate declaration.
<<<<<<< HEAD
                            newMembers.Add( GetOriginalBodyMethod( method ) );
=======
                            var originalBodyMethod = this.GetOriginalBodyMethod( method );
                            newMembers.Add( originalBodyMethod );
>>>>>>> 4a12e09c
                        }
                    }
                    else
                    {
                        // Normal method without any transformations.
                        newMembers.Add( method );
                    }
                }

                return node.WithMembers( List( newMembers ) );
            }

            private static BlockSyntax? GetTrampolineMethodBody( MethodDeclarationSyntax method, IMethodSymbol targetSymbol )
            {
                // TODO: First override not being inlineable probably does not happen outside of specifically written linker tests, i.e. trampolines may not be needed.
                var invocation =
                    InvocationExpression(
                        GetInvocationTarget(),
                        ArgumentList( SeparatedList( method.ParameterList.Parameters.Select( x => Argument( IdentifierName( x.Identifier ) ) ) ) ) );

                if ( !targetSymbol.ReturnsVoid )
                {
                    return Block( ReturnStatement( invocation ) );
                }
                else
                {
                    return Block( ExpressionStatement( invocation ) );
                }

                ExpressionSyntax GetInvocationTarget()
                {
                    if ( targetSymbol.IsStatic )
                    {
                        return IdentifierName( targetSymbol.Name );
                    }
                    else
                    {
                        return MemberAccessExpression( SyntaxKind.SimpleMemberAccessExpression, ThisExpression(), IdentifierName( targetSymbol.Name ) );
                    }
                }
            }

            private BlockSyntax? GetRewrittenMethodBody( SemanticModel semanticModel, MethodDeclarationSyntax method, IMethodSymbol symbol )
            {
                // Create inlining rewriter and inline calls into this method's body.
                var inliningRewriter = new InliningRewriter( this._referenceRegistry, semanticModel, symbol );

                return (BlockSyntax) inliningRewriter.VisitBlock( method.Body.AssertNotNull() ).AssertNotNull();
            }

            private static MemberDeclarationSyntax GetOriginalBodyMethod( MethodDeclarationSyntax method )
            {
                return method.WithIdentifier( Identifier( GetOriginalBodyMethodName( method.Identifier.ValueText ) ) );
            }
        }
    }
}<|MERGE_RESOLUTION|>--- conflicted
+++ resolved
@@ -71,15 +71,11 @@
                         if ( !this._referenceRegistry.IsBodyInlineable( lastOverrideSymbol ) )
                         {
                             // Body of the last (outermost) override is not inlineable. We need to emit a trampoline method.
-<<<<<<< HEAD
-                            newMembers.Add( method.WithBody( GetTrampolineMethodBody( method, lastOverrideSymbol ) ) );
-=======
-                            var transformedMethod = method.WithBody( this.GetTrampolineMethodBody( method, lastOverrideSymbol ) )
+                            var transformedMethod = method.WithBody( GetTrampolineMethodBody( method, lastOverrideSymbol ) )
                                 .WithLeadingTrivia( method.GetLeadingTrivia() )
                                 .WithTrailingTrivia( method.GetTrailingTrivia() );
                             
                             newMembers.Add( transformedMethod );
->>>>>>> 4a12e09c
                         }
                         else
                         {
@@ -95,12 +91,8 @@
                         {
                             // TODO: This should be inserted after all other overrides.
                             // This is target method that is not inlineable, we need to a separate declaration.
-<<<<<<< HEAD
-                            newMembers.Add( GetOriginalBodyMethod( method ) );
-=======
-                            var originalBodyMethod = this.GetOriginalBodyMethod( method );
+                            var originalBodyMethod = GetOriginalBodyMethod( method );
                             newMembers.Add( originalBodyMethod );
->>>>>>> 4a12e09c
                         }
                     }
                     else
