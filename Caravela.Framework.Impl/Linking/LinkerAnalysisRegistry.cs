﻿// Copyright (c) SharpCrafters s.r.o. All rights reserved.
// This project is not open source. Please see the LICENSE.md file in the repository root for details.

<<<<<<< HEAD
using Caravela.Framework.Aspects;
=======
using Caravela.Framework.Impl.AspectOrdering;
using Caravela.Framework.Impl.Collections;
>>>>>>> 3573a08b
using Caravela.Framework.Impl.Transformations;
using Microsoft.CodeAnalysis;
using System;
using System.Collections.Generic;
using System.Linq;

namespace Caravela.Framework.Impl.Linking
{
    /// <summary>
    /// Contains information collected during analysis step of the linker and provides helper methods that operate on it.
    /// </summary>
    internal class LinkerAnalysisRegistry
    {
        private readonly LinkerIntroductionRegistry _introductionRegistry;
<<<<<<< HEAD
        private readonly IReadOnlyDictionary<ISymbol, MethodBodyAnalysisResult> _methodBodyInfos;
        private readonly IReadOnlyDictionary<(ISymbol Symbol, AspectReferenceTargetKind TargetKind), IReadOnlyList<AspectReferenceHandle>> _aspectReferences;
=======
        private readonly IReadOnlyDictionary<SymbolVersion, int> _symbolVersionReferenceCounts;
        private readonly IReadOnlyDictionary<ISymbol, MemberAnalysisResult> _methodBodyInfos;
        private readonly IReadOnlyList<OrderedAspectLayer> _orderedAspectLayers;
        public static readonly SyntaxAnnotation DoNotInlineAnnotation = new( "Caravela_DoNotInline" );
>>>>>>> 3573a08b

        public LinkerAnalysisRegistry(
            LinkerIntroductionRegistry introductionRegistry,
            IReadOnlyDictionary<ISymbol, MethodBodyAnalysisResult> methodBodyInfos,
            IReadOnlyDictionary<(ISymbol Symbol, AspectReferenceTargetKind TargetKind), IReadOnlyList<AspectReferenceHandle>> aspectReferenceIndex )
        {
            this._introductionRegistry = introductionRegistry;
            this._methodBodyInfos = methodBodyInfos;
            this._aspectReferences = aspectReferenceIndex;
        }

        public AspectLinkerOptions GetLinkerOptions( ISymbol symbol )
        {
            var introducedMember = this._introductionRegistry.GetIntroducedMemberForSymbol( symbol );

            if ( introducedMember != null )
            {
                return introducedMember.LinkerOptions ?? AspectLinkerOptions.Default;
            }
            else
            {
                var linkerOptionsAttribute =
                    symbol.GetAttributes()
                   .SingleOrDefault( attributeData => attributeData.AttributeClass?.ToDisplayString() == typeof( AspectLinkerOptionsAttribute ).FullName );

                if ( linkerOptionsAttribute != null )
                {
                    var forceNotInlineable = false;
                    var forceNotDiscardable = false;

                    if ( linkerOptionsAttribute.NamedArguments
                       .Any( x => x.Key == nameof( AspectLinkerOptionsAttribute.ForceNotInlineable ) && (bool?) x.Value.Value == true ) )
                    {
                        // Inlining is explicitly disabled for the declaration.
                        forceNotInlineable = true;
                    }

                    if ( linkerOptionsAttribute.NamedArguments
                       .Any( x => x.Key == nameof( AspectLinkerOptionsAttribute.ForceNotInlineable ) && (bool?) x.Value.Value == true ) )
                    {
                        // Discarding is explicitly disabled for the declaration.
                        forceNotDiscardable = true;
                    }

                    return AspectLinkerOptions.Create( forceNotInlineable, forceNotDiscardable );
                }
                else
                {
                    return AspectLinkerOptions.Default;
                }
            }
        }

        /// <summary>
        /// Determines whether the symbol represents override target.
        /// </summary>
        /// <param name="symbol">Symbol.</param>
        /// <returns><c>True</c> if the method is override target, otherwise <c>false</c>.</returns>
        public bool IsOverrideTarget( ISymbol symbol )
        {
            if ( symbol is IMethodSymbol methodSymbol
                && (methodSymbol.MethodKind == MethodKind.PropertyGet
                    || methodSymbol.MethodKind == MethodKind.PropertySet
                    || methodSymbol.MethodKind == MethodKind.EventAdd
                    || methodSymbol.MethodKind == MethodKind.EventRemove) )
            {
<<<<<<< HEAD
                return this.IsOverrideTarget( methodSymbol.AssociatedSymbol.AssertNotNull() );
=======
                // Check for the presence of a magic comment that is only used in tests.
                if ( symbol.DeclaringSyntaxReferences.Any( r => r.GetSyntax().HasAnnotation( DoNotInlineAnnotation ) ) )
                {
                    // Inlining is explicitly disabled for the declaration.
                    return false;
                }

                return this.HasSingleReference( symbol, null );
>>>>>>> 3573a08b
            }

            return this._introductionRegistry.GetOverridesForSymbol( symbol ).Count > 0;
        }

        internal IReadOnlyList<AspectReferenceHandle> GetContainedAspectReferences( IMethodSymbol symbol )
        {
            if (this._methodBodyInfos.TryGetValue(symbol, out var methodBodyInfo))
            {
                return methodBodyInfo.AspectReferences;
            }

            return Array.Empty<AspectReferenceHandle>();
        }

        internal IReadOnlyList<AspectReferenceHandle> GetAspectReferences( ISymbol symbol, AspectReferenceTargetKind targetKind = AspectReferenceTargetKind.Self )
        {
            if ( !this._aspectReferences.TryGetValue( (symbol, targetKind), out var containedReferences ) )
            {
                return Array.Empty<AspectReferenceHandle>();
            }

            return containedReferences;
        }

        /// <summary>
        /// Determines whether the symbol represents an override method.
        /// </summary>
        /// <param name="symbol">Symbol.</param>
        /// <returns></returns>
        public bool IsOverride( ISymbol symbol )
        {
            if (symbol is IMethodSymbol methodSymbol
                && (methodSymbol.MethodKind == MethodKind.PropertyGet
                    || methodSymbol.MethodKind == MethodKind.PropertySet
                    || methodSymbol.MethodKind == MethodKind.EventAdd
                    || methodSymbol.MethodKind == MethodKind.EventRemove) )
            {
                return this.IsOverride( methodSymbol.AssociatedSymbol.AssertNotNull() );
            }

            var introducedMember = this._introductionRegistry.GetIntroducedMemberForSymbol( symbol );

            if ( introducedMember == null )
            {
                return false;
            }

            return introducedMember.Semantic == IntroducedMemberSemantic.Override;
        }

        public ISymbol? GetOverrideTarget( ISymbol symbol )
        {
            switch ( symbol )
            {
                case IMethodSymbol { MethodKind: MethodKind.PropertyGet } getterSymbol:
                    return ((IPropertySymbol?) this.GetOverrideTarget( getterSymbol.AssociatedSymbol.AssertNotNull() ))?.GetMethod;
                case IMethodSymbol { MethodKind: MethodKind.PropertySet } setterSymbol:
                    return ((IPropertySymbol?) this.GetOverrideTarget( setterSymbol.AssociatedSymbol.AssertNotNull() ))?.SetMethod;
                case IMethodSymbol { MethodKind: MethodKind.EventAdd } adderSymbol:
                    return ((IEventSymbol?) this.GetOverrideTarget( adderSymbol.AssociatedSymbol.AssertNotNull() ))?.AddMethod;
                case IMethodSymbol { MethodKind: MethodKind.EventRemove } removerSymbol:
                    return ((IEventSymbol?) this.GetOverrideTarget( removerSymbol.AssociatedSymbol.AssertNotNull() ))?.RemoveMethod;
                default:
                    var introducedMember = this._introductionRegistry.GetIntroducedMemberForSymbol( symbol );

                    if ( introducedMember == null )
                    {
                        return null;
                    }

                    return this._introductionRegistry.GetOverrideTarget( introducedMember );
            }
        }

        /// <summary>
        /// Gets the last (outermost) override of the method.
        /// </summary>
        /// <param name="symbol">Method symbol.</param>
        /// <returns>Symbol.</returns>
        public ISymbol GetLastOverride( ISymbol symbol )
        {

            switch ( symbol )
            {
                case IMethodSymbol { MethodKind: MethodKind.PropertyGet } getterSymbol:
                    return ((IPropertySymbol) this.GetLastOverride( getterSymbol.AssociatedSymbol.AssertNotNull() )).GetMethod.AssertNotNull();
                case IMethodSymbol { MethodKind: MethodKind.PropertySet } setterSymbol:
                    return ((IPropertySymbol) this.GetLastOverride( setterSymbol.AssociatedSymbol.AssertNotNull() )).SetMethod.AssertNotNull();
                case IMethodSymbol { MethodKind: MethodKind.EventAdd } adderSymbol:
                    return ((IEventSymbol) this.GetLastOverride( adderSymbol.AssociatedSymbol.AssertNotNull() )).AddMethod.AssertNotNull();
                case IMethodSymbol { MethodKind: MethodKind.EventRemove } removerSymbol:
                    return ((IEventSymbol) this.GetLastOverride( removerSymbol.AssociatedSymbol.AssertNotNull() )).RemoveMethod.AssertNotNull();
                default:
                    var overrides = this._introductionRegistry.GetOverridesForSymbol( symbol );
                    var lastOverride = overrides.LastOrDefault();

                    if ( lastOverride == null )
                    {
                        return symbol;
                    }

                    return this._introductionRegistry.GetSymbolForIntroducedMember( lastOverride );
            }
        }

        /// <summary>
        /// Determines whether the method has a simple return control flow (i.e. if return is replaced by assignment, the control flow graph does not change).
        /// </summary>
        /// <param name="methodSymbol">Symbol.</param>
        /// <returns><c>True</c> if the body has simple control flow, otherwise <c>false</c>.</returns>
        public bool HasSimpleReturnControlFlow( IMethodSymbol methodSymbol )
        {
            // TODO: This will go away and will be replaced by using Roslyn's control flow analysis.
            if ( !this._methodBodyInfos.TryGetValue( methodSymbol, out var result ) )
            {
                return false;
            }

            return result.HasSimpleReturnControlFlow;
        }

        internal ISymbol? GetPreviousOverride( ISymbol symbol )
        {
            var overrideTarget = this.GetOverrideTarget( symbol );
            if (overrideTarget != null)
            {
                var overrides = this._introductionRegistry.GetOverridesForSymbol( overrideTarget );
                var matched = false;

                foreach (var introducedMember in overrides.Reverse())
                {
                    var overrideSymbol = this._introductionRegistry.GetSymbolForIntroducedMember( introducedMember );

                    if (matched)
                    {
                        return overrideSymbol;
                    }

                    if ( SymbolEqualityComparer.Default.Equals( overrideSymbol, symbol) )
                    {
                        matched = true;
                    }
                }

                return null;
            }
            else
            {
                return null;
            }
        }
    }
}<|MERGE_RESOLUTION|>--- conflicted
+++ resolved
@@ -1,12 +1,7 @@
 ﻿// Copyright (c) SharpCrafters s.r.o. All rights reserved.
 // This project is not open source. Please see the LICENSE.md file in the repository root for details.
 
-<<<<<<< HEAD
 using Caravela.Framework.Aspects;
-=======
-using Caravela.Framework.Impl.AspectOrdering;
-using Caravela.Framework.Impl.Collections;
->>>>>>> 3573a08b
 using Caravela.Framework.Impl.Transformations;
 using Microsoft.CodeAnalysis;
 using System;
@@ -21,15 +16,8 @@
     internal class LinkerAnalysisRegistry
     {
         private readonly LinkerIntroductionRegistry _introductionRegistry;
-<<<<<<< HEAD
         private readonly IReadOnlyDictionary<ISymbol, MethodBodyAnalysisResult> _methodBodyInfos;
         private readonly IReadOnlyDictionary<(ISymbol Symbol, AspectReferenceTargetKind TargetKind), IReadOnlyList<AspectReferenceHandle>> _aspectReferences;
-=======
-        private readonly IReadOnlyDictionary<SymbolVersion, int> _symbolVersionReferenceCounts;
-        private readonly IReadOnlyDictionary<ISymbol, MemberAnalysisResult> _methodBodyInfos;
-        private readonly IReadOnlyList<OrderedAspectLayer> _orderedAspectLayers;
-        public static readonly SyntaxAnnotation DoNotInlineAnnotation = new( "Caravela_DoNotInline" );
->>>>>>> 3573a08b
 
         public LinkerAnalysisRegistry(
             LinkerIntroductionRegistry introductionRegistry,
@@ -39,48 +27,6 @@
             this._introductionRegistry = introductionRegistry;
             this._methodBodyInfos = methodBodyInfos;
             this._aspectReferences = aspectReferenceIndex;
-        }
-
-        public AspectLinkerOptions GetLinkerOptions( ISymbol symbol )
-        {
-            var introducedMember = this._introductionRegistry.GetIntroducedMemberForSymbol( symbol );
-
-            if ( introducedMember != null )
-            {
-                return introducedMember.LinkerOptions ?? AspectLinkerOptions.Default;
-            }
-            else
-            {
-                var linkerOptionsAttribute =
-                    symbol.GetAttributes()
-                   .SingleOrDefault( attributeData => attributeData.AttributeClass?.ToDisplayString() == typeof( AspectLinkerOptionsAttribute ).FullName );
-
-                if ( linkerOptionsAttribute != null )
-                {
-                    var forceNotInlineable = false;
-                    var forceNotDiscardable = false;
-
-                    if ( linkerOptionsAttribute.NamedArguments
-                       .Any( x => x.Key == nameof( AspectLinkerOptionsAttribute.ForceNotInlineable ) && (bool?) x.Value.Value == true ) )
-                    {
-                        // Inlining is explicitly disabled for the declaration.
-                        forceNotInlineable = true;
-                    }
-
-                    if ( linkerOptionsAttribute.NamedArguments
-                       .Any( x => x.Key == nameof( AspectLinkerOptionsAttribute.ForceNotInlineable ) && (bool?) x.Value.Value == true ) )
-                    {
-                        // Discarding is explicitly disabled for the declaration.
-                        forceNotDiscardable = true;
-                    }
-
-                    return AspectLinkerOptions.Create( forceNotInlineable, forceNotDiscardable );
-                }
-                else
-                {
-                    return AspectLinkerOptions.Default;
-                }
-            }
         }
 
         /// <summary>
@@ -96,18 +42,7 @@
                     || methodSymbol.MethodKind == MethodKind.EventAdd
                     || methodSymbol.MethodKind == MethodKind.EventRemove) )
             {
-<<<<<<< HEAD
                 return this.IsOverrideTarget( methodSymbol.AssociatedSymbol.AssertNotNull() );
-=======
-                // Check for the presence of a magic comment that is only used in tests.
-                if ( symbol.DeclaringSyntaxReferences.Any( r => r.GetSyntax().HasAnnotation( DoNotInlineAnnotation ) ) )
-                {
-                    // Inlining is explicitly disabled for the declaration.
-                    return false;
-                }
-
-                return this.HasSingleReference( symbol, null );
->>>>>>> 3573a08b
             }
 
             return this._introductionRegistry.GetOverridesForSymbol( symbol ).Count > 0;
