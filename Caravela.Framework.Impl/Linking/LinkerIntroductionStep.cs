--- conflicted
+++ resolved
@@ -1,17 +1,12 @@
 ﻿// Copyright (c) SharpCrafters s.r.o. All rights reserved.
 // This project is not open source. Please see the LICENSE.md file in the repository root for details.
 
-<<<<<<< HEAD
-=======
 using System.Collections.Generic;
 using System.Linq;
 using Caravela.Framework.Impl.Collections;
->>>>>>> dc921b8e
 using Caravela.Framework.Impl.Diagnostics;
 using Caravela.Framework.Impl.Transformations;
 using Microsoft.CodeAnalysis;
-using System.Collections.Generic;
-using System.Linq;
 
 namespace Caravela.Framework.Impl.Linking
 {
@@ -60,14 +55,16 @@
     //   * Names(Subtree(R1)), Names(Subtree(R2)), Names(Subtree(R3)) are mutually disjoint
 
     /// <summary>
-    /// Aspect linker introduction steps. Adds introduced members from all transformation to the Roslyn compilation. This involves calling template expansion.
+    /// Aspect linker's introduction steps. Adds introduced members from all transformation to the Roslyn compilation. This involves calling template expansion.
     /// This results in the transformation registry and intermediate compilation, and also produces diagnostics.
     /// </summary>
     internal partial class LinkerIntroductionStep : AspectLinkerPipelineStep<AspectLinkerInput, LinkerIntroductionStepOutput>
     {
-        public static LinkerIntroductionStep Instance { get; } = new();
+        public static LinkerIntroductionStep Instance { get; } = new LinkerIntroductionStep();
 
-        private LinkerIntroductionStep() { }
+        private LinkerIntroductionStep()
+        {
+        }
 
         public override LinkerIntroductionStepOutput Execute( AspectLinkerInput input )
         {
@@ -80,19 +77,11 @@
             // TODO: Merge observable and non-observable transformations so that the order is preserved.
             //       Maybe have all transformations already together in the input?
             var allTransformations =
-<<<<<<< HEAD
-                input.FinalCompilationModel.GetAllObservableTransformations()
-                     .SelectMany( x => x.Transformations )
-                     .OfType<ISyntaxTreeTransformation>()
-                     .Concat( input.NonObservableTransformations.OfType<ISyntaxTreeTransformation>() )
-                     .ToList();
-=======
                 input.CompilationModel.GetAllObservableTransformations()
                 .SelectMany( x => x.Transformations )
                 .OfType<ISyntaxTreeTransformation>()
                 .Concat( input.NonObservableTransformations.OfType<ISyntaxTreeTransformation>() )
                 .ToList();
->>>>>>> dc921b8e
 
             // Visit all introductions, respect aspect part ordering.
             foreach ( var memberIntroduction in allTransformations.OfType<IMemberIntroduction>() )
@@ -109,12 +98,8 @@
                 input.CompilationModel.InvariantComparer);
 
             // Process syntax trees one by one.
-<<<<<<< HEAD
-            Rewriter addIntroducedElementsRewriter = new( introducedMemberCollection );
-=======
             var intermediateCompilation = input.InitialCompilation;
             Rewriter addIntroducedElementsRewriter = new( introducedMemberCollection, diagnostics, suppressionsByTarget, input.CompilationModel );
->>>>>>> dc921b8e
 
             foreach ( var initialSyntaxTree in input.InitialCompilation.SyntaxTrees )
             {
@@ -129,10 +114,7 @@
                 intermediateCompilation = intermediateCompilation.ReplaceSyntaxTree( initialSyntaxTree, intermediateSyntaxTree );
             }
 
-            var introductionRegistry = new LinkerIntroductionRegistry(
-                intermediateCompilation,
-                syntaxTreeMapping,
-                introducedMemberCollection.IntroducedMembers );
+            var introductionRegistry = new LinkerIntroductionRegistry( intermediateCompilation, syntaxTreeMapping, introducedMemberCollection.IntroducedMembers );
 
             return new LinkerIntroductionStepOutput( diagnostics.ToImmutable(), intermediateCompilation, introductionRegistry, input.OrderedAspectLayers );
         }
