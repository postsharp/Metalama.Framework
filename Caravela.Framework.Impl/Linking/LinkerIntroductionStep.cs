﻿// Copyright (c) SharpCrafters s.r.o. All rights reserved.
// This project is not open source. Please see the LICENSE.md file in the repository root for details.

using Caravela.Framework.Impl.Collections;
using Caravela.Framework.Impl.Diagnostics;
using Caravela.Framework.Impl.Transformations;
using Microsoft.CodeAnalysis;
using System.Collections.Generic;
using System.Linq;

namespace Caravela.Framework.Impl.Linking
{
    // Lexical scopes and template expansion:
    // ----------------------------------------
    // When call graph of overrides of a single method is simple enough, we can inline calls to produce nicer code.
    // Names in these methods can, however, collide if we don't take care.
    //
    // Template expansion uses lexical scopes to avoid name collision with initial scope and within the expanded syntax.
    // We can use this mechanism to avoid name collision immediately during template expansion.
    //
    // Consider the following example of lexical scope trees for a original method and two overrides:
    // 
    // Original method:      Template method 1:      Template method 2:
    //                                               
    // R1----O               R2----O                 R3----O 
    //  \                     \                       \
    //   ----O-----O           ----O-----P2            ----O-----P3
    //        \                     \                       \
    //         ----O                 ----O                   ----O
    //
    // Final inlined lexical scope tree (our goal):
    // 
    // R3'---O 
    //  \
    //   ----O-------R2'---O       
    //        \       \            
    //         ----O   ----O-------R1'---O 
    //                      \       \
    //                       ----O   ----O-----O
    //                                    \
    //                                     ----O
    //
    // We want to avoid rewriting names in the linked tree. To have correct syntax tree in this case, we need the following to hold: 
    //   * Names(Subtree(R1)) ⋂ Names(Path(R3', R1')) = Ø
    //   * Names(Subtree(R2)) ⋂ Names(Path(R3', R1')) = Ø
    //
    // Property of template expansion: Names(Subtree(Expanded)) ⋂ Names(Subtree(Input)) = Ø
    //
    // We (for now) do a suboptimal solution by feeding the template expansion the following:
    //   * Template 1: Names(Subtree(R1))
    //   * Template 2: Names(Subtree(R1)) ⋃ Names(Subtree(R2))
    //
    // Therefore:
    //   * Names(Subtree(R3')) = Names(Subtree(R1)) ⋃ Names(Subtree(R2)) ⋃ Names(Subtree(R3))
    //   * Names(Subtree(R1)), Names(Subtree(R2)), Names(Subtree(R3)) are mutually disjoint

    /// <summary>
    /// Aspect linker introduction steps. Adds introduced members from all transformation to the Roslyn compilation. This involves calling template expansion.
    /// This results in the transformation registry and intermediate compilation, and also produces diagnostics.
    /// </summary>
    internal partial class LinkerIntroductionStep : AspectLinkerPipelineStep<AspectLinkerInput, LinkerIntroductionStepOutput>
    {
        public static LinkerIntroductionStep Instance { get; } = new();

        private LinkerIntroductionStep() { }

        public override LinkerIntroductionStepOutput Execute( AspectLinkerInput input )
        {
            var diagnostics = new DiagnosticSink();
            var nameProvider = new LinkerIntroductionNameProvider();
            var lexicalScopeHelper = new LexicalScopeFactory( input.CompilationModel );
            var introducedMemberCollection = new IntroducedMemberCollection();
            var syntaxTreeMapping = new Dictionary<SyntaxTree, SyntaxTree>();

            // TODO: Merge observable and non-observable transformations so that the order is preserved.
            //       Maybe have all transformations already together in the input?
            var allTransformations =
                input.CompilationModel.GetAllObservableTransformations()
                    .SelectMany( x => x.Transformations )
                    .OfType<ISyntaxTreeTransformation>()
                    .Concat( input.NonObservableTransformations.OfType<ISyntaxTreeTransformation>() )
                    .ToList();

            // Visit all introductions, respect aspect part ordering.
            foreach ( var memberIntroduction in allTransformations.OfType<IMemberIntroduction>() )
            {
                var introductionContext = new MemberIntroductionContext( diagnostics, nameProvider, lexicalScopeHelper.GetLexicalScope( memberIntroduction ) );
                var introducedMembers = memberIntroduction.GetIntroducedMembers( introductionContext );

                introducedMemberCollection.Add( memberIntroduction, introducedMembers );
            }

            // Group diagnostic suppressions by target.
            var suppressionsByTarget = input.DiagnosticSuppressions.ToMultiValueDictionary(
                s => s.CodeElement,
                input.CompilationModel.InvariantComparer );

            // Process syntax trees one by one.
            var intermediateCompilation = input.InitialCompilation;
            Rewriter addIntroducedElementsRewriter = new( introducedMemberCollection, suppressionsByTarget, input.CompilationModel );

            foreach ( var initialSyntaxTree in input.InitialCompilation.SyntaxTrees )
            {
                var newRoot = addIntroducedElementsRewriter.Visit( initialSyntaxTree.GetRoot() );

                // Improve readability of intermediate compilation in debug builds.
                newRoot = newRoot.NormalizeWhitespace();

                var intermediateSyntaxTree = initialSyntaxTree.WithRootAndOptions( newRoot, initialSyntaxTree.Options );

                syntaxTreeMapping.Add( initialSyntaxTree, intermediateSyntaxTree );
                intermediateCompilation = intermediateCompilation.ReplaceSyntaxTree( initialSyntaxTree, intermediateSyntaxTree );
            }

<<<<<<< HEAD
            var introductionRegistry = new LinkerIntroductionRegistry( input.CompilationModel, intermediateCompilation, syntaxTreeMapping, introducedMemberCollection.IntroducedMembers );
=======
            var introductionRegistry = new LinkerIntroductionRegistry(
                intermediateCompilation,
                syntaxTreeMapping,
                introducedMemberCollection.IntroducedMembers );
>>>>>>> 30e3db38

            return new LinkerIntroductionStepOutput( diagnostics.ToImmutable(), intermediateCompilation, introductionRegistry, input.OrderedAspectLayers );
        }
    }
}<|MERGE_RESOLUTION|>--- conflicted
+++ resolved
@@ -112,14 +112,11 @@
                 intermediateCompilation = intermediateCompilation.ReplaceSyntaxTree( initialSyntaxTree, intermediateSyntaxTree );
             }
 
-<<<<<<< HEAD
-            var introductionRegistry = new LinkerIntroductionRegistry( input.CompilationModel, intermediateCompilation, syntaxTreeMapping, introducedMemberCollection.IntroducedMembers );
-=======
             var introductionRegistry = new LinkerIntroductionRegistry(
+                input.CompilationModel,
                 intermediateCompilation,
                 syntaxTreeMapping,
                 introducedMemberCollection.IntroducedMembers );
->>>>>>> 30e3db38
 
             return new LinkerIntroductionStepOutput( diagnostics.ToImmutable(), intermediateCompilation, introductionRegistry, input.OrderedAspectLayers );
         }
