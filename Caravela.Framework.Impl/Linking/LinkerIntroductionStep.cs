﻿// Copyright (c) SharpCrafters s.r.o. All rights reserved.
// This project is not open source. Please see the LICENSE.md file in the repository root for details.

using System.Collections.Generic;
using System.Linq;
using Caravela.Framework.Impl.Collections;
using Caravela.Framework.Impl.Diagnostics;
using Caravela.Framework.Impl.Transformations;
using Microsoft.CodeAnalysis;

namespace Caravela.Framework.Impl.Linking
{
    // Lexical scopes and template expansion:
    // ----------------------------------------
    // When call graph of overrides of a single method is simple enough, we can inline calls to produce nicer code.
    // Names in these methods can, however, collide if we don't take care.
    //
    // Template expansion uses lexical scopes to avoid name collision with initial scope and within the expanded syntax.
    // We can use this mechanism to avoid name collision immediately during template expansion.
    //
    // Consider the following example of lexical scope trees for a original method and two overrides:
    // 
    // Original method:      Template method 1:      Template method 2:
    //                                               
    // R1----O               R2----O                 R3----O 
    //  \                     \                       \
    //   ----O-----O           ----O-----P2            ----O-----P3
    //        \                     \                       \
    //         ----O                 ----O                   ----O
    //
    // Final inlined lexical scope tree (our goal):
    // 
    // R3'---O 
    //  \
    //   ----O-------R2'---O       
    //        \       \            
    //         ----O   ----O-------R1'---O 
    //                      \       \
    //                       ----O   ----O-----O
    //                                    \
    //                                     ----O
    //
    // We want to avoid rewriting names in the linked tree. To have correct syntax tree in this case, we need the following to hold: 
    //   * Names(Subtree(R1)) ⋂ Names(Path(R3', R1')) = Ø
    //   * Names(Subtree(R2)) ⋂ Names(Path(R3', R1')) = Ø
    //
    // Property of template expansion: Names(Subtree(Expanded)) ⋂ Names(Subtree(Input)) = Ø
    //
    // We (for now) do a suboptimal solution by feeding the template expansion the following:
    //   * Template 1: Names(Subtree(R1))
    //   * Template 2: Names(Subtree(R1)) ⋃ Names(Subtree(R2))
    //
    // Therefore:
    //   * Names(Subtree(R3')) = Names(Subtree(R1)) ⋃ Names(Subtree(R2)) ⋃ Names(Subtree(R3))
    //   * Names(Subtree(R1)), Names(Subtree(R2)), Names(Subtree(R3)) are mutually disjoint

    /// <summary>
    /// Aspect linker's introduction steps. Adds introduced members from all transformation to the Roslyn compilation. This involves calling template expansion.
    /// This results in the transformation registry and intermediate compilation, and also produces diagnostics.
    /// </summary>
    internal partial class LinkerIntroductionStep : AspectLinkerPipelineStep<AspectLinkerInput, LinkerIntroductionStepOutput>
    {
        public static LinkerIntroductionStep Instance { get; } = new LinkerIntroductionStep();

        private LinkerIntroductionStep()
        {
        }

        public override LinkerIntroductionStepOutput Execute( AspectLinkerInput input )
        {
            var diagnostics = new DiagnosticSink();
            var nameProvider = new LinkerIntroductionNameProvider();
            var lexicalScopeHelper = new LexicalScopeFactory( input.CompilationModel );
            var introducedMemberCollection = new IntroducedMemberCollection();
            var syntaxTreeMapping = new Dictionary<SyntaxTree, SyntaxTree>();

            // TODO: Merge observable and non-observable transformations so that the order is preserved.
            //       Maybe have all transformations already together in the input?
            var allTransformations =
                input.CompilationModel.GetAllObservableTransformations()
                .SelectMany( x => x.Transformations )
                .OfType<ISyntaxTreeTransformation>()
                .Concat( input.NonObservableTransformations.OfType<ISyntaxTreeTransformation>() )
                .ToList();

            // Visit all introductions, respect aspect part ordering.
            foreach ( var memberIntroduction in allTransformations.OfType<IMemberIntroduction>() )
            {
                var introductionContext = new MemberIntroductionContext( diagnostics, nameProvider, lexicalScopeHelper.GetLexicalScope( memberIntroduction ) );
                var introducedMembers = memberIntroduction.GetIntroducedMembers( introductionContext );

                introducedMemberCollection.Add( memberIntroduction, introducedMembers );
            }

            // Group diagnostic suppressions by target.
            var suppressionsByTarget = input.DiagnosticSuppressions.ToMultiValueDictionary( 
                s => s.CodeElement,
                input.CompilationModel.InvariantComparer);

            // Process syntax trees one by one.
            var intermediateCompilation = input.InitialCompilation;
            Rewriter addIntroducedElementsRewriter = new( introducedMemberCollection, diagnostics, suppressionsByTarget, input.CompilationModel );

            foreach ( var initialSyntaxTree in input.InitialCompilation.SyntaxTrees )
            {
                var newRoot = addIntroducedElementsRewriter.Visit( initialSyntaxTree.GetRoot() );

                // Improve readability of intermediate compilation in debug builds.
                newRoot = newRoot.NormalizeWhitespace();

                var intermediateSyntaxTree = initialSyntaxTree.WithRootAndOptions( newRoot, initialSyntaxTree.Options );

                syntaxTreeMapping.Add( initialSyntaxTree, intermediateSyntaxTree );
                intermediateCompilation = intermediateCompilation.ReplaceSyntaxTree( initialSyntaxTree, intermediateSyntaxTree );
            }

            var introductionRegistry = new LinkerIntroductionRegistry( input.FinalCompilationModel, intermediateCompilation, syntaxTreeMapping, introducedMemberCollection.IntroducedMembers );

<<<<<<< HEAD
            return new LinkerIntroductionStepOutput( diagnostics, intermediateCompilation, introductionRegistry, input.OrderedAspectLayers );
        }

        private class LexicalScopeHelper
        {
            private readonly Dictionary<ICodeElement, LinkerLexicalScope> _scopes = new Dictionary<ICodeElement, LinkerLexicalScope>();

            public ITemplateExpansionLexicalScope GetLexicalScope( IMemberIntroduction introduction )
            {
                // TODO: This will need to be changed for other transformations than methods.

                if ( introduction is IOverriddenElement overriddenElement )
                {
                    if ( !this._scopes.TryGetValue( overriddenElement.OverriddenElement, out var lexicalScope ) )
                    {
                        this._scopes[overriddenElement.OverriddenElement] = lexicalScope =
                            LinkerLexicalScope.CreateEmpty( LinkerLexicalScope.CreateFromElement( overriddenElement.OverriddenElement ) );

                        return lexicalScope;
                    }

                    this._scopes[overriddenElement.OverriddenElement] = lexicalScope = LinkerLexicalScope.CreateEmpty( lexicalScope.GetTransitiveClosure() );
                    return lexicalScope;
                }
                else
                {
                    // For other member types we need to create empty lexical scope.
                    return LinkerLexicalScope.CreateEmpty();
                }
            }
=======
            return new LinkerIntroductionStepOutput( diagnostics.ToImmutable(), intermediateCompilation, introductionRegistry, input.OrderedAspectLayers );
>>>>>>> dc921b8e
        }
    }
}<|MERGE_RESOLUTION|>--- conflicted
+++ resolved
@@ -93,9 +93,9 @@
             }
 
             // Group diagnostic suppressions by target.
-            var suppressionsByTarget = input.DiagnosticSuppressions.ToMultiValueDictionary( 
+            var suppressionsByTarget = input.DiagnosticSuppressions.ToMultiValueDictionary(
                 s => s.CodeElement,
-                input.CompilationModel.InvariantComparer);
+                input.CompilationModel.InvariantComparer );
 
             // Process syntax trees one by one.
             var intermediateCompilation = input.InitialCompilation;
@@ -114,42 +114,9 @@
                 intermediateCompilation = intermediateCompilation.ReplaceSyntaxTree( initialSyntaxTree, intermediateSyntaxTree );
             }
 
-            var introductionRegistry = new LinkerIntroductionRegistry( input.FinalCompilationModel, intermediateCompilation, syntaxTreeMapping, introducedMemberCollection.IntroducedMembers );
+            var introductionRegistry = new LinkerIntroductionRegistry( input.CompilationModel, intermediateCompilation, syntaxTreeMapping, introducedMemberCollection.IntroducedMembers );
 
-<<<<<<< HEAD
-            return new LinkerIntroductionStepOutput( diagnostics, intermediateCompilation, introductionRegistry, input.OrderedAspectLayers );
-        }
-
-        private class LexicalScopeHelper
-        {
-            private readonly Dictionary<ICodeElement, LinkerLexicalScope> _scopes = new Dictionary<ICodeElement, LinkerLexicalScope>();
-
-            public ITemplateExpansionLexicalScope GetLexicalScope( IMemberIntroduction introduction )
-            {
-                // TODO: This will need to be changed for other transformations than methods.
-
-                if ( introduction is IOverriddenElement overriddenElement )
-                {
-                    if ( !this._scopes.TryGetValue( overriddenElement.OverriddenElement, out var lexicalScope ) )
-                    {
-                        this._scopes[overriddenElement.OverriddenElement] = lexicalScope =
-                            LinkerLexicalScope.CreateEmpty( LinkerLexicalScope.CreateFromElement( overriddenElement.OverriddenElement ) );
-
-                        return lexicalScope;
-                    }
-
-                    this._scopes[overriddenElement.OverriddenElement] = lexicalScope = LinkerLexicalScope.CreateEmpty( lexicalScope.GetTransitiveClosure() );
-                    return lexicalScope;
-                }
-                else
-                {
-                    // For other member types we need to create empty lexical scope.
-                    return LinkerLexicalScope.CreateEmpty();
-                }
-            }
-=======
             return new LinkerIntroductionStepOutput( diagnostics.ToImmutable(), intermediateCompilation, introductionRegistry, input.OrderedAspectLayers );
->>>>>>> dc921b8e
         }
     }
 }