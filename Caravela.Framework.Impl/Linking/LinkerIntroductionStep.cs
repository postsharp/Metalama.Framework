﻿// Copyright (c) SharpCrafters s.r.o. All rights reserved.
// This project is not open source. Please see the LICENSE.md file in the repository root for details.

using Caravela.Framework.Impl.CodeModel;
using Caravela.Framework.Impl.Collections;
using Caravela.Framework.Impl.Diagnostics;
using Caravela.Framework.Impl.Transformations;
using Microsoft.CodeAnalysis;
using System;
using System.Collections.Generic;
using System.Linq;

namespace Caravela.Framework.Impl.Linking
{
    // Lexical scopes and template expansion:
    // ----------------------------------------
    // When call graph of overrides of a single method is simple enough, we can inline calls to produce nicer code.
    // Names in these methods can, however, collide if we don't take care.
    //
    // Template expansion uses lexical scopes to avoid name collision with initial scope and within the expanded syntax.
    // We can use this mechanism to avoid name collision immediately during template expansion.
    //
    // Consider the following example of lexical scope trees for a original method and two overrides:
    // 
    // Original method:      Template method 1:      Template method 2:
    //                                               
    // R1----O               R2----O                 R3----O 
    //  \                     \                       \
    //   ----O-----O           ----O-----P2            ----O-----P3
    //        \                     \                       \
    //         ----O                 ----O                   ----O
    //
    // Final inlined lexical scope tree (our goal):
    // 
    // R3'---O 
    //  \
    //   ----O-------R2'---O       
    //        \       \            
    //         ----O   ----O-------R1'---O 
    //                      \       \
    //                       ----O   ----O-----O
    //                                    \
    //                                     ----O
    //
    // We want to avoid rewriting names in the linked tree. To have correct syntax tree in this case, we need the following to hold: 
    //   * Names(Subtree(R1)) ⋂ Names(Path(R3', R1')) = Ø
    //   * Names(Subtree(R2)) ⋂ Names(Path(R3', R1')) = Ø
    //
    // Property of template expansion: Names(Subtree(Expanded)) ⋂ Names(Subtree(Input)) = Ø
    //
    // We (for now) do a suboptimal solution by feeding the template expansion the following:
    //   * Template 1: Names(Subtree(R1))
    //   * Template 2: Names(Subtree(R1)) ⋃ Names(Subtree(R2))
    //
    // Therefore:
    //   * Names(Subtree(R3')) = Names(Subtree(R1)) ⋃ Names(Subtree(R2)) ⋃ Names(Subtree(R3))
    //   * Names(Subtree(R1)), Names(Subtree(R2)), Names(Subtree(R3)) are mutually disjoint

    /// <summary>
    /// Aspect linker introduction steps. Adds introduced members from all transformation to the Roslyn compilation. This involves calling template expansion.
    /// This results in the transformation registry and intermediate compilation, and also produces diagnostics.
    /// </summary>
    internal partial class LinkerIntroductionStep : AspectLinkerPipelineStep<AspectLinkerInput, LinkerIntroductionStepOutput>
    {
        private readonly IServiceProvider _serviceProvider;

        public LinkerIntroductionStep( IServiceProvider serviceProvider )
        {
            this._serviceProvider = serviceProvider;
        }

        public override LinkerIntroductionStepOutput Execute( AspectLinkerInput input )
        {
            var diagnostics = new UserDiagnosticSink( input.CompileTimeProject );
            var nameProvider = new LinkerIntroductionNameProvider();
            var lexicalScopeHelper = new LexicalScopeFactory( input.CompilationModel );
            var introducedMemberCollection = new IntroducedMemberCollection();
            var syntaxTreeMapping = new Dictionary<SyntaxTree, SyntaxTree>();
            var syntaxFactory = ReflectionMapper.GetInstance( input.CompilationModel.RoslynCompilation );

            // TODO: Merge observable and non-observable transformations so that the order is preserved.
            //       Maybe have all transformations already together in the input?
            var allTransformations =
                input.CompilationModel.GetAllObservableTransformations()
                    .SelectMany( x => x.Transformations )
                    .OfType<ISyntaxTreeTransformation>()
                    .Concat( input.NonObservableTransformations.OfType<ISyntaxTreeTransformation>() )
                    .ToList();

            // Visit all introductions, respect aspect part ordering.
            foreach ( var memberIntroduction in allTransformations.OfType<IMemberIntroduction>() )
            {
                var introductionContext = new MemberIntroductionContext(
                    diagnostics,
                    nameProvider,
                    lexicalScopeHelper.GetLexicalScope( memberIntroduction ),
                    syntaxFactory,
                    this._serviceProvider );

                var introducedMembers = memberIntroduction.GetIntroducedMembers( introductionContext );

                introducedMemberCollection.Add( memberIntroduction, introducedMembers );
            }

            // Group diagnostic suppressions by target.
            var suppressionsByTarget = input.DiagnosticSuppressions.ToMultiValueDictionary(
                s => s.CodeElement,
                input.CompilationModel.InvariantComparer );

            // Process syntax trees one by one.
            var intermediateCompilation = input.InitialCompilation;
            Rewriter addIntroducedElementsRewriter = new( introducedMemberCollection, suppressionsByTarget, input.CompilationModel );

            foreach ( var initialSyntaxTree in input.InitialCompilation.SyntaxTrees )
            {
                var oldRoot = initialSyntaxTree.GetRoot();
                var newRoot = addIntroducedElementsRewriter.Visit( oldRoot );

                if ( oldRoot != newRoot )
                {
                    // Improve readability of intermediate compilation in debug builds.
<<<<<<< HEAD
                    //  newRoot = newRoot.NormalizeWhitespace();
=======
                    // TODO: this should be moved to a Formatting linker step.
                    newRoot = newRoot.NormalizeWhitespace();
>>>>>>> 8c858493

                    var text = newRoot.ToFullString();

                    // TODO: Add an annotation to modified syntax roots so that they can be differentiated from unmodified ones and skipped by the next visitors.
                    var intermediateSyntaxTree = initialSyntaxTree.WithRootAndOptions( newRoot, initialSyntaxTree.Options );

                    syntaxTreeMapping.Add( initialSyntaxTree, intermediateSyntaxTree );
                }
            }

            intermediateCompilation = intermediateCompilation.UpdateSyntaxTrees(
                syntaxTreeMapping.Select( p => (p.Key, p.Value) ).ToList(),
                Array.Empty<SyntaxTree>() );

            var introductionRegistry = new LinkerIntroductionRegistry(
                input.CompilationModel,
                intermediateCompilation.Compilation,
                syntaxTreeMapping,
                introducedMemberCollection.IntroducedMembers );

            return new LinkerIntroductionStepOutput( diagnostics.ToImmutable(), intermediateCompilation, introductionRegistry, input.OrderedAspectLayers );
        }
    }
}<|MERGE_RESOLUTION|>--- conflicted
+++ resolved
@@ -118,14 +118,6 @@
 
                 if ( oldRoot != newRoot )
                 {
-                    // Improve readability of intermediate compilation in debug builds.
-<<<<<<< HEAD
-                    //  newRoot = newRoot.NormalizeWhitespace();
-=======
-                    // TODO: this should be moved to a Formatting linker step.
-                    newRoot = newRoot.NormalizeWhitespace();
->>>>>>> 8c858493
-
                     var text = newRoot.ToFullString();
 
                     // TODO: Add an annotation to modified syntax roots so that they can be differentiated from unmodified ones and skipped by the next visitors.
