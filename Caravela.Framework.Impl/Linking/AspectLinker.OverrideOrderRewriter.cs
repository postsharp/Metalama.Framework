﻿using Caravela.Framework.Impl.AspectOrdering;
using System;
using System.Collections.Generic;
using System.Linq;
using Caravela.Framework.Impl.Collections;
using Caravela.Framework.Impl.Transformations;
using Microsoft.CodeAnalysis;
using Microsoft.CodeAnalysis.CSharp;
using Microsoft.CodeAnalysis.CSharp.Syntax;
using static Microsoft.CodeAnalysis.CSharp.SyntaxFactory;

namespace Caravela.Framework.Impl.Linking
{
    internal partial class AspectLinker
    {
        public class OverrideOrderRewriter : CSharpSyntaxRewriter
        {
            private readonly CSharpCompilation _compilation;
            private readonly IReadOnlyList<OrderedAspectLayer> _orderedAspectLayers;
            private readonly ImmutableMultiValueDictionary<ISymbol, IntroducedMember> _overrideLookup;

<<<<<<< HEAD
            public OverrideOrderRewriter( 
                CSharpCompilation compilation, 
                IReadOnlyList<OrderedAspectLayer> orderedAspectLayers, 
=======
            public OverrideOrderRewriter(
                CSharpCompilation compilation,
                IReadOnlyList<AspectPart> orderedAspectParts,
>>>>>>> 410a78ed
                ImmutableMultiValueDictionary<ISymbol, IntroducedMember> overrideLookup )
            {
                this._compilation = compilation;
                this._orderedAspectLayers = orderedAspectLayers;
                this._overrideLookup = overrideLookup;
            }

            public override SyntaxNode? VisitClassDeclaration( ClassDeclarationSyntax node )
            {
                var newMembers = new List<MemberDeclarationSyntax>();

                foreach ( var member in node.Members )
                {
                    if ( member is not MethodDeclarationSyntax methodDeclaration )
                    {
                        newMembers.Add( (MemberDeclarationSyntax) this.Visit( member ) );
                        continue;
                    }

                    var originalSymbol = (IMethodSymbol) this._compilation.GetSemanticModel( node.SyntaxTree ).GetDeclaredSymbol( member );

                    var overrides = this._overrideLookup[originalSymbol];

                    if ( !overrides.IsEmpty )
                    {
                        var lastOverride =
<<<<<<< HEAD
                            this._orderedAspectLayers
                            .Select( ( x, i ) => (Index: i, Value: overrides.SingleOrDefault( o => o.AspectLayerId.Equals( x ) )) )
                            .Where(x => x.Value != null)
=======
                            this._orderedAspectParts
                            .Select( ( x, i ) => (Index: i, Value: overrides.SingleOrDefault( o => o.AspectPart == x.ToAspectPartId() )) )
                            .Where( x => x.Value != null )
>>>>>>> 410a78ed
                            .Last().Value;

                        // This is method override - we need to move the body into another method called __{MethodName}__OriginalMethod.
                        var originalMethodDeclaration = (MethodDeclarationSyntax) member;
                        var originalBodyMethodName = GetOriginalBodyMethodName( originalMethodDeclaration.Identifier.ValueText );
                        var lastOverrideName = ((MethodDeclarationSyntax) lastOverride.Syntax).Identifier;

                        var invocation = InvocationExpression(
                            !originalSymbol.IsStatic
                            ? MemberAccessExpression(
                                SyntaxKind.SimpleMemberAccessExpression,
                                ThisExpression(),
                                IdentifierName( lastOverrideName )
                                )
                            : IdentifierName( lastOverrideName ),
                            ArgumentList(
                                SeparatedList(
                                    originalSymbol.Parameters.Select( x => Argument( IdentifierName( x.Name! ) ) )
                                    )
                                )
                            );

                        newMembers.Add( originalMethodDeclaration.WithBody(
                            Block(
                                originalSymbol.ReturnsVoid
                                ? ExpressionStatement( invocation )
                                : ReturnStatement( invocation )
                            ) ) );

                        newMembers.Add( originalMethodDeclaration.WithIdentifier( Identifier( originalBodyMethodName ) ) );
                    }
                    else
                    {
                        newMembers.Add( (MemberDeclarationSyntax) this.Visit( member ) );
                    }
                }

                return node.WithMembers( List( newMembers ) );
            }

            public override SyntaxNode? VisitInvocationExpression( InvocationExpressionSyntax node )
            {
                var annotation = node.GetLinkerAnnotation();

                if ( annotation == null )
                {
                    return base.VisitInvocationExpression( node );
                }

                // TODO: optimize.
                var currentMethodPosition =
                    this._orderedAspectLayers
                    .Select( ( x, i ) => (Index: i, Value: x) )
<<<<<<< HEAD
                    .Single( x => x.Value.AspectLayerId == annotation.AspectLayerId )
=======
                    .Single( x => x.Value.ToAspectPartId().AspectType == annotation.AspectTypeName && x.Value.ToAspectPartId().PartName == annotation.PartName )
>>>>>>> 410a78ed
                    .Index;

                // The callee is the original/introduced method.
                var callee = (IMethodSymbol?) this._compilation.GetSemanticModel( node.SyntaxTree ).GetSymbolInfo( node ).Symbol;

                var declarationSyntax = (MethodDeclarationSyntax) callee.DeclaringSyntaxReferences.Single().GetSyntax();

                var declarationSymbol = this._compilation.GetSemanticModel( node.SyntaxTree ).GetDeclaredSymbol( declarationSyntax );

                // Now look for IntroducedMembers targeting this syntax.
                var overrides = this._overrideLookup[declarationSymbol];

                var precedingOverrides =
                    this._orderedAspectLayers
                    .Select( ( x, i ) => (Index: i, Value: overrides.SingleOrDefault( o => o.AspectLayerId.Equals( x ) )) )
                    .Where( x => x.Value != null && x.Index < currentMethodPosition );

                // TODO: simplify
                if ( node.Expression is MemberAccessExpressionSyntax memberAccess )
                {
                    if ( !precedingOverrides.Any() )
                    {
                        // There is no preceding override, so we call the moved method body.
                        return
                            InvocationExpression(
                                MemberAccessExpression(
                                    SyntaxKind.SimpleMemberAccessExpression,
                                    (ExpressionSyntax) this.Visit( memberAccess.Expression ),
                                    IdentifierName( GetOriginalBodyMethodName( declarationSyntax.Identifier.ValueText ) )
                                    ),
                                (ArgumentListSyntax) this.VisitArgumentList( node.ArgumentList )
                            );
                    }
                    else
                    {
                        var overrideImmediatelyBefore = precedingOverrides.Last().Value;

                        return
                            InvocationExpression(
                                MemberAccessExpression(
                                    SyntaxKind.SimpleMemberAccessExpression,
                                    (ExpressionSyntax) this.Visit( memberAccess.Expression ),
                                    IdentifierName( ((MethodDeclarationSyntax) overrideImmediatelyBefore.Syntax).Identifier )
                                    ),
                                (ArgumentListSyntax) this.VisitArgumentList( node.ArgumentList )
                            );
                    }
                }
                else if ( node.Expression is IdentifierNameSyntax identifier )
                {
                    if ( !precedingOverrides.Any() )
                    {
                        // There is no preceding override, so we call the moved method body.
                        return
                            InvocationExpression(
                                IdentifierName( GetOriginalBodyMethodName( declarationSyntax.Identifier.ValueText ) ),
                                (ArgumentListSyntax) this.VisitArgumentList( node.ArgumentList )
                            );
                    }
                    else
                    {
                        var overrideImmediatelyBefore = precedingOverrides.Last().Value;

                        return
                            InvocationExpression(
                                IdentifierName( ((MethodDeclarationSyntax) overrideImmediatelyBefore.Syntax).Identifier ),
                                (ArgumentListSyntax) this.VisitArgumentList( node.ArgumentList )
                            );
                    }
                }
                else
                    throw new NotImplementedException();
            }

            private static string GetOriginalBodyMethodName( string methodName )
                => $"__{methodName}__OriginalBody";
        }
    }
}<|MERGE_RESOLUTION|>--- conflicted
+++ resolved
@@ -19,15 +19,9 @@
             private readonly IReadOnlyList<OrderedAspectLayer> _orderedAspectLayers;
             private readonly ImmutableMultiValueDictionary<ISymbol, IntroducedMember> _overrideLookup;
 
-<<<<<<< HEAD
-            public OverrideOrderRewriter( 
-                CSharpCompilation compilation, 
-                IReadOnlyList<OrderedAspectLayer> orderedAspectLayers, 
-=======
             public OverrideOrderRewriter(
                 CSharpCompilation compilation,
-                IReadOnlyList<AspectPart> orderedAspectParts,
->>>>>>> 410a78ed
+                IReadOnlyList<OrderedAspectLayer> orderedAspectLayers, 
                 ImmutableMultiValueDictionary<ISymbol, IntroducedMember> overrideLookup )
             {
                 this._compilation = compilation;
@@ -54,15 +48,9 @@
                     if ( !overrides.IsEmpty )
                     {
                         var lastOverride =
-<<<<<<< HEAD
                             this._orderedAspectLayers
                             .Select( ( x, i ) => (Index: i, Value: overrides.SingleOrDefault( o => o.AspectLayerId.Equals( x ) )) )
-                            .Where(x => x.Value != null)
-=======
-                            this._orderedAspectParts
-                            .Select( ( x, i ) => (Index: i, Value: overrides.SingleOrDefault( o => o.AspectPart == x.ToAspectPartId() )) )
                             .Where( x => x.Value != null )
->>>>>>> 410a78ed
                             .Last().Value;
 
                         // This is method override - we need to move the body into another method called __{MethodName}__OriginalMethod.
@@ -116,11 +104,7 @@
                 var currentMethodPosition =
                     this._orderedAspectLayers
                     .Select( ( x, i ) => (Index: i, Value: x) )
-<<<<<<< HEAD
                     .Single( x => x.Value.AspectLayerId == annotation.AspectLayerId )
-=======
-                    .Single( x => x.Value.ToAspectPartId().AspectType == annotation.AspectTypeName && x.Value.ToAspectPartId().PartName == annotation.PartName )
->>>>>>> 410a78ed
                     .Index;
 
                 // The callee is the original/introduced method.
