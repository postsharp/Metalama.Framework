﻿// Copyright (c) SharpCrafters s.r.o. All rights reserved.
// This project is not open source. Please see the LICENSE.md file in the repository root for details.

using Caravela.Framework.Impl.CodeModel;
using Caravela.Framework.Impl.Utilities;
using Microsoft.CodeAnalysis;
using Microsoft.CodeAnalysis.CSharp;
using Microsoft.CodeAnalysis.CSharp.Syntax;
using System.Linq;
using static Microsoft.CodeAnalysis.CSharp.SyntaxFactory;

namespace Caravela.Framework.Impl.Linking
{
    // Inlining is supported only for specific code constructions, i.e. places where annotated method call is present:
    //  * <variable> = <annotated_method_call>;
    //  * return <annotated_method_call>;
    //  * <annotated_method_call>;
    //
    //  Explicitly not supported are expressions outside of expression statement. 

    internal partial class LinkerLinkingStep
    {
        /// <summary>
        /// Produces inlined method body. This rewriter is used recursively when inlining call to the previous (inner) transformation.
        /// </summary>
        private class MethodInliningRewriter : InliningRewriterBase
        {
            private new IMethodSymbol ContextMember => (IMethodSymbol) base.ContextMember;

            public MethodInliningRewriter(
                LinkerAnalysisRegistry analysisRegistry,
                SemanticModel semanticModel,
                IMethodSymbol contextMethod,
                string? returnVariableName = null,
                int? returnLabelId = null )
                : base( analysisRegistry, semanticModel, contextMethod, contextMethod, returnVariableName, returnLabelId ) { }

            protected override SyntaxNode? VisitReturnedExpression( ExpressionSyntax node )
            {
                // Inlined form:
                //   return <annotated_method_call>;

                // TODO: out, ref parameters.

                if ( !node.TryGetAspectReference( out var annotation ) )
                {
                    // Normal invocation.
                    return node;
                }

                var invocationExpression = (InvocationExpressionSyntax) node;

                // This is an invocation of a void method that can be possibly inlined.
                var targetMethodSymbol = this.SemanticModel.GetSymbolInfo( node ).Symbol.AssertNotNull();

                // If the body is inlineable, inline it.
                var resolvedSymbol = (IMethodSymbol) this.AnalysisRegistry.ResolveSymbolReference(
                    this.ContextMember,
<<<<<<< HEAD
                    calleeSymbol,
                    annotation );
=======
                    targetMethodSymbol,
                    annotation.AssertNotNull() );
>>>>>>> 167bbea5

                if ( this.AnalysisRegistry.IsInlineable( resolvedSymbol ) )
                {
                    // Inline the method body.
                    return this.GetInlinedMethodBody( resolvedSymbol, null );
                }
                else if ( StructuralSymbolComparer.Default.Equals( this.ContextMember, targetMethodSymbol ) )
                {
                    return invocationExpression.Update(
                        ReplaceCallTarget( (IMethodSymbol) targetMethodSymbol, invocationExpression.Expression, resolvedSymbol ),
                        invocationExpression.ArgumentList );
                }
                else
                {
                    return node;
                }
            }

            public override SyntaxNode? VisitAssignmentExpression( AssignmentExpressionSyntax node )
            {
                // Inlined form:
                //   <variable> = <annotated_method_call>;
                //   _ = <annotated_method_call>;

                if ( !node.Right.TryGetAspectReference(out var annotation ) )
                {
                    return base.VisitAssignmentExpression( node );
                }

                var invocation = (InvocationExpressionSyntax) node.Right;

                // This is an invocation of a non-void method that can be possibly inlined.
                var targetMethodSymbol = this.SemanticModel.GetSymbolInfo( invocation ).Symbol.AssertNotNull();

                // We are on an assignment of a method return value to a variable.
                var resolvedSymbol = (IMethodSymbol) this.AnalysisRegistry.ResolveSymbolReference(
                    this.ContextMember,
<<<<<<< HEAD
                    calleeSymbol,
                    annotation );
=======
                    targetMethodSymbol,
                    annotation.AssertNotNull() );
>>>>>>> 167bbea5

                var overrideTargetSymbol =
                    this.AnalysisRegistry.IsOverride( this.ContextBodyMethod )
                        ? this.AnalysisRegistry.GetOverrideTarget( this.ContextBodyMethod )
                        : this.ContextBodyMethod;

                if ( this.AnalysisRegistry.IsInlineable( resolvedSymbol ) )
                {
                    // Inline the method body.
                    return this.GetInlinedMethodBody( resolvedSymbol, GetAssignmentVariableName( node.Left ) );
                }
                else if ( overrideTargetSymbol != null && StructuralSymbolComparer.Default.Equals( overrideTargetSymbol, targetMethodSymbol ) )
                {
                    // Replace with invocation of the correct override.
                    return node.Update(
                        node.Left,
                        node.OperatorToken,
                        invocation.Update(
                            ReplaceCallTarget( (IMethodSymbol) targetMethodSymbol, invocation.Expression, resolvedSymbol ),
                            invocation.ArgumentList ) );
                }
                else
                {
                    return node;
                }
            }

            public override SyntaxNode? VisitExpressionStatement( ExpressionStatementSyntax node )
            {
                // Supports inlining in form:
                //    <annotated_method_call>;

                if ( !node.Expression.TryGetAspectReference(out var annotation) )
                {
                    return base.VisitExpressionStatement( node );
                }

                var invocation = (InvocationExpressionSyntax) node.Expression;

                // This is an invocation of a method that can be possibly inlined.
                var targetMethodSymbol = this.SemanticModel.GetSymbolInfo( invocation ).Symbol.AssertNotNull();

                // We are on an assignment of a method return value to a variable.
                var resolvedSymbol = (IMethodSymbol) this.AnalysisRegistry.ResolveSymbolReference(
                    this.ContextMember,
<<<<<<< HEAD
                    calleeSymbol,
                    annotation );
=======
                    targetMethodSymbol,
                    annotation.AssertNotNull() );
>>>>>>> 167bbea5

                var overrideTargetSymbol =
                    this.AnalysisRegistry.IsOverride( this.ContextBodyMethod )
                        ? this.AnalysisRegistry.GetOverrideTarget( this.ContextBodyMethod )
                        : this.ContextBodyMethod;

                if ( this.AnalysisRegistry.IsInlineable( resolvedSymbol ) )
                {
                    // Inline the method body.
                    return this.GetInlinedMethodBody( resolvedSymbol, null );
                }
                else if ( overrideTargetSymbol != null && StructuralSymbolComparer.Default.Equals( overrideTargetSymbol, targetMethodSymbol ) )
                {
                    // Replace with invocation of the correct override.
                    return
                        base.VisitExpressionStatement(
                            node.Update(
                                invocation.Update(
                                    ReplaceCallTarget( (IMethodSymbol) targetMethodSymbol, invocation.Expression, resolvedSymbol ),
                                    invocation.ArgumentList ),
                                node.SemicolonToken ) );
                }
                else
                {
                    return node;
                }
            }

            private BlockSyntax? GetInlinedMethodBody( IMethodSymbol calledMethodSymbol, string? returnVariableName )
            {
                var labelId = this.GetNextReturnLabelId();

                // Create the top-most inlining rewriter for the called method.
                var innerRewriter = new MethodInliningRewriter( this.AnalysisRegistry, this.SemanticModel, calledMethodSymbol, returnVariableName, labelId );
                var declaration = (MethodDeclarationSyntax) calledMethodSymbol.DeclaringSyntaxReferences.Single().GetSyntax();

                // Run the inlined method's body through the rewriter.
                var rewrittenBlock =
                    (BlockSyntax) innerRewriter.VisitBlock( declaration.Body.AssertNotNull() )
                        .AssertNotNull()
                        .AddLinkerGeneratedFlags( LinkerGeneratedFlags.Flattenable );

                if ( this.AnalysisRegistry.HasSimpleReturnControlFlow( calledMethodSymbol )
                     || (!calledMethodSymbol.ReturnsVoid && returnVariableName == null) )
                {
                    // This method had simple control flow, we can keep the block as-is
                    return rewrittenBlock;
                }
                else
                {
                    // The method does not have simple control flow - we should expect goto and thus create a label.
                    // TODO: The label should be on the next statement, not on empty statement (but that needs to be done after block flattening).
                    return
                        Block(
                                rewrittenBlock.AssertNotNull(),
                                LabeledStatement( GetReturnLabelName( labelId ), EmptyStatement() ) )
                            .AddLinkerGeneratedFlags( LinkerGeneratedFlags.Flattenable );
                }
            }

            /// <summary>
            /// Replaces call target for non-inlineable methods.
            /// </summary>
            /// <param name="originalSymbol">Original symbol targeted by the call.</param>
            /// <param name="expression">Call expression.</param>
            /// <param name="methodSymbol"></param>
            /// <returns></returns>
            private static ExpressionSyntax ReplaceCallTarget( IMethodSymbol originalSymbol, ExpressionSyntax expression, IMethodSymbol methodSymbol )
            {
                if ( expression is MemberAccessExpressionSyntax memberAccess )
                {
                    if ( SymbolEqualityComparer.Default.Equals( originalSymbol, methodSymbol ) )
                    {
                        return memberAccess.Update(
                            memberAccess.Expression,
                            memberAccess.OperatorToken,
                            IdentifierName( LinkingRewriter.GetOriginalImplMemberName( methodSymbol.Name ) ) );
                    }
                    else if ( StructuralSymbolComparer.Signature.Equals( originalSymbol, methodSymbol ) )
                    {
                        // HACK: Presumes that same signature means base method call.
                        // TODO: Do this properly.
                        if ( originalSymbol.IsStatic )
                        {
                            return memberAccess.Update(
                                (ExpressionSyntax) LanguageServiceFactory.CSharpSyntaxGenerator.TypeExpression( methodSymbol.ContainingType ),
                                memberAccess.OperatorToken,
                                IdentifierName( methodSymbol.Name ) );
                        }
                        else
                        {
                            return memberAccess.Update( BaseExpression(), memberAccess.OperatorToken, IdentifierName( methodSymbol.Name ) );
                        }
                    }
                    else
                    {
                        return memberAccess.Update( memberAccess.Expression, memberAccess.OperatorToken, IdentifierName( methodSymbol.Name ) );
                    }
                }
                else if ( expression is IdentifierNameSyntax _ )
                {
                    if ( !originalSymbol.IsStatic )
                    {
                        throw new AssertionFailedException();
                    }

                    if ( SymbolEqualityComparer.Default.Equals( originalSymbol, methodSymbol ) )
                    {
                        return IdentifierName( LinkingRewriter.GetOriginalImplMemberName( methodSymbol.Name ) );
                    }
                    else if ( StructuralSymbolComparer.Signature.Equals( originalSymbol, methodSymbol ) )
                    {
                        // HACK: Presumes that a same signature means call to the base method.
                        // TODO: Do this properly.
                        return MemberAccessExpression(
                            SyntaxKind.SimpleMemberAccessExpression,
                            (ExpressionSyntax) LanguageServiceFactory.CSharpSyntaxGenerator.TypeExpression( methodSymbol.ContainingType ),
                            IdentifierName( methodSymbol.Name ) );
                    }
                    else
                    {
                        return IdentifierName( methodSymbol.Name );
                    }
                }
                else
                {
                    throw new AssertionFailedException();
                }
            }
        }
    }
}<|MERGE_RESOLUTION|>--- conflicted
+++ resolved
@@ -56,13 +56,8 @@
                 // If the body is inlineable, inline it.
                 var resolvedSymbol = (IMethodSymbol) this.AnalysisRegistry.ResolveSymbolReference(
                     this.ContextMember,
-<<<<<<< HEAD
-                    calleeSymbol,
-                    annotation );
-=======
                     targetMethodSymbol,
                     annotation.AssertNotNull() );
->>>>>>> 167bbea5
 
                 if ( this.AnalysisRegistry.IsInlineable( resolvedSymbol ) )
                 {
@@ -100,13 +95,8 @@
                 // We are on an assignment of a method return value to a variable.
                 var resolvedSymbol = (IMethodSymbol) this.AnalysisRegistry.ResolveSymbolReference(
                     this.ContextMember,
-<<<<<<< HEAD
-                    calleeSymbol,
-                    annotation );
-=======
                     targetMethodSymbol,
                     annotation.AssertNotNull() );
->>>>>>> 167bbea5
 
                 var overrideTargetSymbol =
                     this.AnalysisRegistry.IsOverride( this.ContextBodyMethod )
@@ -152,13 +142,8 @@
                 // We are on an assignment of a method return value to a variable.
                 var resolvedSymbol = (IMethodSymbol) this.AnalysisRegistry.ResolveSymbolReference(
                     this.ContextMember,
-<<<<<<< HEAD
-                    calleeSymbol,
-                    annotation );
-=======
                     targetMethodSymbol,
                     annotation.AssertNotNull() );
->>>>>>> 167bbea5
 
                 var overrideTargetSymbol =
                     this.AnalysisRegistry.IsOverride( this.ContextBodyMethod )
