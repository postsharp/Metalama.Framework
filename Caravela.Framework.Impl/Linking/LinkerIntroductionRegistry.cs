--- conflicted
+++ resolved
@@ -1,22 +1,23 @@
 ﻿// Copyright (c) SharpCrafters s.r.o. All rights reserved.
 // This project is not open source. Please see the LICENSE.md file in the repository root for details.
 
+using System;
+using System.Collections.Generic;
+using System.Linq;
 using Caravela.Framework.Code;
 using Caravela.Framework.Impl.CodeModel;
 using Caravela.Framework.Impl.Transformations;
 using Microsoft.CodeAnalysis;
 using Microsoft.CodeAnalysis.CSharp;
 using Microsoft.CodeAnalysis.CSharp.Syntax;
-using System;
-using System.Collections.Generic;
-using System.Linq;
 
 namespace Caravela.Framework.Impl.Linking
 {
+
     /// <summary>
     /// Stores information about introductions.
     /// </summary>
-    internal class LinkerIntroductionRegistry
+    internal partial class LinkerIntroductionRegistry
     {
         public const string IntroducedNodeIdAnnotationId = "AspectLinker_IntroducedNodeId";
 
@@ -26,10 +27,7 @@
         private readonly Dictionary<ISymbol, ICodeElement> _overrideTargetsByOriginalSymbolName;
         private readonly Dictionary<SyntaxTree, SyntaxTree> _introducedTreeMap;
 
-        public LinkerIntroductionRegistry(
-            CSharpCompilation intermediateCompilation,
-            Dictionary<SyntaxTree, SyntaxTree> introducedTreeMap,
-            IReadOnlyList<LinkerIntroducedMember> introducedMembers )
+        public LinkerIntroductionRegistry( CSharpCompilation intermediateCompilation, Dictionary<SyntaxTree, SyntaxTree> introducedTreeMap, IEnumerable<LinkerIntroducedMember> introducedMembers )
         {
             this._intermediateCompilation = intermediateCompilation;
             this._introducedMemberLookup = introducedMembers.ToDictionary( x => x.LinkerNodeId, x => x );
@@ -78,15 +76,11 @@
 
                 return this._overrideMap[originalElement];
             }
+            else
+            {
+                // Introduced declaration - we should get ICodeElement from introduced member.
+                var introducedMember = this._introducedMemberLookup[annotation.Data.AssertNotNull()];
 
-<<<<<<< HEAD
-            // Introduced declaration - we should get ICodeElement from introduced member.
-            var introducedMember = this._introducedMemberLookup[annotation.Data.AssertNotNull()];
-
-            if ( introducedMember.Introductor is ICodeElement introducedElement )
-            {
-                if ( this._overrideMap.TryGetValue( introducedElement, out var overrides ) )
-=======
                 if ( introducedMember.Introduction is ICodeElement introducedElement )
                 {
                     if ( this._overrideMap.TryGetValue( introducedElement, out var overrides ) )
@@ -99,15 +93,10 @@
                     }
                 }
                 else
->>>>>>> dc921b8e
                 {
-                    return overrides;
+                    return Array.Empty<LinkerIntroducedMember>();
                 }
-
-                return Array.Empty<LinkerIntroducedMember>();
             }
-
-            return Array.Empty<LinkerIntroducedMember>();
         }
 
         /// <summary>
@@ -158,7 +147,6 @@
         {
             // TODO: This is not efficient.
             var overriddenMethods = new List<IMethodSymbol>();
-
             foreach ( var intermediateSyntaxTree in this._intermediateCompilation.SyntaxTrees )
             {
                 var semanticModel = this._intermediateCompilation.GetSemanticModel( intermediateSyntaxTree );
