﻿// Copyright (c) SharpCrafters s.r.o. All rights reserved.
// This project is not open source. Please see the LICENSE.md file in the repository root for details.

using Caravela.Framework.Code;
using Caravela.Framework.Impl.AspectOrdering;
using Caravela.Framework.Impl.Aspects;
using Caravela.Framework.Impl.CodeModel;
using Caravela.Framework.Impl.Collections;
using Caravela.Framework.Impl.Diagnostics;
using Caravela.Framework.Impl.Formatting;
using Caravela.Framework.Impl.Transformations;
using Microsoft.CodeAnalysis;
using Microsoft.CodeAnalysis.CSharp;
using Microsoft.CodeAnalysis.CSharp.Syntax;
using System;
using System.Collections.Generic;
using System.Collections.Immutable;
using System.Linq;
using static Microsoft.CodeAnalysis.CSharp.SyntaxFactory;

namespace Caravela.Framework.Impl.Linking
{
    internal partial class LinkerIntroductionStep
    {
        private partial class Rewriter : CSharpSyntaxRewriter
        {
            private readonly CompilationModel _compilation;
            private readonly ImmutableDictionary<AspectLayerId, OrderedAspectLayer> _orderedAspectLayers;
            private readonly ImmutableMultiValueDictionary<IDeclaration, ScopedSuppression> _diagnosticSuppressions;
            private readonly SyntaxTransformationCollection _introducedMemberCollection;

            private static readonly ImmutableDictionary<DeclarationKind, int> _orderedDeclarationKinds = new Dictionary<DeclarationKind, int>()
            {
                { DeclarationKind.Field, 0 },
                { DeclarationKind.Constructor, 1 },
                { DeclarationKind.Property, 2 },
                { DeclarationKind.Method, 3 },
                { DeclarationKind.Event, 4 },
                { DeclarationKind.NamedType, 5 }
            }.ToImmutableDictionary();

            private static int GetDeclarationOrder( DeclarationKind kind ) => _orderedDeclarationKinds.TryGetValue( kind, out var order ) ? order : 10;

            // Maps a diagnostic id to the number of times it has been suppressed.
            private ImmutableHashSet<string> _activeSuppressions = ImmutableHashSet.Create<string>( StringComparer.OrdinalIgnoreCase );

            public Rewriter(
                SyntaxTransformationCollection introducedMemberCollection,
                ImmutableMultiValueDictionary<IDeclaration, ScopedSuppression> diagnosticSuppressions,
                CompilationModel compilation,
                IReadOnlyList<OrderedAspectLayer> inputOrderedAspectLayers )
            {
                this._diagnosticSuppressions = diagnosticSuppressions;
                this._compilation = compilation;
                this._orderedAspectLayers = inputOrderedAspectLayers.ToImmutableDictionary( e => e.AspectLayerId, e => e );
                this._introducedMemberCollection = introducedMemberCollection;
            }

            public override bool VisitIntoStructuredTrivia => true;

            /// <summary>
            /// Gets the list of suppressions for a given syntax node.
            /// </summary>
            /// <param name="node"></param>
            /// <returns></returns>
            private IEnumerable<string> GetSuppressions( SyntaxNode node )
            {
                return node switch
                {
                    FieldDeclarationSyntax field when field.Declaration.Variables.Count == 1
                        => FindSuppressionsCore( field.Declaration.Variables.First() ),

                    // If we have a field declaration that declares many field, we merge all suppressions
                    // and suppress all for all fields. This is significantly simpler than splitting the declaration.
                    FieldDeclarationSyntax field when field.Declaration.Variables.Count > 1
                        => field.Declaration.Variables.Select( FindSuppressionsCore ).SelectMany( l => l ),

                    _ => FindSuppressionsCore( node )
                };

                IEnumerable<string> FindSuppressionsCore( SyntaxNode identifierNode )
                {
                    var declaredSymbol = this._compilation.RoslynCompilation.GetSemanticModel( node.SyntaxTree ).GetDeclaredSymbol( identifierNode );

                    if ( declaredSymbol != null )
                    {
                        var declaration = this._compilation.Factory.GetDeclaration( declaredSymbol );

                        return this.GetSuppressions( declaration );
                    }
                    else
                    {
                        return ImmutableArray<string>.Empty;
                    }
                }
            }

            private IEnumerable<string> GetSuppressions( IDeclaration declaration )
                => this._diagnosticSuppressions[declaration].Select( s => s.Definition.SuppressedDiagnosticId );

            /// <summary>
            /// Adds suppression to a node. This is done both by adding <c>#pragma warning</c> trivia
            /// around the node and by updating (or even suppressing) the <c>#pragma warning</c>
            /// inside the node.
            /// </summary>
            /// <param name="node"></param>
            /// <param name="suppressionsOnThisElement"></param>
            /// <typeparam name="T"></typeparam>
            /// <returns></returns>
            private T AddSuppression<T>( T node, IReadOnlyList<string> suppressionsOnThisElement )
                where T : SyntaxNode
            {
                var transformedNode = node;

                if ( !this._activeSuppressions.IsEmpty && node is not BaseTypeDeclarationSyntax )
                {
                    // TODO: We are probably processing classes incorrectly.

                    // Since we're adding suppressions, we need to visit each `#pragma warning` of the added node to update them.
                    transformedNode = (T) this.Visit( transformedNode );
                }

                if ( suppressionsOnThisElement.Any() )
                {
                    // Add `#pragma warning` trivia around the node.
                    var errorCodes = SeparatedList<ExpressionSyntax>( suppressionsOnThisElement.Distinct().OrderBy( e => e ).Select( IdentifierName ) );

                    var disable = Trivia(
                        PragmaWarningDirectiveTrivia( Token( SyntaxKind.DisableKeyword ), true )
                            .WithErrorCodes( errorCodes )
                            .NormalizeWhitespace() );

                    var restore =
                        Trivia(
                            PragmaWarningDirectiveTrivia( Token( SyntaxKind.RestoreKeyword ), true )
                                .WithErrorCodes( errorCodes )
                                .NormalizeWhitespace() );

                    transformedNode = transformedNode.WithLeadingTrivia( node.GetLeadingTrivia().Insert( 0, disable ) ).WithTrailingTrivia( LineFeed, restore );
                }

                return transformedNode;
            }

            public override SyntaxNode? VisitClassDeclaration( ClassDeclarationSyntax node )
            {
                var members = new List<MemberDeclarationSyntax>( node.Members.Count );
                var additionalBaseList = this._introducedMemberCollection.GetIntroducedInterfacesForTypeDecl( node );

                using ( var classSuppressions = this.WithSuppressions( node ) )
                {
                    foreach ( var member in node.Members )
                    {
                        var visitedMember = (MemberDeclarationSyntax?) this.Visit( member );

                        if ( visitedMember != null )
                        {
                            using ( var memberSuppressions = this.WithSuppressions( member ) )
                            {
                                var memberWithSuppressions = this.AddSuppression( visitedMember, memberSuppressions.NewSuppressions );
                                members.Add( memberWithSuppressions );
                            }
                        }

                        // We have to call AddIntroductionsOnPosition outside of the previous suppression scope, otherwise we don't get new suppressions.
                        AddIntroductionsOnPosition( new InsertPosition( InsertPositionRelation.After, member ) );
                    }

                    AddIntroductionsOnPosition( new InsertPosition( InsertPositionRelation.Within, node ) );

                    node = this.AddSuppression( node, classSuppressions.NewSuppressions ).WithMembers( List( members ) );

                    if ( additionalBaseList.Any() )
                    {
                        if ( node.BaseList == null )
                        {
                            node = node
                                .WithIdentifier( node.Identifier.WithTrailingTrivia() )
                                .WithBaseList( BaseList( SeparatedList( additionalBaseList ) ).AddGeneratedCodeAnnotation() )
                                .WithTrailingTrivia( node.Identifier.TrailingTrivia );
                        }
                        else
                        {
                            node = node.WithBaseList(
                                BaseList( node.BaseList.Types.AddRange( additionalBaseList.Select( i => i.AddGeneratedCodeAnnotation() ) ) ) );
                        }
                    }

                    return node;
                }

                // TODO: Try to avoid closure allocation.
                void AddIntroductionsOnPosition( InsertPosition position )
                {
                    var membersAtPosition = this._introducedMemberCollection.GetIntroducedMembersOnPosition( position )
<<<<<<< HEAD
                        .OrderBy( m => GetDeclarationOrder( m.DeclarationKind ) )
                        .ThenBy( m => m.SortingName )
=======
                        .OrderBy( m => m )
>>>>>>> 08eaca20
                        .ThenBy( m => this._orderedAspectLayers[m.Introduction.Advice.AspectLayerId].Order );

                    foreach ( var introducedMember in membersAtPosition )
                    {
                        // Allow for tracking of the node inserted.
                        // IMPORTANT: This need to be here and cannot be in introducedMember.Syntax, result of TrackNodes is not trackable!
                        var introducedNode = introducedMember.Syntax.TrackNodes( introducedMember.Syntax );

                        introducedNode = introducedNode.NormalizeWhitespace()
                            .WithLeadingTrivia( LineFeed, LineFeed )
                            .AddGeneratedCodeAnnotation();

                        if ( introducedMember.Declaration != null )
                        {
                            using ( var suppressions = this.WithSuppressions( introducedMember.Declaration ) )
                            {
                                introducedNode = this.AddSuppression( introducedNode, suppressions.NewSuppressions );
                            }
                        }

                        members.Add( introducedNode );
                    }
                }
            }

            public override SyntaxNode? VisitVariableDeclarator( VariableDeclaratorSyntax node )
            {
                if ( this._introducedMemberCollection.IsRemovedSyntax( node ) )
                {
                    return null;
                }

                return base.VisitVariableDeclarator( node );
            }

            public override SyntaxNode? VisitVariableDeclaration( VariableDeclarationSyntax node )
            {
                var remainingVariables = new List<VariableDeclaratorSyntax>();

                foreach ( var variable in node.Variables )
                {
                    var rewrittenVariable = (VariableDeclaratorSyntax?) this.Visit( variable );

                    if ( rewrittenVariable != null )
                    {
                        remainingVariables.Add( rewrittenVariable );
                    }
                }

                if ( node.Variables.SequenceEqual( remainingVariables ) )
                {
                    return base.VisitVariableDeclaration( node );
                }
                else if ( remainingVariables.Count > 0 )
                {
                    return node
                        .WithType( (TypeSyntax) this.Visit( node.Type ).AssertNotNull() )
                        .WithVariables( SeparatedList( remainingVariables ) )
                        .WithLeadingTrivia( this.VisitTriviaList( node.GetLeadingTrivia() ) )
                        .WithTrailingTrivia( this.VisitTriviaList( node.GetTrailingTrivia() ) );
                }
                else
                {
                    return null;
                }
            }

            public override SyntaxNode? VisitFieldDeclaration( FieldDeclarationSyntax node )
            {
                var rewrittenDeclaration = (VariableDeclarationSyntax?) this.Visit( node.Declaration );

                if ( rewrittenDeclaration == null )
                {
                    return null;
                }

                return node.WithDeclaration( rewrittenDeclaration );
            }

            public override SyntaxNode? VisitEventFieldDeclaration( EventFieldDeclarationSyntax node )
            {
                var rewrittenDeclaration = (VariableDeclarationSyntax?) this.Visit( node.Declaration );

                if ( rewrittenDeclaration == null )
                {
                    // We are not supporting removal of event fields during introduction step.
                    throw new AssertionFailedException();
                }

                return node.WithDeclaration( rewrittenDeclaration );
            }

            public override SyntaxNode? VisitPragmaWarningDirectiveTrivia( PragmaWarningDirectiveTriviaSyntax node )
            {
                // Don't disable or restore warnings that have been suppressed in a parent scope.

                var remainingErrorCodes = node
                    .ErrorCodes
                    .Where( c => !this._activeSuppressions.Contains( GetErrorCode( c ) ) )
                    .ToImmutableArray();

                if ( remainingErrorCodes.IsEmpty )
                {
                    return null;
                }
                else
                {
                    return node.WithErrorCodes( SeparatedList( remainingErrorCodes ) );
                }

                static string GetErrorCode( ExpressionSyntax expression )
                {
                    return expression switch
                    {
                        IdentifierNameSyntax identifier => identifier.Identifier.Text,
                        LiteralExpressionSyntax literal => $"CS{literal.Token.Value:0000}",
                        _ => throw new AssertionFailedException()
                    };
                }
            }

            // The following methods remove the #if code and replaces with its content, but it's not sure that this is the right
            // approach in the scenario where we have to produce code that can become source code ("divorce" feature).
            // When this scenario is supported, more tests will need to be added to specifically support #if.

            public override SyntaxNode? VisitIfDirectiveTrivia( IfDirectiveTriviaSyntax node ) => null;

            public override SyntaxNode? VisitEndIfDirectiveTrivia( EndIfDirectiveTriviaSyntax node ) => null;

            public override SyntaxNode? VisitElseDirectiveTrivia( ElseDirectiveTriviaSyntax node ) => null;

            private SuppressionContext WithSuppressions( SyntaxNode node ) => new( this, this.GetSuppressions( node ) );

            private SuppressionContext WithSuppressions( IDeclaration declaration ) => new( this, this.GetSuppressions( declaration ) );
        }
    }
}<|MERGE_RESOLUTION|>--- conflicted
+++ resolved
@@ -29,18 +29,6 @@
             private readonly ImmutableMultiValueDictionary<IDeclaration, ScopedSuppression> _diagnosticSuppressions;
             private readonly SyntaxTransformationCollection _introducedMemberCollection;
 
-            private static readonly ImmutableDictionary<DeclarationKind, int> _orderedDeclarationKinds = new Dictionary<DeclarationKind, int>()
-            {
-                { DeclarationKind.Field, 0 },
-                { DeclarationKind.Constructor, 1 },
-                { DeclarationKind.Property, 2 },
-                { DeclarationKind.Method, 3 },
-                { DeclarationKind.Event, 4 },
-                { DeclarationKind.NamedType, 5 }
-            }.ToImmutableDictionary();
-
-            private static int GetDeclarationOrder( DeclarationKind kind ) => _orderedDeclarationKinds.TryGetValue( kind, out var order ) ? order : 10;
-
             // Maps a diagnostic id to the number of times it has been suppressed.
             private ImmutableHashSet<string> _activeSuppressions = ImmutableHashSet.Create<string>( StringComparer.OrdinalIgnoreCase );
 
@@ -193,12 +181,7 @@
                 void AddIntroductionsOnPosition( InsertPosition position )
                 {
                     var membersAtPosition = this._introducedMemberCollection.GetIntroducedMembersOnPosition( position )
-<<<<<<< HEAD
-                        .OrderBy( m => GetDeclarationOrder( m.DeclarationKind ) )
-                        .ThenBy( m => m.SortingName )
-=======
                         .OrderBy( m => m )
->>>>>>> 08eaca20
                         .ThenBy( m => this._orderedAspectLayers[m.Introduction.Advice.AspectLayerId].Order );
 
                     foreach ( var introducedMember in membersAtPosition )
