﻿// Copyright (c) SharpCrafters s.r.o. All rights reserved.
// This project is not open source. Please see the LICENSE.md file in the repository root for details.

<<<<<<< HEAD
=======
using System;
using System.Collections.Generic;
using System.Collections.Immutable;
using System.Linq;
using Caravela.Framework.Code;
using Caravela.Framework.Impl.CodeModel;
using Caravela.Framework.Impl.Collections;
using Caravela.Framework.Impl.Diagnostics;
>>>>>>> dc921b8e
using Microsoft.CodeAnalysis;
using Microsoft.CodeAnalysis.CSharp;
using Microsoft.CodeAnalysis.CSharp.Syntax;
using System.Collections.Generic;
using static Microsoft.CodeAnalysis.CSharp.SyntaxFactory;

namespace Caravela.Framework.Impl.Linking
{
    internal partial class LinkerIntroductionStep
    {
        private partial class Rewriter : CSharpSyntaxRewriter
        {
<<<<<<< HEAD
            private readonly IntroducedMemberCollection _introducedMemberCollection;

            public Rewriter( IntroducedMemberCollection introducedMemberCollection )
            {
=======
            private readonly CompilationModel _compilation;
            private readonly ImmutableMultiValueDictionary<ICodeElement, ScopedSuppression> _diagnosticSuppressions;
            private readonly IntroducedMemberCollection _introducedMemberCollection;
            
            // Maps a diagnostic id to the number of times it has been suppressed.
            private ImmutableHashSet<string> _activeSuppressions = ImmutableHashSet.Create<string>( StringComparer.OrdinalIgnoreCase );
            
            public Rewriter(
                IntroducedMemberCollection introducedMemberCollection, 
                DiagnosticSink diagnosticSink,
                ImmutableMultiValueDictionary<ICodeElement, ScopedSuppression> diagnosticSuppressions,
                CompilationModel compilation )
            {
                this._diagnosticSuppressions = diagnosticSuppressions;
                this._compilation = compilation;
>>>>>>> dc921b8e
                this._introducedMemberCollection = introducedMemberCollection;
            }
            
            public override bool VisitIntoStructuredTrivia => true;

            /// <summary>
            /// Gets the list of suppressions for a given syntax node.
            /// </summary>
            /// <param name="node"></param>
            /// <returns></returns>
            private IEnumerable<string> GetSuppressions( SyntaxNode node )
            {
                return node switch
                {
                    FieldDeclarationSyntax field when field.Declaration.Variables.Count == 1
                        => FindSuppressionsCore( field.Declaration.Variables.First() ),
                    
                    // If we have a field declaration that declares many field, we merge all suppressions
                    // and suppress all for all fields. This is significantly simpler than splitting the declaration.
                    FieldDeclarationSyntax field when field.Declaration.Variables.Count > 1
                        => field.Declaration.Variables.Select( FindSuppressionsCore ).SelectMany( l => l ),
                    
                    _ => FindSuppressionsCore( node )
                };

                IEnumerable<string> FindSuppressionsCore( SyntaxNode identifierNode )
                {
                    var declaredSymbol = this._compilation.RoslynCompilation.GetSemanticModel( node.SyntaxTree ).GetDeclaredSymbol( identifierNode );
                    if ( declaredSymbol != null )
                    {
                        var codeElement = this._compilation.Factory.GetCodeElement( declaredSymbol );
                        return this.GetSuppressions(codeElement);
                    }
                    else
                    {
                        return ImmutableArray<string>.Empty;
                    }
                }
            }

            private IEnumerable<string> GetSuppressions(ICodeElement codeElement) 
                => this._diagnosticSuppressions[codeElement].Select( s => s.Id );

            /// <summary>
            /// Adds suppression to a node. This is done both by adding <c>#pragma warning</c> trivias
            /// around the node and by updating (or even suppressing) the <c>#pragma warning</c>
            /// inside the node.
            /// </summary>
            /// <param name="node"></param>
            /// <param name="suppressionsOnThisElement"></param>
            /// <typeparam name="T"></typeparam>
            /// <returns></returns>
            private T AddSuppression<T>( T node, IEnumerable<string> suppressionsOnThisElement )
                where T : SyntaxNode
            {

                var transformedNode = node;

                if ( !this._activeSuppressions.IsEmpty )
                {
                    // Since we're adding suppressions, we need to visit each `#pragma warning` of the added node to update them.
                    transformedNode = (T) this.Visit( transformedNode )!;
                }

                if ( suppressionsOnThisElement.Any() )
                {
                    // Add `#pragma warning` trivias around the node.
                    var errorCodes = SeparatedList<ExpressionSyntax>( 
                        suppressionsOnThisElement.Distinct().OrderBy( e=> e ).Select( IdentifierName ) );

                    var disable = Trivia(
                        PragmaWarningDirectiveTrivia( Token( SyntaxKind.DisableKeyword ), true )
                            .WithErrorCodes( errorCodes )
                            .NormalizeWhitespace( ) );

                    var restore =
                        Trivia(
                            PragmaWarningDirectiveTrivia( Token( SyntaxKind.RestoreKeyword ), true )
                                .WithErrorCodes( errorCodes )
                                .NormalizeWhitespace( ));

                    transformedNode = transformedNode.WithLeadingTrivia( node.GetLeadingTrivia().Insert( 0, disable ) ).WithTrailingTrivia( LineFeed, restore );
                }

                return transformedNode;
            }

            public override SyntaxNode? VisitClassDeclaration( ClassDeclarationSyntax node )
            {
                var members = new List<MemberDeclarationSyntax>( node.Members.Count );

                using ( var classSuppressions = this.WithSuppressions( node ) )
                {

                    foreach ( var member in node.Members )
                    {
                        using ( var memberSuppressions = this.WithSuppressions( member ) )
                        {
                            var memberWithSuppressions = this.AddSuppression( member, memberSuppressions.NewSuppressions );
                            members.Add( memberWithSuppressions );
                        }

                        // We have to call AddIntroductionsOnPosition outside of the previous suppression scope, otherwise we don't get new suppressions.
                        AddIntroductionsOnPosition( member );
                    }

                    AddIntroductionsOnPosition( node );

                    return this.AddSuppression( node, classSuppressions.NewSuppressions ).WithMembers( List( members ) );
                }

                void AddIntroductionsOnPosition( MemberDeclarationSyntax position )
                {
                    foreach ( var introducedMember in this._introducedMemberCollection.GetIntroducedMembersOnPosition( position ) )
                    {
                        // Allow for tracking of the node inserted.
                        // IMPORTANT: This need to be here and cannot be in introducedMember.Syntax, result of TrackNodes is not trackable!
                        var introducedNode = introducedMember.Syntax.TrackNodes( introducedMember.Syntax );

                        introducedNode = introducedNode.NormalizeWhitespace();

                        if ( introducedMember.CodeElement != null )
                        {
                            using ( var suppressions = this.WithSuppressions( introducedMember.CodeElement ) )
                            {
                                introducedNode = this.AddSuppression( introducedNode, suppressions.NewSuppressions );
                            }
                        }
                        
                        members.Add( introducedNode );
                    }
                }
            }

            public override SyntaxNode? VisitPragmaWarningDirectiveTrivia( PragmaWarningDirectiveTriviaSyntax node )
            {
                // Don't disable or restore warnings that have been suppressed in a parent scope.
                
                var remainingErrorCodes = node
                    .ErrorCodes
                    .Where( c => !this._activeSuppressions.Contains( GetErrorCode( c ) ) )
                    .ToImmutableArray();

                if ( remainingErrorCodes.IsEmpty )
                {
                    return null;
                }
                else
                {
                    return node.WithErrorCodes( SeparatedList( remainingErrorCodes ) );
                }

                static string GetErrorCode( ExpressionSyntax expression )
                    => expression switch
                    {
                        IdentifierNameSyntax identier => identier.Identifier.Text,
                        LiteralExpressionSyntax literal => string.Format( "CS{0:0000}", literal.Token.Value ),
                        _ => throw new AssertionFailedException()
                    };
            }

            // The following methods remove the #if code and replaces with its content, but it's not sure that this is the right
            // approach in the scenario where we have to produce code that can become source code ("divorce" feature).
            // When this scenario is supported, more tests will need to be added to specifically support #if.
            
            public override SyntaxNode? VisitIfDirectiveTrivia( IfDirectiveTriviaSyntax node ) => null;

            public override SyntaxNode? VisitEndIfDirectiveTrivia( EndIfDirectiveTriviaSyntax node ) => null;

            public override SyntaxNode? VisitElseDirectiveTrivia( ElseDirectiveTriviaSyntax node ) => null;

            private SuppressionContext WithSuppressions( SyntaxNode node )
                => new SuppressionContext( this, this.GetSuppressions( node ) );
            
            private SuppressionContext WithSuppressions( ICodeElement codeElement )
                => new SuppressionContext( this, this.GetSuppressions( codeElement ) );
        }
    }
}<|MERGE_RESOLUTION|>--- conflicted
+++ resolved
@@ -1,8 +1,6 @@
 ﻿// Copyright (c) SharpCrafters s.r.o. All rights reserved.
 // This project is not open source. Please see the LICENSE.md file in the repository root for details.
 
-<<<<<<< HEAD
-=======
 using System;
 using System.Collections.Generic;
 using System.Collections.Immutable;
@@ -11,25 +9,18 @@
 using Caravela.Framework.Impl.CodeModel;
 using Caravela.Framework.Impl.Collections;
 using Caravela.Framework.Impl.Diagnostics;
->>>>>>> dc921b8e
 using Microsoft.CodeAnalysis;
 using Microsoft.CodeAnalysis.CSharp;
 using Microsoft.CodeAnalysis.CSharp.Syntax;
-using System.Collections.Generic;
 using static Microsoft.CodeAnalysis.CSharp.SyntaxFactory;
 
 namespace Caravela.Framework.Impl.Linking
 {
+
     internal partial class LinkerIntroductionStep
     {
         private partial class Rewriter : CSharpSyntaxRewriter
         {
-<<<<<<< HEAD
-            private readonly IntroducedMemberCollection _introducedMemberCollection;
-
-            public Rewriter( IntroducedMemberCollection introducedMemberCollection )
-            {
-=======
             private readonly CompilationModel _compilation;
             private readonly ImmutableMultiValueDictionary<ICodeElement, ScopedSuppression> _diagnosticSuppressions;
             private readonly IntroducedMemberCollection _introducedMemberCollection;
@@ -45,7 +36,6 @@
             {
                 this._diagnosticSuppressions = diagnosticSuppressions;
                 this._compilation = compilation;
->>>>>>> dc921b8e
                 this._introducedMemberCollection = introducedMemberCollection;
             }
             
