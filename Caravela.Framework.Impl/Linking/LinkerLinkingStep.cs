﻿// Copyright (c) SharpCrafters s.r.o. All rights reserved.
// This project is not open source. Please see the LICENSE.md file in the repository root for details.

namespace Caravela.Framework.Impl.Linking
{
    // Linking step does two things:
    //   * Transforms introduced code so that aspects use correct declarations that are consistent with aspect layer order.
    //   * When possible inlines code that is present in separate method after introduction phase.
    //
    // For purposes of inlining, this step expects that code in all overrides have non-conflicting names. This should be managed in introduction phase.
    //
    // For example if we have method A with overrides A1 and A2, the intermediate compilation contains three entities:
    //   * A, which is the original method.
    //   * A1, which contains annotated call to A.
    //   * A2, which contains annotated call to A.
    //
    // Non-inlined linked code (if no inlining is possible) contains:
    //   * A, which contains only a call A1.
    //   * A1, which replaces the annotated call with a call to A2.
    //   * A2, which replaced the annotated call with a call to Ao.
    //   * Ao, which contains the original method body.
    //
    // When inlining we need to know whether A1, A2 and Ao will be called from multiple places. This information is coming from analysis phase.
    //
    // Ideal inlining result is a single method A, which will contain logic from all aspects and the original method.

    /// <summary>
    /// Linker linking step, which rewrites the intermediate compilation and produces the final compilation. 
    /// </summary>
    internal static partial class LinkerLinkingStep
    {
<<<<<<< HEAD
        public static LinkerLinkingStep Instance { get; } = new LinkerLinkingStep();

        private LinkerLinkingStep()
        {
        }

#pragma warning disable CA1822 // Mark members as static
        public AspectLinkerResult Execute( LinkerAnalysisStepOutput input )
#pragma warning restore CA1822 // Mark members as static
=======
        public static AspectLinkerResult Execute( LinkerAnalysisStepOutput input )
>>>>>>> 16bca9c1
        {
            var finalCompilation = input.IntermediateCompilation;
            var rewriter = new LinkingRewriter( input.IntermediateCompilation, input.AnalysisRegistry );

            foreach ( var syntaxTree in finalCompilation.SyntaxTrees )
            {
                // Run the linking rewriter for this tree.
                var newRoot = rewriter.Visit( syntaxTree.GetRoot() );

                var newSyntaxTree = syntaxTree.WithRootAndOptions( newRoot, syntaxTree.Options );

                finalCompilation = finalCompilation.ReplaceSyntaxTree( syntaxTree, newSyntaxTree );
            }

            return new AspectLinkerResult( finalCompilation, input.Diagnostics );
        }
    }
}<|MERGE_RESOLUTION|>--- conflicted
+++ resolved
@@ -29,19 +29,7 @@
     /// </summary>
     internal static partial class LinkerLinkingStep
     {
-<<<<<<< HEAD
-        public static LinkerLinkingStep Instance { get; } = new LinkerLinkingStep();
-
-        private LinkerLinkingStep()
-        {
-        }
-
-#pragma warning disable CA1822 // Mark members as static
-        public AspectLinkerResult Execute( LinkerAnalysisStepOutput input )
-#pragma warning restore CA1822 // Mark members as static
-=======
         public static AspectLinkerResult Execute( LinkerAnalysisStepOutput input )
->>>>>>> 16bca9c1
         {
             var finalCompilation = input.IntermediateCompilation;
             var rewriter = new LinkingRewriter( input.IntermediateCompilation, input.AnalysisRegistry );
