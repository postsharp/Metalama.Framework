﻿// Copyright (c) SharpCrafters s.r.o. All rights reserved.
// This project is not open source. Please see the LICENSE.md file in the repository root for details.

using Caravela.Framework.Impl.CodeModel;
using Caravela.Framework.Impl.Formatting;
using Caravela.Framework.Impl.Linking.Inlining;
using Caravela.Framework.Impl.Utilities;
using Microsoft.CodeAnalysis;
using Microsoft.CodeAnalysis.CSharp;
using Microsoft.CodeAnalysis.CSharp.Syntax;
using System;
using System.Collections.Generic;
using System.Linq;
using static Microsoft.CodeAnalysis.CSharp.SyntaxFactory;

namespace Caravela.Framework.Impl.Linking
{
    internal partial class LinkerRewritingDriver
    {
<<<<<<< HEAD
        public IReadOnlyList<MemberDeclarationSyntax> RewriteMethod( MethodDeclarationSyntax methodDeclaration, IMethodSymbol symbol )
=======
        /// <summary>
        /// Determines whether the method will be discarded in the final compilation (unreferenced or inlined declarations).
        /// </summary>
        /// <param name="referencedMethod">Override method symbol or overridden method symbol.</param>
        /// <returns></returns>
        private bool IsDiscarded( IMethodSymbol referencedMethod, ResolvedAspectReferenceSemantic semantic )
        {
            if ( referencedMethod.MethodKind != MethodKind.Ordinary )
            {
                throw new AssertionFailedException();
            }

            if ( this._analysisRegistry.IsOverride( referencedMethod ) )
            {
                var aspectReferences = this._analysisRegistry.GetAspectReferences( referencedMethod, semantic );
                var overrideTarget = this._analysisRegistry.GetOverrideTarget( referencedMethod );
                var lastOverride = this._analysisRegistry.GetLastOverride( overrideTarget.AssertNotNull() );

                if ( SymbolEqualityComparer.Default.Equals( referencedMethod, lastOverride ) )
                {
                    return this.IsInlineable( referencedMethod, semantic );
                }
                else
                {
                    return this.IsInlineable( referencedMethod, semantic ) || aspectReferences.Count == 0;
                }
            }
            else
            {
                return false;
            }
        }

        private bool IsInlineable( IMethodSymbol inlinedMethod, ResolvedAspectReferenceSemantic semantic )
        {
            switch ( inlinedMethod.MethodKind )
            {
                case MethodKind.Ordinary:
                case MethodKind.ExplicitInterfaceImplementation:
                    if ( GetDeclarationFlags( inlinedMethod ).HasFlag( LinkerDeclarationFlags.NotInlineable ) )
                    {
                        return false;
                    }

                    if ( this._analysisRegistry.IsLastOverride( inlinedMethod ) )
                    {
                        // TODO: Seems weird to return true here, what if a condition later returns false?
                        return true;
                    }

                    var aspectReferences = this._analysisRegistry.GetAspectReferences( inlinedMethod, semantic );

                    if ( aspectReferences.Count != 1 )
                    {
                        return false;
                    }

                    return this.IsInlineableReference( aspectReferences[0], MethodKind.Ordinary );

                default:
                    throw new AssertionFailedException();
            }
        }

        private bool HasAnyAspectReferences( IMethodSymbol symbol, ResolvedAspectReferenceSemantic semantic )
            => this._analysisRegistry.GetAspectReferences( symbol, semantic ).Count > 0;

        private IReadOnlyList<MemberDeclarationSyntax> RewriteMethod( MethodDeclarationSyntax methodDeclaration, IMethodSymbol symbol )
>>>>>>> ade39bd2
        {
            if ( this._introductionRegistry.IsOverrideTarget( symbol ) )
            {
                var members = new List<MemberDeclarationSyntax>();
                var lastOverride = (IMethodSymbol) this._introductionRegistry.GetLastOverride( symbol );

                if ( this._analysisRegistry.IsInlineable( new IntermediateSymbolSemantic( lastOverride, IntermediateSymbolSemanticKind.Default ), out _ ) )
                {
                    members.Add( GetLinkedDeclaration( lastOverride.IsAsync ) );
                }
                else
                {
                    members.Add( GetTrampolineMethod( methodDeclaration, lastOverride ) );
                }

                if ( this._analysisRegistry.IsReachable( new IntermediateSymbolSemantic( symbol, IntermediateSymbolSemanticKind.Default ) )
                    && !this._analysisRegistry.IsInlineable( new IntermediateSymbolSemantic( symbol, IntermediateSymbolSemanticKind.Default ), out _ ) )
                {
                    members.Add( this.GetOriginalImplMethod( methodDeclaration, symbol ) );
                }

                if ( this._analysisRegistry.IsReachable( new IntermediateSymbolSemantic( symbol, IntermediateSymbolSemanticKind.Base ) )
                    && !this._analysisRegistry.IsInlineable( new IntermediateSymbolSemantic( symbol, IntermediateSymbolSemanticKind.Base ), out _ ) )
                {
                    members.Add( GetEmptyImplMethod( methodDeclaration, symbol ) );
                }

                return members;
            }
            else if ( this._introductionRegistry.IsOverride( symbol ) )
            {
<<<<<<< HEAD
                if ( !this._analysisRegistry.IsReachable( new IntermediateSymbolSemantic( symbol, IntermediateSymbolSemanticKind.Default ) )
                    || this._analysisRegistry.IsInlineable( new IntermediateSymbolSemantic( symbol, IntermediateSymbolSemanticKind.Default ), out _ ) )
=======
                if ( this.IsDiscarded( (ISymbol) symbol, ResolvedAspectReferenceSemantic.Default ) )
>>>>>>> ade39bd2
                {
                    return Array.Empty<MemberDeclarationSyntax>();
                }

                return new[] { GetLinkedDeclaration( symbol.IsAsync ) };
            }
            else
            {
                throw new AssertionFailedException();
            }

            MethodDeclarationSyntax GetLinkedDeclaration( bool isAsync )
            {
                var linkedBody = this.GetLinkedBody(
                    this.GetBodySource( symbol ),
                    InliningContext.Create( this, symbol ) );

                var modifiers = methodDeclaration.Modifiers;

                if ( isAsync && !symbol.IsAsync )
                {
                    modifiers = modifiers.Add( Token( TriviaList( ElasticSpace ), SyntaxKind.AsyncKeyword, TriviaList( ElasticSpace ) ) );
                }
                else if ( !isAsync && symbol.IsAsync )
                {
                    modifiers = TokenList( modifiers.Where( m => m.Kind() != SyntaxKind.AsyncKeyword ) );
                }

                return methodDeclaration
                    .WithExpressionBody( null )
                    .WithModifiers( modifiers )
                    .WithBody( linkedBody )
                    .WithLeadingTrivia( methodDeclaration.GetLeadingTrivia() )
                    .WithTrailingTrivia( methodDeclaration.GetTrailingTrivia() );
            }
        }

        private MemberDeclarationSyntax GetOriginalImplMethod( MethodDeclarationSyntax method, IMethodSymbol symbol )
        {
<<<<<<< HEAD
            return GetSpecialImplMethod( method, method.Body, method.ExpressionBody, symbol, GetOriginalImplMemberName( symbol ) );
        }

        private static MemberDeclarationSyntax GetEmptyImplMethod( MethodDeclarationSyntax method, IMethodSymbol symbol )
        {
            var emptyBody =
                symbol.ReturnsVoid
                ? Block()
                : Block( ReturnStatement( DefaultExpression( method.ReturnType ) ) );

            return GetSpecialImplMethod( method, emptyBody, null, symbol, GetEmptyImplMemberName( symbol ) );
        }

        private static MemberDeclarationSyntax GetSpecialImplMethod( MethodDeclarationSyntax method, BlockSyntax? body, ArrowExpressionClauseSyntax? expressionBody, IMethodSymbol symbol, string name )
        {
=======
            var returnType = AsyncHelper.GetIntermediateMethodReturnType( this.IntermediateCompilation, symbol, method.ReturnType );

            var modifiers = symbol
                .GetSyntaxModifierList( ModifierCategories.Static | ModifierCategories.Unsafe | ModifierCategories.Async )
                .Insert( 0, Token( SyntaxKind.PrivateKeyword ) );

>>>>>>> ade39bd2
            return
                MethodDeclaration(
                        List<AttributeListSyntax>(),
                        modifiers,
                        returnType,
                        null,
                        Identifier( name ),
                        method.TypeParameterList,
                        method.ParameterList,
                        method.ConstraintClauses,
                        null,
                        null )
                    .NormalizeWhitespace()
                    .WithLeadingTrivia( ElasticLineFeed )
                    .WithTrailingTrivia( ElasticLineFeed )
<<<<<<< HEAD
                    .WithBody( body )
                    .WithExpressionBody( expressionBody )
=======
                    .WithBody( method.Body.AddSourceCodeAnnotation() )
                    .WithExpressionBody( method.ExpressionBody.AddSourceCodeAnnotation() )
>>>>>>> ade39bd2
                    .AddGeneratedCodeAnnotation();
        }
    }
}<|MERGE_RESOLUTION|>--- conflicted
+++ resolved
@@ -17,78 +17,7 @@
 {
     internal partial class LinkerRewritingDriver
     {
-<<<<<<< HEAD
         public IReadOnlyList<MemberDeclarationSyntax> RewriteMethod( MethodDeclarationSyntax methodDeclaration, IMethodSymbol symbol )
-=======
-        /// <summary>
-        /// Determines whether the method will be discarded in the final compilation (unreferenced or inlined declarations).
-        /// </summary>
-        /// <param name="referencedMethod">Override method symbol or overridden method symbol.</param>
-        /// <returns></returns>
-        private bool IsDiscarded( IMethodSymbol referencedMethod, ResolvedAspectReferenceSemantic semantic )
-        {
-            if ( referencedMethod.MethodKind != MethodKind.Ordinary )
-            {
-                throw new AssertionFailedException();
-            }
-
-            if ( this._analysisRegistry.IsOverride( referencedMethod ) )
-            {
-                var aspectReferences = this._analysisRegistry.GetAspectReferences( referencedMethod, semantic );
-                var overrideTarget = this._analysisRegistry.GetOverrideTarget( referencedMethod );
-                var lastOverride = this._analysisRegistry.GetLastOverride( overrideTarget.AssertNotNull() );
-
-                if ( SymbolEqualityComparer.Default.Equals( referencedMethod, lastOverride ) )
-                {
-                    return this.IsInlineable( referencedMethod, semantic );
-                }
-                else
-                {
-                    return this.IsInlineable( referencedMethod, semantic ) || aspectReferences.Count == 0;
-                }
-            }
-            else
-            {
-                return false;
-            }
-        }
-
-        private bool IsInlineable( IMethodSymbol inlinedMethod, ResolvedAspectReferenceSemantic semantic )
-        {
-            switch ( inlinedMethod.MethodKind )
-            {
-                case MethodKind.Ordinary:
-                case MethodKind.ExplicitInterfaceImplementation:
-                    if ( GetDeclarationFlags( inlinedMethod ).HasFlag( LinkerDeclarationFlags.NotInlineable ) )
-                    {
-                        return false;
-                    }
-
-                    if ( this._analysisRegistry.IsLastOverride( inlinedMethod ) )
-                    {
-                        // TODO: Seems weird to return true here, what if a condition later returns false?
-                        return true;
-                    }
-
-                    var aspectReferences = this._analysisRegistry.GetAspectReferences( inlinedMethod, semantic );
-
-                    if ( aspectReferences.Count != 1 )
-                    {
-                        return false;
-                    }
-
-                    return this.IsInlineableReference( aspectReferences[0], MethodKind.Ordinary );
-
-                default:
-                    throw new AssertionFailedException();
-            }
-        }
-
-        private bool HasAnyAspectReferences( IMethodSymbol symbol, ResolvedAspectReferenceSemantic semantic )
-            => this._analysisRegistry.GetAspectReferences( symbol, semantic ).Count > 0;
-
-        private IReadOnlyList<MemberDeclarationSyntax> RewriteMethod( MethodDeclarationSyntax methodDeclaration, IMethodSymbol symbol )
->>>>>>> ade39bd2
         {
             if ( this._introductionRegistry.IsOverrideTarget( symbol ) )
             {
@@ -120,12 +49,8 @@
             }
             else if ( this._introductionRegistry.IsOverride( symbol ) )
             {
-<<<<<<< HEAD
                 if ( !this._analysisRegistry.IsReachable( new IntermediateSymbolSemantic( symbol, IntermediateSymbolSemanticKind.Default ) )
                     || this._analysisRegistry.IsInlineable( new IntermediateSymbolSemantic( symbol, IntermediateSymbolSemanticKind.Default ), out _ ) )
-=======
-                if ( this.IsDiscarded( (ISymbol) symbol, ResolvedAspectReferenceSemantic.Default ) )
->>>>>>> ade39bd2
                 {
                     return Array.Empty<MemberDeclarationSyntax>();
                 }
@@ -165,30 +90,27 @@
 
         private MemberDeclarationSyntax GetOriginalImplMethod( MethodDeclarationSyntax method, IMethodSymbol symbol )
         {
-<<<<<<< HEAD
-            return GetSpecialImplMethod( method, method.Body, method.ExpressionBody, symbol, GetOriginalImplMemberName( symbol ) );
+            return this.GetSpecialImplMethod( method, method.Body.AddSourceCodeAnnotation(), method.ExpressionBody.AddSourceCodeAnnotation(), symbol, GetOriginalImplMemberName( symbol ) );
         }
 
-        private static MemberDeclarationSyntax GetEmptyImplMethod( MethodDeclarationSyntax method, IMethodSymbol symbol )
+        private MemberDeclarationSyntax GetEmptyImplMethod( MethodDeclarationSyntax method, IMethodSymbol symbol )
         {
             var emptyBody =
                 symbol.ReturnsVoid
                 ? Block()
                 : Block( ReturnStatement( DefaultExpression( method.ReturnType ) ) );
 
-            return GetSpecialImplMethod( method, emptyBody, null, symbol, GetEmptyImplMemberName( symbol ) );
+            return this.GetSpecialImplMethod( method, emptyBody, null, symbol, GetEmptyImplMemberName( symbol ) );
         }
 
-        private static MemberDeclarationSyntax GetSpecialImplMethod( MethodDeclarationSyntax method, BlockSyntax? body, ArrowExpressionClauseSyntax? expressionBody, IMethodSymbol symbol, string name )
+        private MemberDeclarationSyntax GetSpecialImplMethod( MethodDeclarationSyntax method, BlockSyntax? body, ArrowExpressionClauseSyntax? expressionBody, IMethodSymbol symbol, string name )
         {
-=======
             var returnType = AsyncHelper.GetIntermediateMethodReturnType( this.IntermediateCompilation, symbol, method.ReturnType );
 
             var modifiers = symbol
                 .GetSyntaxModifierList( ModifierCategories.Static | ModifierCategories.Unsafe | ModifierCategories.Async )
                 .Insert( 0, Token( SyntaxKind.PrivateKeyword ) );
 
->>>>>>> ade39bd2
             return
                 MethodDeclaration(
                         List<AttributeListSyntax>(),
@@ -204,13 +126,8 @@
                     .NormalizeWhitespace()
                     .WithLeadingTrivia( ElasticLineFeed )
                     .WithTrailingTrivia( ElasticLineFeed )
-<<<<<<< HEAD
                     .WithBody( body )
                     .WithExpressionBody( expressionBody )
-=======
-                    .WithBody( method.Body.AddSourceCodeAnnotation() )
-                    .WithExpressionBody( method.ExpressionBody.AddSourceCodeAnnotation() )
->>>>>>> ade39bd2
                     .AddGeneratedCodeAnnotation();
         }
     }
