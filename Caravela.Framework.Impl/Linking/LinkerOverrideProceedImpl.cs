--- conflicted
+++ resolved
@@ -18,23 +18,15 @@
     {
         private readonly IMethod _originalDeclaration;
         private readonly AspectLayerId _aspectLayerId;
-<<<<<<< HEAD
         private readonly LinkerAnnotationOrder _order;
+        private readonly ISyntaxFactory _syntaxFactory;
 
-        public LinkerOverrideProceedImpl( AspectLayerId aspectLayerId, IMethod overridenDeclaration, LinkerAnnotationOrder order )
+        public LinkerOverrideProceedImpl( AspectLayerId aspectLayerId, IMethod overridenDeclaration, LinkerAnnotationOrder order, ISyntaxFactory syntaxFactory )
         {
             this._aspectLayerId = aspectLayerId;
             this._originalDeclaration = overridenDeclaration;
             this._order = order;
-=======
-        private readonly ISyntaxFactory _syntaxFactory;
-
-        public LinkerOverrideProceedImpl( AspectLayerId aspectLayerId, IMethod overridenDeclaration, ISyntaxFactory syntaxFactory )
-        {
-            this._aspectLayerId = aspectLayerId;
-            this._originalDeclaration = overridenDeclaration;
             this._syntaxFactory = syntaxFactory;
->>>>>>> dbbc4001
         }
 
         TypeSyntax IProceedImpl.CreateTypeSyntax()
