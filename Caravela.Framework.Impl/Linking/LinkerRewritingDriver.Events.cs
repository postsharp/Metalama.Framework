﻿// Copyright (c) SharpCrafters s.r.o. All rights reserved.
// This project is not open source. Please see the LICENSE.md file in the repository root for details.

using Caravela.Framework.Impl.CodeModel;
using Caravela.Framework.Impl.Formatting;
using Caravela.Framework.Impl.Linking.Inlining;
using Microsoft.CodeAnalysis;
using Microsoft.CodeAnalysis.CSharp;
using Microsoft.CodeAnalysis.CSharp.Syntax;
using System;
using System.Collections.Generic;
using static Microsoft.CodeAnalysis.CSharp.SyntaxFactory;

namespace Caravela.Framework.Impl.Linking
{
    internal partial class LinkerRewritingDriver
    {
<<<<<<< HEAD
=======
        /// <summary>
        /// Determines whether the event will be discarded in the final compilation (unreferenced or inlined declarations).
        /// </summary>
        /// <param name="symbol">Override event symbol or overridden event symbol.</param>
        /// <returns></returns>
        private bool IsDiscarded( IEventSymbol symbol, ResolvedAspectReferenceSemantic semantic )
        {
            var addAspectReferences = this._analysisRegistry.GetAspectReferences( symbol, semantic, AspectReferenceTargetKind.EventAddAccessor );
            var removeAspectReferences = this._analysisRegistry.GetAspectReferences( symbol, semantic, AspectReferenceTargetKind.EventRemoveAccessor );

            if ( addAspectReferences.Count == 0 && removeAspectReferences.Count == 0 )
            {
                return true;
            }

            if ( this.IsInlineable( symbol, semantic ) )
            {
                return true;
            }

            return false;
        }

        private bool IsInlineable( IEventSymbol inlinedEvent, ResolvedAspectReferenceSemantic semantic )
        {
            if ( GetDeclarationFlags( inlinedEvent ).HasFlag( LinkerDeclarationFlags.NotInlineable ) )
            {
                return false;
            }

            if ( this._analysisRegistry.IsLastOverride( inlinedEvent ) )
            {
                return true;
            }

            var selfAspectReferences = this._analysisRegistry.GetAspectReferences( inlinedEvent, semantic );
            var addAspectReferences = this._analysisRegistry.GetAspectReferences( inlinedEvent, semantic, AspectReferenceTargetKind.EventAddAccessor );
            var removeAspectReferences = this._analysisRegistry.GetAspectReferences( inlinedEvent, semantic, AspectReferenceTargetKind.EventRemoveAccessor );

            if ( selfAspectReferences.Count > 0 )
            {
                // TODO: We may need to deal with this case.
                return false;
            }

            if ( addAspectReferences.Count > 1 || removeAspectReferences.Count > 1 )
            {
                return false;
            }

            if ( addAspectReferences.Count == 0 && removeAspectReferences.Count == 0 )
            {
                return false;
            }

            return (addAspectReferences.Count == 0 || this.IsInlineableReference( addAspectReferences[0], MethodKind.EventAdd ))
                   && (removeAspectReferences.Count == 0 || this.IsInlineableReference( removeAspectReferences[0], MethodKind.EventRemove ));
        }

        private bool HasAnyAspectReferences( IEventSymbol symbol, ResolvedAspectReferenceSemantic semantic )
        {
            var selfAspectReferences = this._analysisRegistry.GetAspectReferences( symbol, semantic );
            var addAspectReferences = this._analysisRegistry.GetAspectReferences( symbol, semantic, AspectReferenceTargetKind.EventAddAccessor );
            var removeAspectReferences = this._analysisRegistry.GetAspectReferences( symbol, semantic, AspectReferenceTargetKind.EventRemoveAccessor );

            return selfAspectReferences.Count > 0 || addAspectReferences.Count > 0 || removeAspectReferences.Count > 0;
        }

>>>>>>> ade39bd2
        private IReadOnlyList<MemberDeclarationSyntax> RewriteEvent( EventDeclarationSyntax eventDeclaration, IEventSymbol symbol )
        {
            if ( this._introductionRegistry.IsOverrideTarget( symbol ) )
            {
                var members =
                    eventDeclaration.GetLinkerDeclarationFlags().HasFlag( LinkerDeclarationFlags.EventField )
                        ? new List<MemberDeclarationSyntax> { GetEventBackingField( eventDeclaration, symbol ), GetLinkedDeclaration() }
                        : new List<MemberDeclarationSyntax> { GetLinkedDeclaration() };

<<<<<<< HEAD
                var lastOverride = (IEventSymbol) this._introductionRegistry.GetLastOverride( symbol );

                if ( !this._analysisRegistry.IsInlineable( new IntermediateSymbolSemantic( lastOverride, IntermediateSymbolSemanticKind.Default ), out _ ) )
=======
                if ( !this.IsInlineable( (ISymbol) (IEventSymbol) this._analysisRegistry.GetLastOverride( symbol ), ResolvedAspectReferenceSemantic.Default ) )
>>>>>>> ade39bd2
                {
                    members.Add( GetTrampolineEvent( eventDeclaration, symbol ) );
                }

                if ( this._analysisRegistry.IsReachable( new IntermediateSymbolSemantic( symbol, IntermediateSymbolSemanticKind.Default ) )
                    && !this._analysisRegistry.IsInlineable( new IntermediateSymbolSemantic( symbol, IntermediateSymbolSemanticKind.Default ), out _ ) )
                {
                    if ( eventDeclaration.GetLinkerDeclarationFlags().HasFlag( LinkerDeclarationFlags.EventField ) )
                    {
                        members.Add( GetOriginalImplEventField( eventDeclaration.Type, symbol ) );
                    }
                    else
                    {
                        members.Add( GetOriginalImplEvent( eventDeclaration, symbol ) );
                    }
                }

                if ( this._analysisRegistry.IsReachable( new IntermediateSymbolSemantic( symbol, IntermediateSymbolSemanticKind.Base ) )
                    && !this._analysisRegistry.IsInlineable( new IntermediateSymbolSemantic( symbol, IntermediateSymbolSemanticKind.Base ), out _ ) )
                {
                    members.Add( GetEmptyImplEvent( eventDeclaration, symbol ) );
                }

                return members;
            }
            else
            {
                if ( eventDeclaration.GetLinkerDeclarationFlags().HasFlag( LinkerDeclarationFlags.EventField ) )
                {
                    // Event field indicates explicit interface implementation with event field template.

                    return new MemberDeclarationSyntax[] { GetEventBackingField( eventDeclaration, symbol ), GetLinkedDeclaration().NormalizeWhitespace() };
                }

                if ( !this._analysisRegistry.IsReachable( new IntermediateSymbolSemantic( symbol, IntermediateSymbolSemanticKind.Default ) )
                    || this._analysisRegistry.IsInlineable( new IntermediateSymbolSemantic( symbol, IntermediateSymbolSemanticKind.Default ), out _ ) ) 
                {
                    return Array.Empty<MemberDeclarationSyntax>();
                }

                return new[] { GetLinkedDeclaration() };
            }

            EventDeclarationSyntax GetLinkedDeclaration()
            {
                var addDeclaration = (AccessorDeclarationSyntax) symbol.AddMethod.AssertNotNull().GetPrimaryDeclaration().AssertNotNull();

                var transformedAdd =
                    AccessorDeclaration(
                        SyntaxKind.AddAccessorDeclaration,
                        addDeclaration.AttributeLists,
                        TokenList(),
                        this.GetLinkedBody(
                            this.GetBodySource( symbol.AddMethod.AssertNotNull() ),
                            InliningContext.Create( this, symbol.AddMethod.AssertNotNull() ) ) );

                var removeDeclaration = (AccessorDeclarationSyntax) symbol.RemoveMethod.AssertNotNull().GetPrimaryDeclaration().AssertNotNull();

                var transformedRemove =
                    AccessorDeclaration(
                        SyntaxKind.RemoveAccessorDeclaration,
                        removeDeclaration.AttributeLists,
                        TokenList(),
                        this.GetLinkedBody(
                            this.GetBodySource( symbol.RemoveMethod.AssertNotNull() ),
                            InliningContext.Create( this, symbol.RemoveMethod.AssertNotNull() ) ) );

                return eventDeclaration
                    .WithAccessorList( AccessorList( List( new[] { transformedAdd, transformedRemove } ) ) )
                    .WithLeadingTrivia( eventDeclaration.GetLeadingTrivia() )
                    .WithTrailingTrivia( eventDeclaration.GetTrailingTrivia() );
            }
        }

<<<<<<< HEAD
=======
        private IReadOnlyList<MemberDeclarationSyntax> RewriteEventField( EventFieldDeclarationSyntax eventFieldDeclaration, IEventSymbol symbol )
        {
            if ( this._analysisRegistry.IsOverrideTarget( symbol ) )
            {
                var members = new List<MemberDeclarationSyntax>();

                if ( this.HasAnyAspectReferences( symbol, ResolvedAspectReferenceSemantic.Original ) )
                {
                    members.Add( GetEventBackingField( eventFieldDeclaration, symbol ) );
                }

                members.Add( GetLinkedDeclaration() );

                if ( !this.IsInlineable( (IEventSymbol) this._analysisRegistry.GetLastOverride( symbol ), ResolvedAspectReferenceSemantic.Default ) )
                {
                    members.Add( GetTrampolineEvent( eventFieldDeclaration, symbol ) );
                }

                if ( !this.IsInlineable( symbol, ResolvedAspectReferenceSemantic.Original )
                     && this.HasAnyAspectReferences( symbol, ResolvedAspectReferenceSemantic.Original ) )
                {
                    members.Add( GetOriginalImplEventField( eventFieldDeclaration.Declaration.Type, symbol ) );
                }

                return members;
            }
            else
            {
                if ( this.IsDiscarded( (ISymbol) symbol, ResolvedAspectReferenceSemantic.Default ) )
                {
                    return Array.Empty<MemberDeclarationSyntax>();
                }

                return new[] { GetLinkedDeclaration() };
            }

            MemberDeclarationSyntax GetLinkedDeclaration()
            {
                var transformedAdd =
                    AccessorDeclaration(
                        SyntaxKind.AddAccessorDeclaration,
                        List<AttributeListSyntax>(),
                        TokenList(),
                        this.GetLinkedBody(
                            this.GetBodySource( symbol.AddMethod.AssertNotNull() ),
                            InliningContext.Create( this, symbol.AddMethod.AssertNotNull() ) ) );

                var transformedRemove =
                    AccessorDeclaration(
                        SyntaxKind.RemoveAccessorDeclaration,
                        List<AttributeListSyntax>(),
                        TokenList(),
                        this.GetLinkedBody(
                            this.GetBodySource( symbol.RemoveMethod.AssertNotNull() ),
                            InliningContext.Create( this, symbol.RemoveMethod.AssertNotNull() ) ) );

                return
                    EventDeclaration(
                            List<AttributeListSyntax>(),
                            eventFieldDeclaration.Modifiers,
                            Token( SyntaxKind.EventKeyword ).WithTrailingTrivia( ElasticSpace ),
                            eventFieldDeclaration.Declaration.Type,
                            null,
                            Identifier( symbol.Name ),
                            AccessorList( List( new[] { transformedAdd, transformedRemove } ) ),
                            MissingToken( SyntaxKind.SemicolonToken ) )
                        .WithLeadingTrivia( eventFieldDeclaration.GetLeadingTrivia() )
                        .WithTrailingTrivia( eventFieldDeclaration.GetTrailingTrivia() );
            }
        }

>>>>>>> ade39bd2
        private static BlockSyntax GetImplicitAdderBody( IMethodSymbol symbol )
            => Block(
                ExpressionStatement(
                    AssignmentExpression(
                        SyntaxKind.AddAssignmentExpression,
                        MemberAccessExpression(
                            SyntaxKind.SimpleMemberAccessExpression,
                            symbol.IsStatic
                                ? LanguageServiceFactory.CSharpSyntaxGenerator.TypeExpression( symbol.ContainingType )
                                : ThisExpression(),
                            IdentifierName( GetBackingFieldName( (IEventSymbol) symbol.AssociatedSymbol.AssertNotNull() ) ) ),
                        IdentifierName( "value" ) ) ) );

        private static BlockSyntax GetImplicitRemoverBody( IMethodSymbol symbol )
            => Block(
                ExpressionStatement(
                    AssignmentExpression(
                        SyntaxKind.SubtractAssignmentExpression,
                        MemberAccessExpression(
                            SyntaxKind.SimpleMemberAccessExpression,
                            symbol.IsStatic
                                ? LanguageServiceFactory.CSharpSyntaxGenerator.TypeExpression( symbol.ContainingType )
                                : ThisExpression(),
                            IdentifierName( GetBackingFieldName( (IEventSymbol) symbol.AssociatedSymbol.AssertNotNull() ) ) ),
                        IdentifierName( "value" ) ) ) );

        private static FieldDeclarationSyntax GetEventBackingField( EventDeclarationSyntax eventDeclaration, IEventSymbol symbol )
            => GetEventBackingField( eventDeclaration.Type, symbol );

        private static FieldDeclarationSyntax GetEventBackingField( TypeSyntax eventType, IEventSymbol symbol )
            => FieldDeclaration(
                    List<AttributeListSyntax>(),
                    symbol.IsStatic
                        ? TokenList( Token( SyntaxKind.PrivateKeyword ), Token( SyntaxKind.StaticKeyword ) )
                        : TokenList( Token( SyntaxKind.PrivateKeyword ) ),
                    VariableDeclaration(
                        eventType,
                        SingletonSeparatedList( VariableDeclarator( Identifier( GetBackingFieldName( symbol ) ) ) ) ) )
                .NormalizeWhitespace()
                .WithLeadingTrivia( ElasticLineFeed )
                .WithTrailingTrivia( ElasticLineFeed, ElasticLineFeed )
                .AddGeneratedCodeAnnotation();

        private static MemberDeclarationSyntax GetOriginalImplEvent( EventDeclarationSyntax @event, IEventSymbol symbol )
<<<<<<< HEAD
        {
            return GetSpecialImplEvent( @event.Type, @event.AccessorList.AssertNotNull(), symbol, GetOriginalImplMemberName( symbol ) );
        }

        private static MemberDeclarationSyntax GetEmptyImplEvent( EventDeclarationSyntax @event, IEventSymbol symbol )
        {
            return GetSpecialImplEvent( @event.Type, @event.AccessorList.AssertNotNull(), symbol, GetEmptyImplMemberName( symbol ) );
        }

        private static MemberDeclarationSyntax GetSpecialImplEvent( TypeSyntax eventType, AccessorListSyntax accessorList, IEventSymbol symbol, string name )
        {
            return
                EventDeclaration(
                        List<AttributeListSyntax>(),
                        symbol.IsStatic
                            ? TokenList( Token( SyntaxKind.PrivateKeyword ), Token( SyntaxKind.StaticKeyword ) )
                            : TokenList( Token( SyntaxKind.PrivateKeyword ) ),
                        eventType,
                        null,
                        Identifier( name ),
                        null )
                    .NormalizeWhitespace()
                    .WithLeadingTrivia( ElasticLineFeed )
                    .WithTrailingTrivia( ElasticLineFeed )
                    .WithAccessorList( accessorList )
                    .AddGeneratedCodeAnnotation();
        }
=======
            => EventDeclaration(
                    List<AttributeListSyntax>(),
                    symbol.IsStatic
                        ? TokenList( Token( SyntaxKind.PrivateKeyword ), Token( SyntaxKind.StaticKeyword ) )
                        : TokenList( Token( SyntaxKind.PrivateKeyword ) ),
                    @event.Type,
                    null,
                    Identifier( GetOriginalImplMemberName( symbol ) ),
                    null )
                .NormalizeWhitespace()
                .WithLeadingTrivia( ElasticLineFeed )
                .WithTrailingTrivia( ElasticLineFeed )
                .WithAccessorList( @event.AccessorList.AddSourceCodeAnnotation() )
                .AddGeneratedCodeAnnotation();

        private static MemberDeclarationSyntax GetOriginalImplEventField( TypeSyntax eventType, IEventSymbol symbol )
            => EventDeclaration(
                    List<AttributeListSyntax>(),
                    symbol.IsStatic
                        ? TokenList( Token( SyntaxKind.PrivateKeyword ), Token( SyntaxKind.StaticKeyword ) )
                        : TokenList( Token( SyntaxKind.PrivateKeyword ) ),
                    eventType,
                    null,
                    Identifier( GetOriginalImplMemberName( symbol ) ),
                    AccessorList(
                        List(
                            new[]
                            {
                                AccessorDeclaration( SyntaxKind.AddAccessorDeclaration, GetImplicitAdderBody( symbol.AddMethod.AssertNotNull() ) ),
                                AccessorDeclaration(
                                    SyntaxKind.RemoveAccessorDeclaration,
                                    GetImplicitRemoverBody( symbol.RemoveMethod.AssertNotNull() ) )
                            } ) ) )
                .NormalizeWhitespace()
                .WithLeadingTrivia( ElasticLineFeed )
                .WithTrailingTrivia( ElasticLineFeed, ElasticLineFeed )
                .AddGeneratedCodeAnnotation();
>>>>>>> ade39bd2
    }
}<|MERGE_RESOLUTION|>--- conflicted
+++ resolved
@@ -8,6 +8,7 @@
 using Microsoft.CodeAnalysis.CSharp;
 using Microsoft.CodeAnalysis.CSharp.Syntax;
 using System;
+using System.Linq;
 using System.Collections.Generic;
 using static Microsoft.CodeAnalysis.CSharp.SyntaxFactory;
 
@@ -15,77 +16,6 @@
 {
     internal partial class LinkerRewritingDriver
     {
-<<<<<<< HEAD
-=======
-        /// <summary>
-        /// Determines whether the event will be discarded in the final compilation (unreferenced or inlined declarations).
-        /// </summary>
-        /// <param name="symbol">Override event symbol or overridden event symbol.</param>
-        /// <returns></returns>
-        private bool IsDiscarded( IEventSymbol symbol, ResolvedAspectReferenceSemantic semantic )
-        {
-            var addAspectReferences = this._analysisRegistry.GetAspectReferences( symbol, semantic, AspectReferenceTargetKind.EventAddAccessor );
-            var removeAspectReferences = this._analysisRegistry.GetAspectReferences( symbol, semantic, AspectReferenceTargetKind.EventRemoveAccessor );
-
-            if ( addAspectReferences.Count == 0 && removeAspectReferences.Count == 0 )
-            {
-                return true;
-            }
-
-            if ( this.IsInlineable( symbol, semantic ) )
-            {
-                return true;
-            }
-
-            return false;
-        }
-
-        private bool IsInlineable( IEventSymbol inlinedEvent, ResolvedAspectReferenceSemantic semantic )
-        {
-            if ( GetDeclarationFlags( inlinedEvent ).HasFlag( LinkerDeclarationFlags.NotInlineable ) )
-            {
-                return false;
-            }
-
-            if ( this._analysisRegistry.IsLastOverride( inlinedEvent ) )
-            {
-                return true;
-            }
-
-            var selfAspectReferences = this._analysisRegistry.GetAspectReferences( inlinedEvent, semantic );
-            var addAspectReferences = this._analysisRegistry.GetAspectReferences( inlinedEvent, semantic, AspectReferenceTargetKind.EventAddAccessor );
-            var removeAspectReferences = this._analysisRegistry.GetAspectReferences( inlinedEvent, semantic, AspectReferenceTargetKind.EventRemoveAccessor );
-
-            if ( selfAspectReferences.Count > 0 )
-            {
-                // TODO: We may need to deal with this case.
-                return false;
-            }
-
-            if ( addAspectReferences.Count > 1 || removeAspectReferences.Count > 1 )
-            {
-                return false;
-            }
-
-            if ( addAspectReferences.Count == 0 && removeAspectReferences.Count == 0 )
-            {
-                return false;
-            }
-
-            return (addAspectReferences.Count == 0 || this.IsInlineableReference( addAspectReferences[0], MethodKind.EventAdd ))
-                   && (removeAspectReferences.Count == 0 || this.IsInlineableReference( removeAspectReferences[0], MethodKind.EventRemove ));
-        }
-
-        private bool HasAnyAspectReferences( IEventSymbol symbol, ResolvedAspectReferenceSemantic semantic )
-        {
-            var selfAspectReferences = this._analysisRegistry.GetAspectReferences( symbol, semantic );
-            var addAspectReferences = this._analysisRegistry.GetAspectReferences( symbol, semantic, AspectReferenceTargetKind.EventAddAccessor );
-            var removeAspectReferences = this._analysisRegistry.GetAspectReferences( symbol, semantic, AspectReferenceTargetKind.EventRemoveAccessor );
-
-            return selfAspectReferences.Count > 0 || addAspectReferences.Count > 0 || removeAspectReferences.Count > 0;
-        }
-
->>>>>>> ade39bd2
         private IReadOnlyList<MemberDeclarationSyntax> RewriteEvent( EventDeclarationSyntax eventDeclaration, IEventSymbol symbol )
         {
             if ( this._introductionRegistry.IsOverrideTarget( symbol ) )
@@ -95,13 +25,9 @@
                         ? new List<MemberDeclarationSyntax> { GetEventBackingField( eventDeclaration, symbol ), GetLinkedDeclaration() }
                         : new List<MemberDeclarationSyntax> { GetLinkedDeclaration() };
 
-<<<<<<< HEAD
                 var lastOverride = (IEventSymbol) this._introductionRegistry.GetLastOverride( symbol );
 
                 if ( !this._analysisRegistry.IsInlineable( new IntermediateSymbolSemantic( lastOverride, IntermediateSymbolSemanticKind.Default ), out _ ) )
-=======
-                if ( !this.IsInlineable( (ISymbol) (IEventSymbol) this._analysisRegistry.GetLastOverride( symbol ), ResolvedAspectReferenceSemantic.Default ) )
->>>>>>> ade39bd2
                 {
                     members.Add( GetTrampolineEvent( eventDeclaration, symbol ) );
                 }
@@ -176,80 +102,6 @@
             }
         }
 
-<<<<<<< HEAD
-=======
-        private IReadOnlyList<MemberDeclarationSyntax> RewriteEventField( EventFieldDeclarationSyntax eventFieldDeclaration, IEventSymbol symbol )
-        {
-            if ( this._analysisRegistry.IsOverrideTarget( symbol ) )
-            {
-                var members = new List<MemberDeclarationSyntax>();
-
-                if ( this.HasAnyAspectReferences( symbol, ResolvedAspectReferenceSemantic.Original ) )
-                {
-                    members.Add( GetEventBackingField( eventFieldDeclaration, symbol ) );
-                }
-
-                members.Add( GetLinkedDeclaration() );
-
-                if ( !this.IsInlineable( (IEventSymbol) this._analysisRegistry.GetLastOverride( symbol ), ResolvedAspectReferenceSemantic.Default ) )
-                {
-                    members.Add( GetTrampolineEvent( eventFieldDeclaration, symbol ) );
-                }
-
-                if ( !this.IsInlineable( symbol, ResolvedAspectReferenceSemantic.Original )
-                     && this.HasAnyAspectReferences( symbol, ResolvedAspectReferenceSemantic.Original ) )
-                {
-                    members.Add( GetOriginalImplEventField( eventFieldDeclaration.Declaration.Type, symbol ) );
-                }
-
-                return members;
-            }
-            else
-            {
-                if ( this.IsDiscarded( (ISymbol) symbol, ResolvedAspectReferenceSemantic.Default ) )
-                {
-                    return Array.Empty<MemberDeclarationSyntax>();
-                }
-
-                return new[] { GetLinkedDeclaration() };
-            }
-
-            MemberDeclarationSyntax GetLinkedDeclaration()
-            {
-                var transformedAdd =
-                    AccessorDeclaration(
-                        SyntaxKind.AddAccessorDeclaration,
-                        List<AttributeListSyntax>(),
-                        TokenList(),
-                        this.GetLinkedBody(
-                            this.GetBodySource( symbol.AddMethod.AssertNotNull() ),
-                            InliningContext.Create( this, symbol.AddMethod.AssertNotNull() ) ) );
-
-                var transformedRemove =
-                    AccessorDeclaration(
-                        SyntaxKind.RemoveAccessorDeclaration,
-                        List<AttributeListSyntax>(),
-                        TokenList(),
-                        this.GetLinkedBody(
-                            this.GetBodySource( symbol.RemoveMethod.AssertNotNull() ),
-                            InliningContext.Create( this, symbol.RemoveMethod.AssertNotNull() ) ) );
-
-                return
-                    EventDeclaration(
-                            List<AttributeListSyntax>(),
-                            eventFieldDeclaration.Modifiers,
-                            Token( SyntaxKind.EventKeyword ).WithTrailingTrivia( ElasticSpace ),
-                            eventFieldDeclaration.Declaration.Type,
-                            null,
-                            Identifier( symbol.Name ),
-                            AccessorList( List( new[] { transformedAdd, transformedRemove } ) ),
-                            MissingToken( SyntaxKind.SemicolonToken ) )
-                        .WithLeadingTrivia( eventFieldDeclaration.GetLeadingTrivia() )
-                        .WithTrailingTrivia( eventFieldDeclaration.GetTrailingTrivia() );
-            }
-        }
-
->>>>>>> ade39bd2
         private static BlockSyntax GetImplicitAdderBody( IMethodSymbol symbol )
             => Block(
                 ExpressionStatement(
@@ -294,9 +146,9 @@
                 .AddGeneratedCodeAnnotation();
 
         private static MemberDeclarationSyntax GetOriginalImplEvent( EventDeclarationSyntax @event, IEventSymbol symbol )
-<<<<<<< HEAD
         {
-            return GetSpecialImplEvent( @event.Type, @event.AccessorList.AssertNotNull(), symbol, GetOriginalImplMemberName( symbol ) );
+
+            return GetSpecialImplEvent( @event.Type, @event.AccessorList.AssertNotNull().AddSourceCodeAnnotation(), symbol, GetOriginalImplMemberName( symbol ) );
         }
 
         private static MemberDeclarationSyntax GetEmptyImplEvent( EventDeclarationSyntax @event, IEventSymbol symbol )
@@ -322,44 +174,5 @@
                     .WithAccessorList( accessorList )
                     .AddGeneratedCodeAnnotation();
         }
-=======
-            => EventDeclaration(
-                    List<AttributeListSyntax>(),
-                    symbol.IsStatic
-                        ? TokenList( Token( SyntaxKind.PrivateKeyword ), Token( SyntaxKind.StaticKeyword ) )
-                        : TokenList( Token( SyntaxKind.PrivateKeyword ) ),
-                    @event.Type,
-                    null,
-                    Identifier( GetOriginalImplMemberName( symbol ) ),
-                    null )
-                .NormalizeWhitespace()
-                .WithLeadingTrivia( ElasticLineFeed )
-                .WithTrailingTrivia( ElasticLineFeed )
-                .WithAccessorList( @event.AccessorList.AddSourceCodeAnnotation() )
-                .AddGeneratedCodeAnnotation();
-
-        private static MemberDeclarationSyntax GetOriginalImplEventField( TypeSyntax eventType, IEventSymbol symbol )
-            => EventDeclaration(
-                    List<AttributeListSyntax>(),
-                    symbol.IsStatic
-                        ? TokenList( Token( SyntaxKind.PrivateKeyword ), Token( SyntaxKind.StaticKeyword ) )
-                        : TokenList( Token( SyntaxKind.PrivateKeyword ) ),
-                    eventType,
-                    null,
-                    Identifier( GetOriginalImplMemberName( symbol ) ),
-                    AccessorList(
-                        List(
-                            new[]
-                            {
-                                AccessorDeclaration( SyntaxKind.AddAccessorDeclaration, GetImplicitAdderBody( symbol.AddMethod.AssertNotNull() ) ),
-                                AccessorDeclaration(
-                                    SyntaxKind.RemoveAccessorDeclaration,
-                                    GetImplicitRemoverBody( symbol.RemoveMethod.AssertNotNull() ) )
-                            } ) ) )
-                .NormalizeWhitespace()
-                .WithLeadingTrivia( ElasticLineFeed )
-                .WithTrailingTrivia( ElasticLineFeed, ElasticLineFeed )
-                .AddGeneratedCodeAnnotation();
->>>>>>> ade39bd2
     }
 }