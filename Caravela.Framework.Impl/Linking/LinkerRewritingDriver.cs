--- conflicted
+++ resolved
@@ -50,87 +50,6 @@
             this.ReferenceResolver = referenceResolver;
         }
 
-<<<<<<< HEAD
-=======
-        public bool IsDiscarded( ISymbol symbol, ResolvedAspectReferenceSemantic semantic )
-            => symbol switch
-            {
-                IMethodSymbol methodSymbol => this.IsDiscarded( methodSymbol, semantic ),
-                IPropertySymbol propertySymbol => this.IsDiscarded( propertySymbol, semantic ),
-                IEventSymbol eventSymbol => this.IsDiscarded( eventSymbol, semantic ),
-                IFieldSymbol => false,
-                _ => throw new AssertionFailedException()
-            };
-
-        private bool IsInlineable( ISymbol inlinedSymbol, ResolvedAspectReferenceSemantic semantic )
-            => inlinedSymbol switch
-            {
-                IMethodSymbol methodSymbol => this.IsInlineable( methodSymbol, semantic ),
-                IPropertySymbol propertySymbol => this.IsInlineable( propertySymbol, semantic ),
-                IEventSymbol eventSymbol => this.IsInlineable( eventSymbol, semantic ),
-                IFieldSymbol => false,
-                _ => throw new AssertionFailedException()
-            };
-
-        private bool IsInlineableReference( ResolvedAspectReference aspectReference, MethodKind methodKind )
-            => aspectReference.Specification.Flags.HasFlag( AspectReferenceFlags.Inlineable )
-               && IsAsync( GetMethod( aspectReference.ContainingSymbol, methodKind ) ) == IsAsync( GetMethod( aspectReference.ResolvedSymbol, methodKind ) )
-               && IsIterator( GetMethod( aspectReference.ContainingSymbol, methodKind ) )
-               == IsIterator( GetMethod( aspectReference.ResolvedSymbol, methodKind ) )
-               && this.GetInliner( aspectReference, out _ );
-
-        private static IMethodSymbol? GetMethod( ISymbol symbol, MethodKind kind )
-            => symbol switch
-            {
-                IMethodSymbol method => method,
-                IPropertySymbol property => kind switch
-                {
-                    MethodKind.PropertyGet => property.GetMethod,
-                    MethodKind.PropertySet => property.SetMethod,
-                    _ => throw new AssertionFailedException()
-                },
-                IEventSymbol @event => kind switch
-                {
-                    MethodKind.EventAdd => @event.AddMethod,
-                    MethodKind.EventRemove => @event.RemoveMethod,
-                    _ => throw new AssertionFailedException()
-                },
-                _ => throw new AssertionFailedException()
-            };
-
-        private static bool IsAsync( IMethodSymbol? symbol ) => symbol is { IsAsync: true };
-
-        private static bool IsIterator( IMethodSymbol? symbol ) => symbol != null && IteratorHelper.IsIterator( symbol );
-
-        private bool GetInliner( ResolvedAspectReference aspectReference, [NotNullWhen( true )] out Inliner? matchingInliner )
-        {
-            if ( !SymbolEqualityComparer.Default.Equals( aspectReference.ContainingSymbol.ContainingType, aspectReference.ResolvedSymbol.ContainingType ) )
-            {
-                // Never inline method from another type.
-                matchingInliner = null;
-
-                return false;
-            }
-
-            var semanticModel = this.IntermediateCompilation.GetSemanticModel( aspectReference.Expression.SyntaxTree );
-
-            foreach ( var inliner in this._inliners )
-            {
-                if ( inliner.CanInline( aspectReference, semanticModel ) )
-                {
-                    // We have inliner that will be able to inline the reference.
-                    matchingInliner = inliner;
-
-                    return true;
-                }
-            }
-
-            matchingInliner = null;
-
-            return false;
-        }
-
->>>>>>> ade39bd2
         /// <summary>
         /// Assembles a linked body of the method/accessor, where aspect reference annotations are replaced by target symbols and inlineable references are inlined.
         /// </summary>
@@ -670,17 +589,13 @@
             return introducedMember.AssertNotNull().Introduction.Advice.Aspect;
         }
 
-<<<<<<< HEAD
-        internal static string GetOriginalImplMemberName( ISymbol symbol )
-            => GetSpecialMemberName( symbol, "OriginalImpl" );
-
-        internal static string GetEmptyImplMemberName( ISymbol symbol )
-            => GetSpecialMemberName( symbol, "EmptyImpl" );
-
-        internal static string GetSpecialMemberName( ISymbol symbol, string suffix )
-=======
         private static string GetOriginalImplMemberName( ISymbol symbol )
->>>>>>> ade39bd2
+            => GetSpecialMemberName( symbol, "Source" );
+
+        private static string GetEmptyImplMemberName( ISymbol symbol )
+            => GetSpecialMemberName( symbol, "Empty" );
+
+        private static string GetSpecialMemberName( ISymbol symbol, string suffix )
         {
             switch ( symbol )
             {
@@ -718,21 +633,17 @@
                     throw new AssertionFailedException();
             }
 
-<<<<<<< HEAD
-            static string CreateName( string name, string suffix ) => $"__{name}__{suffix}";
-=======
-            string CreateName( string name )
-            {
-                var hint = $"{name}_Source";
+            string CreateName( string name, string suffix)
+            {
+                var hint = $"{name}_{suffix}";
 
                 for ( var i = 2; symbol.ContainingType.GetMembers( hint ).Any(); i++ )
                 {
-                    hint = $"{name}_Source{i}";
+                    hint = $"{name}_{suffix}{i}";
                 }
 
                 return hint;
             }
->>>>>>> ade39bd2
         }
 
         private static string GetBackingFieldName( ISymbol symbol )
