--- conflicted
+++ resolved
@@ -42,18 +42,6 @@
             throw new ArgumentOutOfRangeException( nameof(method), "This is not a source symbol." );
         }
 
-<<<<<<< HEAD
-        public static IMethodSymbol GetSymbol( this IConstructor method )
-        {
-            if ( method is Constructor sourceConstructor )
-            {
-                return (IMethodSymbol) sourceConstructor.Symbol;
-            }
-            else
-            {
-                throw new ArgumentOutOfRangeException( nameof(method), "This is not a source symbol." );
-            }
-=======
         public static AttributeData GetAttributeData( this IAttribute attribute )
         {
             if ( attribute is Attribute attributeModel )
@@ -62,7 +50,6 @@
             }
 
             throw new ArgumentOutOfRangeException( nameof(attribute), "This is not a source attribute." );
->>>>>>> 0f12f3af
         }
     }
 }