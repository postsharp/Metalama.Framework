// Copyright (c) SharpCrafters s.r.o. All rights reserved.
// This project is not open source. Please see the LICENSE.md file in the repository root for details.

using System;
using System.Collections.Generic;
<<<<<<< HEAD
using System.Linq;
using Caravela.Framework.Code;
=======
>>>>>>> a85e7a55
using Caravela.Framework.Diagnostics;
using Caravela.Framework.Impl.CodeModel;
using Microsoft.CodeAnalysis;
using RoslynDiagnosticSeverity = Microsoft.CodeAnalysis.DiagnosticSeverity;

namespace Caravela.Framework.Impl.Diagnostics
{
    /// <summary>
    /// Implements the user-level <see cref="IDiagnosticSink"/> interface
    /// and maps user-level diagnostics into Roslyn <see cref="Diagnostic"/>.
    /// </summary>
    public abstract partial class DiagnosticSink : IDiagnosticSink
    {
        public ICodeElement? DefaultScope { get; private set; }

        protected DiagnosticSink( ICodeElement? defaultScope )
        {
            this.DefaultScope = defaultScope;
        }

        public int ErrorCount { get; private set; }

        /// <summary>
        /// Reports a <see cref="Diagnostic"/>.
        /// </summary>
        /// <param name="diagnostic"></param>
        public abstract void ReportDiagnostic( Diagnostic diagnostic );
<<<<<<< HEAD
=======

        public void ReportDiagnostics( IEnumerable<Diagnostic> diagnostics )
        {
            foreach ( var diagnostic in diagnostics )
            {
                this.ReportDiagnostic( diagnostic );
            }
        }
>>>>>>> a85e7a55

        public abstract void SuppressDiagnostic( string id, ICodeElement scope );
        
        public void SuppressDiagnostic( string id )
        {
            if ( this.DefaultScope != null )
            {
                this.SuppressDiagnostic( id, this.DefaultScope );
            }
        }

        private static RoslynDiagnosticSeverity MapSeverity( Severity severity ) =>
            severity switch
            {
                Severity.Error => RoslynDiagnosticSeverity.Error,
                Severity.Hidden => RoslynDiagnosticSeverity.Hidden,
                Severity.Info => RoslynDiagnosticSeverity.Info,
                Severity.Warning => RoslynDiagnosticSeverity.Warning,
                _ => throw new AssertionFailedException()
            };

        public IDisposable WithDefaultScope( ICodeElement scope )
        {
            var oldScope = this.DefaultScope;
            this.DefaultScope = scope;
            return new RestoreLocationCookie( this, oldScope );
        }

        public void ReportDiagnostic( Severity severity, IDiagnosticLocation location, string id, string formatMessage, params object[] args )
        {
            var roslynLocation = ((DiagnosticLocation) location).Location ?? this.DefaultScope?.GetLocationForDiagnosticReport();
            var roslynSeverity = MapSeverity( severity );
            var warningLevel = severity == Severity.Error ? 0 : 1;

            var diagnostic = Diagnostic.Create(
                id,
                "Caravela.User",
                new NonLocalizableString( formatMessage, args ),
                roslynSeverity,
                roslynSeverity,
                true,
                warningLevel,
                false,
                location: roslynLocation );

            this.ReportDiagnostic( diagnostic );

            if ( severity == Severity.Error )
            {
                this.ErrorCount++;
            }
        }

        public void ReportDiagnostic( Severity severity, string id, string formatMessage, params object[] args )
        {
            if ( this.DefaultScope == null )
            {
                throw new InvalidOperationException( "Cannot report a diagnostic when the default scope has not been defined." );
            }

            this.ReportDiagnostic( severity, this.DefaultScope, id, formatMessage, args );
        }
    }
}<|MERGE_RESOLUTION|>--- conflicted
+++ resolved
@@ -3,11 +3,9 @@
 
 using System;
 using System.Collections.Generic;
-<<<<<<< HEAD
+using System.Collections.Generic;
 using System.Linq;
 using Caravela.Framework.Code;
-=======
->>>>>>> a85e7a55
 using Caravela.Framework.Diagnostics;
 using Caravela.Framework.Impl.CodeModel;
 using Microsoft.CodeAnalysis;
@@ -35,8 +33,6 @@
         /// </summary>
         /// <param name="diagnostic"></param>
         public abstract void ReportDiagnostic( Diagnostic diagnostic );
-<<<<<<< HEAD
-=======
 
         public void ReportDiagnostics( IEnumerable<Diagnostic> diagnostics )
         {
@@ -45,7 +41,6 @@
                 this.ReportDiagnostic( diagnostic );
             }
         }
->>>>>>> a85e7a55
 
         public abstract void SuppressDiagnostic( string id, ICodeElement scope );
         
