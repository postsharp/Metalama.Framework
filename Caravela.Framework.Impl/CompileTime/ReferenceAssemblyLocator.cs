--- conflicted
+++ resolved
@@ -105,13 +105,8 @@
         private static IEnumerable<string> GetSystemAssemblyPaths()
         {
             var tempProjectDirectory = Path.Combine( Path.GetTempPath(), "Caravela", _projectHash, "TempProject" );
-<<<<<<< HEAD
 
-            using Mutex mutex = MutexHelper.CreateGlobalMutex( tempProjectDirectory );
-=======
-            
             using var mutex = MutexHelper.CreateGlobalMutex( tempProjectDirectory );
->>>>>>> b5a5d2a3
             mutex.WaitOne();
 
             try
