﻿// Copyright (c) SharpCrafters s.r.o. All rights reserved.
// This project is not open source. Please see the LICENSE.md file in the repository root for details.

using Newtonsoft.Json;
using System.Collections.Generic;
using System.Diagnostics.CodeAnalysis;
using System.IO;
using System.Text;

namespace Caravela.Framework.Impl.CompileTime
{
    /// <summary>
    /// A serializable object that stores the manifest of a <see cref="CompileTimeProject"/>. 
    /// </summary>
    internal class CompileTimeProjectManifest
    {
        public CompileTimeProjectManifest(
            string assemblyName,
            IReadOnlyList<string> aspectTypes,
            IReadOnlyList<string>? references,
            ulong sourceHash,
            IReadOnlyList<CompileTimeFile> files )
        {
            this.AssemblyName = assemblyName;
            this.AspectTypes = aspectTypes;
            this.References = references;
            this.SourceHash = sourceHash;
            this.Files = files;
        }

        public string AssemblyName { get; }

        /// <summary>
        /// Gets the list of all aspect types (specified by fully qualified name) of the aspect library.
        /// </summary>
        public IReadOnlyList<string> AspectTypes { get; }

        /// <summary>
        /// Gets the name of all project references (a fully-qualified assembly identity) of the compile-time project.
        /// </summary>
        public IReadOnlyList<string>? References { get; }

        /// <summary>
        /// Gets a unique hash of the source code and its dependencies.
        /// </summary>
        public ulong SourceHash { get; }

<<<<<<< HEAD
=======
        /// <summary>
        /// Gets the list of code files.
        /// </summary>
        public IReadOnlyList<CompileTimeFile> Files { get; }

>>>>>>> 0ef03d26
        public static bool TryDeserialize( Stream stream, [NotNullWhen( true )] out CompileTimeProjectManifest? manifest )
        {
            try
            {
                using var manifestReader = new StreamReader( stream, Encoding.UTF8 );
                var manifestJson = manifestReader.ReadToEnd();
                stream.Close();

                manifest = JsonConvert.DeserializeObject<CompileTimeProjectManifest>( manifestJson ).AssertNotNull();

                // Assert that files are properly deserialized.
                foreach ( var file in manifest.Files )
                {
                    if ( file.SourcePath == null! || file.TransformedPath == null! )
                    {
                        throw new AssertionFailedException( "Deserialization error." );
                    }
                }

                return true;
            }
            catch ( JsonReaderException )
            {
                manifest = null;

                return false;
            }
        }

        public void Serialize( Stream stream )
        {
            var manifestJson = JsonConvert.SerializeObject( this, Formatting.Indented );
            using var manifestWriter = new StreamWriter( stream, Encoding.UTF8 );
            manifestWriter.Write( manifestJson );
        }
    }
}<|MERGE_RESOLUTION|>--- conflicted
+++ resolved
@@ -45,14 +45,11 @@
         /// </summary>
         public ulong SourceHash { get; }
 
-<<<<<<< HEAD
-=======
         /// <summary>
         /// Gets the list of code files.
         /// </summary>
         public IReadOnlyList<CompileTimeFile> Files { get; }
 
->>>>>>> 0ef03d26
         public static bool TryDeserialize( Stream stream, [NotNullWhen( true )] out CompileTimeProjectManifest? manifest )
         {
             try
