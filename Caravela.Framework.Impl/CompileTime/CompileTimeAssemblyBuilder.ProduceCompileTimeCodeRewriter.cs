﻿// Copyright (c) SharpCrafters s.r.o. All rights reserved.
// This project is not open source. Please see the LICENSE.md file in the repository root for details.

<<<<<<< HEAD
=======
using System.Collections.Generic;
using System.Linq;
>>>>>>> dc921b8e
using Caravela.Framework.Impl.Templating;
using Microsoft.CodeAnalysis;
using Microsoft.CodeAnalysis.CSharp.Syntax;
using System.Collections.Generic;
using System.Linq;
using static Microsoft.CodeAnalysis.CSharp.SyntaxFactory;

namespace Caravela.Framework.Impl.CompileTime
{
    internal partial class CompileTimeAssemblyBuilder
    {
        public static readonly SyntaxAnnotation HasCompileTimeCodeAnnotation = new( "hasCompileTimeCode" );

        private sealed class ProduceCompileTimeCodeRewriter : Rewriter
        {
            private readonly Compilation _compileTimeCompilation;
            private readonly List<Diagnostic> _diagnostics = new();

            public bool Success { get; private set; } = true;

            public IReadOnlyList<Diagnostic> Diagnostics => this._diagnostics;

            public bool FoundCompileTimeCode { get; private set; }

            public ProduceCompileTimeCodeRewriter(
                ISymbolClassifier symbolClassifier,
                Compilation runTimeCompilation,
                Compilation compileTimeCompilation )
                : base( symbolClassifier, runTimeCompilation )
            {
                this._compileTimeCompilation = compileTimeCompilation;
            }

            // TODO: assembly and module-level attributes?
            public override SyntaxNode? VisitAttributeList( AttributeListSyntax node ) => node.Parent is CompilationUnitSyntax ? null : node;

            public override SyntaxNode? VisitClassDeclaration( ClassDeclarationSyntax node ) => this.VisitTypeDeclaration( node );

            public override SyntaxNode? VisitStructDeclaration( StructDeclarationSyntax node ) => this.VisitTypeDeclaration( node );

            public override SyntaxNode? VisitInterfaceDeclaration( InterfaceDeclarationSyntax node ) => this.VisitTypeDeclaration( node );

            public override SyntaxNode? VisitRecordDeclaration( RecordDeclarationSyntax node ) => this.VisitTypeDeclaration( node );

            private T? VisitTypeDeclaration<T>( T node )
                where T : TypeDeclarationSyntax
            {
                switch ( this.GetSymbolDeclarationScope( node ) )
                {
                    case SymbolDeclarationScope.RunTimeOnly:
                        return null;

                    default:
                        this.FoundCompileTimeCode = true;

                        var members = new List<MemberDeclarationSyntax>();

                        foreach ( var member in node.Members )
                        {
                            switch ( member )
                            {
                                case MethodDeclarationSyntax method:
                                    members.AddRange( this.VisitMethodDeclaration( method ).AssertNoneNull() );

                                    break;

                                case TypeDeclarationSyntax nestedType:
                                    members.Add( (MemberDeclarationSyntax) this.Visit( nestedType ).AssertNotNull() );

                                    break;

                                default:
                                    members.Add( member );

                                    break;
                            }
                        }

                        return (T) node.WithMembers( List( members ) ).WithAdditionalAnnotations( HasCompileTimeCodeAnnotation );
                }
            }

            private new IEnumerable<MethodDeclarationSyntax> VisitMethodDeclaration( MethodDeclarationSyntax node )
            {
                var methodSymbol = this.RunTimeCompilation.GetSemanticModel( node.SyntaxTree ).GetDeclaredSymbol( node );

                if ( methodSymbol != null && this.SymbolClassifier.IsTemplate( methodSymbol ) )
                {
                    var success =
                        TemplateCompiler.TryCompile(
                            this._compileTimeCompilation,
                            node,
                            this.RunTimeCompilation.GetSemanticModel( node.SyntaxTree ),
                            this._diagnostics,
                            out _,
                            out var transformedNode );

                    if ( success )
                    {
                        yield return WithThrowNotSupportedExceptionBody( node, "Template code cannot be directly executed." );
                        yield return (MethodDeclarationSyntax) transformedNode.AssertNotNull();
                    }
                    else
                    {
                        this.Success = false;
                    }
                }
                else
                {
                    yield return (MethodDeclarationSyntax) base.VisitMethodDeclaration( node ).AssertNotNull();
                }
            }

            public override SyntaxNode? VisitNamespaceDeclaration( NamespaceDeclarationSyntax node )
            {
                var transformedNode = (NamespaceDeclarationSyntax) base.VisitNamespaceDeclaration( node )!;

                if ( transformedNode.Members.Any( m => m.HasAnnotation( HasCompileTimeCodeAnnotation ) ) )
                {
                    return transformedNode.WithAdditionalAnnotations( HasCompileTimeCodeAnnotation );
                }

                return null;
            }

            public override SyntaxNode? VisitCompilationUnit( CompilationUnitSyntax node )
            {
                var transformedNode = (CompilationUnitSyntax) base.VisitCompilationUnit( node )!;

                if ( transformedNode.Members.Any( m => m.HasAnnotation( HasCompileTimeCodeAnnotation ) ) )
                {
                    return transformedNode.WithAdditionalAnnotations( HasCompileTimeCodeAnnotation );
                }

                return null;
            }

            // TODO: top-level statements?
        }
    }
}<|MERGE_RESOLUTION|>--- conflicted
+++ resolved
@@ -1,16 +1,11 @@
 ﻿// Copyright (c) SharpCrafters s.r.o. All rights reserved.
 // This project is not open source. Please see the LICENSE.md file in the repository root for details.
 
-<<<<<<< HEAD
-=======
 using System.Collections.Generic;
 using System.Linq;
->>>>>>> dc921b8e
 using Caravela.Framework.Impl.Templating;
 using Microsoft.CodeAnalysis;
 using Microsoft.CodeAnalysis.CSharp.Syntax;
-using System.Collections.Generic;
-using System.Linq;
 using static Microsoft.CodeAnalysis.CSharp.SyntaxFactory;
 
 namespace Caravela.Framework.Impl.CompileTime
@@ -21,6 +16,8 @@
 
         private sealed class ProduceCompileTimeCodeRewriter : Rewriter
         {
+
+            private readonly TemplateCompiler _templateCompiler;
             private readonly Compilation _compileTimeCompilation;
             private readonly List<Diagnostic> _diagnostics = new();
 
@@ -32,10 +29,12 @@
 
             public ProduceCompileTimeCodeRewriter(
                 ISymbolClassifier symbolClassifier,
+                TemplateCompiler templateCompiler,
                 Compilation runTimeCompilation,
                 Compilation compileTimeCompilation )
                 : base( symbolClassifier, runTimeCompilation )
             {
+                this._templateCompiler = templateCompiler;
                 this._compileTimeCompilation = compileTimeCompilation;
             }
 
@@ -69,17 +68,12 @@
                             {
                                 case MethodDeclarationSyntax method:
                                     members.AddRange( this.VisitMethodDeclaration( method ).AssertNoneNull() );
-
                                     break;
-
                                 case TypeDeclarationSyntax nestedType:
                                     members.Add( (MemberDeclarationSyntax) this.Visit( nestedType ).AssertNotNull() );
-
                                     break;
-
                                 default:
                                     members.Add( member );
-
                                     break;
                             }
                         }
@@ -95,13 +89,7 @@
                 if ( methodSymbol != null && this.SymbolClassifier.IsTemplate( methodSymbol ) )
                 {
                     var success =
-                        TemplateCompiler.TryCompile(
-                            this._compileTimeCompilation,
-                            node,
-                            this.RunTimeCompilation.GetSemanticModel( node.SyntaxTree ),
-                            this._diagnostics,
-                            out _,
-                            out var transformedNode );
+                        this._templateCompiler.TryCompile( this._compileTimeCompilation, node, this.RunTimeCompilation.GetSemanticModel( node.SyntaxTree ), this._diagnostics, out _, out var transformedNode );
 
                     if ( success )
                     {
@@ -127,8 +115,10 @@
                 {
                     return transformedNode.WithAdditionalAnnotations( HasCompileTimeCodeAnnotation );
                 }
-
-                return null;
+                else
+                {
+                    return null;
+                }
             }
 
             public override SyntaxNode? VisitCompilationUnit( CompilationUnitSyntax node )
@@ -139,8 +129,10 @@
                 {
                     return transformedNode.WithAdditionalAnnotations( HasCompileTimeCodeAnnotation );
                 }
-
-                return null;
+                else
+                {
+                    return null;
+                }
             }
 
             // TODO: top-level statements?
