--- conflicted
+++ resolved
@@ -36,12 +36,8 @@
         private readonly INamedTypeSymbol _compileTimeAttribute;
         private readonly INamedTypeSymbol _compileTimeOnlyAttribute;
         private readonly INamedTypeSymbol _templateAttribute;
-<<<<<<< HEAD
         private readonly INamedTypeSymbol _interfaceMemberAttribute;
-        private readonly Dictionary<ISymbol, SymbolDeclarationScope?> _cacheFromAttributes = new( SymbolEqualityComparer.Default );
-=======
         private readonly Dictionary<ISymbol, TemplatingScope?> _cacheFromAttributes = new( SymbolEqualityComparer.Default );
->>>>>>> 79790eec
         private readonly ReferenceAssemblyLocator _referenceAssemblyLocator;
 
         public SymbolClassifier( Compilation compilation, IServiceProvider serviceProvider )
@@ -69,7 +65,7 @@
             // Look for a [InterfaceMember] attribute on the symbol.
             if ( symbol.GetAttributes().Any( a => this._compilation.HasImplicitConversion( a.AttributeClass, this._interfaceMemberAttribute ) ) )
             {
-                return true;
+                return TemplateMemberKind.InterfaceMember;
             }
 
             switch ( symbol )
