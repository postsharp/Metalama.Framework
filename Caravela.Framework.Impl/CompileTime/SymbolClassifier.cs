// Copyright (c) SharpCrafters s.r.o. All rights reserved.
// This project is not open source. Please see the LICENSE.md file in the repository root for details.

using Caravela.Framework.Aspects;
using Microsoft.CodeAnalysis;
using System;
using System.Collections.Generic;
using System.Diagnostics;
using System.Linq;
using System.Reflection;
using System.Threading;
using System.Threading.Tasks;

namespace Caravela.Framework.Impl.CompileTime
{
    /// <summary>
    /// The main implementation of <see cref="ISymbolClassifier"/>.
    /// </summary>
    internal sealed class SymbolClassifier : ISymbolClassifier
    {
        /// <summary>
        /// List of well-known types, for which the scope is overriden (i.e. this list takes precedence over any other rule).
        /// 'MembersOnly' means that the rule applies to the members of the type, but not to the type itself.
        /// </summary>
        private static readonly Dictionary<string, (string Namespace, TemplatingScope Scope, bool MembersOnly)> _wellKnownRunTimeTypes =
            new (Type ReflectionType, TemplatingScope Scope, bool MembersOnly)[]
            {
                (typeof(Console), Scope: TemplatingScope.RunTimeOnly, false),
                (typeof(Process), Scope: TemplatingScope.RunTimeOnly, false),
                (typeof(Thread), Scope: TemplatingScope.RunTimeOnly, false),
                (typeof(AppDomain), Scope: TemplatingScope.RunTimeOnly, false),
                (typeof(MemberInfo), Scope: TemplatingScope.RunTimeOnly, true),
                (typeof(ParameterInfo), Scope: TemplatingScope.RunTimeOnly, true),
                (typeof(Task), Scope: TemplatingScope.RunTimeOnly, false),
                (typeof(Task<>), Scope: TemplatingScope.RunTimeOnly, false),
                (typeof(ValueTask), Scope: TemplatingScope.RunTimeOnly, false),
                (typeof(ValueTask<>), Scope: TemplatingScope.RunTimeOnly, false)
            }.ToDictionary( t => t.ReflectionType.Name, t => (t.ReflectionType.Namespace, t.Scope, t.MembersOnly) );

        private readonly Compilation _compilation;
        private readonly INamedTypeSymbol _compileTimeAttribute;
        private readonly INamedTypeSymbol _compileTimeOnlyAttribute;
        private readonly INamedTypeSymbol _templateAttribute;
        private readonly INamedTypeSymbol _ignoreUnlessOverriddenAttribute;
        private readonly INamedTypeSymbol _interfaceMemberAttribute;
        private readonly Dictionary<ISymbol, TemplatingScope?> _cacheFromAttributes = new( SymbolEqualityComparer.Default );
        private readonly ReferenceAssemblyLocator _referenceAssemblyLocator;

        public SymbolClassifier( Compilation compilation, IServiceProvider serviceProvider )
        {
            this._compilation = compilation;
            this._compileTimeAttribute = this._compilation.GetTypeByMetadataName( typeof(CompileTimeAttribute).FullName ).AssertNotNull();
            this._compileTimeOnlyAttribute = this._compilation.GetTypeByMetadataName( typeof(CompileTimeOnlyAttribute).FullName ).AssertNotNull();
            this._templateAttribute = this._compilation.GetTypeByMetadataName( typeof(TemplateAttribute).FullName ).AssertNotNull();
            this._interfaceMemberAttribute = this._compilation.GetTypeByMetadataName( typeof(InterfaceMemberAttribute).FullName ).AssertNotNull();
            this._ignoreUnlessOverriddenAttribute = this._compilation.GetTypeByMetadataName( typeof(AbstractAttribute).FullName ).AssertNotNull();
            this._referenceAssemblyLocator = serviceProvider.GetService<ReferenceAssemblyLocator>();
        }

        public TemplateInfo GetTemplateInfo( ISymbol symbol ) => this.GetTemplateInfo( symbol, false );

        private TemplateInfo GetTemplateInfo( ISymbol symbol, bool isInherited )
        {
            // Look for a [Template] attribute on the symbol.
            var templateAttribute = symbol
                .GetAttributes()
                .FirstOrDefault( a => this.IsAttributeOfType( a, this._templateAttribute ) );

            if ( templateAttribute != null )
            {
                var templateInfo = GetTemplateInfo( templateAttribute );

                if ( !templateInfo.IsNone )
                {
                    // Ignore any abstract member.
                    if ( !isInherited && (symbol.IsAbstract
                                          || symbol.GetAttributes().Any( a => this.IsAttributeOfType( a, this._ignoreUnlessOverriddenAttribute ) )) )
                    {
                        return templateInfo.AsAbstract();
                    }
                    else
                    {
                        return templateInfo;
                    }
                }
            }

            // Look for a [InterfaceMember] attribute on the symbol.
            if ( symbol.GetAttributes().Any( a => this._compilation.HasImplicitConversion( a.AttributeClass, this._interfaceMemberAttribute ) ) )
            {
                return new TemplateInfo( TemplateAttributeType.InterfaceMember );
            }

            switch ( symbol )
            {
                case IMethodSymbol { AssociatedSymbol: { } associatedSymbol }:
                    return this.GetTemplateInfo( associatedSymbol );

                case IMethodSymbol { OverriddenMethod: { } overriddenMethod }:
                    // Look at the overriden method.
                    return this.GetTemplateInfo( overriddenMethod!, true );

                case IPropertySymbol { OverriddenProperty: { } overriddenProperty }:
                    // Look at the overridden property.
                    return this.GetTemplateInfo( overriddenProperty!, true );

                default:
                    return default;
            }
        }

        private bool IsAttributeOfType( AttributeData a, ITypeSymbol type ) => this._compilation.HasImplicitConversion( a.AttributeClass, type );

        private static TemplateInfo GetTemplateInfo( AttributeData templateAttribute )
        {
            switch ( templateAttribute.AttributeClass?.Name )
            {
                case nameof(IntroduceAttribute):
                    return new TemplateInfo( TemplateAttributeType.Introduction );

                case nameof(InterfaceMemberAttribute):
                    return new TemplateInfo( TemplateAttributeType.InterfaceMember );

                default:
                    return new TemplateInfo( TemplateAttributeType.Template );
            }
        }

        public TemplatingScope? GetTemplatingScope( AttributeData attribute )
        {
            if ( this._compilation.HasImplicitConversion( attribute.AttributeClass, this._compileTimeOnlyAttribute ) )
            {
                return TemplatingScope.CompileTimeOnly;
            }
            else if ( this._compilation.HasImplicitConversion( attribute.AttributeClass, this._compileTimeAttribute ) )
            {
                return TemplatingScope.Both;
            }
            else
            {
                return null;
            }
        }

        private TemplatingScope? GetAssemblyScope( IAssemblySymbol? assembly )
        {
            if ( assembly == null )
            {
                return null;
            }

            if ( this._referenceAssemblyLocator.IsSystemAssemblyName( assembly.Name ) )
            {
                // .NET Standard, Roslyn, ...
                return TemplatingScope.Both;
            }

            var scopeFromAttributes = assembly.GetAttributes()
                .Concat( assembly.Modules.First().GetAttributes() )
                .Select( this.GetTemplatingScope )
                .FirstOrDefault( s => s != null );

            if ( scopeFromAttributes != null )
            {
                return scopeFromAttributes.Value;
            }

            return null;
        }

        public TemplatingScope GetTemplatingScope( ISymbol symbol )
        {
            var scope = this.GetTemplatingScope( symbol, 0 );

            if ( scope == TemplatingScope.CompileTimeOnly )
            {
                // If the member returns a run-time only type, it is CompileTimeDynamic.
                var returnType = symbol switch
                {
                    IFieldSymbol field => field.Type,
                    IPropertySymbol property => property.Type,
                    IMethodSymbol method when !method.GetReturnTypeAttributes()
                        .Any( a => this.GetTemplatingScope( a ).GetValueOrDefault() == TemplatingScope.CompileTimeOnly ) => method
                        .ReturnType,
                    _ => null
                };

                if ( returnType != null && returnType.SpecialType != SpecialType.System_Void )
                {
                    switch ( this.GetTemplatingScope( returnType ) )
                    {
                        case TemplatingScope.RunTimeOnly:
                            return TemplatingScope.CompileTimeOnlyReturningRuntimeOnly;

                        case TemplatingScope.Both:
                            return TemplatingScope.CompileTimeOnlyReturningBoth;
                    }
                }
            }

            return scope;
        }

        private TemplatingScope GetTemplatingScope( ISymbol symbol, int recursion )
        {
            if ( symbol is ITypeParameterSymbol )
            {
                throw new ArgumentOutOfRangeException( nameof(symbol), "Type parameters are not supported." );
            }

            if ( recursion > 32 )
            {
                throw new AssertionFailedException();
            }

            switch ( symbol )
            {
                case IDynamicTypeSymbol:
<<<<<<< HEAD
                    return TemplatingScope.RunTimeOnly;
=======
                    return TemplatingScope.Dynamic;
>>>>>>> 99734164

                case ITypeParameterSymbol:
                    return TemplatingScope.Both;

                case IErrorTypeSymbol:
                    return TemplatingScope.Unknown;

                case IArrayTypeSymbol array:
                    return this.GetTemplatingScope( array.ElementType, recursion + 1 );

                case IPointerTypeSymbol pointer:
                    return this.GetTemplatingScope( pointer.PointedAtType, recursion + 1 );

                case INamedTypeSymbol { IsGenericType: true } namedType
                    when !namedType.IsGenericTypeDefinition() &&
                         !SymbolEqualityComparer.Default.Equals( namedType, namedType.OriginalDefinition ):
                    {
                        List<TemplatingScope> scopes = new( namedType.TypeArguments.Length + 1 );
                        var declarationScope = this.GetTemplatingScope( namedType.OriginalDefinition, recursion + 1 );
                        scopes.Add( declarationScope );
                        scopes.AddRange( namedType.TypeArguments.Select( arg => this.GetTemplatingScope( arg, recursion + 1 ) ) );

                        var compileTimeOnlyCount = 0;
                        var runtimeCount = 0;

                        foreach ( var scope in scopes )
                        {
                            switch ( scope )
                            {
                                case TemplatingScope.Dynamic:
                                    return TemplatingScope.Dynamic;

                                case TemplatingScope.RunTimeOnly:
                                    runtimeCount++;

                                    break;

                                case TemplatingScope.CompileTimeOnly:
                                    compileTimeOnlyCount++;

                                    break;

                                case TemplatingScope.Both:
                                    break;

                                case TemplatingScope.Unknown:
                                    return TemplatingScope.Unknown;

                                default:
                                    throw new AssertionFailedException( $"Unexpected scope: {scope}." );
                            }
                        }

                        if ( runtimeCount > 0 && compileTimeOnlyCount > 0 )
                        {
                            return TemplatingScope.Conflict;
                        }
                        else if ( runtimeCount > 0 )
                        {
                            return TemplatingScope.RunTimeOnly;
                        }
                        else if ( compileTimeOnlyCount > 0 )
                        {
                            return TemplatingScope.CompileTimeOnly;
                        }
                        else
                        {
                            return TemplatingScope.Both;
                        }
                    }
            }

            // From well-known types.
            if ( TryGetWellKnownScope( symbol, false, out var scopeFromWellKnown ) )
            {
                return scopeFromWellKnown;
            }

            // From assembly.
            var scopeFromAssembly = this.GetAssemblyScope( symbol.ContainingAssembly );

            if ( scopeFromAssembly != null )
            {
                return scopeFromAssembly.Value;
            }

            return this.GetScopeFromAttributes( symbol ) ?? TemplatingScope.RunTimeOnly;
        }

        private TemplatingScope? GetScopeFromAttributes( ISymbol symbol )
        {
            TemplatingScope? AddToCache( TemplatingScope? scope )
            {
                this._cacheFromAttributes[symbol] = scope;

                return scope;
            }

            // From cache.
            if ( this._cacheFromAttributes.TryGetValue( symbol, out var scopeFromCache ) )
            {
                return scopeFromCache;
            }

            // Add the symbol being processed to the cache temporarily to avoid an infinite recursion.
            _ = AddToCache( TemplatingScope.Both );

            // From attributes.
            var scopeFromAttributes = symbol
                .GetAttributes()
                .Select( this.GetTemplatingScope )
                .FirstOrDefault( s => s != null );

            if ( scopeFromAttributes != null )
            {
                return AddToCache( scopeFromAttributes.Value );
            }

            // From overridden method.
            if ( symbol is IMethodSymbol { OverriddenMethod: { } overriddenMethod } )
            {
                var scopeFromOverriddenMethod = this.GetScopeFromAttributes( overriddenMethod! );

                if ( scopeFromOverriddenMethod != null )
                {
                    return AddToCache( scopeFromOverriddenMethod );
                }
            }

            // From declaring type.
            if ( symbol.ContainingType != null )
            {
                var scopeFromContainingType = this.GetScopeFromAttributes( symbol.ContainingType );

                if ( scopeFromContainingType != null )
                {
                    return AddToCache( scopeFromContainingType );
                }
            }

            switch ( symbol )
            {
                case ITypeSymbol type:
                    {
                        if ( symbol is INamedTypeSymbol namedType )
                        {
                            // Note: Type with [CompileTime] on a base type or an interface should be considered compile-time,
                            // even if it has a generic argument from an external assembly (which makes it run-time). So generic arguments should come last.

                            // From base type.
                            if ( type.BaseType != null )
                            {
                                var scopeFromBaseType = this.GetScopeFromAttributes( type.BaseType );

                                if ( scopeFromBaseType != null )
                                {
                                    return AddToCache( scopeFromBaseType );
                                }
                            }

                            // From interfaces.
                            foreach ( var @interface in type.AllInterfaces )
                            {
                                var scopeFromInterface = this.GetScopeFromAttributes( @interface );

                                if ( scopeFromInterface != null )
                                {
                                    return AddToCache( scopeFromInterface );
                                }
                            }

                            // From generic arguments.
                            foreach ( var genericArgument in namedType.TypeArguments )
                            {
                                var scopeFromGenericArgument = this.GetScopeFromAttributes( genericArgument );

                                if ( scopeFromGenericArgument != null )
                                {
                                    return AddToCache( scopeFromGenericArgument );
                                }
                            }
                        }

                        break;
                    }

                case INamespaceSymbol:
                    // Namespace can be either run-time, build-time or both. We don't do more now but we may have to do it based on assemblies defining the namespace.
                    return AddToCache( TemplatingScope.Both );
            }

            return AddToCache( null );
        }

        internal static bool TryGetWellKnownScope( ISymbol symbol, bool isMember, out TemplatingScope scope )
        {
            scope = TemplatingScope.Unknown;

            switch ( symbol )
            {
                case IErrorTypeSymbol:
                    return false;

                case INamedTypeSymbol namedType:
                    if ( namedType.MetadataName is { } name &&
                         _wellKnownRunTimeTypes.TryGetValue( name, out var config ) &&
                         config.Namespace == namedType.ContainingNamespace.ToDisplayString() &&
                         (!config.MembersOnly || isMember) )
                    {
                        scope = config.Scope;

                        return true;
                    }
                    else if ( namedType.BaseType != null )
                    {
                        return TryGetWellKnownScope( namedType.BaseType, isMember, out scope );
                    }
                    else
                    {
                        return false;
                    }

                case { ContainingType: { } namedType }:
                    return TryGetWellKnownScope( namedType, true, out scope );

                default:
                    return false;
            }
        }
    }
}<|MERGE_RESOLUTION|>--- conflicted
+++ resolved
@@ -216,11 +216,7 @@
             switch ( symbol )
             {
                 case IDynamicTypeSymbol:
-<<<<<<< HEAD
-                    return TemplatingScope.RunTimeOnly;
-=======
                     return TemplatingScope.Dynamic;
->>>>>>> 99734164
 
                 case ITypeParameterSymbol:
                     return TemplatingScope.Both;
