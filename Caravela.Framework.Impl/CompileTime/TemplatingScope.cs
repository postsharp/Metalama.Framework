// Copyright (c) SharpCrafters s.r.o. All rights reserved.
// This project is not open source. Please see the LICENSE.md file in the repository root for details.

using Caravela.Framework.Aspects;

namespace Caravela.Framework.Impl.CompileTime
{
    /// <summary>
    /// Defines where a symbol or an expression can be used, i.e. in compile-time code, in run-time code, or both.
    /// </summary>
    internal enum TemplatingScope
    {
        /// <summary>
        /// The symbol can be used both at compile time or at run time.
        /// The node has not been classified as necessarily compile-time or run-time.
        /// This is typically the case for symbols of system libraries and
        /// aspects, or any declaration marked with <see cref="CompileTimeAttribute"/>.
        /// </summary>
        Both,

        /// <summary>
        /// The symbol can be only used at run time only. This is the case for any symbol that is
        /// not contained in a system library and that is not annotated with <see cref="CompileTimeOnlyAttribute"/> or <see cref="CompileTimeAttribute"/>.
        /// The node must be evaluated at run-time, but its children can be compile-time expressions.
        /// </summary>
        RunTimeOnly,

        /// <summary>
        /// The symbol can be used only at compile time. This is the case for the compile-time API of
        /// Caravela, which is marked by <see cref="CompileTimeOnlyAttribute"/>.
        /// The node including all children nodes must be evaluated at compile time.
        /// </summary>
        CompileTimeOnly,

        /// <summary>
        /// Unknown scope, for instance the scope of a lambda parameter that is not bound to a context.
        /// </summary>
        Unknown,

        /// <summary>
        /// A <see cref="CompileTimeOnly"/> member whose evaluated value is <see cref="RunTimeOnly"/>. 
        /// </summary>
        CompileTimeOnlyReturningRuntimeOnly,
<<<<<<< HEAD
        
=======

>>>>>>> 99734164
        /// <summary>
        /// A <see cref="CompileTimeOnly"/> member whose evaluated value is <see cref="Both"/>. 
        /// </summary>
        CompileTimeOnlyReturningBoth,

        /// <summary>
        /// A member of a dynamic receiver.
        /// </summary>
        Dynamic,
<<<<<<< HEAD
        
=======

>>>>>>> 99734164
        /// <summary>
        /// An expression that contains conflicting children.
        /// </summary>
        Conflict
    }
}<|MERGE_RESOLUTION|>--- conflicted
+++ resolved
@@ -41,11 +41,7 @@
         /// A <see cref="CompileTimeOnly"/> member whose evaluated value is <see cref="RunTimeOnly"/>. 
         /// </summary>
         CompileTimeOnlyReturningRuntimeOnly,
-<<<<<<< HEAD
-        
-=======
 
->>>>>>> 99734164
         /// <summary>
         /// A <see cref="CompileTimeOnly"/> member whose evaluated value is <see cref="Both"/>. 
         /// </summary>
@@ -55,11 +51,7 @@
         /// A member of a dynamic receiver.
         /// </summary>
         Dynamic,
-<<<<<<< HEAD
-        
-=======
 
->>>>>>> 99734164
         /// <summary>
         /// An expression that contains conflicting children.
         /// </summary>
