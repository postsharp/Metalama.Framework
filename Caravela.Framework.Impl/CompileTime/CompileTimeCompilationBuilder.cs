﻿// Copyright (c) SharpCrafters s.r.o. All rights reserved.
// This project is not open source. Please see the LICENSE.md file in the repository root for details.

using Caravela.Framework.Aspects;
using Caravela.Framework.Impl.Diagnostics;
using Caravela.Framework.Impl.Pipeline;
using Caravela.Framework.Impl.Templating;
using Caravela.Framework.Impl.Templating.Mapping;
using Caravela.Framework.Impl.Utilities;
using Caravela.Framework.Sdk;
using K4os.Hash.xxHash;
using Microsoft.CodeAnalysis;
using Microsoft.CodeAnalysis.CSharp;
using Microsoft.CodeAnalysis.Emit;
using System;
using System.Collections.Generic;
using System.Collections.Immutable;
using System.Diagnostics.CodeAnalysis;
using System.IO;
using System.Linq;
using System.Text;

namespace Caravela.Framework.Impl.CompileTime
{
    /// <summary>
    /// This class is responsible for building a compile-time <see cref="Compilation"/> based on a run-time one.
    /// </summary>
    internal partial class CompileTimeCompilationBuilder
    {
        private readonly IServiceProvider _serviceProvider;
        private readonly CompileTimeDomain _domain;
        private readonly Dictionary<ulong, CompileTimeProject> _cache = new();
        private readonly IBuildOptions _buildOptions;

        private static readonly string _buildId = AssemblyMetadataReader.GetInstance( typeof(CompileTimeCompilationBuilder).Assembly ).BuildId;

        public const string ResourceName = "Caravela.CompileTimeAssembly";

        public CompileTimeCompilationBuilder( IServiceProvider serviceProvider, CompileTimeDomain domain )
        {
            this._buildOptions = serviceProvider.GetService<IBuildOptions>();
            this._serviceProvider = serviceProvider;
            this._domain = domain;
        }

        private static ulong ComputeSourceHash( IReadOnlyList<SyntaxTree> compileTimeTrees, StringBuilder? log )
        {
            log?.AppendLine( nameof(ComputeSourceHash) );
            XXH64 h = new();

            foreach ( var syntaxTree in compileTimeTrees.OrderBy( t => t.FilePath ) )
            {
                // SourceText.Checksum does not seem to return the same thing at compile time than at run time, so we take use our own algorithm.
                var text = syntaxTree.GetText().ToString();
                h.Update( text );

                log?.AppendLine( $"Source:{syntaxTree.FilePath}={string.Join( "", HashUtilities.HashString( text ) )}" );
            }

            var digest = h.Digest();
            log?.AppendLine( $"Digest:{digest:x}" );

            return digest;
        }

        private static ulong ComputeProjectHash(
            IEnumerable<CompileTimeProject> referencedProjects,
            ulong sourceHash,
            StringBuilder? log )
        {
            log?.AppendLine( nameof(ComputeProjectHash) );

            XXH64 h = new();
            h.Update( _buildId );
            log?.AppendLine( $"BuildId={_buildId}" );

            foreach ( var reference in referencedProjects.OrderBy( r => r.Hash ) )
            {
                h.Update( reference.Hash );
                log?.AppendLine( $"Reference:={reference.RunTimeIdentity.Name}={reference.Hash}" );
            }

            h.Update( sourceHash );
            log?.AppendLine( $"Source:={sourceHash:x}" );

            var digest = h.Digest();
            log?.AppendLine( $"Digest:{digest:x}" );

            return digest;
        }

        private bool TryCreateCompileTimeCompilation(
            Compilation runTimeCompilation,
            IReadOnlyList<SyntaxTree> treesWithCompileTimeCode,
            IEnumerable<CompileTimeProject> referencedProjects,
            ulong hash,
            IDiagnosticAdder diagnosticSink,
            out Compilation? compileTimeCompilation,
            out ILocationAnnotationMap? locationAnnotationMap,
            out Dictionary<string, SyntaxTree>? syntaxTreeMap )
        {
            locationAnnotationMap = null;

            // If there is no compile-time tree, there is no need to do anything.
            if ( treesWithCompileTimeCode.Count == 0 )
            {
                compileTimeCompilation = null;
                syntaxTreeMap = null;

                return true;
            }

            var assemblyName = GetCompileTimeAssemblyName( runTimeCompilation.AssemblyName!, hash );
            compileTimeCompilation = this.CreateEmptyCompileTimeCompilation( assemblyName, referencedProjects );

            var templateCompiler = new TemplateCompiler( this._serviceProvider );

            var produceCompileTimeCodeRewriter = new ProduceCompileTimeCodeRewriter(
                runTimeCompilation,
                compileTimeCompilation,
                diagnosticSink,
                templateCompiler );

            // Creates the new syntax trees. Store them in a dictionary mapping the transformed trees to the source trees.
            var syntaxTrees = treesWithCompileTimeCode.Select(
                    t => (TransformedTree: CSharpSyntaxTree.Create(
                                  (CSharpSyntaxNode) produceCompileTimeCodeRewriter.Visit( t.GetRoot() ),
                                  CSharpParseOptions.Default,
                                  t.FilePath,
                                  Encoding.UTF8 )
                              .WithFilePath( GetTransformedFilePath( t.FilePath ) ),
                          SourceTree: t) )
                .ToList();

            syntaxTreeMap = syntaxTrees.ToDictionary( t => t.TransformedTree.FilePath, t => t.SourceTree );

            locationAnnotationMap = templateCompiler.LocationAnnotationMap;

            if ( !produceCompileTimeCodeRewriter.Success )
            {
                return false;
            }

            if ( !produceCompileTimeCodeRewriter.FoundCompileTimeCode )
            {
                compileTimeCompilation = null;

                return true;
            }

            compileTimeCompilation = compileTimeCompilation.AddSyntaxTrees( syntaxTrees.Select( t => t.TransformedTree ) );

            compileTimeCompilation = new RemoveInvalidUsingRewriter( compileTimeCompilation ).VisitTrees( compileTimeCompilation );

            return true;
        }

        private static string GetTransformedFilePath( string originalFilePath )
        {
            // Find a decent and unique name.
            var transformedFileName = !string.IsNullOrWhiteSpace( originalFilePath )
                ? Path.GetFileNameWithoutExtension( originalFilePath )
                : "Anonymous";

            transformedFileName += "_" + HashUtilities.HashString( originalFilePath );
            transformedFileName += Path.GetExtension( originalFilePath );

            return transformedFileName;
        }

        internal static string GetCompileTimeAssemblyName(
            string runTimeAssemblyName,
            IEnumerable<CompileTimeProject> referencedProjects,
            ulong sourceHash,
            StringBuilder? log )
        {
            var projectHash = ComputeProjectHash( referencedProjects, sourceHash, log );

            return GetCompileTimeAssemblyName( runTimeAssemblyName, projectHash );
        }

        private static string GetCompileTimeAssemblyName( string runTimeAssemblyName, ulong projectHash )
            => $"Caravela_{runTimeAssemblyName}_{projectHash:x16}";

        private CSharpCompilation CreateEmptyCompileTimeCompilation(
            string assemblyName,
            IEnumerable<CompileTimeProject> referencedProjects )
        {
            var assemblyLocator = this._serviceProvider.GetService<ReferenceAssemblyLocator>();

            var standardReferences = assemblyLocator.StandardAssemblyPaths
                .Select( path => MetadataReference.CreateFromFile( path ) );

            return CSharpCompilation.Create(
                    assemblyName,
                    Array.Empty<SyntaxTree>(),
                    standardReferences,
                    new CSharpCompilationOptions( OutputKind.DynamicallyLinkedLibrary, deterministic: true ) )
                .AddReferences(
                    referencedProjects
                        .Where( r => !r.IsEmpty )
                        .Select( r => r.ToMetadataReference() ) );
        }

        private static ImmutableArray<TextMap> CreateLocationMaps( Compilation compileTimeCompilation, ILocationAnnotationMap locationAnnotationMap )
            => compileTimeCompilation.SyntaxTrees.Select( t => TextMap.Create( t, locationAnnotationMap ) ).WhereNotNull().ToImmutableArray();

        private static void WriteLocationMaps( IEnumerable<TextMap> maps, string outputDirectory )
        {
            foreach ( var map in maps )
            {
                var filePath = Path.Combine( outputDirectory, Path.GetFileNameWithoutExtension( map.TargetPath ) + ".map" );

                using ( var writer = File.Create( filePath ) )
                {
                    map.Write( writer );
                }
            }
        }

        private bool TryEmit(
            Compilation compileTimeCompilation,
            IDiagnosticAdder diagnosticSink,
            IReadOnlyDictionary<string, SyntaxTree>? syntaxTreeMap,
            [NotNullWhen( true )] out IReadOnlyList<CompileTimeFile>? codeFiles )
        {
            var outputInfo = this.GetOutputPaths( compileTimeCompilation.AssemblyName! );

            var sourceFilesList = new List<CompileTimeFile>();

<<<<<<< HEAD
            var sourceFilesList = new List<string>();

=======
>>>>>>> 0ef03d26
            DeleteOutputFiles();

            try
            {
                var emitOptions = new EmitOptions( debugInformationFormat: DebugInformationFormat.PortablePdb );

                // Write the generated files to disk if we should.
                using var mutex = MutexHelper.CreateGlobalMutex( outputInfo.Directory );
                mutex.WaitOne();

                try
                {
                    if ( !Directory.Exists( outputInfo.Directory ) )
                    {
                        Directory.CreateDirectory( outputInfo.Directory );
                    }

                    compileTimeCompilation =
                        compileTimeCompilation.WithOptions( compileTimeCompilation.Options.WithOptimizationLevel( OptimizationLevel.Debug ) );

                    foreach ( var compileTimeSyntaxTree in compileTimeCompilation.SyntaxTrees )
                    {
                        var transformedFileName = Path.Combine( outputInfo.Directory, compileTimeSyntaxTree.FilePath );

                        if ( syntaxTreeMap != null )
                        {
                            sourceFilesList.Add( new CompileTimeFile( transformedFileName, syntaxTreeMap[compileTimeSyntaxTree.FilePath] ) );
                        }

                        var path = Path.Combine( outputInfo.Directory, transformedFileName );
                        var text = compileTimeSyntaxTree.GetText();

                        // Write the file in a retry loop to handle locks. It seems there are still file lock issues
                        // despite the Mutex. 
                        RetryHelper.Retry(
                            () =>
                            {
                                using ( var textWriter = new StreamWriter( path, false, Encoding.UTF8 ) )
                                {
                                    text.Write( textWriter );
                                }
                            } );

<<<<<<< HEAD
                                _ = names.Add( treeName );
                            }

                            treeName += ".cs";

                            sourceFilesList.Add( treeName );
=======
                        // Update the link to the file path.
                        var newTree = CSharpSyntaxTree.Create(
                            (CSharpSyntaxNode) compileTimeSyntaxTree.GetRoot(),
                            (CSharpParseOptions?) compileTimeSyntaxTree.Options,
                            path,
                            Encoding.UTF8 );
>>>>>>> 0ef03d26

                        compileTimeCompilation = compileTimeCompilation.ReplaceSyntaxTree( compileTimeSyntaxTree, newTree );
                    }
                }
                finally
                {
                    mutex.ReleaseMutex();
                }

                using var peStream = File.Create( outputInfo.Pe );
                using var pdbStream = File.Create( outputInfo.Pdb );

                var emitResult = compileTimeCompilation.Emit( peStream, pdbStream, options: emitOptions );

                diagnosticSink.ReportDiagnostics( emitResult.Diagnostics.Where( d => d.Severity >= DiagnosticSeverity.Error ) );

                if ( !emitResult.Success )
                {
                    DeleteOutputFiles();
                }

<<<<<<< HEAD
                sourceFiles = sourceFilesList;
=======
                codeFiles = sourceFilesList;
>>>>>>> 0ef03d26

                return emitResult.Success;
            }
            catch
            {
                DeleteOutputFiles();

                throw;
            }

            void DeleteOutputFiles()
            {
                try
                {
                    if ( File.Exists( outputInfo.Pe ) )
                    {
                        File.Delete( outputInfo.Pe );
                    }

                    if ( File.Exists( outputInfo.Pdb ) )
                    {
                        File.Delete( outputInfo.Pdb );
                    }
                }
                catch ( IOException ) { }
            }
        }

        private static IReadOnlyList<SyntaxTree> GetCompileTimeSyntaxTrees( Compilation runTimeCompilation, IReadOnlyList<SyntaxTree>? compileTimeTreesHint )
        {
            List<SyntaxTree> compileTimeTrees = new();
            var classifier = SymbolClassifier.GetInstance( runTimeCompilation );

            var trees = compileTimeTreesHint ?? runTimeCompilation.SyntaxTrees;

            foreach ( var tree in trees )
            {
                FindCompileTimeCodeVisitor visitor = new( runTimeCompilation.GetSemanticModel( tree, true ), classifier );
                visitor.Visit( tree.GetRoot() );

                if ( visitor.HasCompileTimeCode )
                {
                    compileTimeTrees.Add( tree );
                }
            }

            return compileTimeTrees;
        }

        /// <summary>
        /// Tries to create a compile-time <see cref="Compilation"/> given a run-time <see cref="Compilation"/>.
        /// </summary>
        internal bool TryGetCompileTimeProject(
            Compilation runTimeCompilation,
            IReadOnlyList<SyntaxTree>? compileTimeTreesHint,
            IReadOnlyList<CompileTimeProject> referencedProjects,
            IDiagnosticAdder diagnosticSink,
            out CompileTimeProject? project,
            bool cacheOnly )
            => this.TryGetCompileTimeProject(
                runTimeCompilation,
                GetCompileTimeSyntaxTrees( runTimeCompilation, compileTimeTreesHint ),
                referencedProjects,
                diagnosticSink,
                cacheOnly,
                out project );

        private bool TryGetCompileTimeProjectFromCache(
            Compilation runTimeCompilation,
            IReadOnlyList<CompileTimeProject> referencedProjects,
            OutputPaths outputPaths,
            string compileTimeAssemblyName,
            ulong projectHash,
            out CompileTimeProject? project )
        {
            // Look in in-memory cache.
            if ( this._cache.TryGetValue( projectHash, out project ) )
            {
                return true;
            }

            // Look on disk.
            if ( !File.Exists( outputPaths.Pe ) || !File.Exists( outputPaths.Manifest ) )
            {
                project = null;

                return false;
            }

            // Deserialize the manifest.
            if ( CompileTimeProjectManifest.TryDeserialize( File.OpenRead( outputPaths.Manifest ), out var manifest ) )
            {
                project = CompileTimeProject.Create(
                    this._domain,
                    runTimeCompilation.Assembly.Identity,
                    new AssemblyIdentity( compileTimeAssemblyName ),
                    referencedProjects,
                    manifest,
                    outputPaths.Pe,
                    outputPaths.Directory,
                    TextMap.Read );

                this._cache.Add( projectHash, project );

                return true;
            }
            else
            {
                try
                {
                    File.Delete( outputPaths.Manifest );
                }
                catch ( IOException ) { }

                project = null;

                return false;
            }
        }

        private bool TryGetCompileTimeProject(
            Compilation runTimeCompilation,
            IReadOnlyList<SyntaxTree> sourceTreesWithCompileTimeCode,
            IReadOnlyList<CompileTimeProject> referencedProjects,
            IDiagnosticAdder diagnosticSink,
            bool cacheOnly,
            out CompileTimeProject? project )
        {
            StringBuilder hashLog = new();

            // Check the in-process cache.
            var (sourceHash, projectHash, compileTimeAssemblyName, outputPaths) =
                this.GetPreCacheProjectInfo( runTimeCompilation, sourceTreesWithCompileTimeCode, referencedProjects, hashLog );

            if ( !this.TryGetCompileTimeProjectFromCache(
                runTimeCompilation,
                referencedProjects,
                outputPaths,
                compileTimeAssemblyName,
                projectHash,
                out project ) )
            {
                if ( cacheOnly )
                {
                    // We were asked to get cache projects only. Don't create it.
                    project = null;

                    return false;
                }

                // Generate the C# compilation.
                if ( !this.TryCreateCompileTimeCompilation(
                    runTimeCompilation,
                    sourceTreesWithCompileTimeCode,
                    referencedProjects,
                    projectHash,
                    diagnosticSink,
                    out var compileTimeCompilation,
                    out var locationAnnotationMap,
                    out var syntaxTreeMap ) )
                {
                    project = null;

                    return false;
                }

                if ( compileTimeCompilation == null )
                {
                    // The run-time compilation does not contain compile-time classes, but it can have compile-time references.

                    if ( referencedProjects.Count == 0 )
                    {
                        project = null;
                    }
                    else
                    {
                        project = CompileTimeProject.CreateEmpty(
                            this._domain,
                            runTimeCompilation.Assembly.Identity,
                            new AssemblyIdentity( compileTimeAssemblyName ),
                            referencedProjects );
                    }

                    return true;
                }
                else
                {
                    if ( !this.TryEmit( compileTimeCompilation, diagnosticSink, syntaxTreeMap, out var sourceFiles ) )
                    {
                        project = null;

                        return false;
                    }

                    var locationMaps = CreateLocationMaps( compileTimeCompilation, locationAnnotationMap! );
                    WriteLocationMaps( locationMaps, outputPaths.Directory );

                    var aspectType = compileTimeCompilation.GetTypeByMetadataName( typeof(IAspect).FullName );

                    var manifest = new CompileTimeProjectManifest(
                        compileTimeCompilation.AssemblyName!,
                        compileTimeCompilation.Assembly
                            .GetTypes()
                            .Where( t => compileTimeCompilation.HasImplicitConversion( t, aspectType ) )
                            .Select( t => t.GetReflectionNameSafe() )
                            .ToList(),
                        referencedProjects.Select( r => r.RunTimeIdentity.GetDisplayName() ).ToList(),
                        sourceHash,
                        sourceFiles );

                    project = CompileTimeProject.Create(
                        this._domain,
                        runTimeCompilation.Assembly.Identity,
                        compileTimeCompilation.Assembly.Identity,
                        referencedProjects,
                        manifest,
                        outputPaths.Pe,
                        outputPaths.Directory,
                        name => GetLocationMap( locationMaps, name ) );

                    using ( var manifestStream = File.Create( outputPaths.Manifest ) )
                    {
                        manifest.Serialize( manifestStream );
                    }

                    File.WriteAllText( Path.Combine( outputPaths.Directory, "hashlog.txt" ), hashLog.ToString() );
                }
<<<<<<< HEAD
                else
                {
                    try
                    {
                        File.Delete( outputPaths.Manifest );
                    }
                    catch ( IOException ) { }
=======
>>>>>>> 0ef03d26

                this._cache.Add( projectHash, project );
            }

            return true;
        }

        private (ulong SourceHash, ulong ProjectHash, string CompileTimeAssemblyName, OutputPaths OutputPaths) GetPreCacheProjectInfo(
            Compilation runTimeCompilation,
            IReadOnlyList<SyntaxTree> sourceTreesWithCompileTimeCode,
            IReadOnlyList<CompileTimeProject> referencedProjects,
            StringBuilder? log )
        {
            var sourceHash = ComputeSourceHash( sourceTreesWithCompileTimeCode, log );
            var projectHash = ComputeProjectHash( referencedProjects, sourceHash, log );

            var compileTimeAssemblyName = GetCompileTimeAssemblyName( runTimeCompilation.AssemblyName!, projectHash );
            var outputPaths = this.GetOutputPaths( compileTimeAssemblyName );

            return (sourceHash, projectHash, compileTimeAssemblyName, outputPaths);
        }

        private static TextMap? GetLocationMap( ImmutableArray<TextMap> locationMaps, string name )
            => locationMaps.Where( m => name.EndsWith( m.TargetPath, StringComparison.OrdinalIgnoreCase ) )
                .OrderByDescending( m => m.TargetPath.Length )
                .FirstOrDefault();

        private record OutputPaths( string Directory, string Pe, string Pdb, string Manifest );

        private OutputPaths GetOutputPaths( string compileTimeAssemblyName )
        {
            var directory = Path.Combine( this._buildOptions.CacheDirectory, "CompileTimeAssemblies", compileTimeAssemblyName );
            var pe = Path.Combine( directory, compileTimeAssemblyName + ".dll" );
            var pdb = Path.ChangeExtension( pe, ".pdb" );
            var manifest = Path.ChangeExtension( pe, ".manifest" );

            return new OutputPaths( directory, pe, pdb, manifest );
        }

        /// <summary>
        /// Prepares run-time assembly by making compile-time only methods throw <see cref="NotSupportedException"/>.
        /// </summary>
        public static Compilation PrepareRunTimeAssembly( Compilation compilation )
            => new PrepareRunTimeAssemblyRewriter( compilation ).VisitTrees( compilation );

        /// <summary>
        /// Tries to compile (to a binary image) a project given its manifest and syntax trees. 
        /// </summary>
        public bool TryCompileDeserializedProject(
            string assemblyName,
            IReadOnlyList<SyntaxTree> syntaxTrees,
            IReadOnlyList<CompileTimeProject> referencedProjects,
            IDiagnosticAdder diagnosticAdder,
            out string assemblyPath,
            out string sourceDirectory )
        {
            var outputInfo = this.GetOutputPaths( assemblyName );

            var compilation = this.CreateEmptyCompileTimeCompilation( assemblyName, referencedProjects )
                .AddSyntaxTrees( syntaxTrees );

            assemblyPath = outputInfo.Pe;
            sourceDirectory = outputInfo.Directory;

            return this.TryEmit( compilation, diagnosticAdder, null, out _ );
        }
    }
}<|MERGE_RESOLUTION|>--- conflicted
+++ resolved
@@ -228,11 +228,6 @@
 
             var sourceFilesList = new List<CompileTimeFile>();
 
-<<<<<<< HEAD
-            var sourceFilesList = new List<string>();
-
-=======
->>>>>>> 0ef03d26
             DeleteOutputFiles();
 
             try
@@ -276,21 +271,12 @@
                                 }
                             } );
 
-<<<<<<< HEAD
-                                _ = names.Add( treeName );
-                            }
-
-                            treeName += ".cs";
-
-                            sourceFilesList.Add( treeName );
-=======
                         // Update the link to the file path.
                         var newTree = CSharpSyntaxTree.Create(
                             (CSharpSyntaxNode) compileTimeSyntaxTree.GetRoot(),
                             (CSharpParseOptions?) compileTimeSyntaxTree.Options,
                             path,
                             Encoding.UTF8 );
->>>>>>> 0ef03d26
 
                         compileTimeCompilation = compileTimeCompilation.ReplaceSyntaxTree( compileTimeSyntaxTree, newTree );
                     }
@@ -312,11 +298,7 @@
                     DeleteOutputFiles();
                 }
 
-<<<<<<< HEAD
-                sourceFiles = sourceFilesList;
-=======
                 codeFiles = sourceFilesList;
->>>>>>> 0ef03d26
 
                 return emitResult.Success;
             }
@@ -544,16 +526,6 @@
 
                     File.WriteAllText( Path.Combine( outputPaths.Directory, "hashlog.txt" ), hashLog.ToString() );
                 }
-<<<<<<< HEAD
-                else
-                {
-                    try
-                    {
-                        File.Delete( outputPaths.Manifest );
-                    }
-                    catch ( IOException ) { }
-=======
->>>>>>> 0ef03d26
 
                 this._cache.Add( projectHash, project );
             }
