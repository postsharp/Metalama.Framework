--- conflicted
+++ resolved
@@ -248,11 +248,6 @@
             return stream;
         }
 
-<<<<<<< HEAD
-        public static string GetResourceName() => "Caravela.CompileTimeAssembly.dll";
-
-=======
->>>>>>> 16bca9c1
         /// <summary>
         /// Prepares run-time assembly by making compile-time only methods throw <see cref="NotSupportedException"/>.
         /// </summary>
