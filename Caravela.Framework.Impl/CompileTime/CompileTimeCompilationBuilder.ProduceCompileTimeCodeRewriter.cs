--- conflicted
+++ resolved
@@ -107,12 +107,8 @@
                 if ( methodSymbol != null && this.SymbolClassifier.IsTemplate( methodSymbol ) )
                 {
                     var success =
-<<<<<<< HEAD
-                        TemplateCompiler.TryCompile(
+                        this._templateCompiler.TryCompile(
                             TemplateNameHelper.GetCompiledTemplateName( methodSymbol.Name ),
-=======
-                        this._templateCompiler.TryCompile(
->>>>>>> c8de7d7e
                             this._compileTimeCompilation,
                             node,
                             this.RunTimeCompilation.GetSemanticModel( node.SyntaxTree ),
@@ -168,7 +164,7 @@
                             if ( getAccessor != null && (getAccessor.Body != null || getAccessor.ExpressionBody != null) )
                             {
                                 success = success &&
-                                          TemplateCompiler.TryCompile(
+                                          this._templateCompiler.TryCompile(
                                               TemplateNameHelper.GetCompiledPropertyGetTemplateName( propertySymbol.Name ),
                                               this._compileTimeCompilation,
                                               getAccessor,
@@ -181,7 +177,7 @@
                             if ( setAccessor != null && (setAccessor.Body != null || setAccessor.ExpressionBody != null) )
                             {
                                 success = success &&
-                                          TemplateCompiler.TryCompile(
+                                          this._templateCompiler.TryCompile(
                                               TemplateNameHelper.GetCompiledPropertySetTemplateName( propertySymbol.Name ),
                                               this._compileTimeCompilation,
                                               setAccessor,
@@ -196,7 +192,7 @@
                             {
                                 // TODO: Does this preserve trivias in expression body?
                                 success = success &&
-                                          TemplateCompiler.TryCompile(
+                                          this._templateCompiler.TryCompile(
                                               TemplateNameHelper.GetCompiledPropertyGetTemplateName( propertySymbol.Name ),
                                               this._compileTimeCompilation,
                                               AccessorDeclaration(
