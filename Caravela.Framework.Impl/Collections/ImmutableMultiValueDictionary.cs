--- conflicted
+++ resolved
@@ -33,12 +33,8 @@
             => new Builder( ImmutableDictionary.CreateBuilder<TKey, Group>( comparer ) );
 
         public ImmutableMultiValueDictionary<TKey, TValue> AddRange( IEnumerable<TValue> source, Func<TValue, TKey> getKey )
-<<<<<<< HEAD
-            => this.AddRange( source, getKey, v => v );
-=======
             =>
                 this.AddRange( source, getKey, v => v );
->>>>>>> d088e93a
 
         public ImmutableMultiValueDictionary<TKey, TValue> AddRange<TItem>( IEnumerable<TItem> source, Func<TItem, TKey> getKey, Func<TItem, TValue> getValue )
         {
