// Copyright (c) SharpCrafters s.r.o. All rights reserved.
// This project is not open source. Please see the LICENSE.md file in the repository root for details.

<<<<<<< HEAD
using System.Collections.Generic;
using System.Collections.Immutable;
using System.Linq;
=======
>>>>>>> 30e3db38
using Caravela.Framework.Aspects;
using Microsoft.CodeAnalysis;
using System.Collections.Generic;
using System.Collections.Immutable;

namespace Caravela.Framework.Impl.AspectOrdering
{
    internal class AspectOrderSpecification
    {
        public AspectOrderSpecification( IEnumerable<string> orderedLayers )
        {
            this.OrderedLayers = orderedLayers.ToImmutableArray();
        }

        public AspectOrderSpecification( AspectOrderAttribute attribute, Location? location )
        {
            var attributeOrderedLayers = attribute.OrderedAspectLayers.ToList();

            // User order of layers is opposite of internal order.
            attributeOrderedLayers.Reverse();

            this.OrderedLayers = attributeOrderedLayers;
            this.DiagnosticLocation = location;
        }

        public Location? DiagnosticLocation { get; }

        public IReadOnlyList<string> OrderedLayers { get; }
    }
}<|MERGE_RESOLUTION|>--- conflicted
+++ resolved
@@ -1,16 +1,11 @@
 // Copyright (c) SharpCrafters s.r.o. All rights reserved.
 // This project is not open source. Please see the LICENSE.md file in the repository root for details.
 
-<<<<<<< HEAD
-using System.Collections.Generic;
-using System.Collections.Immutable;
-using System.Linq;
-=======
->>>>>>> 30e3db38
 using Caravela.Framework.Aspects;
 using Microsoft.CodeAnalysis;
 using System.Collections.Generic;
 using System.Collections.Immutable;
+using System.Linq;
 
 namespace Caravela.Framework.Impl.AspectOrdering
 {
