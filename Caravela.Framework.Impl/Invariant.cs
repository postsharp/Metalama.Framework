<<<<<<< HEAD
﻿using System.Collections.Generic;
=======
﻿using System;
using System.Collections.Generic;
using System.Diagnostics;
>>>>>>> d088e93a
using System.Diagnostics.CodeAnalysis;

namespace Caravela.Framework.Impl
{
    /// <summary>
    /// A utility class that checks runtime invariant and throws <see cref="AssertionFailedException"/> in case of failure.
    /// </summary>
    internal static class Invariant
    {
        /// <summary>
        /// Checks that a given condition is true and throws an <see cref="AssertionFailedException"/> in case it is not.
        /// </summary>
        /// <param name="condition">The condition that must be true.</param>
        [Conditional( "DEBUG" )]
        public static void Assert( [DoesNotReturnIf( false )] bool condition )
        {
            if ( !condition )
            {
                throw new AssertionFailedException();
            }
        }

<<<<<<< HEAD
=======
        [Conditional( "DEBUG" )]
        public static void Implies( bool premise, bool conclusion )
        {
            if ( premise && !conclusion )
            {
                throw new AssertionFailedException();
            }
        }

#if !DEBUG
        [MethodImpl(MethodImplOptions.AggressiveInlining)]
#endif
        public static T Assert<T>( this T obj, Predicate<T> predicate )
            where T : class
        {
#if DEBUG
            if ( !predicate( obj ) )
            {
                throw new AssertionFailedException();
            }
#endif

            return obj;
        }

>>>>>>> d088e93a
        /// <summary>
        /// Checks that a reference is non-null and throws an <see cref="AssertionFailedException"/> if it is not.
        /// </summary>
        /// <typeparam name="T"></typeparam>
        /// <param name="obj"></param>
        /// <returns></returns>
#if !DEBUG
        [MethodImpl(MethodImplOptions.AggressiveInlining)]
#endif
        public static T AssertNotNull<T>( this T? obj )
            where T : class
        {
#if DEBUG            
            if ( obj == null )
            {
                throw new AssertionFailedException( $"The reference to {typeof( T ).Name} must no be not null." );
            }
<<<<<<< HEAD
=======
#endif
>>>>>>> d088e93a

            return obj;
        }

#if !DEBUG
        [MethodImpl(MethodImplOptions.AggressiveInlining)]
#endif         
        public static IEnumerable<T> AssertNoneNull<T>( this IEnumerable<T?>? items )
            where T : class
        {
#if DEBUG
            if ( items == null )
            {
                throw new AssertionFailedException( $"The enumeration must no be not null." );
            }

            var i = 0;
            foreach ( var item in items )
            {
                if ( item == null )
                {
<<<<<<< HEAD
                    throw new AssertionFailedException( $"Assertion failed: the {i}-th {typeof( T ).Name} must no be not null." );
=======
                    throw new AssertionFailedException( $"The {i}-th {typeof( T ).Name} must no be not null." );
>>>>>>> d088e93a
                }

                i++;
            }
<<<<<<< HEAD
=======
#endif
>>>>>>> d088e93a

            return items!;
        }
    }
}<|MERGE_RESOLUTION|>--- conflicted
+++ resolved
@@ -1,10 +1,6 @@
-<<<<<<< HEAD
-﻿using System.Collections.Generic;
-=======
 ﻿using System;
 using System.Collections.Generic;
 using System.Diagnostics;
->>>>>>> d088e93a
 using System.Diagnostics.CodeAnalysis;
 
 namespace Caravela.Framework.Impl
@@ -27,8 +23,6 @@
             }
         }
 
-<<<<<<< HEAD
-=======
         [Conditional( "DEBUG" )]
         public static void Implies( bool premise, bool conclusion )
         {
@@ -54,7 +48,6 @@
             return obj;
         }
 
->>>>>>> d088e93a
         /// <summary>
         /// Checks that a reference is non-null and throws an <see cref="AssertionFailedException"/> if it is not.
         /// </summary>
@@ -72,10 +65,7 @@
             {
                 throw new AssertionFailedException( $"The reference to {typeof( T ).Name} must no be not null." );
             }
-<<<<<<< HEAD
-=======
 #endif
->>>>>>> d088e93a
 
             return obj;
         }
@@ -97,19 +87,12 @@
             {
                 if ( item == null )
                 {
-<<<<<<< HEAD
-                    throw new AssertionFailedException( $"Assertion failed: the {i}-th {typeof( T ).Name} must no be not null." );
-=======
                     throw new AssertionFailedException( $"The {i}-th {typeof( T ).Name} must no be not null." );
->>>>>>> d088e93a
                 }
 
                 i++;
             }
-<<<<<<< HEAD
-=======
 #endif
->>>>>>> d088e93a
 
             return items!;
         }
