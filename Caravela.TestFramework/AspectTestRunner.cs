﻿// Copyright (c) SharpCrafters s.r.o. All rights reserved.
// This project is not open source. Please see the LICENSE.md file in the repository root for details.

using Caravela.Framework.Impl.Pipeline;
using System.Linq;
using System.Threading.Tasks;

namespace Caravela.TestFramework
{
    /// <summary>
    /// Executes aspect integration tests by running the full aspect pipeline on the input source file.
    /// </summary>
    public partial class AspectTestRunner : TestRunnerBase
    {
        public AspectTestRunner( string? projectDirectory = null ) : base( projectDirectory ) { }

        /// <summary>
        /// Runs the aspect test with the given name and source.
        /// </summary>
        /// <returns>The result of the test execution.</returns>
        public override async Task<TestResult> RunTestAsync( TestInput testInput )
        {
            var testResult = await base.RunTestAsync(testInput);

<<<<<<< HEAD
            var context = new AspectTestPipelineContext( testResult );
            var pipeline = new CompileTimeAspectPipeline( context );

            if ( pipeline.TryExecute( out var resultCompilation ) )
=======
            var context = new AspectTestPipelineContext(testResult);
            var pipeline = new CompileTimeAspectPipeline(context);
            if (pipeline.TryExecute(out var resultCompilation))
>>>>>>> dc921b8e
            {
                testResult.ResultCompilation = resultCompilation;
                var syntaxRoot = resultCompilation.SyntaxTrees.Single().GetRoot();

                if ( testInput.Options.IncludeFinalDiagnostics )
                {
                    var finalDiagnostics = resultCompilation.GetDiagnostics();
                    testResult.AddDiagnostics( finalDiagnostics );
                }

                testResult.SetTransformedTarget(syntaxRoot);
            }
            else
            {
                testResult.SetFailed("The pipeline failed.");
            }

            return testResult;
        }

        // We don't want the base class to report errors in the input compilation because the pipeline does.
        protected override bool ReportInvalidInputCompilation => false;
    }
}<|MERGE_RESOLUTION|>--- conflicted
+++ resolved
@@ -22,16 +22,10 @@
         {
             var testResult = await base.RunTestAsync(testInput);
 
-<<<<<<< HEAD
-            var context = new AspectTestPipelineContext( testResult );
-            var pipeline = new CompileTimeAspectPipeline( context );
-
-            if ( pipeline.TryExecute( out var resultCompilation ) )
-=======
             var context = new AspectTestPipelineContext(testResult);
             var pipeline = new CompileTimeAspectPipeline(context);
+
             if (pipeline.TryExecute(out var resultCompilation))
->>>>>>> dc921b8e
             {
                 testResult.ResultCompilation = resultCompilation;
                 var syntaxRoot = resultCompilation.SyntaxTrees.Single().GetRoot();
