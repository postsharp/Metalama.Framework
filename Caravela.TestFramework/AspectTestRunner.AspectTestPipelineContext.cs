// Copyright (c) SharpCrafters s.r.o. All rights reserved.
// This project is not open source. Please see the LICENSE.md file in the repository root for details.

using System;
using System.Collections.Generic;
using System.Collections.Immutable;
using System.IO;
using System.Threading;
using Caravela.Framework.Impl.Pipeline;
using Microsoft.CodeAnalysis;
using Microsoft.CodeAnalysis.CSharp;

namespace Caravela.TestFramework
{
    public partial class AspectTestRunner
    {
        private class AspectTestPipelineContext : IAspectPipelineContext
        {
            private readonly TestResult _testResult;

            public AspectTestPipelineContext( TestResult testResult )
            {
                if ( testResult.InitialCompilation == null )
                {
                    throw new ArgumentOutOfRangeException( nameof( testResult ), $"{nameof( TestResult.InitialCompilation )} should not be null." );
                }

                this.Compilation = (CSharpCompilation) testResult.InitialCompilation!;
                this._testResult = testResult;
                this.ManifestResources = new List<ResourceDescription>();
            }

            public CSharpCompilation Compilation { get; }

            ImmutableArray<object> IAspectPipelineContext.Plugins => ImmutableArray<object>.Empty;

            public IList<ResourceDescription> ManifestResources { get; }

            CancellationToken IAspectPipelineContext.CancellationToken => CancellationToken.None;

            IBuildOptions IAspectPipelineContext.BuildOptions { get; } = new TestBuildOptions();

            void IAspectPipelineContext.ReportDiagnostic( Diagnostic diagnostic )
            {
                this._testResult.AddDiagnostic( diagnostic );
            }

            public bool HandleExceptions => false;

<<<<<<< HEAD
            public string? CompileTimeProjectDirectory => Path.Combine( Environment.CurrentDirectory, "compileTime", this._testName );
=======
            bool IBuildOptions.AttachDebugger => false;

            bool IBuildOptions.MapPdbToTransformedCode => true;

            public string? CompileTimeProjectDirectory => Path.Combine( Environment.CurrentDirectory, "compileTime", this._testResult.TestName );
>>>>>>> a85e7a55

            public string? CrashReportDirectory => null;
        }
    }
}<|MERGE_RESOLUTION|>--- conflicted
+++ resolved
@@ -47,15 +47,11 @@
 
             public bool HandleExceptions => false;
 
-<<<<<<< HEAD
-            public string? CompileTimeProjectDirectory => Path.Combine( Environment.CurrentDirectory, "compileTime", this._testName );
-=======
             bool IBuildOptions.AttachDebugger => false;
 
             bool IBuildOptions.MapPdbToTransformedCode => true;
 
             public string? CompileTimeProjectDirectory => Path.Combine( Environment.CurrentDirectory, "compileTime", this._testResult.TestName );
->>>>>>> a85e7a55
 
             public string? CrashReportDirectory => null;
         }
