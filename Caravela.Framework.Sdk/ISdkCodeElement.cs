using System;
using Caravela.Framework.Code;
using Microsoft.CodeAnalysis;

namespace Caravela.Framework.Sdk
{
    /// <summary>
    /// Extends the user-level <see cref="ICodeElement"/> interface with a <see cref="Symbol"/> property exposing the Roslyn <see cref="ISymbol"/>. 
    /// </summary>
    public interface ISdkCodeElement : ICodeElement
    {
        /// <summary>
        /// Gets the Roslyn <see cref="ISymbol"/> for the current code element, or throws <see cref="NotSupportedException"/>
        /// if <see cref="ICodeElement.Origin"/> is <see cref="CodeOrigin.Aspect"/>. Note that the symbol returned can be linked to a different
        /// Roslyn compilation than the one provided to the aspect weaver.
        /// </summary>
<<<<<<< HEAD
        ISymbol Symbol { get; }
=======
        ISymbol? Symbol { get; }
>>>>>>> d088e93a
    }
}<|MERGE_RESOLUTION|>--- conflicted
+++ resolved
@@ -14,10 +14,6 @@
         /// if <see cref="ICodeElement.Origin"/> is <see cref="CodeOrigin.Aspect"/>. Note that the symbol returned can be linked to a different
         /// Roslyn compilation than the one provided to the aspect weaver.
         /// </summary>
-<<<<<<< HEAD
-        ISymbol Symbol { get; }
-=======
         ISymbol? Symbol { get; }
->>>>>>> d088e93a
     }
 }