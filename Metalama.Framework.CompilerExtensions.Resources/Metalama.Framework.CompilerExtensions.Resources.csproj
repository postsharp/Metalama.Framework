--- conflicted
+++ resolved
@@ -9,14 +9,9 @@
 
         <!-- Disable warning: conflicting versions -->
         <NoWarn>$(NoWarn);MSB3277</NoWarn>
-<<<<<<< HEAD
-        <!-- Referenced package has a known vulnerability; somehow, this warning is causing an exception in the ResolvePackageDependencies task, see https://github.com/dotnet/sdk/issues/16666. -->
-        <NoWarn>$(NoWarn);NU1903</NoWarn>
-=======
 
         <!-- Disable vulnerability warnings causing weird error (see https://github.com/dotnet/sdk/issues/16666) -->
         <NoWarn>$(NoWarn);NU1902;NU1903</NoWarn>
->>>>>>> 37663bfa
         <ResolveAssemblyReferencesSilent>True</ResolveAssemblyReferencesSilent>
     </PropertyGroup>
 
