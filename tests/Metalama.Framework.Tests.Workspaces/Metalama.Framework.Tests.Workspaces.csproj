--- conflicted
+++ resolved
@@ -9,21 +9,12 @@
     </PropertyGroup>
 
     <ItemGroup>
-<<<<<<< HEAD
-        <PackageReference Include="Microsoft.NET.Test.Sdk" Version="$(MicrosoftNETTestSdkVersion)" />
-        <PackageReference Include="xunit" Version="$(xUnitVersion)" />
-        <PackageReference Include="xunit.runner.visualstudio" Version="$(XUnitRunnerVisualStudioVersion)" />
-        <ProjectReference Include="../../Metalama.Framework.Workspaces/Metalama.Framework.Workspaces.csproj" />
-        <PackageReference Include="Metalama.Compiler.Sdk" Version="$(MetalamaCompilerVersion)" />
-        <ProjectReference Include="../../Metalama.Testing.UnitTesting/Metalama.Testing.UnitTesting.csproj" />
-=======
         <PackageReference Include="Microsoft.NET.Test.Sdk" />
         <PackageReference Include="xunit" />
         <PackageReference Include="xunit.runner.visualstudio" />
-        <ProjectReference Include="..\..\Metalama.Framework.Workspaces\Metalama.Framework.Workspaces.csproj" />
+        <ProjectReference Include="../../Metalama.Framework.Workspaces/Metalama.Framework.Workspaces.csproj" />
         <PackageReference Include="Metalama.Compiler.Sdk" />
-        <ProjectReference Include="..\..\Metalama.Testing.UnitTesting\Metalama.Testing.UnitTesting.csproj" />
->>>>>>> 4f5e7257
+        <ProjectReference Include="../../Metalama.Testing.UnitTesting/Metalama.Testing.UnitTesting.csproj" />
     </ItemGroup>
 
 
