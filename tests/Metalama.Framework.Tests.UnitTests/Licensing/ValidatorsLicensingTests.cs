--- conflicted
+++ resolved
@@ -78,19 +78,6 @@
         public ValidatorsLicensingTests( ITestOutputHelper logger ) : base( logger ) { }
 
         [Theory]
-<<<<<<< HEAD
-        [InlineData( TestLicenseKeys.PostSharpEssentials, true )]
-        [InlineData( TestLicenseKeys.PostSharpFramework, true )]
-        [InlineData( TestLicenseKeys.PostSharpUltimate, true )]
-        [InlineData( TestLicenseKeys.MetalamaFreePersonal, true )]
-        [InlineData( TestLicenseKeys.MetalamaStarterBusiness, true )]
-        [InlineData( TestLicenseKeys.MetalamaProfessionalBusiness, true )]
-        [InlineData( TestLicenseKeys.MetalamaUltimateBusiness, true )]
-        [InlineData( TestLicenseKeys.MetalamaUltimateOpenSourceRedistribution, true )]
-        [InlineData( TestLicenseKeys.MetalamaUltimatePersonalProjectBound, false )]
-        [InlineData( TestLicenseKeys.MetalamaUltimatePersonalProjectBound, true, TestLicenseKeys.MetalamaUltimateProjectBoundProjectName )]
-        public async Task DeclarationValidatorIsAcceptedViaAspectAsync( string licenseKey, bool accepted, string projectName = "TestProject" )
-=======
         [TestLicensesInlineData( nameof(TestLicenses.PostSharpEssentials), true )]
         [TestLicensesInlineData( nameof(TestLicenses.PostSharpFramework), true )]
         [TestLicensesInlineData( nameof(TestLicenses.PostSharpUltimate), true )]
@@ -98,8 +85,10 @@
         [TestLicensesInlineData( nameof(TestLicenses.MetalamaStarterBusiness), true )]
         [TestLicensesInlineData( nameof(TestLicenses.MetalamaProfessionalBusiness), true )]
         [TestLicensesInlineData( nameof(TestLicenses.MetalamaUltimateBusiness), true )]
-        public async Task DeclarationValidatorIsAcceptedViaAspectAsync( string licenseKey, bool accepted )
->>>>>>> cf87d3e8
+        [TestLicensesInlineData( nameof(TestLicenses.MetalamaUltimateOpenSourceRedistribution), true )]
+        [TestLicensesInlineData( nameof(TestLicenses.MetalamaUltimatePersonalProjectBound), false )]
+        [TestLicensesInlineData( nameof(TestLicenses.MetalamaUltimatePersonalProjectBound), true, TestLicenses.MetalamaUltimateProjectBoundProjectName )]
+        public async Task DeclarationValidatorIsAcceptedViaAspectAsync( string licenseKey, bool accepted, string projectName = "TestProject" )
         {
             var diagnostics = await this.GetDiagnosticsAsync( _declarationValidationAspectAppliedCode, licenseKey, projectName: projectName );
 
@@ -107,18 +96,6 @@
         }
 
         [Theory]
-<<<<<<< HEAD
-        [InlineData( TestLicenseKeys.PostSharpEssentials, false )]
-        [InlineData( TestLicenseKeys.PostSharpFramework, true )]
-        [InlineData( TestLicenseKeys.PostSharpUltimate, true )]
-        [InlineData( TestLicenseKeys.MetalamaFreePersonal, false )]
-        [InlineData( TestLicenseKeys.MetalamaStarterBusiness, true )]
-        [InlineData( TestLicenseKeys.MetalamaProfessionalBusiness, true )]
-        [InlineData( TestLicenseKeys.MetalamaUltimateBusiness, true )]
-        [InlineData( TestLicenseKeys.MetalamaUltimatePersonalProjectBound, false )]
-        [InlineData( TestLicenseKeys.MetalamaUltimatePersonalProjectBound, true, TestLicenseKeys.MetalamaUltimateProjectBoundProjectName )]
-        public async Task DeclarationValidatorIsAcceptedViaFabricAsync( string licenseKey, bool accepted, string projectName = "TestProject" )
-=======
         [TestLicensesInlineData( nameof(TestLicenses.PostSharpEssentials), false )]
         [TestLicensesInlineData( nameof(TestLicenses.PostSharpFramework), true )]
         [TestLicensesInlineData( nameof(TestLicenses.PostSharpUltimate), true )]
@@ -126,8 +103,9 @@
         [TestLicensesInlineData( nameof(TestLicenses.MetalamaStarterBusiness), true )]
         [TestLicensesInlineData( nameof(TestLicenses.MetalamaProfessionalBusiness), true )]
         [TestLicensesInlineData( nameof(TestLicenses.MetalamaUltimateBusiness), true )]
-        public async Task DeclarationValidatorIsAcceptedViaFabricAsync( string licenseKey, bool accepted )
->>>>>>> cf87d3e8
+        [TestLicensesInlineData( nameof(TestLicenses.MetalamaUltimatePersonalProjectBound), false )]
+        [TestLicensesInlineData( nameof(TestLicenses.MetalamaUltimatePersonalProjectBound), true, TestLicenses.MetalamaUltimateProjectBoundProjectName )]
+        public async Task DeclarationValidatorIsAcceptedViaFabricAsync( string licenseKey, bool accepted, string projectName = "TestProject" )
         {
             var diagnostics = await this.GetDiagnosticsAsync( _declarationValidationFabricAppliedCode, licenseKey, projectName: projectName );
 
