--- conflicted
+++ resolved
@@ -23,37 +23,21 @@
         }
 
         [Theory]
-<<<<<<< HEAD
-        [InlineData( TestLicenseKeys.PostSharpEssentials, 1, _arbitraryNamespace, _arbitraryNamespace, _tooManyAspectClassesErrorId )]
-        [InlineData( TestLicenseKeys.PostSharpFramework, 10, _arbitraryNamespace, _arbitraryNamespace, null )]
-        [InlineData( TestLicenseKeys.PostSharpFramework, 11, _arbitraryNamespace, _arbitraryNamespace, _tooManyAspectClassesErrorId )]
-        [InlineData( TestLicenseKeys.PostSharpUltimate, 11, _arbitraryNamespace, _arbitraryNamespace, null )]
-        [InlineData( TestLicenseKeys.MetalamaFreePersonal, 3, _arbitraryNamespace, _arbitraryNamespace, null )]
-        [InlineData( TestLicenseKeys.MetalamaFreePersonal, 4, _arbitraryNamespace, _arbitraryNamespace, _tooManyAspectClassesErrorId )]
-        [InlineData( TestLicenseKeys.MetalamaStarterBusiness, 5, _arbitraryNamespace, _arbitraryNamespace, null )]
-        [InlineData( TestLicenseKeys.MetalamaStarterBusiness, 6, _arbitraryNamespace, _arbitraryNamespace, _tooManyAspectClassesErrorId )]
-        [InlineData( TestLicenseKeys.MetalamaProfessionalBusiness, 10, _arbitraryNamespace, _arbitraryNamespace, null )]
-        [InlineData( TestLicenseKeys.MetalamaProfessionalBusiness, 11, _arbitraryNamespace, _arbitraryNamespace, _tooManyAspectClassesErrorId )]
-        [InlineData( TestLicenseKeys.MetalamaUltimateBusiness, 11, _arbitraryNamespace, _arbitraryNamespace, null )]
-        [InlineData( TestLicenseKeys.MetalamaUltimateOpenSourceRedistribution, 1, _arbitraryNamespace, _arbitraryNamespace, _redistributionInvalidErrorId )]
-        [InlineData(
-            TestLicenseKeys.MetalamaUltimateOpenSourceRedistribution,
-=======
-        [TestLicensesInlineData( nameof(TestLicenses.PostSharpEssentials), 1, _arbitraryNamespace, _arbitraryNamespace, _tooManyAspectsErrorId )]
+        [TestLicensesInlineData( nameof(TestLicenses.PostSharpEssentials), 1, _arbitraryNamespace, _arbitraryNamespace, _tooManyAspectClassesErrorId )]
         [TestLicensesInlineData( nameof(TestLicenses.PostSharpFramework), 10, _arbitraryNamespace, _arbitraryNamespace, null )]
-        [TestLicensesInlineData( nameof(TestLicenses.PostSharpFramework), 11, _arbitraryNamespace, _arbitraryNamespace, _tooManyAspectsErrorId )]
+        [TestLicensesInlineData( nameof(TestLicenses.PostSharpFramework), 11, _arbitraryNamespace, _arbitraryNamespace, _tooManyAspectClassesErrorId )]
         [TestLicensesInlineData( nameof(TestLicenses.PostSharpUltimate), 11, _arbitraryNamespace, _arbitraryNamespace, null )]
         [TestLicensesInlineData( nameof(TestLicenses.MetalamaFreePersonal), 3, _arbitraryNamespace, _arbitraryNamespace, null )]
-        [TestLicensesInlineData( nameof(TestLicenses.MetalamaFreePersonal), 4, _arbitraryNamespace, _arbitraryNamespace, _tooManyAspectsErrorId )]
+        [TestLicensesInlineData( nameof(TestLicenses.MetalamaFreePersonal), 4, _arbitraryNamespace, _arbitraryNamespace, _tooManyAspectClassesErrorId )]
         [TestLicensesInlineData( nameof(TestLicenses.MetalamaStarterBusiness), 5, _arbitraryNamespace, _arbitraryNamespace, null )]
-        [TestLicensesInlineData( nameof(TestLicenses.MetalamaStarterBusiness), 6, _arbitraryNamespace, _arbitraryNamespace, _tooManyAspectsErrorId )]
+        [TestLicensesInlineData( nameof(TestLicenses.MetalamaStarterBusiness), 6, _arbitraryNamespace, _arbitraryNamespace, _tooManyAspectClassesErrorId )]
         [TestLicensesInlineData( nameof(TestLicenses.MetalamaProfessionalBusiness), 10, _arbitraryNamespace, _arbitraryNamespace, null )]
         [TestLicensesInlineData(
             nameof(TestLicenses.MetalamaProfessionalBusiness),
             11,
             _arbitraryNamespace,
             _arbitraryNamespace,
-            _tooManyAspectsErrorId )]
+            _tooManyAspectClassesErrorId )]
         [TestLicensesInlineData( nameof(TestLicenses.MetalamaUltimateBusiness), 11, _arbitraryNamespace, _arbitraryNamespace, null )]
         [TestLicensesInlineData(
             nameof(TestLicenses.MetalamaUltimateOpenSourceRedistribution),
@@ -63,7 +47,6 @@
             _redistributionInvalidErrorId )]
         [TestLicensesInlineData(
             nameof(TestLicenses.MetalamaUltimateOpenSourceRedistribution),
->>>>>>> cf87d3e8
             1,
             _arbitraryNamespace,
             TestLicenses.MetalamaUltimateRedistributionNamespace,
@@ -80,23 +63,23 @@
             TestLicenses.MetalamaUltimateRedistributionNamespace,
             TestLicenses.MetalamaUltimateRedistributionNamespace,
             null )]
-        [InlineData(
-            TestLicenseKeys.MetalamaUltimatePersonalProjectBound,
+        [TestLicensesInlineData(
+            nameof(TestLicenses.MetalamaUltimatePersonalProjectBound),
             1,
             _arbitraryNamespace,
             _arbitraryNamespace,
             _tooManyAspectClassesErrorId )]
-        [InlineData(
-            TestLicenseKeys.MetalamaUltimatePersonalProjectBound,
+        [TestLicensesInlineData(
+            nameof(TestLicenses.MetalamaUltimatePersonalProjectBound),
             11,
             _arbitraryNamespace,
             _arbitraryNamespace,
             null,
             0,
-            TestLicenseKeys.MetalamaUltimateProjectBoundProjectName )]
-        [InlineData( TestLicenseKeys.MetalamaFreePersonal, 0, _arbitraryNamespace, _arbitraryNamespace, null, 4 )]
-        [InlineData( TestLicenseKeys.MetalamaFreePersonal, 2, _arbitraryNamespace, _arbitraryNamespace, null, 4 )]
-        [InlineData( TestLicenseKeys.MetalamaFreePersonal, 3, _arbitraryNamespace, _arbitraryNamespace, null, 4 )]
+            TestLicenses.MetalamaUltimateProjectBoundProjectName )]
+        [TestLicensesInlineData( nameof(TestLicenses.MetalamaFreePersonal), 0, _arbitraryNamespace, _arbitraryNamespace, null, 4 )]
+        [TestLicensesInlineData( nameof(TestLicenses.MetalamaFreePersonal), 2, _arbitraryNamespace, _arbitraryNamespace, null, 4 )]
+        [TestLicensesInlineData( nameof(TestLicenses.MetalamaFreePersonal), 3, _arbitraryNamespace, _arbitraryNamespace, null, 4 )]
         public async Task CompilationPassesWithNumberOfAspectsAsync(
             string licenseKey,
             int numberOfAspects,
@@ -353,7 +336,7 @@
 }
 ";
 
-            var diagnostics = await this.GetDiagnosticsAsync( code, TestLicenseKeys.MetalamaFreePersonal );
+            var diagnostics = await this.GetDiagnosticsAsync( code, TestLicenses.MetalamaFreePersonal );
 
             Assert.Empty( diagnostics );
         }
@@ -436,7 +419,7 @@
 }
 ";
 
-            var diagnostics = await this.GetDiagnosticsAsync( code, TestLicenseKeys.MetalamaFreePersonal );
+            var diagnostics = await this.GetDiagnosticsAsync( code, TestLicenses.MetalamaFreePersonal );
 
             Assert.Single( diagnostics, d => d.Id == _tooManyAspectClassesErrorId );
         }
