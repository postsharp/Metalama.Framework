﻿// Copyright (c) SharpCrafters s.r.o. See the LICENSE.md file in the root directory of this repository root for details.

using Metalama.Framework.DesignTime.Preview;
using Metalama.Framework.DesignTime.VisualStudio.Preview;
using Metalama.Framework.Engine.Formatting;
using Metalama.Framework.Engine.Services;
using Metalama.Framework.Tests.UnitTests.DesignTime.Mocks;
using Metalama.Testing.UnitTesting;
using System;
using System.Collections.Generic;
using System.Threading.Tasks;
using Xunit;
using Xunit.Abstractions;
using Xunit.Sdk;

namespace Metalama.Framework.Tests.UnitTests.DesignTime;

#pragma warning disable VSTHRD200

public sealed class PreviewTests : DesignTimeTestBase
{
    private const string _mainProjectName = "master";

    public PreviewTests( ITestOutputHelper logger ) : base( logger ) { }

    protected override void ConfigureServices( IAdditionalServiceCollection services )
    {
        base.ConfigureServices( services );
        services.AddGlobalService( provider => new TestWorkspaceProvider( provider ) );
    }

    protected override TestContextOptions GetDefaultTestContextOptions() => new() { CodeFormattingOptions = CodeFormattingOptions.Formatted };

    private Task<string> RunPreviewAsync(
        Dictionary<string, string> code,
        string previewedSyntaxTreeName,
        Dictionary<string, string>? dependencyCode = null )
    {
        using var testContext = this.CreateTestContext();
        var pipelineFactory = new TestDesignTimeAspectPipelineFactory( testContext );

        return RunPreviewAsync(
            testContext,
            testContext.ServiceProvider.Global.WithService( pipelineFactory ),
            code,
            previewedSyntaxTreeName,
            dependencyCode );
    }

    private static async Task<string> RunPreviewAsync(
        TestContext testContext,
        GlobalServiceProvider serviceProvider,
        Dictionary<string, string> code,
        string previewedSyntaxTreeName,
        Dictionary<string, string>? dependencyCode = null )
    {
        string[]? references;

        var workspace = testContext.ServiceProvider.Global.GetRequiredService<TestWorkspaceProvider>();

        if ( dependencyCode != null )
        {
            workspace.AddOrUpdateProject( "dependency", dependencyCode );
            references = new[] { "dependency" };
        }
        else
        {
            references = null;
        }

        var projectKey = workspace.AddOrUpdateProject( _mainProjectName, code, references );

        var service = new TransformationPreviewServiceImpl( serviceProvider );
        var result = await service.PreviewTransformationAsync( projectKey, previewedSyntaxTreeName );

        Assert.Empty( result.ErrorMessages ?? Array.Empty<string>() );
        Assert.True( result.IsSuccessful );
        Assert.NotNull( result.TransformedSyntaxTree );

        // In production, the formatting happens in the user process. For tests, we run it separately.
        var document = workspace.GetDocumentOrNull( _mainProjectName, previewedSyntaxTreeName )
                       ?? workspace.GetProject( _mainProjectName ).AddDocument( previewedSyntaxTreeName, string.Empty );

        var formattedDocument = await UserProcessTransformationPreviewService.FormatOutputAsync( document, result, default );

        var text = await formattedDocument.GetTextAsync();

        var s = text.ToString();

        // Check that the output is formatted.
        Assert.DoesNotContain( "global::", s, StringComparison.Ordinal );

        return s;
    }

    [Fact]
    public async Task WithAspect()
    {
        var code = new Dictionary<string, string>()
        {
            ["aspect.cs"] = @"
using Metalama.Framework.Advising; 
using Metalama.Framework.Aspects; 

class MyAspect : TypeAspect
{
   [Introduce]
   void IntroducedMethod() {}
}
",
            ["target.cs"] = "[MyAspect] class C {}"
        };

        var result = await this.RunPreviewAsync( code, "target.cs" );

        Assert.Contains( "IntroducedMethod", result, StringComparison.Ordinal );
    }

    [Fact]
    public async Task WithInheritedAspect()
    {
        var masterCode = new Dictionary<string, string>()
        {
            ["aspect.cs"] = @"
using Metalama.Framework.Advising; 
using Metalama.Framework.Aspects; 
[Inheritable]
class MyAspect : TypeAspect
{
   [Introduce]
   void IntroducedMethod() {}
}
",
            ["target.cs"] = "[MyAspect] public class C {}"
        };

        var dependentCode = new Dictionary<string, string>() { ["inherited.cs"] = "class D : C {}" };

        var result = await this.RunPreviewAsync( dependentCode, "inherited.cs", masterCode );

        Assert.Contains( "IntroducedMethod", result, StringComparison.Ordinal );
    }

    [Fact]
    public async Task WithProjectFabric()
    {
        var code = new Dictionary<string, string>()
        {
            ["aspect.cs"] = @"
using Metalama.Framework.Advising; 
using Metalama.Framework.Aspects; 
using Metalama.Framework.Fabrics;

class MyAspect : TypeAspect
{
   [Introduce]
   void IntroducedMethod() {}
}


class Fabric : ProjectFabric
{
    public override void AmendProject( IProjectAmender amender ) => amender.SelectMany( c=>c.Types ).AddAspect<MyAspect>();
} 
",
            ["target.cs"] = "class C {}"
        };

        var result = await this.RunPreviewAsync( code, "target.cs" );

        Assert.Contains( "IntroducedMethod", result, StringComparison.Ordinal );
    }

    [Fact]
    public async Task WithProjectFabricAndOptions()
    {
        var code = new Dictionary<string, string>()
        {
            ["options.cs"] = OptionsTestHelper.OptionsCode,
            ["aspect.cs"] =
                """

                using Metalama.Framework.Advising;
                using Metalama.Framework.Aspects;
                using Metalama.Framework.Fabrics;
                using Metalama.Framework.Code;

                class MyAspect : TypeAspect
                {
                    [Introduce]
                    public string Field = meta.Target.Type.Enhancements().GetOptions<MyOptions>().Value;
                }


                class Fabric : ProjectFabric
                {
                    public override void AmendProject( IProjectAmender amender )
                    {
                        amender.SetOptions<MyOptions>( o => new MyOptions { Value = "TheValue" } );
                        amender.SelectMany( c=>c.Types ).AddAspect<MyAspect>();
                    }
                }

                """,
            ["target.cs"] = "class C {}"
        };

        var result = await this.RunPreviewAsync( code, "target.cs" );

        Assert.Contains( "Field = \"TheValue\"", result, StringComparison.Ordinal );
    }

    [Fact]
    public async Task WithTypeFabric()
    {
        var code = new Dictionary<string, string>()
        {
            ["aspect.cs"] = @"
using Metalama.Framework.Advising; 
using Metalama.Framework.Aspects; 

class MyAspect : TypeAspect
{
   [Introduce]
   void IntroducedMethod() {}
}



",
            ["target.cs"] = @"

using Metalama.Framework.Fabrics;


class C {


class Fabric : TypeFabric
{
    public override void AmendType( ITypeAmender amender ) => amender.AddAspect<MyAspect>();
} 

}"
        };

        var result = await this.RunPreviewAsync( code, "target.cs" );

        Assert.Contains( "IntroducedMethod", result, StringComparison.Ordinal );
    }

    [Fact]
    public async Task WithNamespaceFabric()
    {
        var code = new Dictionary<string, string>()
        {
            ["aspect.cs"] = @"
using Metalama.Framework.Advising; 
using Metalama.Framework.Aspects; 

namespace Ns;

class MyAspect : TypeAspect
{
   [Introduce]
   void IntroducedMethod() {}
}



",
            ["fabric.cs"] = @"
using Metalama.Framework.Fabrics;

namespace Ns;

class Fabric : NamespaceFabric
{
    public override void AmendNamespace( INamespaceAmender amender ) => amender.SelectMany( c=>c.Types ).AddAspect<MyAspect>();
} 

",
            ["target.cs"] = @"
namespace Ns;

class C {}"
        };

        var result = await this.RunPreviewAsync( code, "target.cs" );

        Assert.Contains( "IntroducedMethod", result, StringComparison.Ordinal );
    }

    [Fact]
    public async Task WithInheritedAspectChange()
    {
        using var testContext = this.CreateTestContext();
        var pipelineFactory = new TestDesignTimeAspectPipelineFactory( testContext );

        var masterCode1 = new Dictionary<string, string>()
        {
            ["aspect.cs"] = @"
using Metalama.Framework.Advising; 
using Metalama.Framework.Aspects; 
[Inheritable]
class MyAspect : TypeAspect
{
   [Introduce]
   void IntroducedMethod1() {}
}
",
            ["target.cs"] = "[MyAspect] public class C {}"
        };

        var dependentCode = new Dictionary<string, string>() { ["inherited.cs"] = "class D : C {}" };

        var serviceProvider = testContext.ServiceProvider.Global.WithService( pipelineFactory );

        var result1 = await RunPreviewAsync( testContext, serviceProvider, dependentCode, "inherited.cs", masterCode1 );

        Assert.Contains( "IntroducedMethod1", result1, StringComparison.Ordinal );

        var masterCode2 = new Dictionary<string, string>()
        {
            ["aspect.cs"] = @"
using Metalama.Framework.Advising; 
using Metalama.Framework.Aspects; 
[Inheritable]
class MyAspect : TypeAspect
{
   [Introduce]
   void IntroducedMethod2() {}
}
",
            ["target.cs"] = "[MyAspect] public class C {}"
        };

        var result2 = await RunPreviewAsync( testContext, serviceProvider, dependentCode, "inherited.cs", masterCode2 );

        Assert.Contains( "IntroducedMethod2", result2, StringComparison.Ordinal );
    }

    [Fact]
    public async Task WithProjectReload()
    {
        var code = new Dictionary<string, string>()
        {
            ["aspect.cs"] = @"
using Metalama.Framework.Advising; 
using Metalama.Framework.Aspects; 

class MyAspect : TypeAspect
{
   [Introduce]
   void IntroducedMethod() {}
}
",
            ["target.cs"] = "[MyAspect] class C {}"
        };

        using var testContext = this.CreateTestContext();
        var pipelineFactory = new TestDesignTimeAspectPipelineFactory( testContext );

        var result = await RunPreviewAsync(
            testContext,
            testContext.ServiceProvider.Global.WithService( pipelineFactory ),
            code,
            "target.cs" );

        Assert.Contains( "IntroducedMethod", result, StringComparison.Ordinal );

        var workspaceProvider = testContext.ServiceProvider.Global.GetRequiredService<TestWorkspaceProvider>();
        var workspace = workspaceProvider.Workspace;
        var solution = workspace.CurrentSolution;

        solution = solution.RemoveProject( workspaceProvider.GetProject( _mainProjectName ).Id );

        if ( !workspace.TryApplyChanges( solution ) )
        {
            throw new InvalidOperationException( "Removing project failed." );
        }

        result = await RunPreviewAsync(
            testContext,
            testContext.ServiceProvider.Global.WithService( pipelineFactory ),
            code,
            "target.cs" );

        Assert.Contains( "IntroducedMethod", result, StringComparison.Ordinal );
    }

    [Fact]
    public async Task NamespaceIntroductionWithAspect()
    {
        var code = new Dictionary<string, string>
        {
            ["aspect.cs"] = """
<<<<<<< HEAD
                            using System;
                            using Metalama.Framework.Aspects;
                            using Metalama.Framework.Code;
                            using Metalama.Framework.Code.DeclarationBuilders;

                            public class MyAttribute : Attribute;

                            public class TypeIntroductionsAttribute : TypeAspect
                            {
                                public override void BuildAspect(IAspectBuilder<INamedType> builder)
                                {
                                    var ns = builder.Advice.IntroduceNamespace(builder.Target.Compilation.GlobalNamespace, "NS").Declaration;
                            
                                    var introducedClass = builder.Advice.IntroduceClass(ns, "Introduced").Declaration;
                            
                                    builder.Advice.IntroduceField(introducedClass, "f", typeof(int));
                            
                                    builder.Advice.IntroduceAttribute(introducedClass, AttributeConstruction.Create(typeof(MyAttribute)));
                                }
                            }
                            """,
=======
                using System;
                using Metalama.Framework.Advising;
                using Metalama.Framework.Aspects;
                using Metalama.Framework.Code;
                using Metalama.Framework.Code.DeclarationBuilders;                
                
                public class MyAttribute : Attribute;

                public class TypeIntroductionsAttribute : TypeAspect
                {
                    public override void BuildAspect(IAspectBuilder<INamedType> builder)
                    {
                        var ns = builder.With(builder.Target.Compilation).WithNamespace("NS");

                        var introducedClass = ns.IntroduceClass("Introduced");

                        introducedClass.IntroduceField("f", typeof(int));

                        introducedClass.IntroduceAttribute(AttributeConstruction.Create(typeof(MyAttribute)));
                    }
                }
                """,
>>>>>>> bee44125
            ["target.cs"] = "[TypeIntroductions] class Target;"
        };

        var result = await this.RunPreviewAsync( code, "NS.Introduced.cs" );

        Assert.Contains( "namespace NS", result, StringComparison.Ordinal );
        Assert.Contains( "[My]", result, StringComparison.Ordinal );
        Assert.Contains( "class Introduced", result, StringComparison.Ordinal );
        Assert.Contains( "int f;", result, StringComparison.Ordinal );
    }

    [Fact]
    public async Task NamespaceIntroductionWithFabric()
    {
        var code = new Dictionary<string, string>
        {
            ["aspect.cs"] = """
<<<<<<< HEAD
                            using System;
                            using Metalama.Framework.Aspects;
                            using Metalama.Framework.Code;
                            using Metalama.Framework.Code.DeclarationBuilders;

                            public class MyAttribute : Attribute;

                            public class TypeIntroductionsAttribute : CompilationAspect
                            {
                                public override void BuildAspect(IAspectBuilder<ICompilation> builder)
                                {
                                    var ns = builder.Advice.IntroduceNamespace(builder.Target.GlobalNamespace, "NS").Declaration;
                            
                                    var introducedClass = builder.Advice.IntroduceClass(ns, "Introduced").Declaration;
                            
                                    builder.Advice.IntroduceField(introducedClass, "f", typeof(int));
                            
                                    builder.Advice.IntroduceAttribute(introducedClass, AttributeConstruction.Create(typeof(MyAttribute)));
                                }
                            }
                            """,
=======
                using System;
                using Metalama.Framework.Advising;
                using Metalama.Framework.Aspects;
                using Metalama.Framework.Code;
                using Metalama.Framework.Code.DeclarationBuilders;                
                
                public class MyAttribute : Attribute;

                public class TypeIntroductionsAttribute : CompilationAspect
                {
                    public override void BuildAspect(IAspectBuilder<ICompilation> builder)
                    {
                        var ns = builder.With(builder.Target.GlobalNamespace).WithChildNamespace("NS");

                        var introducedClass = ns.IntroduceClass("Introduced");

                        introducedClass.IntroduceField("f", typeof(int));

                        introducedClass.IntroduceAttribute(AttributeConstruction.Create(typeof(MyAttribute)));
                    }
                }
                """,
>>>>>>> bee44125
            ["fabric.cs"] = """
                            using Metalama.Framework.Fabrics;

                            class Fabric : ProjectFabric
                            {
                                public override void AmendProject(IProjectAmender amender)
                                {
                                    amender.AddAspect<TypeIntroductionsAttribute>();
                                }
                            }
                            """
        };

        var result = await this.RunPreviewAsync( code, "NS.Introduced.cs" );

        Assert.Contains( "namespace NS", result, StringComparison.Ordinal );
        Assert.Contains( "[My]", result, StringComparison.Ordinal );
        Assert.Contains( "class Introduced", result, StringComparison.Ordinal );
        Assert.Contains( "int f;", result, StringComparison.Ordinal );
    }

    [Fact]
    public async Task AssemblyAttributeIntroduction()
    {
        var code = new Dictionary<string, string>
        {
            ["aspect.cs"] = """
                            using System;
                            using Metalama.Framework.Advising;
                            using Metalama.Framework.Aspects;
                            using Metalama.Framework.Code;
                            using Metalama.Framework.Code.DeclarationBuilders;

                            public class MyAttribute : Attribute;

                            public class TypeIntroductionsAttribute : CompilationAspect
                            {
                                public override void BuildAspect(IAspectBuilder<ICompilation> builder)
                                {
                                    builder.IntroduceAttribute(AttributeConstruction.Create(typeof(MyAttribute)));
                                }
                            }
                            """,
            ["fabric.cs"] = """
                            using Metalama.Framework.Fabrics;

                            class Fabric : ProjectFabric
                            {
                                public override void AmendProject(IProjectAmender amender)
                                {
                                    amender.AddAspect<TypeIntroductionsAttribute>();
                                }
                            }
                            """
        };

        var result = await this.RunPreviewAsync( code, "MetalamaAssemblyAttributes.cs" );

        Assert.Contains( "[assembly: My]", result, StringComparison.Ordinal );
    }

    [Fact]
    public async Task OtherTransformationsAreNotExecuted()
    {
        var code = new Dictionary<string, string>
        {
            ["aspect.cs"] = """
                            using System;
                            using Metalama.Framework.Aspects;

                            class Aspect : OverrideMethodAspect
                            {
                                public override dynamic? OverrideMethod()
                                {
                                    if (meta.Target.Method.Name != "M1")
                                    {
                                        // Throw exception at compile-time.
                                        meta.CompileTime(((object)null).ToString());
                                    }
                            
                                    Console.WriteLine("from aspect");
                            
                                    return meta.Proceed();
                                }
                            }
                            """,
            ["target1.cs"] = """
                             class Target1
                             {
                                 [Aspect]
                                 void M1() {}
                             }
                             """,
            ["target2.cs"] = """
                             class Target2
                             {
                                 [Aspect]
                                 void M2() {}
                             }
                             """
        };

        var result = await this.RunPreviewAsync( code, "target1.cs" );

        Assert.Contains( """Console.WriteLine("from aspect");""", result, StringComparison.Ordinal );

        var ex = await Assert.ThrowsAsync<EmptyException>( () => this.RunPreviewAsync( code, "target2.cs" ) );
        Assert.Contains( "error LAMA0041", ex.Message, StringComparison.Ordinal );
    }

    [Fact]
    public async Task OtherTypeIntroductionsAreNotExecuted()
    {
        var code = new Dictionary<string, string>
        {
            ["aspect.cs"] = """
<<<<<<< HEAD
                            using Metalama.Framework.Aspects;
                            using Metalama.Framework.Code;

                            class Aspect : TypeAspect
                            {
                                public override void BuildAspect(IAspectBuilder<INamedType> builder)
                                {
                                    var ns = builder.Advice.IntroduceNamespace(builder.Target.Compilation.GlobalNamespace, "NS").Declaration;
                            
                                    for (int i = 1; i <= 2; i++)
                                    {
                                        var introducedClass = builder.Advice.IntroduceClass(ns, $"Introduced{i}").Declaration;
                            
                                        builder.Advice.IntroduceMethod(introducedClass, nameof(M));
                                    }
                                }
                            
                                [Template]
                                void M()
                                {
                                    if (meta.Target.Type.Name != "Introduced1")
                                    {
                                        // Throw exception at compile-time.
                                        meta.CompileTime(((object)null).ToString());
                                    }
                                }
                            }
                            """,
=======
                using Metalama.Framework.Advising;
                using Metalama.Framework.Aspects;
                using Metalama.Framework.Code;

                class Aspect : TypeAspect
                {
                    public override void BuildAspect(IAspectBuilder<INamedType> builder)
                    {
                        var ns = builder.With(builder.Target.Compilation).WithNamespace("NS");

                        for (int i = 1; i <= 2; i++)
                        {
                            var introducedClass = ns.IntroduceClass($"Introduced{i}");

                            introducedClass.IntroduceMethod(nameof(M));
                        }
                    }

                    [Template]
                    void M()
                    {
                        if (meta.Target.Type.Name != "Introduced1")
                        {
                            // Throw exception at compile-time.
                            meta.CompileTime(((object)null).ToString());
                        }
                    }
                }                
                """,
>>>>>>> bee44125
            ["target.cs"] = "[Aspect] class Target;"
        };

        var result = await this.RunPreviewAsync( code, "NS.Introduced1.cs" );

        Assert.Contains( "void M()", result, StringComparison.Ordinal );

        var ex = await Assert.ThrowsAsync<EmptyException>( () => this.RunPreviewAsync( code, "NS.Introduced2.cs" ) );
        Assert.Contains( "error LAMA0041", ex.Message, StringComparison.Ordinal );
    }
}<|MERGE_RESOLUTION|>--- conflicted
+++ resolved
@@ -395,8 +395,8 @@
         var code = new Dictionary<string, string>
         {
             ["aspect.cs"] = """
-<<<<<<< HEAD
                             using System;
+                using Metalama.Framework.Advising;
                             using Metalama.Framework.Aspects;
                             using Metalama.Framework.Code;
                             using Metalama.Framework.Code.DeclarationBuilders;
@@ -407,40 +407,16 @@
                             {
                                 public override void BuildAspect(IAspectBuilder<INamedType> builder)
                                 {
-                                    var ns = builder.Advice.IntroduceNamespace(builder.Target.Compilation.GlobalNamespace, "NS").Declaration;
-                            
-                                    var introducedClass = builder.Advice.IntroduceClass(ns, "Introduced").Declaration;
-                            
-                                    builder.Advice.IntroduceField(introducedClass, "f", typeof(int));
-                            
-                                    builder.Advice.IntroduceAttribute(introducedClass, AttributeConstruction.Create(typeof(MyAttribute)));
+                        var ns = builder.With(builder.Target.Compilation).WithNamespace("NS");
+                            
+                        var introducedClass = ns.IntroduceClass("Introduced");
+                            
+                        introducedClass.IntroduceField("f", typeof(int));
+                            
+                        introducedClass.IntroduceAttribute(AttributeConstruction.Create(typeof(MyAttribute)));
                                 }
                             }
                             """,
-=======
-                using System;
-                using Metalama.Framework.Advising;
-                using Metalama.Framework.Aspects;
-                using Metalama.Framework.Code;
-                using Metalama.Framework.Code.DeclarationBuilders;                
-                
-                public class MyAttribute : Attribute;
-
-                public class TypeIntroductionsAttribute : TypeAspect
-                {
-                    public override void BuildAspect(IAspectBuilder<INamedType> builder)
-                    {
-                        var ns = builder.With(builder.Target.Compilation).WithNamespace("NS");
-
-                        var introducedClass = ns.IntroduceClass("Introduced");
-
-                        introducedClass.IntroduceField("f", typeof(int));
-
-                        introducedClass.IntroduceAttribute(AttributeConstruction.Create(typeof(MyAttribute)));
-                    }
-                }
-                """,
->>>>>>> bee44125
             ["target.cs"] = "[TypeIntroductions] class Target;"
         };
 
@@ -458,8 +434,8 @@
         var code = new Dictionary<string, string>
         {
             ["aspect.cs"] = """
-<<<<<<< HEAD
                             using System;
+                using Metalama.Framework.Advising;
                             using Metalama.Framework.Aspects;
                             using Metalama.Framework.Code;
                             using Metalama.Framework.Code.DeclarationBuilders;
@@ -470,40 +446,16 @@
                             {
                                 public override void BuildAspect(IAspectBuilder<ICompilation> builder)
                                 {
-                                    var ns = builder.Advice.IntroduceNamespace(builder.Target.GlobalNamespace, "NS").Declaration;
-                            
-                                    var introducedClass = builder.Advice.IntroduceClass(ns, "Introduced").Declaration;
-                            
-                                    builder.Advice.IntroduceField(introducedClass, "f", typeof(int));
-                            
-                                    builder.Advice.IntroduceAttribute(introducedClass, AttributeConstruction.Create(typeof(MyAttribute)));
+                        var ns = builder.With(builder.Target.GlobalNamespace).WithChildNamespace("NS");
+                            
+                        var introducedClass = ns.IntroduceClass("Introduced");
+                            
+                        introducedClass.IntroduceField("f", typeof(int));
+                            
+                        introducedClass.IntroduceAttribute(AttributeConstruction.Create(typeof(MyAttribute)));
                                 }
                             }
                             """,
-=======
-                using System;
-                using Metalama.Framework.Advising;
-                using Metalama.Framework.Aspects;
-                using Metalama.Framework.Code;
-                using Metalama.Framework.Code.DeclarationBuilders;                
-                
-                public class MyAttribute : Attribute;
-
-                public class TypeIntroductionsAttribute : CompilationAspect
-                {
-                    public override void BuildAspect(IAspectBuilder<ICompilation> builder)
-                    {
-                        var ns = builder.With(builder.Target.GlobalNamespace).WithChildNamespace("NS");
-
-                        var introducedClass = ns.IntroduceClass("Introduced");
-
-                        introducedClass.IntroduceField("f", typeof(int));
-
-                        introducedClass.IntroduceAttribute(AttributeConstruction.Create(typeof(MyAttribute)));
-                    }
-                }
-                """,
->>>>>>> bee44125
             ["fabric.cs"] = """
                             using Metalama.Framework.Fabrics;
 
@@ -620,7 +572,7 @@
         var code = new Dictionary<string, string>
         {
             ["aspect.cs"] = """
-<<<<<<< HEAD
+                using Metalama.Framework.Advising;
                             using Metalama.Framework.Aspects;
                             using Metalama.Framework.Code;
 
@@ -628,13 +580,13 @@
                             {
                                 public override void BuildAspect(IAspectBuilder<INamedType> builder)
                                 {
-                                    var ns = builder.Advice.IntroduceNamespace(builder.Target.Compilation.GlobalNamespace, "NS").Declaration;
+                        var ns = builder.With(builder.Target.Compilation).WithNamespace("NS");
                             
                                     for (int i = 1; i <= 2; i++)
                                     {
-                                        var introducedClass = builder.Advice.IntroduceClass(ns, $"Introduced{i}").Declaration;
-                            
-                                        builder.Advice.IntroduceMethod(introducedClass, nameof(M));
+                            var introducedClass = ns.IntroduceClass($"Introduced{i}");
+                            
+                            introducedClass.IntroduceMethod(nameof(M));
                                     }
                                 }
                             
@@ -649,37 +601,6 @@
                                 }
                             }
                             """,
-=======
-                using Metalama.Framework.Advising;
-                using Metalama.Framework.Aspects;
-                using Metalama.Framework.Code;
-
-                class Aspect : TypeAspect
-                {
-                    public override void BuildAspect(IAspectBuilder<INamedType> builder)
-                    {
-                        var ns = builder.With(builder.Target.Compilation).WithNamespace("NS");
-
-                        for (int i = 1; i <= 2; i++)
-                        {
-                            var introducedClass = ns.IntroduceClass($"Introduced{i}");
-
-                            introducedClass.IntroduceMethod(nameof(M));
-                        }
-                    }
-
-                    [Template]
-                    void M()
-                    {
-                        if (meta.Target.Type.Name != "Introduced1")
-                        {
-                            // Throw exception at compile-time.
-                            meta.CompileTime(((object)null).ToString());
-                        }
-                    }
-                }                
-                """,
->>>>>>> bee44125
             ["target.cs"] = "[Aspect] class Target;"
         };
 
