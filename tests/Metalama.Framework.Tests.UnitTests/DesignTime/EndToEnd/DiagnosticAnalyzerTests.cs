--- conflicted
+++ resolved
@@ -88,8 +88,6 @@
     }
 
     [Fact]
-<<<<<<< HEAD
-=======
     public async Task TemplateAnnotatorDiagnosticsAreReported()
     {
         const string code = """
@@ -116,7 +114,6 @@
     }
 
     [Fact]
->>>>>>> 8ef15781
     public async Task UserError()
     {
         var getCode = ( string extraCode ) => $$"""
