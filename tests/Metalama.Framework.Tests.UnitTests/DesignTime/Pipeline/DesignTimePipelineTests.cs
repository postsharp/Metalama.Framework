--- conflicted
+++ resolved
@@ -821,8 +821,13 @@
                 this.TestOutput.WriteLine( "Reference to a syntax tree." );
             }
 
-<<<<<<< HEAD
-=======
+            if ( !hasDanglingRef )
+            {
+                this.TestOutput.WriteLine( "No more dangling reference." );
+
+                return;
+            }
+
         for ( var i = 0; i < 10; i++ )
         {
             var hasDanglingRef = false;
@@ -845,7 +850,6 @@
                 this.TestOutput.WriteLine( "Reference to a syntax tree." );
             }
 
->>>>>>> 638a8b07
             if ( !hasDanglingRef )
             {
                 this.TestOutput.WriteLine( "No more dangling reference." );
