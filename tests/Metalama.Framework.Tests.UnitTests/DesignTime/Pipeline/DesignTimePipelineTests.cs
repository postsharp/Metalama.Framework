// Copyright (c) SharpCrafters s.r.o. See the LICENSE.md file in the root directory of this repository root for details.

using Metalama.Backstage.Extensibility;
using Metalama.Framework.Aspects;
using Metalama.Framework.DesignTime.Pipeline;
using Metalama.Framework.Engine.CodeModel;
using Metalama.Framework.Engine.CompileTime;
using Metalama.Framework.Engine.Licensing;
using Metalama.Framework.Engine.Pipeline;
using Metalama.Framework.Engine.Pipeline.DesignTime;
using Metalama.Framework.Engine.Services;
using Metalama.Framework.Engine.Templating;
using Metalama.Framework.Engine.Utilities;
using Metalama.Framework.RunTime;
using Metalama.Framework.Tests.UnitTests.DesignTime.Mocks;
using Metalama.Testing.UnitTesting;
using Microsoft.CodeAnalysis;
using Microsoft.CodeAnalysis.CSharp;
using System;
using System.Collections.Generic;
using System.Globalization;
using System.IO;
using System.Linq;
using System.Runtime.CompilerServices;
using System.Text;
using System.Threading.Tasks;
using Xunit;
using Xunit.Abstractions;

#pragma warning disable IDE0079   // Remove unnecessary suppression.
#pragma warning disable CA1307    // Specify StringComparison for clarity
#pragma warning disable VSTHRD200 // Warning VSTHRD200 : Use "Async" suffix in names of methods that return an awaitable type.

namespace Metalama.Framework.Tests.UnitTests.DesignTime.Pipeline;

public sealed class DesignTimePipelineTests : UnitTestClass
{
    public DesignTimePipelineTests( ITestOutputHelper logger ) : base( logger ) { }

    private static CSharpCompilation CreateCSharpCompilation(
        IReadOnlyDictionary<string, string> code,
        string? assemblyName = null,
        bool acceptErrors = false,
        IEnumerable<MetadataReference>? additionalReferences = null )
    {
        CSharpCompilation CreateEmptyCompilation()
        {
            return CSharpCompilation.Create( assemblyName ?? "test_" + RandomIdGenerator.GenerateId() )
                .WithOptions(
                    new CSharpCompilationOptions(
                        OutputKind.DynamicallyLinkedLibrary,
                        allowUnsafe: true,
                        nullableContextOptions: NullableContextOptions.Enable ) )
                .AddReferences(
                    new[] { "netstandard", "System.Runtime" }
                        .SelectAsImmutableArray(
                            r => (MetadataReference) MetadataReference.CreateFromFile(
                                Path.Combine( Path.GetDirectoryName( typeof(object).Assembly.Location )!, r + ".dll" ) ) ) )
                .AddReferences(
                    MetadataReference.CreateFromFile( typeof(object).Assembly.Location ),
                    MetadataReference.CreateFromFile( typeof(Console).Assembly.Location ),
                    MetadataReference.CreateFromFile( typeof(DynamicAttribute).Assembly.Location ),
                    MetadataReference.CreateFromFile( typeof(Enumerable).Assembly.Location ),
                    MetadataReference.CreateFromFile( typeof(CompileTimeAttribute).Assembly.Location ),
                    MetadataReference.CreateFromFile( typeof(FieldOrPropertyInfo).Assembly.Location ) )
                .AddReferences( additionalReferences ?? Enumerable.Empty<MetadataReference>() );
        }

        var compilation = CreateEmptyCompilation();

        compilation = compilation.AddSyntaxTrees(
            code.SelectAsArray(
                c => SyntaxFactory.ParseSyntaxTree(
                    c.Value,
                    path: c.Key,
                    options: SupportedCSharpVersions.DefaultParseOptions.WithPreprocessorSymbols( "METALAMA" ) ) ) );

        if ( !acceptErrors )
        {
            Assert.Empty( compilation.GetDiagnostics().Where( d => d.Severity == DiagnosticSeverity.Error ) );
        }

        return compilation;
    }

    private static void DumpSyntaxTreeResult( SyntaxTree? syntaxTree, SyntaxTreePipelineResult syntaxTreeResult, StringBuilder stringBuilder )
    {
        string GetTextUnderDiagnostic( Diagnostic diagnostic )
        {
            var syntaxTreeOfDiagnostic = diagnostic.Location.SourceTree ?? syntaxTree;

            return syntaxTreeOfDiagnostic?.GetText().GetSubText( diagnostic.Location.SourceSpan ).ToString() ?? "";
        }

        stringBuilder.AppendLine( syntaxTreeResult.SyntaxTreePath + ":" );

        // Diagnostics
        stringBuilder.AppendLineInvariant( $"{syntaxTreeResult.Diagnostics.Length} diagnostic(s):" );

        foreach ( var diagnostic in syntaxTreeResult.Diagnostics )
        {
            stringBuilder.AppendLineInvariant(
                $"   {diagnostic.Severity} {diagnostic.Id} on `{GetTextUnderDiagnostic( diagnostic )}`: `{diagnostic.GetMessage( CultureInfo.CurrentCulture )}`" );
        }

        // Suppressions
        stringBuilder.AppendLineInvariant( $"{syntaxTreeResult.Suppressions.Length} suppression(s):" );

        foreach ( var suppression in syntaxTreeResult.Suppressions )
        {
            stringBuilder.AppendLineInvariant( $"   {suppression}" );
        }

        // Introductions
        stringBuilder.AppendLineInvariant( $"{syntaxTreeResult.Introductions.Length} introductions(s):" );

        foreach ( var introduction in syntaxTreeResult.Introductions.OrderBy( i => i.Name ) )
        {
            stringBuilder.AppendLine( introduction.GeneratedSyntaxTree.ToString() );
        }
    }

    private static string DumpResults( AspectPipelineResultAndState results )
    {
        StringBuilder stringBuilder = new();

        var i = 0;

        foreach ( var syntaxTreeResult in results.Result.SyntaxTreeResults.Values.OrderBy( t => t.SyntaxTreePath ) )
        {
            if ( i > 0 )
            {
                stringBuilder.AppendLine( "----------------------------------------------------------" );
            }

            i++;

            var syntaxTree = syntaxTreeResult.SyntaxTreePath != null ? results.ProjectVersion.SyntaxTrees[syntaxTreeResult.SyntaxTreePath].SyntaxTree : null;

            DumpSyntaxTreeResult( syntaxTree, syntaxTreeResult, stringBuilder );
        }

        return stringBuilder.ToString().Trim();
    }

    [Fact]
    public void InitializationWithoutAspect()
    {
        using var testContext = this.CreateTestContext();

        var code = new Dictionary<string, string> { ["Class1.cs"] = "public class Class1 { }", ["Class2.cs"] = "public class Class2 { }" };

        var compilation = CreateCSharpCompilation( code );

        using var pipelineFactory = new TestDesignTimeAspectPipelineFactory( testContext );
        var pipeline = pipelineFactory.CreatePipeline( compilation );
        Assert.True( pipeline.TryExecute( compilation, default, out _ ) );
    }

    [Fact]
    public void InitializationWithAspect()
    {
        using var testContext = this.CreateTestContext();

        // Test that we can initialize the pipeline with a different compilation than the one with which we execute it.

        var code = new Dictionary<string, string>
        {
            ["Aspect.cs"] =
                "public class Aspect : Metalama.Framework.Aspects.OverrideMethodAspect { public override dynamic OverrideMethod() { return null; } }",
            ["Class1.cs"] = "public class Class1 { }",
            ["Class2.cs"] = "public class Class2 { [Aspect]  void Method() {} }"
        };

        var compilation = CreateCSharpCompilation( code );

        using var pipelineFactory = new TestDesignTimeAspectPipelineFactory( testContext );
        var pipeline = pipelineFactory.CreatePipeline( compilation );
        Assert.True( pipeline.TryExecute( compilation, default, out _ ) );
    }

    [Fact]
    public void NoCompileTimeCode()
    {
        using var testContext = this.CreateTestContext();

        var compilation = CreateCSharpCompilation( new Dictionary<string, string>() { { "F1.cs", "public class X {}" } } );
        using TestDesignTimeAspectPipelineFactory factory = new( testContext );
        var pipeline = factory.CreatePipeline( compilation );

        // First execution of the pipeline.
        Assert.True( factory.TryExecute( testContext.ProjectOptions, compilation, default, out var results ) );
        var dumpedResults = DumpResults( results );
        this.TestOutput.WriteLine( dumpedResults );

        const string expectedResult = @"
F1.cs:
0 diagnostic(s):
0 suppression(s):
0 introductions(s):
";

        AssertEx.EolInvariantEqual( expectedResult.Trim(), dumpedResults );

        Assert.Equal( 1, pipeline.PipelineExecutionCount );

        // Second execution. The result should be the same, and the number of executions should not change.
        Assert.True( factory.TryExecute( testContext.ProjectOptions, compilation, default, out var results2 ) );
        var dumpedResults2 = DumpResults( results2 );
        AssertEx.EolInvariantEqual( expectedResult.Trim(), dumpedResults2 );
        Assert.Equal( 1, pipeline.PipelineExecutionCount );
    }

    [Fact]
    public void ErrorInCompileTimeCode()
    {
        using var testContext = this.CreateTestContext();

        const string code = """
                            using Metalama.Framework.Aspects; 

                            public class Aspect : OverrideMethodAspect
                            {
                                public override dynamic? OverrideMethod()
                                {
                                    dynamic[] x; // This should cause LAMA0227
                                    return null;
                                }
                            }

                            """;

        var compilation = CreateCSharpCompilation( new Dictionary<string, string>() { { "F1.cs", code } } );

        using TestDesignTimeAspectPipelineFactory factory = new( testContext );
        var pipeline = factory.CreatePipeline( compilation );

        // First execution of the pipeline.
        Assert.False( factory.TryExecute( testContext.ProjectOptions, compilation, default, out _, out var diagnostics ) );
        Assert.Equal( 1, pipeline.PipelineExecutionCount );
        Assert.Single( diagnostics.Where( d => d.Id == TemplatingDiagnosticDescriptors.InvalidDynamicTypeConstruction.Id ) );

        // Second execution. The result should be the same, and the number of executions should not change.
        Assert.False( factory.TryExecute( testContext.ProjectOptions, compilation, default, out _, out var diagnostics2 ) );
        Assert.Equal( 1, pipeline.PipelineExecutionCount );
        Assert.Single( diagnostics2.Where( d => d.Id == TemplatingDiagnosticDescriptors.InvalidDynamicTypeConstruction.Id ) );
    }

    [Fact]
    public async Task ChangeInAspectCode()
    {
        var assemblyName = "test_" + RandomIdGenerator.GenerateId();

        const string aspectCode = @"
using Metalama.Framework.Aspects; 
using Metalama.Framework.Code;
using Metalama.Framework.Diagnostics;
using Metalama.Framework.Eligibility;

class MyAspect : MethodAspect
{
   private static readonly DiagnosticDefinition<int> _description = new(""MY001"", Severity.Warning, ""AspectVersion=$version$,TargetVersion={0}"" );
   public int Version;

   public override void BuildAspect( IAspectBuilder<IMethod> aspectBuilder )
   {
aspectBuilder.Diagnostics.Report( _description.WithArguments( this.Version ) );
   }
}
";

        const string targetCode = @"
class C
{
   [MyAspect(Version=$version$)]
   void M() {}
}
";

        const string expectedResult = @"
Aspect.cs:
0 diagnostic(s):
0 suppression(s):
0 introductions(s):
----------------------------------------------------------
Target.cs:
1 diagnostic(s):
   Warning MY001 on `M`: `AspectVersion=$AspectVersion$,TargetVersion=$TargetVersion$`
0 suppression(s):
0 introductions(s):
";

        using var testContext = this.CreateTestContext();

        var compilation = TestCompilationFactory.CreateCSharpCompilation(
            new Dictionary<string, string>()
            {
                { "Aspect.cs", aspectCode.Replace( "$version$", "1" ) }, { "Target.cs", targetCode.Replace( "$version$", "1" ) }
            },
            name: assemblyName );

        using TestDesignTimeAspectPipelineFactory factory = new( testContext );
        var pipeline = factory.CreatePipeline( compilation );

        // First execution of the pipeline.
        Assert.True( factory.TryExecute( testContext.ProjectOptions, compilation, default, out var results ) );
        var dumpedResults = DumpResults( results );

        AssertEx.EolInvariantEqual( expectedResult.Replace( "$AspectVersion$", "1" ).Replace( "$TargetVersion$", "1" ).Trim(), dumpedResults );
        Assert.Equal( 1, pipeline.PipelineExecutionCount );
        Assert.Equal( 1, pipeline.PipelineInitializationCount );

        // Second execution with the same compilation. The result should be the same, and the number of executions should not change because the result is cached.
        Assert.True( factory.TryExecute( testContext.ProjectOptions, compilation, default, out var results2 ) );
        var dumpedResults2 = DumpResults( results2 );
        AssertEx.EolInvariantEqual( expectedResult.Replace( "$AspectVersion$", "1" ).Replace( "$TargetVersion$", "1" ).Trim(), dumpedResults2 );
        Assert.Equal( 1, pipeline.PipelineExecutionCount );
        Assert.Equal( 1, pipeline.PipelineInitializationCount );

        // Third execution, this time with modified target but same aspect code.
        var compilation3 = TestCompilationFactory.CreateCSharpCompilation(
            new Dictionary<string, string>()
            {
                { "Aspect.cs", aspectCode.Replace( "$version$", "1" ) }, { "Target.cs", targetCode.Replace( "$version$", "2" ) }
            },
            name: assemblyName );

        Assert.True( factory.TryExecute( testContext.ProjectOptions, compilation3, default, out var results3 ) );
        var dumpedResults3 = DumpResults( results3 );

        this.TestOutput.WriteLine( dumpedResults3 );

        Assert.Equal( 2, pipeline.PipelineExecutionCount );
        Assert.Equal( 1, pipeline.PipelineInitializationCount );
        AssertEx.EolInvariantEqual( expectedResult.Replace( "$AspectVersion$", "1" ).Replace( "$TargetVersion$", "2" ).Trim(), dumpedResults3 );

        // Forth execution, with modified aspect but not target code. This should pause the pipeline. We don't resume the pipeline, so we should get the old result.
        var compilation4 = TestCompilationFactory.CreateCSharpCompilation(
            new Dictionary<string, string>()
            {
                { "Aspect.cs", aspectCode.Replace( "$version$", "2" ) }, { "Target.cs", targetCode.Replace( "$version$", "2" ) }
            },
            name: assemblyName );

        var aspect4 = compilation4.SyntaxTrees.Single( t => t.FilePath == "Aspect.cs" );

        Assert.True( factory.TryExecute( testContext.ProjectOptions, compilation4, default, out var results4 ) );

        Assert.Equal( DesignTimeAspectPipelineStatus.Paused, pipeline.Status );
        Assert.True( factory.EventHub.IsEditingCompileTimeCode );
        Assert.True( pipeline.IsCompileTimeSyntaxTreeOutdated( "Aspect.cs" ) );

        var dumpedResults4 = DumpResults( results4 );

        AssertEx.EolInvariantEqual( expectedResult.Replace( "$AspectVersion$", "1" ).Replace( "$TargetVersion$", "2" ).Trim(), dumpedResults4 );
        Assert.Equal( 2, pipeline.PipelineExecutionCount );
        Assert.Equal( 1, pipeline.PipelineInitializationCount );

        // There must be an error on the aspect.
        List<Diagnostic> diagnostics4 = new();

        pipeline.ValidateTemplatingCode( compilation4.GetSemanticModel( aspect4 ), diagnostics4.Add );

        Assert.Contains(
            diagnostics4,
            d => d.Id == TemplatingDiagnosticDescriptors.CompileTimeTypeNeedsRebuild.Id );

        // Fifth execution, the same scenario as before.
        var compilation5 = TestCompilationFactory.CreateCSharpCompilation(
            new Dictionary<string, string>()
            {
                { "Aspect.cs", aspectCode.Replace( "$version$", "3" ) }, { "Target.cs", targetCode.Replace( "$version$", "2" ) }
            },
            name: assemblyName );

        var aspect5 = compilation5.SyntaxTrees.Single( t => t.FilePath == "Aspect.cs" );

        Assert.Equal( DesignTimeAspectPipelineStatus.Paused, pipeline.Status );

        Assert.True( factory.TryExecute( testContext.ProjectOptions, compilation5, default, out var results5 ) );
        var dumpedResults5 = DumpResults( results5 );

        AssertEx.EolInvariantEqual( expectedResult.Replace( "$AspectVersion$", "1" ).Replace( "$TargetVersion$", "2" ).Trim(), dumpedResults5 );
        Assert.Equal( 2, pipeline.PipelineExecutionCount );
        Assert.Equal( 1, pipeline.PipelineInitializationCount );

        List<Diagnostic> diagnostics5 = new();

        pipeline.ValidateTemplatingCode( compilation5.GetSemanticModel( aspect5 ), diagnostics5.Add );

        Assert.Contains(
            diagnostics5,
            d => d.Id == TemplatingDiagnosticDescriptors.CompileTimeTypeNeedsRebuild.Id );

        // Simulate an external build event. This is normally triggered by the build touch file or by a UI signal.
        await pipeline.ResumeAsync( AsyncExecutionContext.Get(), false );
        Assert.False( factory.EventHub.IsEditingCompileTimeCode );

        // A new evaluation of the design-time pipeline should now give the new results.
        Assert.True( factory.TryExecute( testContext.ProjectOptions, compilation5, default, out var results6 ) );
        var dumpedResults6 = DumpResults( results6 );

        AssertEx.EolInvariantEqual( expectedResult.Replace( "$AspectVersion$", "3" ).Replace( "$TargetVersion$", "2" ).Trim(), dumpedResults6 );
        Assert.Equal( 3, pipeline.PipelineExecutionCount );
        Assert.Equal( 2, pipeline.PipelineInitializationCount );
        Assert.False( pipeline.IsCompileTimeSyntaxTreeOutdated( "Aspect.cs" ) );

        List<Diagnostic> diagnostics6 = new();

        pipeline.ValidateTemplatingCode( compilation5.GetSemanticModel( aspect5 ), diagnostics6.Add );

        Assert.DoesNotContain(
            diagnostics6,
            d => d.Id == TemplatingDiagnosticDescriptors.CompileTimeTypeNeedsRebuild.Id );
    }

    [Fact]
    public async Task ChangeInAspectCodeSeparateProject()
    {
        var aspectAssemblyName = "aspect_" + RandomIdGenerator.GenerateId();
        var targetAssemblyName = "target_" + RandomIdGenerator.GenerateId();

        const string aspectCode = @"
using Metalama.Framework.Aspects; 
using Metalama.Framework.Code;
using Metalama.Framework.Diagnostics;
using Metalama.Framework.Eligibility;

public class MyAspect : MethodAspect
{
   private static readonly DiagnosticDefinition<int> _description = new(""MY001"", Severity.Warning, ""AspectVersion=$version$,TargetVersion={0}"" );
   public int Version;

   public override void BuildAspect( IAspectBuilder<IMethod> aspectBuilder )
   {
       aspectBuilder.Diagnostics.Report( _description.WithArguments( this.Version ) );
   }
}
";

        const string targetCode = @"
class C
{
   [MyAspect(Version=$version$)]
   void M() {}
}
";

        const string expectedResult = @"
Target.cs:
1 diagnostic(s):
   Warning MY001 on `M`: `AspectVersion=$AspectVersion$,TargetVersion=$TargetVersion$`
0 suppression(s):
0 introductions(s):
";

        using var testContext = this.CreateTestContext();

        var aspectCompilation = TestCompilationFactory.CreateCSharpCompilation(
            new Dictionary<string, string>() { { "Aspect.cs", aspectCode.Replace( "$version$", "1" ) } },
            name: aspectAssemblyName );

        var targetCompilation = TestCompilationFactory.CreateCSharpCompilation(
            new Dictionary<string, string>() { { "Target.cs", targetCode.Replace( "$version$", "1" ) } },
            name: targetAssemblyName,
            additionalReferences: new[] { aspectCompilation.ToMetadataReference() } );

        using TestDesignTimeAspectPipelineFactory factory = new( testContext );
        var aspectProjectPipeline = factory.CreatePipeline( aspectCompilation );
        var targetProjectPipeline = factory.CreatePipeline( targetCompilation );

        // First execution of the pipeline.
        Assert.True( factory.TryExecute( testContext.ProjectOptions, targetCompilation, default, out var results ) );
        var dumpedResults = DumpResults( results );

        AssertEx.EolInvariantEqual( expectedResult.Replace( "$AspectVersion$", "1" ).Replace( "$TargetVersion$", "1" ).Trim(), dumpedResults );
        Assert.Equal( 1, targetProjectPipeline.PipelineExecutionCount );

        // Second execution with the same compilation. The result should be the same, and the number of executions should not change because the result is cached.
        Assert.True( factory.TryExecute( testContext.ProjectOptions, targetCompilation, default, out var results2 ) );
        var dumpedResults2 = DumpResults( results2 );
        AssertEx.EolInvariantEqual( expectedResult.Replace( "$AspectVersion$", "1" ).Replace( "$TargetVersion$", "1" ).Trim(), dumpedResults2 );
        Assert.Equal( 1, targetProjectPipeline.PipelineExecutionCount );

        // Third execution, with modified aspect but not target code. This should pause the pipeline. We don't resume the pipeline, so we should get the old result.
        var aspectCompilation3 = TestCompilationFactory.CreateCSharpCompilation(
            new Dictionary<string, string>() { { "Aspect.cs", aspectCode.Replace( "$version$", "2" ) } },
            name: aspectAssemblyName );

        var targetCompilation3 = TestCompilationFactory.CreateCSharpCompilation(
            new Dictionary<string, string>() { { "Target.cs", targetCode.Replace( "$version$", "1" ) } },
            name: targetAssemblyName,
            additionalReferences: new[] { aspectCompilation3.ToMetadataReference() } );

        Assert.True( factory.TryExecute( testContext.ProjectOptions, targetCompilation3, default, out var results3 ) );

        await targetProjectPipeline.ProcessJobQueueWhenLockAvailableAsync();
        await aspectProjectPipeline.ProcessJobQueueWhenLockAvailableAsync();
        Assert.Equal( DesignTimeAspectPipelineStatus.Paused, targetProjectPipeline.Status );
        Assert.Equal( DesignTimeAspectPipelineStatus.Paused, aspectProjectPipeline.Status );
        Assert.True( factory.EventHub.IsEditingCompileTimeCode );
        Assert.True( aspectProjectPipeline.IsCompileTimeSyntaxTreeOutdated( "Aspect.cs" ) );

        var dumpedResults3 = DumpResults( results3 );

        AssertEx.EolInvariantEqual( expectedResult.Replace( "$AspectVersion$", "1" ).Replace( "$TargetVersion$", "1" ).Trim(), dumpedResults3 );
        Assert.Equal( 1, targetProjectPipeline.PipelineExecutionCount );
        Assert.Equal( 1, targetProjectPipeline.PipelineInitializationCount );

        // Simulate an external build event. This is normally triggered by the build touch file or by a UI signal.
        await aspectProjectPipeline.ResumeAsync( AsyncExecutionContext.Get(), false );
        await aspectProjectPipeline.ProcessJobQueueWhenLockAvailableAsync();
        await targetProjectPipeline.ProcessJobQueueWhenLockAvailableAsync();
        Assert.Equal( DesignTimeAspectPipelineStatus.Default, targetProjectPipeline.Status );
        Assert.Equal( DesignTimeAspectPipelineStatus.Default, aspectProjectPipeline.Status );
        Assert.False( factory.EventHub.IsEditingCompileTimeCode );

        // A new evaluation of the design-time pipeline should now give the new results.
        Assert.True( factory.TryExecute( testContext.ProjectOptions, targetCompilation3, default, out var results6 ) );
        var dumpedResults6 = DumpResults( results6 );

        AssertEx.EolInvariantEqual( expectedResult.Replace( "$AspectVersion$", "2" ).Replace( "$TargetVersion$", "1" ).Trim(), dumpedResults6 );
        await targetProjectPipeline.ProcessJobQueueWhenLockAvailableAsync();
        await aspectProjectPipeline.ProcessJobQueueWhenLockAvailableAsync();
        Assert.Equal( 2, targetProjectPipeline.PipelineExecutionCount );
        Assert.Equal( 2, targetProjectPipeline.PipelineInitializationCount );
        Assert.False( targetProjectPipeline.IsCompileTimeSyntaxTreeOutdated( "Aspect.cs" ) );
    }

    [Fact]
    public void ChangeInTargetCode()
    {
        var assemblyName = "test_" + RandomIdGenerator.GenerateId();

        const string aspectCode = @"
using Metalama.Framework.Aspects; 
using Metalama.Framework.Code;
using Metalama.Framework.Diagnostics;
using Metalama.Framework.Eligibility;

class MyAspect : TypeAspect
{
   [Introduce]
   public void NewProperty() { }
}
";

        const string expectedResult = @"
Aspect.cs:
0 diagnostic(s):
0 suppression(s):
0 introductions(s):
----------------------------------------------------------
Target.cs:
0 diagnostic(s):
0 suppression(s):
1 introductions(s):
/// <generated>
/// Generated by Metalama to support the code editing experience. This is NOT the code that gets executed.
/// </generated>
partial class C
{
    public void NewProperty()
    {
    }
}
";

        using var testContext = this.CreateTestContext();

        using TestDesignTimeAspectPipelineFactory factory = new( testContext );

        void TestWithTargetCode( string targetCode )
        {
            var compilation1 = CreateCSharpCompilation(
                new Dictionary<string, string>() { { "Aspect.cs", aspectCode }, { "Target.cs", targetCode } },
                assemblyName,
                true );

            Assert.True( factory.TryExecute( testContext.ProjectOptions, compilation1, default, out var results ) );

            var dumpedResults = DumpResults( results );

            this.TestOutput.WriteLine( "-----------------" );
            this.TestOutput.WriteLine( dumpedResults );

            Assert.Equal( expectedResult.Trim().Replace( "\r\n", "\n" ), dumpedResults.Trim().Replace( "\r\n", "\n" ) );
        }

        TestWithTargetCode( "[MyAspect] partial class C { }" );
        TestWithTargetCode( "[MyAspect] partial class C { void }" );
        TestWithTargetCode( "[MyAspect] partial class C { void NewMethod() {} }" );
        TestWithTargetCode( "[MyAspect] partial class C { void NewMethod() { ; } }" );
    }

    [Fact]
    public void ProjectDependencyWithNoMetalamaReferenceButSystemCompileTimeType()
    {
        using var context = this.CreateTestContext();

        using var pipelineFactory = new TestDesignTimeAspectPipelineFactory( context );

        // The dependency cannot have a reference to Metalama.
        // It needs to define a system type that is considered as compile-time.
        var dependency = TestCompilationFactory.CreateCSharpCompilation( "namespace System; struct Index {}", addMetalamaReferences: false );

        // The main compilation must have a compile-time syntax tree.
        var compilation = context.CreateCompilationModel(
            "using Metalama.Framework.Aspects;  class A : TypeAspect {}",
            additionalReferences: new[] { dependency.ToMetadataReference() } );

        Assert.True( pipelineFactory.TryExecute( context.ProjectOptions, compilation.RoslynCompilation, default, out _ ) );
    }

    [Fact]
    public void ChangeInDependency_CacheInvalidation()
    {
        var observer = new TestDesignTimePipelineObserver();
        var mocks = new AdditionalServiceCollection( observer );
        using var testContext = this.CreateTestContext( mocks );

        using TestDesignTimeAspectPipelineFactory factory = new( testContext );

        var dependentCode = new Dictionary<string, string>()
        {
            ["dependent.cs"] = @"
using Metalama.Framework.Aspects; 
using Metalama.Framework.Code;
using Metalama.Framework.Diagnostics;
using Metalama.Framework.Eligibility;
using System.Linq;
using System;

class MyAspect : MethodAspect
{
   private static readonly DiagnosticDefinition<string> _description = new(""MY001"", Severity.Warning, ""Fields='{0}'"" );
   
   public override void BuildAspect( IAspectBuilder<IMethod> aspectBuilder )
   {
        var allFields = string.Join( "","",  aspectBuilder.Target.DeclaringType.AllFields.Select( f => f.Name ) );
        aspectBuilder.Diagnostics.Report( _description.WithArguments( allFields ) );
   }
}

class C : BaseClass
{
   [MyAspect]
   void M() {}
}
"
        };

        // First compilation.
        var masterCode1 = new Dictionary<string, string>() { ["master.cs"] = @"public class BaseClass { public int Field1; }" };

        var masterCompilation1 = TestCompilationFactory.CreateCSharpCompilation( masterCode1, name: "Master" );

        var dependentCompilation1 = TestCompilationFactory.CreateCSharpCompilation(
            dependentCode,
            name: "Dependent",
            additionalReferences: new[] { masterCompilation1.ToMetadataReference() } );

        Assert.True( factory.TryExecute( testContext.ProjectOptions, dependentCompilation1, default, out var results1 ) );

        Assert.Equal( 2, observer.InitializePipelineEvents.Count );
        Assert.Contains( "Master", observer.InitializePipelineEvents );
        Assert.Contains( "Dependent", observer.InitializePipelineEvents );
        observer.InitializePipelineEvents.Clear();

        Assert.Contains(
            "Fields='Field1'",
            results1.Result.SyntaxTreeResults.Single().Value.Diagnostics.Single().GetMessage( CultureInfo.InvariantCulture ) );

        // Second compilation with a different master compilation.
        var masterCode2 = new Dictionary<string, string>() { ["master.cs"] = @"public partial class BaseClass { public int Field2; }" };

        var masterCompilation2 = TestCompilationFactory.CreateCSharpCompilation( masterCode2, name: "Master" );

        var dependentCompilation2 = TestCompilationFactory.CreateCSharpCompilation(
            dependentCode,
            name: "Dependent",
            additionalReferences: new[] { masterCompilation2.ToMetadataReference() } );

        Assert.True( factory.TryExecute( testContext.ProjectOptions, dependentCompilation2, default, out var results2 ) );

        Assert.Empty( observer.InitializePipelineEvents );

        Assert.Contains(
            "Fields='Field2'",
            results2.Result.SyntaxTreeResults.Single().Value.Diagnostics.Single().GetMessage( CultureInfo.InvariantCulture ) );

        // Third compilation. Add a syntax tree with a partial type.
        var masterCode3 = new Dictionary<string, string>()
        {
            ["master.cs"] = @"public partial class BaseClass { public int Field2; }", ["partial.cs"] = "partial class BaseClass { public int Field3; }"
        };

        var masterCompilation3 = TestCompilationFactory.CreateCSharpCompilation( masterCode3, name: "Master" );

        var dependentCompilation3 = TestCompilationFactory.CreateCSharpCompilation(
            dependentCode,
            name: "Dependent",
            additionalReferences: new[] { masterCompilation3.ToMetadataReference() } );

        observer.InitializePipelineEvents.Clear();

        Assert.True( factory.TryExecute( testContext.ProjectOptions, dependentCompilation3, default, out var results3 ) );

        Assert.Empty( observer.InitializePipelineEvents );

        Assert.Contains(
            "Fields='Field2,Field3'",
            results3.Result.SyntaxTreeResults.Single().Value.Diagnostics.Single().GetMessage( CultureInfo.InvariantCulture ) );
    }

    [Fact]
    public async Task FixingTemplateErrorAsync()
    {
        using var testContext = this.CreateTestContext();

        using TestDesignTimeAspectPipelineFactory factory = new( testContext );

        const string code1 = @"
using Metalama.Framework.Aspects; 
using Metalama.Framework.Code;

class MyAspect : TypeAspect
{
   SomeError;
}

";

        var compilation1 = TestCompilationFactory.CreateCSharpCompilation( code1, name: "project", ignoreErrors: true );

        var result1 = await factory.ExecuteAsync( compilation1, AsyncExecutionContext.Get() );
        Assert.False( result1.IsSuccessful );

        const string code2 = @"
using Metalama.Framework.Aspects; 
using Metalama.Framework.Code;

class MyAspect : TypeAspect
{
   
}

";

        var compilation2 = TestCompilationFactory.CreateCSharpCompilation( code2, name: "project" );

        var result2 = await factory.ExecuteAsync( compilation2, AsyncExecutionContext.Get() );
        Assert.True( result2.IsSuccessful );
    }

    [Fact]
    public void CompilationMissingAnyReferenceDuringInitialization()
    {
        using var testContext = this.CreateTestContext();
        var observer = new TestDesignTimePipelineObserver();

        using TestDesignTimeAspectPipelineFactory factory = new( testContext, testContext.ServiceProvider.WithService( observer ) );

        var code = new Dictionary<string, string>()
        {
            ["dependent.cs"] = @"
using Metalama.Framework.Aspects; 
using Metalama.Framework.Code;
using Metalama.Framework.Diagnostics;
using Metalama.Framework.Eligibility;
using System.Linq;
using System;

class MyAspect : MethodAspect
{
   private static readonly DiagnosticDefinition<string> _description = new(""MY001"", Severity.Warning, ""Fields='{0}'"" );
   
   public override void BuildAspect( IAspectBuilder<IMethod> aspectBuilder )
   {
        var allFields = string.Join( "","",  aspectBuilder.Target.DeclaringType.AllFields.Select( f => f.Name ) );
        aspectBuilder.Diagnostics.Report( _description.WithArguments( allFields ) );
   }
}

class C 
{
   [MyAspect]
   void M() {}
}
"
        };

        // First compilation without any reference.

        var compilation1 = TestCompilationFactory.CreateCSharpCompilation( code, name: "Project" ).WithReferences( Enumerable.Empty<MetadataReference>() );

        Assert.False( factory.TryExecute( testContext.ProjectOptions, compilation1, default, out _ ) );

        // Second compilation with proper references.
        var compilation2 = TestCompilationFactory.CreateCSharpCompilation( code, name: "Project" );

        Assert.True( factory.TryExecute( testContext.ProjectOptions, compilation2, default, out _ ) );
    }

    [Fact]
    public async Task PipelineConfigurationDoesNotKeepReferenceToCompilation()
    {
        var output = await this.PipelineConfigurationDoesNotKeepReferenceToCompilationCore();

        for ( var i = 0; i < 10; i++ )
        {
            var hasDanglingRef = false;

            if ( output.DependentCompilationRef.IsAlive )
            {
                hasDanglingRef = true;
                this.TestOutput.WriteLine( "Reference to the dependent compilation." );
            }

            if ( output.MasterCompilationRef.IsAlive )
            {
                hasDanglingRef = true;
                this.TestOutput.WriteLine( "Reference to the master compilation." );
            }

            if ( output.SyntaxTreeRefs.Any( r => r.IsAlive ) )
            {
                hasDanglingRef = true;
                this.TestOutput.WriteLine( "Reference to a syntax tree." );
            }

            if ( !hasDanglingRef )
            {
                this.TestOutput.WriteLine( "No more dangling reference." );

                return;
            }

            this.TestOutput.WriteLine( "GC.Collect()" );
#if NET6_0_OR_GREATER
            this.TestOutput.WriteLine( $"Finalizing queue: {GC.GetGCMemoryInfo().FinalizationPendingCount}" );
#endif
            GC.Collect();
            GC.WaitForPendingFinalizers();
        }

        MemoryLeakHelper.CaptureMiniDumpOnce();
        MemoryLeakHelper.CaptureDotMemoryDumpAndThrow();

        GC.KeepAlive( output.Configuration );
    }

    private async Task<(
            WeakReference MasterCompilationRef,
            WeakReference DependentCompilationRef,
            List<WeakReference> SyntaxTreeRefs,
            AspectPipelineConfiguration Configuration,
            DesignTimeAspectPipeline Pipeline)>
        PipelineConfigurationDoesNotKeepReferenceToCompilationCore()
    {
        using var testContext = this.CreateTestContext();

        using TestDesignTimeAspectPipelineFactory factory = new( testContext, testContext.ServiceProvider );

        var (masterCompilation, dependentCompilation) = CreateCompilations( 1 );
        var syntaxTreeRefs = new List<WeakReference>();
        syntaxTreeRefs.AddRange( masterCompilation.SyntaxTrees.Select( x => new WeakReference( x ) ) );
        syntaxTreeRefs.AddRange( dependentCompilation.SyntaxTrees.Select( x => new WeakReference( x ) ) );

        var pipeline = factory.GetOrCreatePipeline( testContext.ProjectOptions, dependentCompilation )!;

        var configuration = await pipeline.GetConfigurationAsync(
            PartialCompilation.CreateComplete( dependentCompilation ),
            true,
            AsyncExecutionContext.Get(),
            default );

        var (_, dependentCompilation2) = CreateCompilations( 2 );

        // This is to make sure that the first compilation is not the last one, because it's ok to hold a reference to the last-seen compilation.
        await pipeline.ExecuteAsync( dependentCompilation2, true, AsyncExecutionContext.Get() );

        Assert.Same( pipeline.LastProjectVersion!.Compilation, dependentCompilation2 );

        return (new WeakReference( masterCompilation ), new WeakReference( dependentCompilation ), syntaxTreeRefs, configuration.Value, pipeline);
    }

    private static ( CSharpCompilation Master, CSharpCompilation Dependent ) CreateCompilations( int version )
    {
        var masterCode = new Dictionary<string, string>()
        {
            ["aspect.cs"] = $@"
using Metalama.Framework.Aspects; 
using Metalama.Framework.Code;
using Metalama.Framework.Diagnostics;
using Metalama.Framework.Eligibility;
using System.Linq;
using System;

public class MyAspect{version} : OverrideMethodAspect
{{
   public override dynamic? OverrideMethod() 
   {{
      return meta.Proceed();
    }}
}}
",
            ["usage.cs"] = $@"

class C{version} 
{{
   [MyAspect{version}]
   void M() {{}}
}}
"
        };

        var dependentCode = new Dictionary<string, string>()
        {
            ["dependent.cs"] = $@"
class D{version} 
{{
   [MyAspect{version}]
   void M() {{}}
}}

"
        };

        var masterCompilation = TestCompilationFactory.CreateCSharpCompilation(
            masterCode,
            name: "Master" );

        var dependentCompilation = TestCompilationFactory.CreateCSharpCompilation(
            dependentCode,
            name: "Dependent",
            additionalReferences: new[] { masterCompilation.ToMetadataReference() } );

        return (masterCompilation, dependentCompilation);
    }

#if NET6_0_OR_GREATER
    [SkippableFact]
    public void OverrideMethodWithMultipleTargetFrameworks()
    {
        const string code = """
                            using Metalama.Framework.Advising;
                            using Metalama.Framework.Aspects; 

                            class Aspect : OverrideMethodAspect
                            {
                                public override dynamic? OverrideMethod() => null;
                            }

                            class Target
                            {
                                [Aspect]
                                void M() {}
                            }
                            """;

        using var testContext = this.CreateTestContext();

        using TestDesignTimeAspectPipelineFactory factory = new( testContext );

        var netCompilation = TestCompilationFactory.CreateCSharpCompilation( code, name: "Project" );

        var coreReferences = netCompilation.References
            .Where( reference => reference.Display?.EndsWith( "Metalama.Framework.dll", StringComparison.Ordinal ) != true );

        var netMetalamaFrameworkPath = typeof(CompileTimeAttribute).Assembly.Location;
        var baseDirectoryPath = new FileInfo( netMetalamaFrameworkPath ).Directory!.Parent!.FullName;
        var metalamaFrameworkAssemblyName = Path.GetFileName( netMetalamaFrameworkPath );

        var netFrameworkMetalamaFrameworkPath = Path.Combine( baseDirectoryPath, "netframework4.8", metalamaFrameworkAssemblyName );

        // It may be possible that only the .Net 6.0 TFM of this project has been built. In that case, this test cannot proceed.
        Skip.If( !File.Exists( netFrameworkMetalamaFrameworkPath ) );

        var netFrameworkCompilation = TestCompilationFactory.CreateCSharpCompilation( "", name: "Project" )
            .WithReferences( coreReferences.Append( MetadataReference.CreateFromFile( netFrameworkMetalamaFrameworkPath ) ) );

        Assert.True( factory.TryExecute( testContext.ProjectOptions, netFrameworkCompilation, default, out _ ) );
        Assert.True( factory.TryExecute( testContext.ProjectOptions, netCompilation, default, out var result ) );

        foreach ( var (_, treeResult) in result.Result.SyntaxTreeResults )
        {
            Assert.Empty( treeResult.Diagnostics );
        }
    }
#endif

    [Fact]
    public async Task ResumeWithErrorAsync()
    {
        static CSharpCompilation CreateCompilation( string statement )
        {
            var code = new Dictionary<string, string>
            {
                ["Aspect.cs"] =
                    $$"""
                      using Metalama.Framework.Advising;
                      using Metalama.Framework.Aspects; 
                      using System;

                      public class Aspect : OverrideMethodAspect
                      {
                          public override dynamic OverrideMethod()
                          {
                              {{statement}}
                              return null;
                          }
                      }
                      """
            };

            return CreateCSharpCompilation( code, acceptErrors: true );
        }

        using var testContext = this.CreateTestContext();
        using var pipelineFactory = new TestDesignTimeAspectPipelineFactory( testContext );

        var compilation1 = CreateCompilation( "" );
        var pipeline = pipelineFactory.CreatePipeline( compilation1 );

        Assert.Equal( DesignTimeAspectPipelineStatus.Default, pipeline.Status );

        // Execute with the initial valid code.
        Assert.True( pipeline.TryExecute( compilation1, default, out _ ) );

        Assert.Equal( DesignTimeAspectPipelineStatus.Ready, pipeline.Status );

        // Execute with incomplete/invalid statement.
        var compilation2 = CreateCompilation( "Console" );
        Assert.True( pipeline.TryExecute( compilation2, default, out var compilationResult ) );

        // Note that LAMA0118 is no longer reported by the pipeline but by the analyzer.
        Assert.Empty( compilationResult.GetDiagnosticsOnSyntaxTree( "Aspect.cs" ) );

        Assert.Equal( DesignTimeAspectPipelineStatus.Paused, pipeline.Status );

        // Resume while the code is still invalid.
        await pipeline.ResumeAsync( AsyncExecutionContext.Get(), false );

        Assert.Equal( DesignTimeAspectPipelineStatus.Default, pipeline.Status );

        // Executing with the same code fails at this point.
        var executionResult = await pipeline.ExecuteAsync( compilation2, AsyncExecutionContext.Get() );
        Assert.False( executionResult.IsSuccessful );

        Assert.Equal( DesignTimeAspectPipelineStatus.Default, pipeline.Status );

        // Executing with new invalid code fails and causes pausing.
        var compilation3 = CreateCompilation( "Console.Write" );
        executionResult = await pipeline.ExecuteAsync( compilation3, AsyncExecutionContext.Get() );
        Assert.False( executionResult.IsSuccessful );

        // Note that LAMA0118 is no longer reported by the pipeline but by the analyzer.
        Assert.Empty( executionResult.Diagnostics );

        Assert.Equal( DesignTimeAspectPipelineStatus.Paused, pipeline.Status );
    }

    [Fact]
    public void GenericTargetIntroductions()
    {
        using var testContext = this.CreateTestContext();

        const string code = """
                            using Metalama.Framework.Advising;
                            using Metalama.Framework.Aspects; 
                            using Metalama.Framework.Code;

                            public class RepositoryAspect : TypeAspect
                            {
                                [Introduce]
                                public int Id { get; set; }
                            }

                            [RepositoryAspect]
                            public partial class Repository<T1, T2>
                            {
                            }

                            [RepositoryAspect]
                            public partial interface IVariantRepository<in T>
                            {
                            }

                            public partial class Outer<T1>
                            {
                                [RepositoryAspect]
                                public partial class Inner<T2>
                                {
                                }
                            }
                            """;

        var compilation = CreateCSharpCompilation( new Dictionary<string, string>() { { "F1.cs", code } } );
        using TestDesignTimeAspectPipelineFactory factory = new( testContext );

        Assert.True( factory.TryExecute( testContext.ProjectOptions, compilation, default, out var results ) );
        var dumpedResults = DumpResults( results );
        this.TestOutput.WriteLine( dumpedResults );

        const string expectedResult = """
                                      F1.cs:
                                      0 diagnostic(s):
                                      0 suppression(s):
                                      3 introductions(s):
                                      /// <generated>
                                      /// Generated by Metalama to support the code editing experience. This is NOT the code that gets executed.
                                      /// </generated>
                                      partial interface IVariantRepository<in T>
                                      {
                                          public global::System.Int32 Id { get; set; }
                                      }
                                      /// <generated>
                                      /// Generated by Metalama to support the code editing experience. This is NOT the code that gets executed.
                                      /// </generated>
                                      partial class Outer<T1>
                                      {
                                          partial class Inner<T2>
                                          {
                                              public global::System.Int32 Id { get; set; }
                                          }
                                      }
                                      /// <generated>
                                      /// Generated by Metalama to support the code editing experience. This is NOT the code that gets executed.
                                      /// </generated>
                                      partial class Repository<T1, T2>
                                      {
                                          public global::System.Int32 Id { get; set; }
                                      }
                                      """;

        Assert.Equal( expectedResult.Replace( "\r\n", "\n" ), dumpedResults.Replace( "\r\n", "\n" ) );
    }

    [Fact]
    public void OptionsTest()
    {
        using var testContext = this.CreateTestContext();

        var code = new Dictionary<string, string>
        {
            ["options.cs"] = OptionsTestHelper.OptionsCode,
            ["aspect.cs"] = OptionsTestHelper.ReportWarningFromOptionAspectCode,
            ["fabric.cs"] = """
                            using Metalama.Framework.Fabrics;
                            class Fabric : ProjectFabric
                            {
                                public override void AmendProject( IProjectAmender amender )
                                {
                                    amender.SetOptions<MyOptions>( o => new MyOptions { Value = "THE_VALUE" } );
                                }
                            }
                            """,
            ["target.cs"] =
                """
                class C
                {
                    [ReportWarningFromOptionsAspect]
                    void M(){}
                }
                """
        };

        using TestDesignTimeAspectPipelineFactory factory = new( testContext );

        var compilation = CreateCSharpCompilation( code );
        Assert.True( factory.TryExecute( testContext.ProjectOptions, compilation, default, out var results ) );
        Assert.Contains( results.GetAllDiagnostics(), d => d.GetMessage( CultureInfo.InvariantCulture ).Contains( "Option='THE_VALUE'" ) );
    }

    [Fact]
    public async Task OptionsCrossProjectTest()
    {
        using var testContext = this.CreateTestContext();

        const string fabricCode = """
                                  using Metalama.Framework.Fabrics;
                                  class Fabric : ProjectFabric
                                  {
                                      public override void AmendProject( IProjectAmender amender )
                                      {
                                          amender.SetOptions<MyOptions>( o => new MyOptions { Value = "THE_VALUE" } );
                                      }
                                  }
                                  """;

        var dependencyCode = new Dictionary<string, string>()
        {
            ["options.cs"] = OptionsTestHelper.OptionsCode,
            ["fabric.cs"] = fabricCode,
            ["code.cs"] =
                """
                public class C {}
                """
        };

        var code = new Dictionary<string, string>
        {
            ["aspect.cs"] = OptionsTestHelper.ReportWarningFromOptionAspectCode,
            ["target.cs"] =
                """
                class D : C
                {
                    [ReportWarningFromOptionsAspect]
                    void M(){}
                }
                """
        };

        using TestDesignTimeAspectPipelineFactory factory = new( testContext );

        var dependencyCompilation = CreateCSharpCompilation( dependencyCode, assemblyName: "dependency" );
        var compilation = CreateCSharpCompilation( code, assemblyName: "main", additionalReferences: new[] { dependencyCompilation.ToMetadataReference() } );
        Assert.True( factory.TryExecute( testContext.ProjectOptions, compilation, default, out var results ) );
        Assert.Contains( results.GetAllDiagnostics(), d => d.GetMessage( CultureInfo.InvariantCulture ).Contains( "Option='THE_VALUE'" ) );

        // Try an update.
        dependencyCode["fabric.cs"] = fabricCode.Replace( "THE_VALUE", "THE_UPDATED_VALUE" );
        var updatedDependencyCompilation = CreateCSharpCompilation( dependencyCode, assemblyName: "dependency" );

        var updatedCompilation = CreateCSharpCompilation(
            code,
            assemblyName: "main",
            additionalReferences: new[] { updatedDependencyCompilation.ToMetadataReference() } );

        // The next pipeline run will pause the pipeline.
        Assert.True( factory.TryExecute( testContext.ProjectOptions, updatedCompilation, default, out _ ) );

        // Resume the pipeline.
        await factory.ResumePipelinesAsync( AsyncExecutionContext.Get(), false, default );

        // Run the pipeline again.
        Assert.True( factory.TryExecute( testContext.ProjectOptions, updatedCompilation, default, out var updatedResults ) );
        Assert.Contains( updatedResults.GetAllDiagnostics(), d => d.GetMessage( CultureInfo.InvariantCulture ).Contains( "Option='THE_UPDATED_VALUE'" ) );
    }

    [Fact]
    public void AnnotationsCrossProjectTest()
    {
        using var testContext = this.CreateTestContext();

        var dependencyCode = new Dictionary<string, string>()
        {
            ["annotation.cs"] =
                """
                using Metalama.Framework.Code;
                public class TheAnnotation : IAnnotation<INamedType>
                {
                    public string Value;
                    
                    public TheAnnotation( string value )
                    {
                        this.Value = value;
                    }
                }
                """,
            ["aspect.cs"] =
                """
                using Metalama.Framework.Advising;
                using Metalama.Framework.Aspects; 
                using Metalama.Framework.Code;
                public class AddAnnotation : TypeAspect
                {
                    public string Value;
                   
                   public AddAnnotation( string value )
                   {
                       this.Value = value;
                   }
                    
                    public override void BuildAspect( IAspectBuilder<INamedType> builder )
                    {
                        builder.AddAnnotation( new TheAnnotation(this.Value), true );
                    }
                }
                """,
            ["code.cs"] =
                """
                [AddAnnotation("THE_VALUE")]
                public class C {}
                """
        };

        var code = new Dictionary<string, string>
        {
            ["aspect.cs"] =
                """
                using Metalama.Framework.Advising;
                using Metalama.Framework.Aspects; 
                using Metalama.Framework.Code;
                using Metalama.Framework.Diagnostics;
                using Metalama.Framework.Eligibility;
                using System.Linq;
                using System;

                class ReportWarningFromAnnotationAspect : TypeAspect
                {
                   private static readonly DiagnosticDefinition<string> _description = new("MY001", Severity.Warning, "Option='{0}'" );
                   
                   public override void BuildAspect( IAspectBuilder<INamedType> aspectBuilder )
                   {
                        var annotation = aspectBuilder.Target.BaseType.Enhancements().GetAnnotations<TheAnnotation>().SingleOrDefault();
                        aspectBuilder.Diagnostics.Report( _description.WithArguments( annotation?.Value ?? "<undefined>" ) );
                   }
                }
                """,
            ["target.cs"] =
                """
                [ReportWarningFromAnnotationAspect]
                class D : C
                {
                    
                }
                """
        };

        using TestDesignTimeAspectPipelineFactory factory = new( testContext );

        var dependencyCompilation = CreateCSharpCompilation( dependencyCode, assemblyName: "dependency" );
        var compilation = CreateCSharpCompilation( code, assemblyName: "main", additionalReferences: new[] { dependencyCompilation.ToMetadataReference() } );
        Assert.True( factory.TryExecute( testContext.ProjectOptions, compilation, default, out var results ) );
        Assert.Contains( results.GetAllDiagnostics(), d => d.GetMessage( CultureInfo.InvariantCulture ).Contains( "Option='THE_VALUE'" ) );

        // Try an update.
        dependencyCode["code.cs"] = dependencyCode["code.cs"].Replace( "THE_VALUE", "THE_UPDATED_VALUE" );
        var updatedDependencyCompilation = CreateCSharpCompilation( dependencyCode, assemblyName: "dependency" );

        var updatedCompilation = CreateCSharpCompilation(
            code,
            assemblyName: "main",
            additionalReferences: new[] { updatedDependencyCompilation.ToMetadataReference() } );

        // Run the pipeline again.
        Assert.True( factory.TryExecute( testContext.ProjectOptions, updatedCompilation, default, out var updatedResults ) );
        Assert.Contains( updatedResults.GetAllDiagnostics(), d => d.GetMessage( CultureInfo.InvariantCulture ).Contains( "Option='THE_UPDATED_VALUE'" ) );
    }

    [Fact]
    public void SameFileTwiceTest()
    {
        // This tests a situation that happens in VS for some reason when a new C# file is added to a project.

        using var testContext = this.CreateTestContext();

        var code = new Dictionary<string, string> { ["Empty.cs"] = string.Empty };

        using TestDesignTimeAspectPipelineFactory factory = new( testContext );

        var compilation = CreateCSharpCompilation( code );

        Assert.True( factory.TryExecute( testContext.ProjectOptions, compilation, default, out _ ) );

        const string firstFileCode =
            """
            class C
            {
            }
            """;

        const string secondFileCode =
            """
            internal class C
            {
            }
            """;

        var options = compilation.SyntaxTrees[0].Options;

        compilation = compilation.AddSyntaxTrees(
            SyntaxFactory.ParseSyntaxTree( firstFileCode, options, "C.cs" ),
            SyntaxFactory.ParseSyntaxTree( secondFileCode, options, "C.cs" ) );

        Assert.True( factory.TryExecute( testContext.ProjectOptions, compilation, default, out _ ) );
    }

    [Fact]
    public void AssemblyLocatorTest()
    {
        // Tests that IAssemblyLocator contains the correct references when project changes.

        using var testContext = this.CreateTestContext();

        var dependencyPath = Path.Combine( testContext.BaseDirectory, "dependency.dll" );

        var dependency = CreateCSharpCompilation( code: new Dictionary<string, string>(), "dependency" );
        var emitResult = dependency.Emit( dependencyPath );

        Assert.True( emitResult.Success );

        using TestDesignTimeAspectPipelineFactory factory = new( testContext );

        var compilation = CreateCSharpCompilation( code: new Dictionary<string, string>() );

        var pipeline1 = factory.CreatePipeline( compilation );

        var pipeline2 = factory.CreatePipeline( compilation );

        Assert.Same( pipeline1, pipeline2 );

        var assemblyLocator1 = pipeline1.ServiceProvider.GetRequiredService<IAssemblyLocator>();

        Assert.False( assemblyLocator1.TryFindAssembly( new AssemblyIdentity( "dependency" ), out _ ) );

        var dependencyReference = MetadataReference.CreateFromFile( dependencyPath );
        compilation = compilation.AddReferences( dependencyReference );

        var pipeline3 = factory.CreatePipeline( compilation );

        var assemblyLocator2 = pipeline3.ServiceProvider.GetRequiredService<IAssemblyLocator>();

        Assert.True( assemblyLocator2.TryFindAssembly( new AssemblyIdentity( "dependency" ), out var foundReference ) );
        Assert.Same( dependencyReference, foundReference );
    }

    // Tests that introductions work without a license key.
    [Fact]
    public void WorksWithoutLicense()
    {
        var services = new AdditionalServiceCollection();

        services.AddProjectService(
            serviceProvider => ProjectLicenseConsumer.Create(
                BackstageServiceFactory.CreateTestLicenseConsumptionService( serviceProvider.Underlying, null ) ) );

        using var testContext = this.CreateTestContext();

        const string code = """
                            using Metalama.Framework.Advising;
                            using Metalama.Framework.Aspects; 
                            using Metalama.Framework.Code;

                            public class RepositoryAspect : TypeAspect
                            {
                                [Introduce]
                                public int Id { get; set; }
                            }

                            [RepositoryAspect]
                            public partial class Repository
                            {
                            }
                            """;

        var compilation = CreateCSharpCompilation( new Dictionary<string, string>() { { "F1.cs", code } } );
        using TestDesignTimeAspectPipelineFactory factory = new( testContext );

        Assert.True( factory.TryExecute( testContext.ProjectOptions, compilation, default, out var results ) );
        var dumpedResults = DumpResults( results );
        this.TestOutput.WriteLine( dumpedResults );

        const string expectedResult = """
                                      F1.cs:
                                      0 diagnostic(s):
                                      0 suppression(s):
                                      1 introductions(s):
                                      /// <generated>
                                      /// Generated by Metalama to support the code editing experience. This is NOT the code that gets executed.
                                      /// </generated>
                                      partial class Repository
                                      {
                                          public global::System.Int32 Id { get; set; }
                                      }
                                      """;

        Assert.Equal( expectedResult.Replace( "\r\n", "\n" ), dumpedResults.Replace( "\r\n", "\n" ) );
    }

    [Fact]
    public void PromotedFieldAccessor()
    {
        using var testContext = this.CreateTestContext();

        const string code = """
                            using Metalama.Framework.Advising;
                            using Metalama.Framework.Aspects; 
                            using Metalama.Framework.Code;
                            using Metalama.Framework.Fabrics;
                            using System;
                            using System.Linq;

                            [assembly: AspectOrder( AspectOrderDirection.RunTime, typeof(UninlineableOverrideAspect), typeof(OverridePropertyAttribute))]

                            class FieldsFabric : ProjectFabric
                            {
                                public override void AmendProject(IProjectAmender amender)
                                {
                                    amender
                                        .SelectMany(p => p.Types)
                                        .SelectMany(t => t.Fields)
                                        .AddAspect<OverridePropertyAttribute>();
                            
                                    amender
                                        .SelectMany(p => p.Types)
                                        .SelectMany(t => t.Properties)
                                        .SelectMany(p => new[] { p.GetMethod!, p.SetMethod! })
                                        .Where(m => m != null)
                                        .AddAspect<UninlineableOverrideAspect>();
                                }
                            }

                            class OverridePropertyAttribute : OverrideFieldOrPropertyAspect
                            {
                                public override dynamic? OverrideProperty
                                {
                                    get
                                    {
                                        Console.WriteLine("This is the overridden getter.");
                                        return meta.Proceed();
                                    }
                            
                                    set
                                    {
                                        Console.WriteLine($"This is the overridden setter.");
                                        meta.Proceed();
                                    }
                                }
                            }

                            class UninlineableOverrideAspect : OverrideMethodAspect
                            {
                                public override dynamic? OverrideMethod()
                                {
                                    if (new Random().Next() == 0)
                                    {
                                        Console.WriteLine($"Uninlineable: randomly");
                                        return meta.Proceed();
                                    }
                                    else
                                    {
                                        Console.WriteLine($"Uninlineable: normally");
                                        return meta.Proceed();
                                    }
                                }
                            }

                            class TargetClass
                            {
                                int i;
                            }
                            """;

        var compilation = CreateCSharpCompilation( new Dictionary<string, string>() { { "code.cs", code } } );

        using TestDesignTimeAspectPipelineFactory factory = new( testContext );

        Assert.True( factory.TryExecute( testContext.ProjectOptions, compilation, default, out _ ) );
    }

    [Fact]
    public void FabricTest()
    {
        using var testContext = this.CreateTestContext();

        const string code = """
                            using Metalama.Framework.Fabrics;

                            public class TargetClass
                            {
                                class Fabric : TypeFabric
                                {
                                }
                            }
                            """;

        var compilation = CreateCSharpCompilation( new Dictionary<string, string>() { { "code.cs", code } } );

        using TestDesignTimeAspectPipelineFactory factory = new( testContext );

        Assert.True( factory.TryExecute( testContext.ProjectOptions, compilation, default, out _ ) );
    }

    [Fact]
    public void HasAspectInEligibility()
    {
        using var testContext = this.CreateTestContext();

        const string code =
            """
            using System;
            using System.Linq;
            using Metalama.Framework.Advising;
            using Metalama.Framework.Aspects; 
            using Metalama.Framework.Code;
            using Metalama.Framework.Eligibility;

            class Aspect1 : OverrideMethodAspect
            {
                public override void BuildEligibility(IEligibilityBuilder<IMethod> builder)
                {
                    builder.MustSatisfy(method => !method.Enhancements().HasAspect<Aspect2>(), _ => $"");
                }
            
                public override dynamic? OverrideMethod()
                {
                    throw new NotImplementedException();
                }
            }

            class Aspect2 : MethodAspect
            {
                public override void BuildEligibility(IEligibilityBuilder<IMethod> builder)
                {
                    builder.MustSatisfy(method => !method.Enhancements().HasAspect<OverrideMethodAspect>(), _ => $"");
                }
            }

            class TargetCode
            {
                private void NoAspectMethod() {}
            
                [Aspect1]
                private int Aspect1Method(int a)
                {
                    return a;
                }
            
                [Aspect2]
                private void Aspect2Method() { }
            }
            """;

        var compilation = CreateCSharpCompilation( new Dictionary<string, string>() { { "code.cs", code } } );

        using TestDesignTimeAspectPipelineFactory factory = new( testContext );

        var pipeline = factory.GetOrCreatePipeline( testContext.ProjectOptions, compilation );

        Assert.True( pipeline.TryExecute( compilation, default, out _ ) );

        var noAspectMethod = compilation.GetSymbolsWithName( "NoAspectMethod" ).OfType<IMethodSymbol>().Single();
        var aspect1Method = compilation.GetSymbolsWithName( "Aspect1Method" ).OfType<IMethodSymbol>().Single();
        var aspect2Method = compilation.GetSymbolsWithName( "Aspect2Method" ).OfType<IMethodSymbol>().Single();

        Assert.Equal(
            ["Aspect1", "Aspect2"],
            pipeline.GetEligibleAspects( compilation, noAspectMethod, default ).SelectAsArray( a => a.FullName ).OrderBy( a => a ) );

        Assert.Empty( pipeline.GetEligibleAspects( compilation, aspect1Method, default ) );
        Assert.Empty( pipeline.GetEligibleAspects( compilation, aspect2Method, default ) );
    }

    [Fact]
    public void TypeFabric()
    {
        using var testContext = this.CreateTestContext();

        var code = new Dictionary<string, string>()
        {
            ["aspect.cs"] =
                """
                using Metalama.Framework.Aspects;

                class MyAspect : TypeAspect
                {
                   [Introduce]
                   void IntroducedMethod() {}
                }
                """,
            ["target.cs"] =
                """
                using Metalama.Framework.Fabrics;

                class C
                {
                    class Fabric : TypeFabric
                    {
                        public override void AmendType( ITypeAmender amender )
                            => amender.AddAspect<MyAspect>();
                    } 
                }
                """
        };

        var compilation = CreateCSharpCompilation( code );

        using TestDesignTimeAspectPipelineFactory factory = new( testContext );

        Assert.True( factory.TryExecute( testContext.ProjectOptions, compilation, default, out _ ) );
    }

    [Fact]
    public void AssemblyVersion()
    {
        using var testContext = this.CreateTestContext();

        var code = new Dictionary<string, string>()
        {
            ["aspect.cs"] =
                """
                using Metalama.Framework.Aspects;

                class MyAspect : MethodAspect
                {
                }
                """,
            ["target.cs"] =
                """
                class Target
                {
                    [MyAspect]
                    void M()
                    {
                    }
                }
                """
        };

        var compilation = CreateCSharpCompilation( code, assemblyName: "test" );

        using TestDesignTimeAspectPipelineFactory factory = new( testContext );

        Assert.True( factory.TryExecute( testContext.ProjectOptions, compilation, default, out var result ) );

        Assert.Empty( result.GetAllDiagnostics() );

        code.Add( "assemblyattribute.cs", """[assembly: System.Reflection.AssemblyVersion("1.2.3.4")]""" );

        var compilation2 = CreateCSharpCompilation( code, assemblyName: "test" );

        Assert.True( factory.TryExecute( testContext.ProjectOptions, compilation2, default, out var result2 ) );

        Assert.Empty( result2.GetAllDiagnostics() );
    }

    [Fact]
    public void SuppressionOnDeclarativeAdviceFromAnotherProject()
    {
        using var testContext = this.CreateTestContext();

        var libraryCode = new Dictionary<string, string>
        {
            ["introduceDependency.cs"] =
                """
                using Metalama.Framework.Aspects;
                using Metalama.Framework.Code;
                using Metalama.Framework.Diagnostics;

                public class IntroduceDependencyAttribute : DeclarativeAdviceAttribute
                {
                    internal static readonly SuppressionDefinition NonNullableFieldMustContainValue = new( "CS8618" );
                
                    public sealed override void BuildAdvice( IMemberOrNamedType templateMember, string templateMemberId, IAspectBuilder<IDeclaration> builder )
                    {
                        builder.Diagnostics.Suppress( NonNullableFieldMustContainValue, templateMember );
                    }
                }
                """,
            ["aspect.cs"] =
                """
                using Metalama.Framework.Aspects;

                public interface ILogger;

                public class LogAttribute : MethodAspect
                {
                    [IntroduceDependency]
                    private readonly ILogger _logger;
                }
                """
        };

        var targetCode = new Dictionary<string, string>
        {
            ["target.cs"] =
                """
                class C
                {
                    [Log]
                    void M() {}
                }
                """
        };

        var libraryCompilation = CreateCSharpCompilation( libraryCode );

        var targetCompilation = CreateCSharpCompilation( targetCode, additionalReferences: [libraryCompilation.ToMetadataReference()] );

        using TestDesignTimeAspectPipelineFactory factory = new( testContext );

        Assert.True( factory.TryExecute( testContext.ProjectOptions, targetCompilation, default, out _ ) );
    }

    [Fact]
    public void OldPipelineDoesntLeak()
    {
        using var testContext = this.CreateTestContext();

        var code = new Dictionary<string, string>();

        using TestDesignTimeAspectPipelineFactory factory = new( testContext );

        var targetCompilation = CreateCSharpCompilation( code, "test" );

        var targetPipeline1 = CreatePipeline( testContext.ProjectOptions );

        var targetPipeline2 = CreatePipeline( new TestProjectOptions( testContext.ProjectOptions, Engine.Formatting.CodeFormattingOptions.None ) );

        GC.Collect();

        Assert.False( targetPipeline1.TryGetTarget( out _ ) );

        WeakReference<DesignTimeAspectPipeline> CreatePipeline( TestProjectOptions options )
        {
            var pipeline = factory.GetOrCreatePipeline( options, targetCompilation );

            return new( pipeline );
        }
    }

    [Fact]
    public void AssemblyAttributeOptionsAdded()
    {
        const string options =
            """
            using Metalama.Framework.Code;
            using Metalama.Framework.Options;
            using System;
            using System.Collections.Generic;

            class MyOptions : IHierarchicalOptions<IMethod>, IHierarchicalOptions<ICompilation>
            {
                public bool? IsEnabled { get; init; }
            
                public object ApplyChanges(object changes, in ApplyChangesContext context)
                {
                    var other = (MyOptions)changes;
            
                    return new MyOptions { IsEnabled = other.IsEnabled ?? this.IsEnabled };
                }
            
                public IHierarchicalOptions? GetDefaultOptions(OptionsInitializationContext context) => null;
            }

            [AttributeUsage(AttributeTargets.Assembly)]
            class MyOptionsAttribute : Attribute, IHierarchicalOptionsProvider
            {
                public bool IsEnabled { get; init; }
            
                public IEnumerable<IHierarchicalOptions> GetOptions(in OptionsProviderContext context)
                {
                    return [new MyOptions { IsEnabled = this.IsEnabled }];
                }
            }
            """;

        const string aspect =
            """
            using Metalama.Framework.Aspects;
            using Metalama.Framework.Code;
            using Metalama.Framework.Diagnostics;

            class Aspect : MethodAspect
            {
                static DiagnosticDefinition notEnabledWarning = new("NE", Severity.Warning, "Not enabled.");
            
                public override void BuildAspect(IAspectBuilder<IMethod> builder)
                {
                    var options = builder.Target.Enhancements().GetOptions<MyOptions>();
            
                    if (options.IsEnabled != true)
                    {
                        builder.Diagnostics.Report(notEnabledWarning);
                    }
                }
            }
            """;

        const string optionsAttribute = """[assembly: MyOptions(IsEnabled = true)]""";

        const string target =
            """
            class Target
            {
                [Aspect]
                void M() { }
            }
            """;

        using var testContext = this.CreateTestContext();

        var code = new Dictionary<string, string>
        {
            ["options.cs"] = options,
            ["aspect.cs"] = aspect,
            ["optionsAttribute.cs"] = "",
            ["target.cs"] = target,
#if NETFRAMEWORK
            ["isexternalinit.cs"] = "namespace System.Runtime.CompilerServices { internal static class IsExternalInit; }"
#endif
        };

        var compilation = CreateCSharpCompilation( code, assemblyName: "test" );

        using TestDesignTimeAspectPipelineFactory factory = new( testContext );

        Assert.True( factory.TryExecute( testContext.ProjectOptions, compilation, default, out var result ) );

        var warning = Assert.Single( result.GetAllDiagnostics() );

        Assert.Equal( "Not enabled.", warning.GetMessage( null ) );

        code["optionsAttribute.cs"] = optionsAttribute;

        var updatedCompilation = CreateCSharpCompilation( code, assemblyName: "test" );

        Assert.True( factory.TryExecute( testContext.ProjectOptions, updatedCompilation, default, out var updatedResult ) );

        Assert.Empty( updatedResult.GetAllDiagnostics() );
    }

    [Fact]
<<<<<<< HEAD
    public void IncompleteClassWithAspect()
    {
        const string aspect = """
            using Metalama.Framework.Aspects;
            
            class Aspect : TypeAspect
            {
            }
            """;

        const string target = """
            [Aspect]
            public partial c
            """;

        using var testContext = this.CreateTestContext();

        var code = new Dictionary<string, string>
        {
            ["aspect.cs"] = aspect,
            ["target.cs"] = target
        };

        var compilation = CreateCSharpCompilation( code, assemblyName: "test", acceptErrors: true );

        using TestDesignTimeAspectPipelineFactory factory = new( testContext );

        Assert.True( factory.TryExecute( testContext.ProjectOptions, compilation, default, out var result ) );
    }

    [Fact]
    public void TopLevelStatementWithInvalidAttribute()
    {
        const string attribute = "class MyAttribute : System.Attribute;";

        const string program = """
            [MyAttribute]
            System.Console.WriteLine();
            """;

        const string aspect = """
            using Metalama.Framework.Aspects;
            using Metalama.Framework.Code;

            [assembly: Aspect]

            class Aspect : CompilationAspect
            {
                public override void BuildAspect(IAspectBuilder<ICompilation> builder)
                {
                    foreach (var attribute in builder.Target.GetAllAttributesOfType(typeof(MyAttribute)))
                    {
                        _ = attribute.ContainingDeclaration;
                    }
                }
            }
            """;

        using var testContext = this.CreateTestContext();

        var code = new Dictionary<string, string>
        {
            ["attribute.cs"] = attribute,
            ["program.cs"] = program,
            ["aspect.cs"] = aspect
        };

        var compilation = CreateCSharpCompilation( code, assemblyName: "test", acceptErrors: true );

        using TestDesignTimeAspectPipelineFactory factory = new( testContext );

        Assert.True( factory.TryExecute( testContext.ProjectOptions, compilation, default, out var result ) );

        Assert.Empty( result.GetAllDiagnostics() );
=======
    public void DirectReferenceAspectConflict()
    {
        // Simulates situation where two aspects of the same name are directly visible through aliases.
        // This is not something we want to support but should not cause a crash. In reality this 
        var aspectAssemblyName1 = "aspect1_" + RandomIdGenerator.GenerateId();
        var aspectAssemblyName2 = "aspect2_" + RandomIdGenerator.GenerateId();
        var targetAssemblyName = "target_" + RandomIdGenerator.GenerateId();

        const string aspectCode = @"
using Metalama.Framework.Aspects; 
using Metalama.Framework.Code;
using Metalama.Framework.Diagnostics;
using Metalama.Framework.Eligibility;

public class MyAspect : MethodAspect
{
}
";

        const string targetCode = @"
extern alias aspects1;
extern alias aspects2;

class C
{
   [aspects1::MyAspect]
   [aspects2::MyAspect]
   void M() {}
}
";

        const string expectedResult = @"
Target.cs:
0 diagnostic(s):
0 suppression(s):
0 introductions(s):
";

        using var testContext = this.CreateTestContext();

        var aspectCompilation1 = TestCompilationFactory.CreateCSharpCompilation(
            new Dictionary<string, string>() { { "Aspect.cs", aspectCode } },
            name: aspectAssemblyName1 );

        var aspectCompilation2 = TestCompilationFactory.CreateCSharpCompilation(
            new Dictionary<string, string>() { { "Aspect.cs", aspectCode } },
            name: aspectAssemblyName2 );

        var targetCompilation = TestCompilationFactory.CreateCSharpCompilation(
            new Dictionary<string, string>() { { "Target.cs", targetCode } },
            name: targetAssemblyName,
            additionalReferences: new[] { aspectCompilation1.ToMetadataReference( ["aspects1"] ), aspectCompilation2.ToMetadataReference( ["aspects2"] ) } );

        using TestDesignTimeAspectPipelineFactory factory = new( testContext );
        var aspectProjectPipeline1 = factory.CreatePipeline( aspectCompilation1 );
        var aspectProjectPipeline2 = factory.CreatePipeline( aspectCompilation2 );
        var targetProjectPipeline = factory.CreatePipeline( targetCompilation );

        // Execute the pipeline.
        Assert.True( factory.TryExecute( testContext.ProjectOptions, targetCompilation, default, out var results ) );
        var dumpedResults = DumpResults( results );

        AssertEx.EolInvariantEqual( expectedResult.Trim(), dumpedResults );
        Assert.Equal( 1, targetProjectPipeline.PipelineExecutionCount );
    }

    [Fact]
    public void IndirectReferenceAspectConflict()
    {
        // Simulates situation where two aspects of the same name are indirectly visible through two separate references.
        // This simulates the situation which occurs while renaming a project in Visual Studio.
        var aspect1AssemblyName = "aspect1_" + RandomIdGenerator.GenerateId();
        var aspect2AssemblyName = "aspect2_" + RandomIdGenerator.GenerateId();
        var leftAssemblyName = "left_" + RandomIdGenerator.GenerateId();
        var rightAssemblyName = "right_" + RandomIdGenerator.GenerateId();
        var targetAssemblyName = "target_" + RandomIdGenerator.GenerateId();

        const string aspectCode = @"
using Metalama.Framework.Aspects; 
using Metalama.Framework.Code;
using Metalama.Framework.Diagnostics;
using Metalama.Framework.Eligibility;

[Inheritable]
public class MyAspect : TypeAspect
{
}
";

        const string leftCode = @"
[MyAspect]
public class Left
{
}
";

        const string rightCode = @"
[MyAspect]
public class Right
{
}
";

        const string targetCode = @"
class C : Left {}
class D : Right {}
";

        const string expectedResult = @"
Target.cs:
0 diagnostic(s):
0 suppression(s):
0 introductions(s):
";

        using var testContext = this.CreateTestContext();

        var aspect1Compilation = TestCompilationFactory.CreateCSharpCompilation(
            new Dictionary<string, string>() { { "Aspect.cs", aspectCode } },
            name: aspect1AssemblyName );

        var aspect2Compilation = TestCompilationFactory.CreateCSharpCompilation(
            new Dictionary<string, string>() { { "Aspect.cs", aspectCode } },
            name: aspect2AssemblyName );

        var leftCompilation = TestCompilationFactory.CreateCSharpCompilation(
            new Dictionary<string, string>() { { "Left.cs", leftCode } },
            name: leftAssemblyName,
            additionalReferences: new[] { aspect1Compilation.ToMetadataReference() } );

        var rightCompilation = TestCompilationFactory.CreateCSharpCompilation(
            new Dictionary<string, string>() { { "Right.cs", rightCode } },
            name: rightAssemblyName,
            additionalReferences: new[] { aspect2Compilation.ToMetadataReference() } );

        var targetCompilation = TestCompilationFactory.CreateCSharpCompilation(
            new Dictionary<string, string>() { { "Target.cs", targetCode } },
            name: targetAssemblyName,
            additionalReferences: new[] { leftCompilation.ToMetadataReference(), rightCompilation.ToMetadataReference() } );

        using TestDesignTimeAspectPipelineFactory factory = new( testContext );
        var aspect1ProjectPipeline = factory.CreatePipeline( aspect1Compilation );
        var aspect2ProjectPipeline = factory.CreatePipeline( aspect2Compilation );
        var leftProjectPipeline = factory.CreatePipeline( leftCompilation );
        var rightProjectPipeline = factory.CreatePipeline( rightCompilation );
        var targetProjectPipeline = factory.CreatePipeline( targetCompilation );

        // First execution of the pipeline.
        Assert.True( factory.TryExecute( testContext.ProjectOptions, targetCompilation, default, out var results ) );
        var dumpedResults = DumpResults( results );

        AssertEx.EolInvariantEqual( expectedResult.Trim(), dumpedResults );
        Assert.Equal( 1, targetProjectPipeline.PipelineExecutionCount );

        // Second execution with the same compilation. The result should be the same, and the number of executions should not change because the result is cached.
        Assert.True( factory.TryExecute( testContext.ProjectOptions, targetCompilation, default, out var results2 ) );
        var dumpedResults2 = DumpResults( results2 );
        AssertEx.EolInvariantEqual( expectedResult.Trim(), dumpedResults2 );
        Assert.Equal( 1, targetProjectPipeline.PipelineExecutionCount );
    }

    [Fact]
    public async Task IntroducedSyntaxTreeConflictAndChange()
    {
        // Tests a situation when designtime pipeline generated a syntax tree with undeterministic name.
        // Removing a type caused names to change in such a way that invalidated syntax trees were not correctly cleaned from AspectPipelineResult,
        // causing an exception.
        // For the user it happened quite reliably when trying to cut-paste a type.
        var aspectAssemblyName = "aspect_" + RandomIdGenerator.GenerateId();
        var targetAssemblyName = "target_" + RandomIdGenerator.GenerateId();

        const string aspectCode = @"
using Metalama.Framework.Advising;
using Metalama.Framework.Aspects;
using Metalama.Framework.Code;

public class TestAspect : TypeAspect
{
    [Introduce]
    public void Foo() {}
}
";

        const string targetCodeA1 = @"
[TestAspect]
public partial class A
{
}

[TestAspect]
public partial class A<T>
{
}
";

        const string targetCodeB1 = @"
[TestAspect]
public partial class A<T,U>
{
}
";

        const string targetCodeA2 = @"
[TestAspect]
public partial class A
{
}
";

        const string targetCodeB2 = @"
[TestAspect]
public partial class A<T,U>
{
}
";

        const string expectedResult1 = @"
TargetA.cs:
0 diagnostic(s):
0 suppression(s):
2 introductions(s):
/// <generated>
/// Generated by Metalama to support the code editing experience. This is NOT the code that gets executed.
/// </generated>
partial class A
{
    public void Foo()
    {
    }
}
/// <generated>
/// Generated by Metalama to support the code editing experience. This is NOT the code that gets executed.
/// </generated>
partial class A<T>
{
    public void Foo()
    {
    }
}
----------------------------------------------------------
TargetB.cs:
0 diagnostic(s):
0 suppression(s):
1 introductions(s):
/// <generated>
/// Generated by Metalama to support the code editing experience. This is NOT the code that gets executed.
/// </generated>
partial class A<T, U>
{
    public void Foo()
    {
    }
}
";

        const string expectedResult2 = @"
TargetA.cs:
0 diagnostic(s):
0 suppression(s):
1 introductions(s):
/// <generated>
/// Generated by Metalama to support the code editing experience. This is NOT the code that gets executed.
/// </generated>
partial class A
{
    public void Foo()
    {
    }
}
----------------------------------------------------------
TargetB.cs:
0 diagnostic(s):
0 suppression(s):
1 introductions(s):
/// <generated>
/// Generated by Metalama to support the code editing experience. This is NOT the code that gets executed.
/// </generated>
partial class A<T, U>
{
    public void Foo()
    {
    }
}
";

        using var testContext = this.CreateTestContext();

        var aspectCompilation = TestCompilationFactory.CreateCSharpCompilation(
            new Dictionary<string, string>() { { "Aspect.cs", aspectCode } },
            name: aspectAssemblyName );

        var targetCompilation1 = TestCompilationFactory.CreateCSharpCompilation(
            new Dictionary<string, string>() { { "TargetA.cs", targetCodeA1 }, { "TargetB.cs", targetCodeB1 } },
            name: targetAssemblyName,
            additionalReferences: new[] { aspectCompilation.ToMetadataReference() } );

        using TestDesignTimeAspectPipelineFactory factory = new( testContext );
        var aspectProjectPipeline = factory.CreatePipeline( aspectCompilation );
        var targetProjectPipeline = factory.CreatePipeline( targetCompilation1 );

        Assert.True( factory.TryExecute( testContext.ProjectOptions, targetCompilation1, default, out var results1 ) );
        var dumpedResults1 = DumpResults( results1 );

        AssertEx.EolInvariantEqual( expectedResult1.Trim(), dumpedResults1 );
        Assert.Equal( 1, aspectProjectPipeline.PipelineExecutionCount );
        Assert.Equal( 1, aspectProjectPipeline.PipelineInitializationCount );
        Assert.Equal( 1, targetProjectPipeline.PipelineExecutionCount );
        Assert.Equal( 1, targetProjectPipeline.PipelineInitializationCount );

        var targetCompilation2 = TestCompilationFactory.CreateCSharpCompilation(
            new Dictionary<string, string>() { { "TargetA.cs", targetCodeA2 }, { "TargetB.cs", targetCodeB2 } },
            name: targetAssemblyName,
            additionalReferences: new[] { aspectCompilation.ToMetadataReference() } );

        Assert.True( factory.TryExecute( testContext.ProjectOptions, targetCompilation2, default, out var results2 ) );
        var dumpedResults2 = DumpResults( results2 );

        AssertEx.EolInvariantEqual( expectedResult2.Trim(), dumpedResults2 );
        Assert.Equal( 1, aspectProjectPipeline.PipelineExecutionCount );
        Assert.Equal( 1, aspectProjectPipeline.PipelineInitializationCount );
        Assert.Equal( 2, targetProjectPipeline.PipelineExecutionCount );
        Assert.Equal( 1, targetProjectPipeline.PipelineInitializationCount );
>>>>>>> ae1abf99
    }
}<|MERGE_RESOLUTION|>--- conflicted
+++ resolved
@@ -1914,7 +1914,331 @@
     }
 
     [Fact]
-<<<<<<< HEAD
+    public void DirectReferenceAspectConflict()
+    {
+        // Simulates situation where two aspects of the same name are directly visible through aliases.
+        // This is not something we want to support but should not cause a crash. In reality this 
+        var aspectAssemblyName1 = "aspect1_" + RandomIdGenerator.GenerateId();
+        var aspectAssemblyName2 = "aspect2_" + RandomIdGenerator.GenerateId();
+        var targetAssemblyName = "target_" + RandomIdGenerator.GenerateId();
+
+        const string aspectCode = @"
+using Metalama.Framework.Aspects; 
+using Metalama.Framework.Code;
+using Metalama.Framework.Diagnostics;
+using Metalama.Framework.Eligibility;
+
+public class MyAspect : MethodAspect
+{
+}
+";
+
+        const string targetCode = @"
+extern alias aspects1;
+extern alias aspects2;
+
+class C
+{
+   [aspects1::MyAspect]
+   [aspects2::MyAspect]
+   void M() {}
+}
+";
+
+        const string expectedResult = @"
+Target.cs:
+0 diagnostic(s):
+0 suppression(s):
+0 introductions(s):
+";
+
+        using var testContext = this.CreateTestContext();
+
+        var aspectCompilation1 = TestCompilationFactory.CreateCSharpCompilation(
+            new Dictionary<string, string>() { { "Aspect.cs", aspectCode } },
+            name: aspectAssemblyName1 );
+
+        var aspectCompilation2 = TestCompilationFactory.CreateCSharpCompilation(
+            new Dictionary<string, string>() { { "Aspect.cs", aspectCode } },
+            name: aspectAssemblyName2 );
+
+        var targetCompilation = TestCompilationFactory.CreateCSharpCompilation(
+            new Dictionary<string, string>() { { "Target.cs", targetCode } },
+            name: targetAssemblyName,
+            additionalReferences: new[] { aspectCompilation1.ToMetadataReference( ["aspects1"] ), aspectCompilation2.ToMetadataReference( ["aspects2"] ) } );
+
+        using TestDesignTimeAspectPipelineFactory factory = new( testContext );
+        var aspectProjectPipeline1 = factory.CreatePipeline( aspectCompilation1 );
+        var aspectProjectPipeline2 = factory.CreatePipeline( aspectCompilation2 );
+        var targetProjectPipeline = factory.CreatePipeline( targetCompilation );
+
+        // Execute the pipeline.
+        Assert.True( factory.TryExecute( testContext.ProjectOptions, targetCompilation, default, out var results ) );
+        var dumpedResults = DumpResults( results );
+
+        AssertEx.EolInvariantEqual( expectedResult.Trim(), dumpedResults );
+        Assert.Equal( 1, targetProjectPipeline.PipelineExecutionCount );
+    }
+
+    [Fact]
+    public void IndirectReferenceAspectConflict()
+    {
+        // Simulates situation where two aspects of the same name are indirectly visible through two separate references.
+        // This simulates the situation which occurs while renaming a project in Visual Studio.
+        var aspect1AssemblyName = "aspect1_" + RandomIdGenerator.GenerateId();
+        var aspect2AssemblyName = "aspect2_" + RandomIdGenerator.GenerateId();
+        var leftAssemblyName = "left_" + RandomIdGenerator.GenerateId();
+        var rightAssemblyName = "right_" + RandomIdGenerator.GenerateId();
+        var targetAssemblyName = "target_" + RandomIdGenerator.GenerateId();
+
+        const string aspectCode = @"
+using Metalama.Framework.Aspects; 
+using Metalama.Framework.Code;
+using Metalama.Framework.Diagnostics;
+using Metalama.Framework.Eligibility;
+
+[Inheritable]
+public class MyAspect : TypeAspect
+{
+}
+";
+
+        const string leftCode = @"
+[MyAspect]
+public class Left
+{
+}
+";
+
+        const string rightCode = @"
+[MyAspect]
+public class Right
+{
+}
+";
+
+        const string targetCode = @"
+class C : Left {}
+class D : Right {}
+";
+
+        const string expectedResult = @"
+Target.cs:
+0 diagnostic(s):
+0 suppression(s):
+0 introductions(s):
+";
+
+        using var testContext = this.CreateTestContext();
+
+        var aspect1Compilation = TestCompilationFactory.CreateCSharpCompilation(
+            new Dictionary<string, string>() { { "Aspect.cs", aspectCode } },
+            name: aspect1AssemblyName );
+
+        var aspect2Compilation = TestCompilationFactory.CreateCSharpCompilation(
+            new Dictionary<string, string>() { { "Aspect.cs", aspectCode } },
+            name: aspect2AssemblyName );
+
+        var leftCompilation = TestCompilationFactory.CreateCSharpCompilation(
+            new Dictionary<string, string>() { { "Left.cs", leftCode } },
+            name: leftAssemblyName,
+            additionalReferences: new[] { aspect1Compilation.ToMetadataReference() } );
+
+        var rightCompilation = TestCompilationFactory.CreateCSharpCompilation(
+            new Dictionary<string, string>() { { "Right.cs", rightCode } },
+            name: rightAssemblyName,
+            additionalReferences: new[] { aspect2Compilation.ToMetadataReference() } );
+
+        var targetCompilation = TestCompilationFactory.CreateCSharpCompilation(
+            new Dictionary<string, string>() { { "Target.cs", targetCode } },
+            name: targetAssemblyName,
+            additionalReferences: new[] { leftCompilation.ToMetadataReference(), rightCompilation.ToMetadataReference() } );
+
+        using TestDesignTimeAspectPipelineFactory factory = new( testContext );
+        var aspect1ProjectPipeline = factory.CreatePipeline( aspect1Compilation );
+        var aspect2ProjectPipeline = factory.CreatePipeline( aspect2Compilation );
+        var leftProjectPipeline = factory.CreatePipeline( leftCompilation );
+        var rightProjectPipeline = factory.CreatePipeline( rightCompilation );
+        var targetProjectPipeline = factory.CreatePipeline( targetCompilation );
+
+        // First execution of the pipeline.
+        Assert.True( factory.TryExecute( testContext.ProjectOptions, targetCompilation, default, out var results ) );
+        var dumpedResults = DumpResults( results );
+
+        AssertEx.EolInvariantEqual( expectedResult.Trim(), dumpedResults );
+        Assert.Equal( 1, targetProjectPipeline.PipelineExecutionCount );
+
+        // Second execution with the same compilation. The result should be the same, and the number of executions should not change because the result is cached.
+        Assert.True( factory.TryExecute( testContext.ProjectOptions, targetCompilation, default, out var results2 ) );
+        var dumpedResults2 = DumpResults( results2 );
+        AssertEx.EolInvariantEqual( expectedResult.Trim(), dumpedResults2 );
+        Assert.Equal( 1, targetProjectPipeline.PipelineExecutionCount );
+    }
+
+    [Fact]
+    public async Task IntroducedSyntaxTreeConflictAndChange()
+    {
+        // Tests a situation when designtime pipeline generated a syntax tree with undeterministic name.
+        // Removing a type caused names to change in such a way that invalidated syntax trees were not correctly cleaned from AspectPipelineResult,
+        // causing an exception.
+        // For the user it happened quite reliably when trying to cut-paste a type.
+        var aspectAssemblyName = "aspect_" + RandomIdGenerator.GenerateId();
+        var targetAssemblyName = "target_" + RandomIdGenerator.GenerateId();
+
+        const string aspectCode = @"
+using Metalama.Framework.Advising;
+using Metalama.Framework.Aspects;
+using Metalama.Framework.Code;
+
+public class TestAspect : TypeAspect
+{
+    [Introduce]
+    public void Foo() {}
+}
+";
+
+        const string targetCodeA1 = @"
+[TestAspect]
+public partial class A
+{
+}
+
+[TestAspect]
+public partial class A<T>
+{
+}
+";
+
+        const string targetCodeB1 = @"
+[TestAspect]
+public partial class A<T,U>
+{
+}
+";
+
+        const string targetCodeA2 = @"
+[TestAspect]
+public partial class A
+{
+}
+";
+
+        const string targetCodeB2 = @"
+[TestAspect]
+public partial class A<T,U>
+{
+}
+";
+
+        const string expectedResult1 = @"
+TargetA.cs:
+0 diagnostic(s):
+0 suppression(s):
+2 introductions(s):
+/// <generated>
+/// Generated by Metalama to support the code editing experience. This is NOT the code that gets executed.
+/// </generated>
+partial class A
+{
+    public void Foo()
+    {
+    }
+}
+/// <generated>
+/// Generated by Metalama to support the code editing experience. This is NOT the code that gets executed.
+/// </generated>
+partial class A<T>
+{
+    public void Foo()
+    {
+    }
+}
+----------------------------------------------------------
+TargetB.cs:
+0 diagnostic(s):
+0 suppression(s):
+1 introductions(s):
+/// <generated>
+/// Generated by Metalama to support the code editing experience. This is NOT the code that gets executed.
+/// </generated>
+partial class A<T, U>
+{
+    public void Foo()
+    {
+    }
+}
+";
+
+        const string expectedResult2 = @"
+TargetA.cs:
+0 diagnostic(s):
+0 suppression(s):
+1 introductions(s):
+/// <generated>
+/// Generated by Metalama to support the code editing experience. This is NOT the code that gets executed.
+/// </generated>
+partial class A
+{
+    public void Foo()
+    {
+    }
+}
+----------------------------------------------------------
+TargetB.cs:
+0 diagnostic(s):
+0 suppression(s):
+1 introductions(s):
+/// <generated>
+/// Generated by Metalama to support the code editing experience. This is NOT the code that gets executed.
+/// </generated>
+partial class A<T, U>
+{
+    public void Foo()
+    {
+    }
+}
+";
+
+        using var testContext = this.CreateTestContext();
+
+        var aspectCompilation = TestCompilationFactory.CreateCSharpCompilation(
+            new Dictionary<string, string>() { { "Aspect.cs", aspectCode } },
+            name: aspectAssemblyName );
+
+        var targetCompilation1 = TestCompilationFactory.CreateCSharpCompilation(
+            new Dictionary<string, string>() { { "TargetA.cs", targetCodeA1 }, { "TargetB.cs", targetCodeB1 } },
+            name: targetAssemblyName,
+            additionalReferences: new[] { aspectCompilation.ToMetadataReference() } );
+
+        using TestDesignTimeAspectPipelineFactory factory = new( testContext );
+        var aspectProjectPipeline = factory.CreatePipeline( aspectCompilation );
+        var targetProjectPipeline = factory.CreatePipeline( targetCompilation1 );
+
+        Assert.True( factory.TryExecute( testContext.ProjectOptions, targetCompilation1, default, out var results1 ) );
+        var dumpedResults1 = DumpResults( results1 );
+
+        AssertEx.EolInvariantEqual( expectedResult1.Trim(), dumpedResults1 );
+        Assert.Equal( 1, aspectProjectPipeline.PipelineExecutionCount );
+        Assert.Equal( 1, aspectProjectPipeline.PipelineInitializationCount );
+        Assert.Equal( 1, targetProjectPipeline.PipelineExecutionCount );
+        Assert.Equal( 1, targetProjectPipeline.PipelineInitializationCount );
+
+        var targetCompilation2 = TestCompilationFactory.CreateCSharpCompilation(
+            new Dictionary<string, string>() { { "TargetA.cs", targetCodeA2 }, { "TargetB.cs", targetCodeB2 } },
+            name: targetAssemblyName,
+            additionalReferences: new[] { aspectCompilation.ToMetadataReference() } );
+
+        Assert.True( factory.TryExecute( testContext.ProjectOptions, targetCompilation2, default, out var results2 ) );
+        var dumpedResults2 = DumpResults( results2 );
+
+        AssertEx.EolInvariantEqual( expectedResult2.Trim(), dumpedResults2 );
+        Assert.Equal( 1, aspectProjectPipeline.PipelineExecutionCount );
+        Assert.Equal( 1, aspectProjectPipeline.PipelineInitializationCount );
+        Assert.Equal( 2, targetProjectPipeline.PipelineExecutionCount );
+        Assert.Equal( 1, targetProjectPipeline.PipelineInitializationCount );
+    }
+
+    [Fact]
     public void IncompleteClassWithAspect()
     {
         const string aspect = """
@@ -1989,329 +2313,5 @@
         Assert.True( factory.TryExecute( testContext.ProjectOptions, compilation, default, out var result ) );
 
         Assert.Empty( result.GetAllDiagnostics() );
-=======
-    public void DirectReferenceAspectConflict()
-    {
-        // Simulates situation where two aspects of the same name are directly visible through aliases.
-        // This is not something we want to support but should not cause a crash. In reality this 
-        var aspectAssemblyName1 = "aspect1_" + RandomIdGenerator.GenerateId();
-        var aspectAssemblyName2 = "aspect2_" + RandomIdGenerator.GenerateId();
-        var targetAssemblyName = "target_" + RandomIdGenerator.GenerateId();
-
-        const string aspectCode = @"
-using Metalama.Framework.Aspects; 
-using Metalama.Framework.Code;
-using Metalama.Framework.Diagnostics;
-using Metalama.Framework.Eligibility;
-
-public class MyAspect : MethodAspect
-{
-}
-";
-
-        const string targetCode = @"
-extern alias aspects1;
-extern alias aspects2;
-
-class C
-{
-   [aspects1::MyAspect]
-   [aspects2::MyAspect]
-   void M() {}
-}
-";
-
-        const string expectedResult = @"
-Target.cs:
-0 diagnostic(s):
-0 suppression(s):
-0 introductions(s):
-";
-
-        using var testContext = this.CreateTestContext();
-
-        var aspectCompilation1 = TestCompilationFactory.CreateCSharpCompilation(
-            new Dictionary<string, string>() { { "Aspect.cs", aspectCode } },
-            name: aspectAssemblyName1 );
-
-        var aspectCompilation2 = TestCompilationFactory.CreateCSharpCompilation(
-            new Dictionary<string, string>() { { "Aspect.cs", aspectCode } },
-            name: aspectAssemblyName2 );
-
-        var targetCompilation = TestCompilationFactory.CreateCSharpCompilation(
-            new Dictionary<string, string>() { { "Target.cs", targetCode } },
-            name: targetAssemblyName,
-            additionalReferences: new[] { aspectCompilation1.ToMetadataReference( ["aspects1"] ), aspectCompilation2.ToMetadataReference( ["aspects2"] ) } );
-
-        using TestDesignTimeAspectPipelineFactory factory = new( testContext );
-        var aspectProjectPipeline1 = factory.CreatePipeline( aspectCompilation1 );
-        var aspectProjectPipeline2 = factory.CreatePipeline( aspectCompilation2 );
-        var targetProjectPipeline = factory.CreatePipeline( targetCompilation );
-
-        // Execute the pipeline.
-        Assert.True( factory.TryExecute( testContext.ProjectOptions, targetCompilation, default, out var results ) );
-        var dumpedResults = DumpResults( results );
-
-        AssertEx.EolInvariantEqual( expectedResult.Trim(), dumpedResults );
-        Assert.Equal( 1, targetProjectPipeline.PipelineExecutionCount );
-    }
-
-    [Fact]
-    public void IndirectReferenceAspectConflict()
-    {
-        // Simulates situation where two aspects of the same name are indirectly visible through two separate references.
-        // This simulates the situation which occurs while renaming a project in Visual Studio.
-        var aspect1AssemblyName = "aspect1_" + RandomIdGenerator.GenerateId();
-        var aspect2AssemblyName = "aspect2_" + RandomIdGenerator.GenerateId();
-        var leftAssemblyName = "left_" + RandomIdGenerator.GenerateId();
-        var rightAssemblyName = "right_" + RandomIdGenerator.GenerateId();
-        var targetAssemblyName = "target_" + RandomIdGenerator.GenerateId();
-
-        const string aspectCode = @"
-using Metalama.Framework.Aspects; 
-using Metalama.Framework.Code;
-using Metalama.Framework.Diagnostics;
-using Metalama.Framework.Eligibility;
-
-[Inheritable]
-public class MyAspect : TypeAspect
-{
-}
-";
-
-        const string leftCode = @"
-[MyAspect]
-public class Left
-{
-}
-";
-
-        const string rightCode = @"
-[MyAspect]
-public class Right
-{
-}
-";
-
-        const string targetCode = @"
-class C : Left {}
-class D : Right {}
-";
-
-        const string expectedResult = @"
-Target.cs:
-0 diagnostic(s):
-0 suppression(s):
-0 introductions(s):
-";
-
-        using var testContext = this.CreateTestContext();
-
-        var aspect1Compilation = TestCompilationFactory.CreateCSharpCompilation(
-            new Dictionary<string, string>() { { "Aspect.cs", aspectCode } },
-            name: aspect1AssemblyName );
-
-        var aspect2Compilation = TestCompilationFactory.CreateCSharpCompilation(
-            new Dictionary<string, string>() { { "Aspect.cs", aspectCode } },
-            name: aspect2AssemblyName );
-
-        var leftCompilation = TestCompilationFactory.CreateCSharpCompilation(
-            new Dictionary<string, string>() { { "Left.cs", leftCode } },
-            name: leftAssemblyName,
-            additionalReferences: new[] { aspect1Compilation.ToMetadataReference() } );
-
-        var rightCompilation = TestCompilationFactory.CreateCSharpCompilation(
-            new Dictionary<string, string>() { { "Right.cs", rightCode } },
-            name: rightAssemblyName,
-            additionalReferences: new[] { aspect2Compilation.ToMetadataReference() } );
-
-        var targetCompilation = TestCompilationFactory.CreateCSharpCompilation(
-            new Dictionary<string, string>() { { "Target.cs", targetCode } },
-            name: targetAssemblyName,
-            additionalReferences: new[] { leftCompilation.ToMetadataReference(), rightCompilation.ToMetadataReference() } );
-
-        using TestDesignTimeAspectPipelineFactory factory = new( testContext );
-        var aspect1ProjectPipeline = factory.CreatePipeline( aspect1Compilation );
-        var aspect2ProjectPipeline = factory.CreatePipeline( aspect2Compilation );
-        var leftProjectPipeline = factory.CreatePipeline( leftCompilation );
-        var rightProjectPipeline = factory.CreatePipeline( rightCompilation );
-        var targetProjectPipeline = factory.CreatePipeline( targetCompilation );
-
-        // First execution of the pipeline.
-        Assert.True( factory.TryExecute( testContext.ProjectOptions, targetCompilation, default, out var results ) );
-        var dumpedResults = DumpResults( results );
-
-        AssertEx.EolInvariantEqual( expectedResult.Trim(), dumpedResults );
-        Assert.Equal( 1, targetProjectPipeline.PipelineExecutionCount );
-
-        // Second execution with the same compilation. The result should be the same, and the number of executions should not change because the result is cached.
-        Assert.True( factory.TryExecute( testContext.ProjectOptions, targetCompilation, default, out var results2 ) );
-        var dumpedResults2 = DumpResults( results2 );
-        AssertEx.EolInvariantEqual( expectedResult.Trim(), dumpedResults2 );
-        Assert.Equal( 1, targetProjectPipeline.PipelineExecutionCount );
-    }
-
-    [Fact]
-    public async Task IntroducedSyntaxTreeConflictAndChange()
-    {
-        // Tests a situation when designtime pipeline generated a syntax tree with undeterministic name.
-        // Removing a type caused names to change in such a way that invalidated syntax trees were not correctly cleaned from AspectPipelineResult,
-        // causing an exception.
-        // For the user it happened quite reliably when trying to cut-paste a type.
-        var aspectAssemblyName = "aspect_" + RandomIdGenerator.GenerateId();
-        var targetAssemblyName = "target_" + RandomIdGenerator.GenerateId();
-
-        const string aspectCode = @"
-using Metalama.Framework.Advising;
-using Metalama.Framework.Aspects;
-using Metalama.Framework.Code;
-
-public class TestAspect : TypeAspect
-{
-    [Introduce]
-    public void Foo() {}
-}
-";
-
-        const string targetCodeA1 = @"
-[TestAspect]
-public partial class A
-{
-}
-
-[TestAspect]
-public partial class A<T>
-{
-}
-";
-
-        const string targetCodeB1 = @"
-[TestAspect]
-public partial class A<T,U>
-{
-}
-";
-
-        const string targetCodeA2 = @"
-[TestAspect]
-public partial class A
-{
-}
-";
-
-        const string targetCodeB2 = @"
-[TestAspect]
-public partial class A<T,U>
-{
-}
-";
-
-        const string expectedResult1 = @"
-TargetA.cs:
-0 diagnostic(s):
-0 suppression(s):
-2 introductions(s):
-/// <generated>
-/// Generated by Metalama to support the code editing experience. This is NOT the code that gets executed.
-/// </generated>
-partial class A
-{
-    public void Foo()
-    {
-    }
-}
-/// <generated>
-/// Generated by Metalama to support the code editing experience. This is NOT the code that gets executed.
-/// </generated>
-partial class A<T>
-{
-    public void Foo()
-    {
-    }
-}
-----------------------------------------------------------
-TargetB.cs:
-0 diagnostic(s):
-0 suppression(s):
-1 introductions(s):
-/// <generated>
-/// Generated by Metalama to support the code editing experience. This is NOT the code that gets executed.
-/// </generated>
-partial class A<T, U>
-{
-    public void Foo()
-    {
-    }
-}
-";
-
-        const string expectedResult2 = @"
-TargetA.cs:
-0 diagnostic(s):
-0 suppression(s):
-1 introductions(s):
-/// <generated>
-/// Generated by Metalama to support the code editing experience. This is NOT the code that gets executed.
-/// </generated>
-partial class A
-{
-    public void Foo()
-    {
-    }
-}
-----------------------------------------------------------
-TargetB.cs:
-0 diagnostic(s):
-0 suppression(s):
-1 introductions(s):
-/// <generated>
-/// Generated by Metalama to support the code editing experience. This is NOT the code that gets executed.
-/// </generated>
-partial class A<T, U>
-{
-    public void Foo()
-    {
-    }
-}
-";
-
-        using var testContext = this.CreateTestContext();
-
-        var aspectCompilation = TestCompilationFactory.CreateCSharpCompilation(
-            new Dictionary<string, string>() { { "Aspect.cs", aspectCode } },
-            name: aspectAssemblyName );
-
-        var targetCompilation1 = TestCompilationFactory.CreateCSharpCompilation(
-            new Dictionary<string, string>() { { "TargetA.cs", targetCodeA1 }, { "TargetB.cs", targetCodeB1 } },
-            name: targetAssemblyName,
-            additionalReferences: new[] { aspectCompilation.ToMetadataReference() } );
-
-        using TestDesignTimeAspectPipelineFactory factory = new( testContext );
-        var aspectProjectPipeline = factory.CreatePipeline( aspectCompilation );
-        var targetProjectPipeline = factory.CreatePipeline( targetCompilation1 );
-
-        Assert.True( factory.TryExecute( testContext.ProjectOptions, targetCompilation1, default, out var results1 ) );
-        var dumpedResults1 = DumpResults( results1 );
-
-        AssertEx.EolInvariantEqual( expectedResult1.Trim(), dumpedResults1 );
-        Assert.Equal( 1, aspectProjectPipeline.PipelineExecutionCount );
-        Assert.Equal( 1, aspectProjectPipeline.PipelineInitializationCount );
-        Assert.Equal( 1, targetProjectPipeline.PipelineExecutionCount );
-        Assert.Equal( 1, targetProjectPipeline.PipelineInitializationCount );
-
-        var targetCompilation2 = TestCompilationFactory.CreateCSharpCompilation(
-            new Dictionary<string, string>() { { "TargetA.cs", targetCodeA2 }, { "TargetB.cs", targetCodeB2 } },
-            name: targetAssemblyName,
-            additionalReferences: new[] { aspectCompilation.ToMetadataReference() } );
-
-        Assert.True( factory.TryExecute( testContext.ProjectOptions, targetCompilation2, default, out var results2 ) );
-        var dumpedResults2 = DumpResults( results2 );
-
-        AssertEx.EolInvariantEqual( expectedResult2.Trim(), dumpedResults2 );
-        Assert.Equal( 1, aspectProjectPipeline.PipelineExecutionCount );
-        Assert.Equal( 1, aspectProjectPipeline.PipelineInitializationCount );
-        Assert.Equal( 2, targetProjectPipeline.PipelineExecutionCount );
-        Assert.Equal( 1, targetProjectPipeline.PipelineInitializationCount );
->>>>>>> ae1abf99
     }
 }