--- conflicted
+++ resolved
@@ -836,7 +836,6 @@
             GC.WaitForPendingFinalizers();
         }
 
-<<<<<<< HEAD
         MemoryLeakHelper.CaptureMiniDumpOnce();
         MemoryLeakHelper.CaptureDotMemoryDumpAndThrow();
 
@@ -849,12 +848,6 @@
             List<WeakReference> SyntaxTreeRefs,
             AspectPipelineConfiguration Configuration,
             DesignTimeAspectPipeline Pipeline)>
-=======
-        GC.KeepAlive( output.Configuration );
-    }
-
-    private async Task<(WeakReference<Compilation> MasterCompilation, WeakReference<Compilation> DependentCompilation, AspectPipelineConfiguration Configuration)>
->>>>>>> f1150b63
         PipelineConfigurationDoesNotKeepReferenceToCompilationCore()
     {
         using var testContext = this.CreateTestContext();
