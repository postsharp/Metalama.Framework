--- conflicted
+++ resolved
@@ -1914,7 +1914,168 @@
     }
 
     [Fact]
-<<<<<<< HEAD
+    public void DirectReferenceAspectConflict()
+    {
+        // Simulates situation where two aspects of the same name are directly visible through aliases.
+        // This is not something we want to support but should not cause a crash. In reality this 
+        var aspectAssemblyName1 = "aspect1_" + RandomIdGenerator.GenerateId();
+        var aspectAssemblyName2 = "aspect2_" + RandomIdGenerator.GenerateId();
+        var targetAssemblyName = "target_" + RandomIdGenerator.GenerateId();
+
+        const string aspectCode = @"
+using Metalama.Framework.Aspects; 
+using Metalama.Framework.Code;
+using Metalama.Framework.Diagnostics;
+using Metalama.Framework.Eligibility;
+
+public class MyAspect : MethodAspect
+{
+}
+";
+
+        const string targetCode = @"
+extern alias aspects1;
+extern alias aspects2;
+
+class C
+{
+   [aspects1::MyAspect]
+   [aspects2::MyAspect]
+   void M() {}
+}
+";
+
+        const string expectedResult = @"
+Target.cs:
+0 diagnostic(s):
+0 suppression(s):
+0 introductions(s):
+";
+
+        using var testContext = this.CreateTestContext();
+
+        var aspectCompilation1 = TestCompilationFactory.CreateCSharpCompilation(
+            new Dictionary<string, string>() { { "Aspect.cs", aspectCode } },
+            name: aspectAssemblyName1 );
+
+        var aspectCompilation2 = TestCompilationFactory.CreateCSharpCompilation(
+            new Dictionary<string, string>() { { "Aspect.cs", aspectCode } },
+            name: aspectAssemblyName2 );
+
+        var targetCompilation = TestCompilationFactory.CreateCSharpCompilation(
+            new Dictionary<string, string>() { { "Target.cs", targetCode } },
+            name: targetAssemblyName,
+            additionalReferences: new[] { aspectCompilation1.ToMetadataReference( ["aspects1"] ), aspectCompilation2.ToMetadataReference( ["aspects2"] ) } );
+
+        using TestDesignTimeAspectPipelineFactory factory = new( testContext );
+        var aspectProjectPipeline1 = factory.CreatePipeline( aspectCompilation1 );
+        var aspectProjectPipeline2 = factory.CreatePipeline( aspectCompilation2 );
+        var targetProjectPipeline = factory.CreatePipeline( targetCompilation );
+
+        // Execute the pipeline.
+        Assert.True( factory.TryExecute( testContext.ProjectOptions, targetCompilation, default, out var results ) );
+        var dumpedResults = DumpResults( results );
+
+        AssertEx.EolInvariantEqual( expectedResult.Trim(), dumpedResults );
+        Assert.Equal( 1, targetProjectPipeline.PipelineExecutionCount );
+    }
+
+    [Fact]
+    public void IndirectReferenceAspectConflict()
+    {
+        // Simulates situation where two aspects of the same name are indirectly visible through two separate references.
+        // This simulates the situation which occurs while renaming a project in Visual Studio.
+        var aspect1AssemblyName = "aspect1_" + RandomIdGenerator.GenerateId();
+        var aspect2AssemblyName = "aspect2_" + RandomIdGenerator.GenerateId();
+        var leftAssemblyName = "left_" + RandomIdGenerator.GenerateId();
+        var rightAssemblyName = "right_" + RandomIdGenerator.GenerateId();
+        var targetAssemblyName = "target_" + RandomIdGenerator.GenerateId();
+
+        const string aspectCode = @"
+using Metalama.Framework.Aspects; 
+using Metalama.Framework.Code;
+using Metalama.Framework.Diagnostics;
+using Metalama.Framework.Eligibility;
+
+[Inheritable]
+public class MyAspect : TypeAspect
+{
+}
+";
+
+        const string leftCode = @"
+[MyAspect]
+public class Left
+{
+}
+";
+
+        const string rightCode = @"
+[MyAspect]
+public class Right
+{
+}
+";
+
+        const string targetCode = @"
+class C : Left {}
+class D : Right {}
+";
+
+        const string expectedResult = @"
+Target.cs:
+0 diagnostic(s):
+0 suppression(s):
+0 introductions(s):
+";
+
+        using var testContext = this.CreateTestContext();
+
+        var aspect1Compilation = TestCompilationFactory.CreateCSharpCompilation(
+            new Dictionary<string, string>() { { "Aspect.cs", aspectCode } },
+            name: aspect1AssemblyName );
+
+        var aspect2Compilation = TestCompilationFactory.CreateCSharpCompilation(
+            new Dictionary<string, string>() { { "Aspect.cs", aspectCode } },
+            name: aspect2AssemblyName );
+
+        var leftCompilation = TestCompilationFactory.CreateCSharpCompilation(
+            new Dictionary<string, string>() { { "Left.cs", leftCode } },
+            name: leftAssemblyName,
+            additionalReferences: new[] { aspect1Compilation.ToMetadataReference() } );
+
+        var rightCompilation = TestCompilationFactory.CreateCSharpCompilation(
+            new Dictionary<string, string>() { { "Right.cs", rightCode } },
+            name: rightAssemblyName,
+            additionalReferences: new[] { aspect2Compilation.ToMetadataReference() } );
+
+        var targetCompilation = TestCompilationFactory.CreateCSharpCompilation(
+            new Dictionary<string, string>() { { "Target.cs", targetCode } },
+            name: targetAssemblyName,
+            additionalReferences: new[] { leftCompilation.ToMetadataReference(), rightCompilation.ToMetadataReference() } );
+
+        using TestDesignTimeAspectPipelineFactory factory = new( testContext );
+        var aspect1ProjectPipeline = factory.CreatePipeline( aspect1Compilation );
+        var aspect2ProjectPipeline = factory.CreatePipeline( aspect2Compilation );
+        var leftProjectPipeline = factory.CreatePipeline( leftCompilation );
+        var rightProjectPipeline = factory.CreatePipeline( rightCompilation );
+        var targetProjectPipeline = factory.CreatePipeline( targetCompilation );
+
+        // First execution of the pipeline.
+        Assert.True( factory.TryExecute( testContext.ProjectOptions, targetCompilation, default, out var results ) );
+        var dumpedResults = DumpResults( results );
+
+        AssertEx.EolInvariantEqual( expectedResult.Trim(), dumpedResults );
+        Assert.Equal( 1, targetProjectPipeline.PipelineExecutionCount );
+
+        // Second execution with the same compilation. The result should be the same, and the number of executions should not change because the result is cached.
+        Assert.True( factory.TryExecute( testContext.ProjectOptions, targetCompilation, default, out var results2 ) );
+        var dumpedResults2 = DumpResults( results2 );
+        AssertEx.EolInvariantEqual( expectedResult.Trim(), dumpedResults2 );
+        Assert.Equal( 1, targetProjectPipeline.PipelineExecutionCount );
+    }
+
+    [Fact]
     public async Task IntroducedSyntaxTreeConflictAndChange()
     {
         // Tests a situation when designtime pipeline generated a syntax tree with undeterministic name.
@@ -2036,126 +2197,10 @@
     {
     }
 }
-=======
-    public void DirectReferenceAspectConflict()
-    {
-        // Simulates situation where two aspects of the same name are directly visible through aliases.
-        // This is not something we want to support but should not cause a crash. In reality this 
-        var aspectAssemblyName1 = "aspect1_" + RandomIdGenerator.GenerateId();
-        var aspectAssemblyName2 = "aspect2_" + RandomIdGenerator.GenerateId();
-        var targetAssemblyName = "target_" + RandomIdGenerator.GenerateId();
-
-        const string aspectCode = @"
-using Metalama.Framework.Aspects; 
-using Metalama.Framework.Code;
-using Metalama.Framework.Diagnostics;
-using Metalama.Framework.Eligibility;
-
-public class MyAspect : MethodAspect
-{
-}
-";
-
-        const string targetCode = @"
-extern alias aspects1;
-extern alias aspects2;
-
-class C
-{
-   [aspects1::MyAspect]
-   [aspects2::MyAspect]
-   void M() {}
-}
-";
-
-        const string expectedResult = @"
-Target.cs:
-0 diagnostic(s):
-0 suppression(s):
-0 introductions(s):
-";
-
-        using var testContext = this.CreateTestContext();
-
-        var aspectCompilation1 = TestCompilationFactory.CreateCSharpCompilation(
-            new Dictionary<string, string>() { { "Aspect.cs", aspectCode } },
-            name: aspectAssemblyName1 );
-
-        var aspectCompilation2 = TestCompilationFactory.CreateCSharpCompilation(
-            new Dictionary<string, string>() { { "Aspect.cs", aspectCode } },
-            name: aspectAssemblyName2 );
-
-        var targetCompilation = TestCompilationFactory.CreateCSharpCompilation(
-            new Dictionary<string, string>() { { "Target.cs", targetCode } },
-            name: targetAssemblyName,
-            additionalReferences: new[] { aspectCompilation1.ToMetadataReference( ["aspects1"] ), aspectCompilation2.ToMetadataReference( ["aspects2"] ) } );
-
-        using TestDesignTimeAspectPipelineFactory factory = new( testContext );
-        var aspectProjectPipeline1 = factory.CreatePipeline( aspectCompilation1 );
-        var aspectProjectPipeline2 = factory.CreatePipeline( aspectCompilation2 );
-        var targetProjectPipeline = factory.CreatePipeline( targetCompilation );
-
-        // Execute the pipeline.
-        Assert.True( factory.TryExecute( testContext.ProjectOptions, targetCompilation, default, out var results ) );
-        var dumpedResults = DumpResults( results );
-
-        AssertEx.EolInvariantEqual( expectedResult.Trim(), dumpedResults );
-        Assert.Equal( 1, targetProjectPipeline.PipelineExecutionCount );
-    }
-
-    [Fact]
-    public void IndirectReferenceAspectConflict()
-    {
-        // Simulates situation where two aspects of the same name are indirectly visible through two separate references.
-        // This simulates the situation which occurs while renaming a project in Visual Studio.
-        var aspect1AssemblyName = "aspect1_" + RandomIdGenerator.GenerateId();
-        var aspect2AssemblyName = "aspect2_" + RandomIdGenerator.GenerateId();
-        var leftAssemblyName = "left_" + RandomIdGenerator.GenerateId();
-        var rightAssemblyName = "right_" + RandomIdGenerator.GenerateId();
-        var targetAssemblyName = "target_" + RandomIdGenerator.GenerateId();
-
-        const string aspectCode = @"
-using Metalama.Framework.Aspects; 
-using Metalama.Framework.Code;
-using Metalama.Framework.Diagnostics;
-using Metalama.Framework.Eligibility;
-
-[Inheritable]
-public class MyAspect : TypeAspect
-{
-}
-";
-
-        const string leftCode = @"
-[MyAspect]
-public class Left
-{
-}
-";
-
-        const string rightCode = @"
-[MyAspect]
-public class Right
-{
-}
-";
-
-        const string targetCode = @"
-class C : Left {}
-class D : Right {}
-";
-
-        const string expectedResult = @"
-Target.cs:
-0 diagnostic(s):
-0 suppression(s):
-0 introductions(s):
->>>>>>> 79ff009e
-";
-
-        using var testContext = this.CreateTestContext();
-
-<<<<<<< HEAD
+";
+
+        using var testContext = this.CreateTestContext();
+
         var aspectCompilation = TestCompilationFactory.CreateCSharpCompilation(
             new Dictionary<string, string>() { { "Aspect.cs", aspectCode } },
             name: aspectAssemblyName );
@@ -2191,49 +2236,5 @@
         Assert.Equal( 1, aspectProjectPipeline.PipelineInitializationCount );
         Assert.Equal( 2, targetProjectPipeline.PipelineExecutionCount );
         Assert.Equal( 1, targetProjectPipeline.PipelineInitializationCount );
-=======
-        var aspect1Compilation = TestCompilationFactory.CreateCSharpCompilation(
-            new Dictionary<string, string>() { { "Aspect.cs", aspectCode } },
-            name: aspect1AssemblyName );
-
-        var aspect2Compilation = TestCompilationFactory.CreateCSharpCompilation(
-            new Dictionary<string, string>() { { "Aspect.cs", aspectCode } },
-            name: aspect2AssemblyName );
-
-        var leftCompilation = TestCompilationFactory.CreateCSharpCompilation(
-            new Dictionary<string, string>() { { "Left.cs", leftCode } },
-            name: leftAssemblyName,
-            additionalReferences: new[] { aspect1Compilation.ToMetadataReference() } );
-
-        var rightCompilation = TestCompilationFactory.CreateCSharpCompilation(
-            new Dictionary<string, string>() { { "Right.cs", rightCode } },
-            name: rightAssemblyName,
-            additionalReferences: new[] { aspect2Compilation.ToMetadataReference() } );
-
-        var targetCompilation = TestCompilationFactory.CreateCSharpCompilation(
-            new Dictionary<string, string>() { { "Target.cs", targetCode } },
-            name: targetAssemblyName,
-            additionalReferences: new[] { leftCompilation.ToMetadataReference(), rightCompilation.ToMetadataReference() } );
-
-        using TestDesignTimeAspectPipelineFactory factory = new( testContext );
-        var aspect1ProjectPipeline = factory.CreatePipeline( aspect1Compilation );
-        var aspect2ProjectPipeline = factory.CreatePipeline( aspect2Compilation );
-        var leftProjectPipeline = factory.CreatePipeline( leftCompilation );
-        var rightProjectPipeline = factory.CreatePipeline( rightCompilation );
-        var targetProjectPipeline = factory.CreatePipeline( targetCompilation );
-
-        // First execution of the pipeline.
-        Assert.True( factory.TryExecute( testContext.ProjectOptions, targetCompilation, default, out var results ) );
-        var dumpedResults = DumpResults( results );
-
-        AssertEx.EolInvariantEqual( expectedResult.Trim(), dumpedResults );
-        Assert.Equal( 1, targetProjectPipeline.PipelineExecutionCount );
-
-        // Second execution with the same compilation. The result should be the same, and the number of executions should not change because the result is cached.
-        Assert.True( factory.TryExecute( testContext.ProjectOptions, targetCompilation, default, out var results2 ) );
-        var dumpedResults2 = DumpResults( results2 );
-        AssertEx.EolInvariantEqual( expectedResult.Trim(), dumpedResults2 );
-        Assert.Equal( 1, targetProjectPipeline.PipelineExecutionCount );
->>>>>>> 79ff009e
     }
 }