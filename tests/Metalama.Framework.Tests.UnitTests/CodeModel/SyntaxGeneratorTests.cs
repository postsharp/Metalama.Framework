// Copyright (c) SharpCrafters s.r.o. See the LICENSE.md file in the root directory of this repository root for details.

using Metalama.Framework.Engine;
using Metalama.Framework.Engine.CodeModel;
using Metalama.Framework.Engine.SyntaxGeneration;
using Metalama.Testing.UnitTesting;
using Microsoft.CodeAnalysis;
using System.Linq;
using Xunit;
using Xunit.Abstractions;

namespace Metalama.Framework.Tests.UnitTests.CodeModel
{
    public sealed class SyntaxGeneratorTests : UnitTestClass
    {
        private readonly ITestOutputHelper _logger;

        public SyntaxGeneratorTests( ITestOutputHelper logger )
        {
            this._logger = logger;
        }

        [Theory]

        // With nullable context.
        [InlineData( "int?", "typeof(global::System.Int32?)", true )]
        [InlineData( "string?", "typeof(global::System.String)", true )]
        [InlineData( "List<string?>", "typeof(global::System.Collections.Generic.List<global::System.String>)", true )]
        [InlineData( "List<string>?", "typeof(global::System.Collections.Generic.List<global::System.String>)", true )]
        [InlineData(
            "List<List<string?>>",
            "typeof(global::System.Collections.Generic.List<global::System.Collections.Generic.List<global::System.String>>)",
            true )]
        [InlineData( "List<string[]?>", "typeof(global::System.Collections.Generic.List<global::System.String[]>)", true )]
        [InlineData( "List<string?[]?>?", "typeof(global::System.Collections.Generic.List<global::System.String[]>)", true )]
        [InlineData( "List<int[]?>", "typeof(global::System.Collections.Generic.List<global::System.Int32[]>)", true )]
        [InlineData( "List<int?[]>", "typeof(global::System.Collections.Generic.List<global::System.Int32?[]>)", true )]

        // Without nullable context.
        [InlineData( "int?", "typeof(global::System.Int32?)", false )]
        [InlineData( "string?", "typeof(global::System.String)", false )]
        [InlineData( "List<string?>", "typeof(global::System.Collections.Generic.List<global::System.String>)", false )]
        [InlineData( "List<string>?", "typeof(global::System.Collections.Generic.List<global::System.String>)", false )]
        [InlineData(
            "List<List<string?>>",
            "typeof(global::System.Collections.Generic.List<global::System.Collections.Generic.List<global::System.String>>)",
            false )]
        [InlineData( "List<string[]?>", "typeof(global::System.Collections.Generic.List<global::System.String[]>)", false )]
        [InlineData( "List<string?[]?>?", "typeof(global::System.Collections.Generic.List<global::System.String[]>)", false )]
        [InlineData( "List<int[]?>", "typeof(global::System.Collections.Generic.List<global::System.Int32[]>)", false )]
        [InlineData( "List<int?[]>", "typeof(global::System.Collections.Generic.List<global::System.Int32?[]>)", false )]
        [InlineData(
            "global::System.Collections.Generic.List<global::System.String[]?>",
            "typeof(global::System.Collections.Generic.List<global::System.String[]>)",
            false )]
        [InlineData(
            "global::System.Collections.Generic.List<global::System.String?[]?>?",
            "typeof(global::System.Collections.Generic.List<global::System.String[]>)",
            false )]
        [InlineData(
            "global::System.Collections.Generic.List<global::System.Int32[]?>",
            "typeof(global::System.Collections.Generic.List<global::System.Int32[]>)",
            false )]
        [InlineData(
            "global::System.Collections.Generic.List<global::System.Int32?[]>",
            "typeof(global::System.Collections.Generic.List<global::System.Int32?[]>)",
            false )]
        public void TypeOfSyntax( string type, string expectedTypeOf, bool nullable )
        {
            using var testContext = this.CreateTestContext();

            var code = $"using System.Collections.Generic; class T {{ {type} field; }} ";
            var compilation = testContext.CreateCompilationModel( code );
            var fieldType = compilation.Types.Single().Fields.Single().Type.GetSymbol();

            var syntaxGenerator = compilation.CompilationContext.GetSyntaxGenerationContext( SyntaxGenerationOptions.Proof, isNullOblivious: !nullable ).SyntaxGenerator;

            var typeOf = syntaxGenerator.TypeOfExpression( fieldType ).ToString();

            this._logger.WriteLine( "Actual: " + typeOf );

            Assert.Equal( expectedTypeOf, typeOf );
        }

        [Theory]

        // With nullable context.
        [InlineData( "int?", "global::System.Int32?", true )]
        [InlineData( "string?", "global::System.String?", true )]
        [InlineData( "List<string?>", "global::System.Collections.Generic.List<global::System.String?>", true )]
        [InlineData( "List<string?>.Enumerator", "global::System.Collections.Generic.List<global::System.String?>.Enumerator", true )]
        [InlineData( "List<string>?", "global::System.Collections.Generic.List<global::System.String>?", true )]
        [InlineData(
            "List<List<string?>>",
            "global::System.Collections.Generic.List<global::System.Collections.Generic.List<global::System.String?>>",
            true )]
        [InlineData( "List<string[]?>", "global::System.Collections.Generic.List<global::System.String[]?>", true )]
        [InlineData( "List<string?[]?>?", "global::System.Collections.Generic.List<global::System.String?[]?>?", true )]
        [InlineData( "List<int[]?>", "global::System.Collections.Generic.List<global::System.Int32[]?>", true )]
        [InlineData( "List<int?[]>", "global::System.Collections.Generic.List<global::System.Int32?[]>", true )]

        // Without nullable context.
        [InlineData( "int?", "global::System.Int32?", false )]
        [InlineData( "string?", "global::System.String", false )]
        [InlineData( "List<string?>", "global::System.Collections.Generic.List<global::System.String>", false )]
        [InlineData( "List<string?>.Enumerator", "global::System.Collections.Generic.List<global::System.String>.Enumerator", false )]
        [InlineData( "List<string>?", "global::System.Collections.Generic.List<global::System.String>", false )]
        [InlineData(
            "List<List<string?>>",
            "global::System.Collections.Generic.List<global::System.Collections.Generic.List<global::System.String>>",
            false )]
        [InlineData( "List<string[]?>", "global::System.Collections.Generic.List<global::System.String[]>", false )]
        [InlineData( "List<string?[]?>?", "global::System.Collections.Generic.List<global::System.String[]>", false )]
        [InlineData( "List<int[]?>", "global::System.Collections.Generic.List<global::System.Int32[]>", false )]
        [InlineData( "List<int?[]>", "global::System.Collections.Generic.List<global::System.Int32?[]>", false )]
        public void TypeSyntax( string type, string expectedTypeOf, bool nullable )
        {
            using var testContext = this.CreateTestContext();

            var code = $"using System.Collections.Generic; class T {{ {type} field; }} ";
            var compilation = testContext.CreateCompilationModel( code );
            var fieldType = compilation.Types.Single().Fields.Single().Type.GetSymbol();

            var syntaxGenerator = compilation.CompilationContext.GetSyntaxGenerationContext( SyntaxGenerationOptions.Proof, isNullOblivious: !nullable ).SyntaxGenerator;

            var typeOf = syntaxGenerator.Type( fieldType ).ToString();

            this._logger.WriteLine( "Actual: " + typeOf );

            Assert.Equal( expectedTypeOf, typeOf );
        }

        [Theory]
        [InlineData( "0", "0" )]
        [InlineData( "null", "default(global::System.Object)" )]
        [InlineData( "typeof(string)", "typeof(global::System.String)" )]
        [InlineData( "DayOfWeek.Monday", "global::System.DayOfWeek.Monday" )]
        [InlineData( "new[] { 0 }", "new global::System.Int32[] { 0 }" )]
        [InlineData( "new[] { (string?) null }", "new global::System.String[] { null }" )]
        [InlineData( "new[] { typeof(string) }", "new global::System.Type[] { typeof(global::System.String) }" )]
        [InlineData( "new[] { DayOfWeek.Monday }", "new global::System.DayOfWeek[] { global::System.DayOfWeek.Monday }" )]
        public void AttributeValue( string inputSyntax, string expectedOutputSyntax )
        {
            using var testContext = this.CreateTestContext();

            var code =
                $"using System; class MyAttribute : Attribute {{ public MyAttribute( object value ) {{}} }} [MyAttribute( {inputSyntax} )] class C {{}} ";

            var compilation = testContext.CreateCompilationModel( code );
<<<<<<< HEAD
            var syntaxGenerationContext = compilation.CompilationContext.GetSyntaxGenerationContext( SyntaxGenerationOptions.Proof );
            var syntaxGenerator = new SyntaxGeneratorWithContext( OurSyntaxGenerator.Default, syntaxGenerationContext );
=======
            var syntaxGenerationContext = compilation.CompilationContext.GetSyntaxGenerationContext(SyntaxGenerationOptions.Proof);
            var syntaxGenerator = syntaxGenerationContext.SyntaxGenerator;
>>>>>>> a0c168e0
            var type = compilation.Types.OfName( "C" ).Single();
            var attribute = type.Attributes.Single();
            var codeModelOutput = syntaxGenerator.Attribute( attribute ).ArgumentList!.Arguments[0].NormalizeWhitespace().ToFullString();
            Assert.Equal( expectedOutputSyntax, codeModelOutput );
        }

        [Theory]
        [InlineData( "", "" )]
        [InlineData( "where T : notnull", "where T : notnull" )]
        [InlineData( "where T : class", "where T : class" )]
        [InlineData( "where T : struct", "where T : struct" )]
        [InlineData( "where T : unmanaged", "where T : unmanaged" )]
        [InlineData( "where T : class?", "where T : class?" )]
        [InlineData( "where T : IDisposable", "where T : global::System.IDisposable" )]
        [InlineData( "where T : IDisposable?", "where T : global::System.IDisposable?" )]
        [InlineData( "where T : IDisposable, new()", "where T : global::System.IDisposable, new()" )]
        public void GenericConstraints( string input, string expected )
        {
            using var testContext = this.CreateTestContext();

            var code =
                $"using System; class C {{ void M<T>() {input} {{}} }} ";

            var compilation = testContext.CreateCompilationModel( code );
            var method = compilation.Types.Single().Methods.Single().GetSymbol().AssertNotNull();
<<<<<<< HEAD
            var syntaxGenerationContext = compilation.CompilationContext.GetSyntaxGenerationContext( SyntaxGenerationOptions.Proof );
            var syntaxGenerator = new SyntaxGeneratorWithContext( OurSyntaxGenerator.Default, syntaxGenerationContext );
=======
            var syntaxGenerationContext = compilation.CompilationContext.GetSyntaxGenerationContext(SyntaxGenerationOptions.Proof);
            var syntaxGenerator = syntaxGenerationContext.SyntaxGenerator;
>>>>>>> a0c168e0

            var syntax = syntaxGenerator.TypeParameterConstraintClauses( method.TypeParameters );
            Assert.Equal( expected, syntax.ToString() );
        }
    }
}<|MERGE_RESOLUTION|>--- conflicted
+++ resolved
@@ -147,13 +147,8 @@
                 $"using System; class MyAttribute : Attribute {{ public MyAttribute( object value ) {{}} }} [MyAttribute( {inputSyntax} )] class C {{}} ";
 
             var compilation = testContext.CreateCompilationModel( code );
-<<<<<<< HEAD
             var syntaxGenerationContext = compilation.CompilationContext.GetSyntaxGenerationContext( SyntaxGenerationOptions.Proof );
-            var syntaxGenerator = new SyntaxGeneratorWithContext( OurSyntaxGenerator.Default, syntaxGenerationContext );
-=======
-            var syntaxGenerationContext = compilation.CompilationContext.GetSyntaxGenerationContext(SyntaxGenerationOptions.Proof);
             var syntaxGenerator = syntaxGenerationContext.SyntaxGenerator;
->>>>>>> a0c168e0
             var type = compilation.Types.OfName( "C" ).Single();
             var attribute = type.Attributes.Single();
             var codeModelOutput = syntaxGenerator.Attribute( attribute ).ArgumentList!.Arguments[0].NormalizeWhitespace().ToFullString();
@@ -179,13 +174,8 @@
 
             var compilation = testContext.CreateCompilationModel( code );
             var method = compilation.Types.Single().Methods.Single().GetSymbol().AssertNotNull();
-<<<<<<< HEAD
             var syntaxGenerationContext = compilation.CompilationContext.GetSyntaxGenerationContext( SyntaxGenerationOptions.Proof );
-            var syntaxGenerator = new SyntaxGeneratorWithContext( OurSyntaxGenerator.Default, syntaxGenerationContext );
-=======
-            var syntaxGenerationContext = compilation.CompilationContext.GetSyntaxGenerationContext(SyntaxGenerationOptions.Proof);
             var syntaxGenerator = syntaxGenerationContext.SyntaxGenerator;
->>>>>>> a0c168e0
 
             var syntax = syntaxGenerator.TypeParameterConstraintClauses( method.TypeParameters );
             Assert.Equal( expected, syntax.ToString() );
