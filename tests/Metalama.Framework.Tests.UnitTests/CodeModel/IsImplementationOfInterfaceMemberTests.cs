--- conflicted
+++ resolved
@@ -159,11 +159,7 @@
         using var testContext = this.CreateTestContext();
         var compilation = testContext.CreateCompilationModel( code );
 
-<<<<<<< HEAD
-        var subinterfaceType = (INamedTypeImpl) compilation.AllTypes.Single( t => t.Name == "ISubinterface" );
-=======
         var subInterfaceType = (INamedTypeImpl) compilation.AllTypes.Single( t => t.Name == "ISubInterface" );
->>>>>>> 8ef15781
         var interfaceType = (INamedTypeImpl) compilation.AllTypes.Single( t => t.Name == "IInterface" );
         var baseType = (INamedTypeImpl) compilation.AllTypes.Single( t => t.Name == "Base" );
         var implementationType = (INamedTypeImpl) compilation.AllTypes.Single( t => t.Name == "Implementation" );
@@ -204,11 +200,6 @@
         var compilation = testContext.CreateCompilationModel( code );
 
         var interfaceType = (INamedTypeImpl) compilation.AllTypes.Single( t => t.Name == "IInterface" );
-<<<<<<< HEAD
-        var interfaceInstanceType1 = (INamedTypeImpl) interfaceType.ConstructGenericInstance( new[] { compilation.Factory.GetSpecialType( SpecialType.Int32 ) } );
-        var interfaceInstanceType2 = (INamedTypeImpl) interfaceType.ConstructGenericInstance( new[] { compilation.Factory.GetSpecialType( SpecialType.String ) } );
-        var interfaceInstanceType3 = (INamedTypeImpl) interfaceType.ConstructGenericInstance( new[] { compilation.Factory.GetSpecialType( SpecialType.Decimal ) } );
-=======
 
         var interfaceInstanceType1 =
             (INamedTypeImpl) interfaceType.ConstructGenericInstance( new[] { compilation.Factory.GetSpecialType( SpecialType.Int32 ) } );
@@ -219,7 +210,6 @@
         var interfaceInstanceType3 =
             (INamedTypeImpl) interfaceType.ConstructGenericInstance( new[] { compilation.Factory.GetSpecialType( SpecialType.Decimal ) } );
 
->>>>>>> 8ef15781
         var implementationType = (INamedTypeImpl) compilation.AllTypes.Single( t => t.Name == "Implementation" );
 
         var interfaceTypeMethod = interfaceType.Methods.Single();
