// Copyright (c) SharpCrafters s.r.o. See the LICENSE.md file in the root directory of this repository root for details.

using Metalama.Framework.Aspects;
using Metalama.Framework.Code;
using Metalama.Framework.Code.Collections;
using Metalama.Framework.Code.Types;
using Metalama.Framework.Engine;
using Metalama.Framework.Engine.CodeModel;
using Metalama.Framework.Engine.CompileTime;
using Metalama.Framework.Engine.Services;
using Metalama.Framework.Engine.SyntaxGeneration;
using Metalama.Framework.Engine.Utilities.UserCode;
using Metalama.Framework.Tests.UnitTests.Utilities;
using Metalama.Testing.UnitTesting;
using Microsoft.CodeAnalysis;
using System;
using System.Collections.Generic;
using System.Linq;
using System.Text;
using System.Threading;
using Xunit;
using static Metalama.Framework.Code.MethodKind;
using static Metalama.Framework.Code.RefKind;
using static Metalama.Framework.Code.TypeKind;
using SpecialType = Metalama.Framework.Code.SpecialType;
using TypedConstant = Metalama.Framework.Code.TypedConstant;
using TypeKind = Metalama.Framework.Code.TypeKind;

// ReSharper disable ParameterOnlyUsedForPreconditionCheck.Local

namespace Metalama.Framework.Tests.UnitTests.CodeModel
{
    public sealed class CodeModelTests : UnitTestClass
    {
        protected override void ConfigureServices( IAdditionalServiceCollection services ) => services.AddProjectService( SyntaxGenerationOptions.Formatted );
        
        [Fact]
        public void ObjectIdentity()
        {
            using var testContext = this.CreateTestContext();

            // This basically tests that [Memo] works.

            const string code = "";
            var compilation = testContext.CreateCompilationModel( code );

            var types1 = compilation.Types;
            var types2 = compilation.Types;

            Assert.Same( types1, types2 );
        }

        [Fact]
        public void TypeInfos()
        {
            using var testContext = this.CreateTestContext();

            const string code = @"
class C
{
    class D { }
}

namespace NS
{
    class C {}
}

class E<T> {}

";

            var compilation = testContext.CreateCompilationModel( code );

            var types = compilation.Types.OrderBySource();
            Assert.Equal( 3, types.Length );

            var c1 = types.ElementAt( 0 );
            Assert.Equal( "C", c1.Name );
            Assert.Equal( "C", c1.FullName );
            Assert.IsAssignableFrom<ICompilation>( c1.ContainingDeclaration );

            var d = c1.NestedTypes.Single();
            Assert.Equal( "D", d.Name );
            Assert.Equal( "C.D", d.FullName );
            Assert.Same( c1, d.ContainingDeclaration );

            var c2 = types.ElementAt( 1 );
            Assert.Equal( "C", c2.Name );
            Assert.Equal( "NS.C", c2.FullName );
            Assert.IsAssignableFrom<ICompilation>( c2.ContainingDeclaration );

            var e = types.ElementAt( 2 );
            Assert.Equal( "E", e.Name );
            Assert.Equal( "E", e.FullName );
        }

        [Fact]
        public void LocalFunctions()
        {
            using var testContext = this.CreateTestContext();

            const string code = @"
class C
{
    void M()
    {
        void Outer()
        {
            void Inner() {}
        }
    }
}";

            var compilation = testContext.CreateCompilationModel( code );

            var type = compilation.Types.Single();
            Assert.Equal( "C", type.Name );

            var methods = type.Methods;

            Assert.Single( methods );

            var method = methods.ElementAt( 0 );
            Assert.Equal( "M", method.Name );
            Assert.Same( type, method.ContainingDeclaration );
        }

        [Fact]
        public void Attributes()
        {
            using var testContext = this.CreateTestContext();

            const string code = @"
using System;

enum E
{
    F, G
}

[Test(42, ""foo"", null, E = E.G, Types = new[] { typeof(E), typeof(Action<,>), null, typeof(Action<E>), typeof(E*) })]
class TestAttribute : Attribute
{
    public TestAttribute(int i, string s, object o) {}

    public E E { get; set; }
    public Type[] Types { get; set; }
}";

            var compilation = testContext.CreateCompilationModel( code );

            var attribute = compilation.Types.OrderBySource().ElementAt( 1 ).Attributes.Single();
            Assert.Equal( "TestAttribute", attribute.Type.FullName );
            Assert.Equal( new object?[] { 42, "foo", null }, attribute.ConstructorArguments.Select( a => a.Value ) );
            var namedArguments = attribute.NamedArguments;
            Assert.Equal( 2, namedArguments.Count );
            Assert.Equal( 1, attribute.GetNamedArgumentValue( "E" ) );
            var types = Assert.IsAssignableFrom<IReadOnlyList<TypedConstant>>( attribute.GetNamedArgumentValue( "Types" ) );
            Assert.Equal( 5, types.Count );
            var type0 = Assert.IsAssignableFrom<INamedType>( types.ElementAt( 0 ).Value );
            Assert.Equal( "E", type0.FullName );
            var type1 = Assert.IsAssignableFrom<INamedType>( types.ElementAt( 1 ).Value );
            Assert.Equal( "System.Action", type1.FullName );
            Assert.Null( types.ElementAt( 2 ).Value );
        }

        [Fact]
        public void InvalidAttributes()
        {
            using var testContext = this.CreateTestContext();

            const string code = @"
using System;

[Test(typeof(ErrorType))]
class TestAttribute : Attribute
{
    public TestAttribute( params Type[] types ) {}
}";

            var compilation = testContext.CreateCompilationModel( code, ignoreErrors: true );
            var type = compilation.Types.Single();
            Assert.Empty( type.Attributes );
        }

        [Fact]
        public void Parameters()
        {
            using var testContext = this.CreateTestContext();

            const string code = @"
using System;

interface I<T>
{
    void M1(Int32 i, T t, dynamic d, in object o, out String s);
    ref readonly int M2();
}";

            var compilation = testContext.CreateCompilationModel( code );

            var methods = compilation.Types.Single().Methods.ToReadOnlyList();
            Assert.Equal( 2, methods.Count );

            var m1 = methods.ElementAt( 0 );
            Assert.Equal( "M1", m1.Name );

            Assert.True( m1.ReturnParameter.IsReturnParameter );
            Assert.False( m1.Parameters.ElementAt( 0 ).IsReturnParameter );

            Assert.Equal( 0, m1.Parameters.OfParameterType( typeof(int) ).First().Index );
            Assert.Equal( 0, m1.Parameters.OfParameterType<int>().First().Index );
            Assert.Equal( 0, m1.Parameters.OfParameterType( compilation.Factory.GetSpecialType( SpecialType.Int32 ) ).First().Index );

            CheckParameterData( m1.ReturnParameter, m1, "void", "<return>", -1 );
            Assert.Equal( 5, m1.Parameters.Count );
            CheckParameterData( m1.Parameters.ElementAt( 0 ), m1, "int", "i", 0 );
            CheckParameterData( m1.Parameters.ElementAt( 1 ), m1, "I<T>/T", "t", 1 );
            CheckParameterData( m1.Parameters.ElementAt( 2 ), m1, "dynamic", "d", 2 );
            CheckParameterData( m1.Parameters.ElementAt( 3 ), m1, "object", "o", 3 );
            CheckParameterData( m1.Parameters.ElementAt( 4 ), m1, "string", "s", 4 );

            var m2 = methods.ElementAt( 1 );
            Assert.Equal( "M2", m2.Name );

            CheckParameterData( m2.ReturnParameter, m2, "int", "<return>", -1 );
            Assert.Empty( m2.Parameters );

            static void CheckParameterData( IParameter parameter, IDeclaration containingDeclaration, string typeName, string name, int index )
            {
                Assert.Same( containingDeclaration, parameter.ContainingDeclaration );
                Assert.Equal( typeName, parameter.Type.ToString() );
                Assert.Equal( name, parameter.Name );
                Assert.Equal( index, parameter.Index );
            }
        }

        [Fact]
        public void GenericArguments()
        {
            using var testContext = this.CreateTestContext();

            const string code = @"
class C<T1, T2>
{
    static C<int, string> GetInstance() => null;
}";

            var compilation = testContext.CreateCompilationModel( code );

            var type = compilation.Types.Single();

            Assert.Equal( new[] { "C<T1, T2>/T1", "C<T1, T2>/T2" }, type.TypeArguments.SelectAsImmutableArray( t => t.ToString().AssertNotNull() ) );

            // Check that it can be accessed by index.
            Assert.Equal( "C<T1, T2>/T1", type.TypeArguments[0].ToString() );

            var method = type.Methods.First();

            Assert.Equal( "C<int, string>", method.ReturnType.ToString() );
            Assert.Equal( new[] { "int", "string" }, ((INamedType) method.ReturnType).TypeArguments.SelectAsImmutableArray( t => t.ToString() ) );
        }

        [Fact]
        public void GlobalAttributes()
        {
            using var testContext = this.CreateTestContext();

            const string code = @"
using System;

[module: MyAttribute(""m"")]
[assembly: MyAttribute(""a"")]

class MyAttribute : Attribute
{
    public MyAttribute(string target) {}
}
";

            var compilation = testContext.CreateCompilationModel( code );

            var attributes = compilation.Attributes.ToArray();

            Assert.Equal( 2, attributes.Length );

            Assert.Equal( "MyAttribute", attributes.ElementAt( 0 ).Type.FullName );
            Assert.Equal( "a", Assert.Single( attributes.ElementAt( 0 ).ConstructorArguments.Select( a => a.Value ) ) );

            Assert.Equal( "MyAttribute", attributes.ElementAt( 1 ).Type.FullName );
            Assert.Equal( "m", Assert.Single( attributes.ElementAt( 1 ).ConstructorArguments.Select( a => a.Value ) ) );
        }

        [Fact]
        public void AttributeOnReturnValue()
        {
            using var testContext = this.CreateTestContext();

            const string code = @"
using System;

class C 
{
   [return: MyAttribute]
   void M() {}
}

class MyAttribute : Attribute
{
    public MyAttribute() {}
}
";

            var compilation = testContext.CreateCompilationModel( code );
            Assert.Single( compilation.Types.OfName( "C" ).Single().Methods.Single().ReturnParameter.Attributes );
        }

        [Fact]
        public void Arrays()
        {
            using var testContext = this.CreateTestContext();

            const string code = @"
class C
{
    void M(int[] i) {}
}
";

            var compilation = testContext.CreateCompilationModel( code );

            var parameterTypes = from type in compilation.Types
                                 from method in type.Methods
                                 from parameter in method.Parameters
                                 select parameter.Type;

            var parameterType = Assert.Single( parameterTypes )!;

            Assert.Equal( "int[]", parameterType.ToString() );
            Assert.True( parameterType.Is( typeof(int[]) ) );
            Assert.False( parameterType.Is( typeof(int[,]) ) );

            var arrayType = Assert.IsAssignableFrom<IArrayType>( parameterType );

            Assert.Equal( "int", arrayType.ElementType.ToString() );
            Assert.True( arrayType.ElementType.Is( typeof(int) ) );
            Assert.Equal( 1, arrayType.Rank );
        }

        [Fact]
        public void Properties()
        {
            using var testContext = this.CreateTestContext();

            const string code = @"
class C
{
    int Auto { get; set; }
    int GetOnly { get; }
    int ReadWrite { get => 0; set {} }
    int ReadOnly { get => 0; }
    int WriteOnly { set {} }
    int field;
}";

            var compilation = testContext.CreateCompilationModel( code );

            var type = Assert.Single( compilation.Types );

            var propertyNames = type.Properties.SelectAsImmutableArray( p => p.Name );

            Assert.Equal( new[] { "Auto", "GetOnly", "ReadWrite", "ReadOnly", "WriteOnly" }, propertyNames );
        }

        [Fact]
        public void InvalidProperty()
        {
            using var testContext = this.CreateTestContext();

            const string code = @"
public sealed class C
{
    public InvalidType Property {get;set;}
}
";

            var compilation = testContext.CreateCompilationModel( code, ignoreErrors: true );
            Assert.Single( compilation.Types );
            Assert.Empty( compilation.Types.ElementAt( 0 ).Properties );
        }

        [Fact]
        public void Fields()
        {
            using var testContext = this.CreateTestContext();

            const string code = @"
class C
{
    int a = 1, b;
    int c;    
    int AutoProperty { get; set; }
    event Handler EventField;

    delegate void Handler();
}";

            var compilation = testContext.CreateCompilationModel( code );

            var type = Assert.Single( compilation.Types );

            var fieldNames = type.Fields.Where( f => !f.IsImplicitlyDeclared ).Select( p => p.Name );

            Assert.Equal( new[] { "a", "b", "c" }, fieldNames );
        }

        [Fact]
        public void InvalidField()
        {
            using var testContext = this.CreateTestContext();

            const string code = @"
public sealed class C
{
   InvalidType field;
}
";

            var compilation = testContext.CreateCompilationModel( code, ignoreErrors: true );
            Assert.Single( compilation.Types );
            Assert.Empty( compilation.Types.ElementAt( 0 ).Fields );
        }

        [Fact]
        public void RefProperties()
        {
            using var testContext = this.CreateTestContext();

            const string code = @"
class C
{
    int field;

    int None { get; set; }
    ref int Ref => ref field;
    ref readonly int RefReadonly => ref field;
}";

            var compilation = testContext.CreateCompilationModel( code );

            var type = Assert.Single( compilation.Types );

            var refKinds = type.Properties.SelectAsImmutableArray( p => p.RefKind );

            Assert.Equal( new[] { None, Ref, RefReadOnly }, refKinds );
        }

        [Fact]
        public void Events()
        {
            using var testContext = this.CreateTestContext();

            const string code = @"
class C
{
    event Handler Event
    {
        add {}
        remove {}
    }

    event Handler EventField;

    delegate void Handler();
}";

            var compilation = testContext.CreateCompilationModel( code );

            var type = Assert.Single( compilation.Types );

            var eventNames = type.Events.SelectAsImmutableArray( p => p.Name );

            Assert.Equal( new[] { "Event", "EventField" }, eventNames );
        }

        [Fact]
        public void MethodKinds()
        {
            using var testContext = this.CreateTestContext();

            const string code = @"
using System;
class C : IDisposable
{
	void M()
	{
		void L() { }
	}
	C() { }
	static C() { }
	~C() { }
	int P { get; set; }
	event EventHandler E { add {} remove {} }
	void IDisposable.Dispose() { }
	public static explicit operator int(C c) => 42;
	public static C operator -(C c) => c;
}";

            var compilation = testContext.CreateCompilationModel( code );

            var type = Assert.Single( compilation.Types );

            Assert.Equal( new[] { Default, ExplicitInterfaceImplementation, Operator, Operator }, type.Methods.SelectAsImmutableArray( m => m.MethodKind ) );

            Assert.Equal( Finalizer, type.Finalizer?.MethodKind );

            Assert.Equal( new[] { PropertyGet, PropertySet }, type.Properties.SelectMany( p => new[] { p.GetMethod!.MethodKind, p.SetMethod!.MethodKind } ) );
            Assert.Equal( new[] { EventAdd, EventRemove }, type.Events.SelectMany( p => new[] { p.AddMethod.MethodKind, p.RemoveMethod.MethodKind } ) );
            Assert.Single( type.Constructors );
            Assert.NotNull( type.StaticConstructor );
        }

        [Fact]
        public void DefaultConstructors()
        {
            using var testContext = this.CreateTestContext();

            const string code = @"class C {}
";

            var compilation = testContext.CreateCompilationModel( code );

            var type = Assert.Single( compilation.Types );
            var constructor = type.Constructors.Single();
            Assert.True( constructor.IsImplicitlyDeclared );
            Assert.Null( type.StaticConstructor );
        }

        [Fact]
        public void InvalidMethods()
        {
            using var testContext = this.CreateTestContext();

            const string code = @"
public sealed class C
{
    public InvalidType M1() {}
    public void M2(InvalidType m) {}
    public void M3(InvalidType[] m) {}
    public void M4(System.List<InvalidType> m) {}
    public void M5<T>(T m) where T : InvalidType {}
}
";

            var compilation = testContext.CreateCompilationModel( code, ignoreErrors: true );
            Assert.Single( compilation.Types );
            Assert.Empty( compilation.Types.ElementAt( 0 ).Methods );
        }

        [Fact]
        public void TypeKinds()
        {
            using var testContext = this.CreateTestContext();

            const string code = @"
using System;
class C<T>
{
    int[] arr;
    C<T> c;
    Action a;
    dynamic d;
    DayOfWeek e;
    T t;
    IDisposable i;
    unsafe void* p;
    int s;
}";

            var compilation = testContext.CreateCompilationModel( code );

            var type = Assert.Single( compilation.Types );

            var typeKinds = new[] { TypeKind.Array, Class, TypeKind.Delegate, Dynamic, TypeKind.Enum, TypeKind.TypeParameter, Interface, Pointer, Struct };

            Assert.Equal( typeKinds, type.Fields.SelectAsImmutableArray( p => p.Type.TypeKind ) );
        }

        [Fact]
        public void DelegateType()
        {
            using var testContext = this.CreateTestContext();

            const string code = @"delegate void D();";

            var compilation = testContext.CreateCompilationModel( code );
            var type = compilation.Types.OfName( "D" ).Single();
            Assert.Equal( TypeKind.Delegate, type.TypeKind );

            foreach ( var method in type.Methods )
            {
                Assert.True( method.IsImplicitlyDeclared );
            }

            foreach ( var constructor in type.Constructors )
            {
                Assert.True( constructor.IsImplicitlyDeclared );
            }
        }

        [Fact]
        public void ParameterKinds()
        {
            using var testContext = this.CreateTestContext();

            const string code = @"
class C
{
    int i;

    void M1(int i, in int j, ref int k, out int m) => m = 0;
    ref int M2() => ref i;
    ref readonly int M3() => ref i;
}";

            var compilation = testContext.CreateCompilationModel( code );

            var type = Assert.Single( compilation.Types );

            Assert.Equal( new[] { None, In, Ref, Out }, type.Methods.First().Parameters.SelectAsImmutableArray( p => p.RefKind ) );
            Assert.Equal( new[] { None, Ref, RefReadOnly }, type.Methods.SelectAsImmutableArray( m => m.ReturnParameter.RefKind ) );
        }

        [Fact]
        public void ParameterDefaultValue()
        {
            using var testContext = this.CreateTestContext();

            const string code = @"
using System;

class C
{
    void M(int i, int j = 42, string s = ""forty two"", decimal d = 3.14m, DateTime dt = default, DateTime? dt2 = null, object o = null) {}
}";

            var compilation = testContext.CreateCompilationModel( code );

            var type = Assert.Single( compilation.Types );

            var method = type.Methods.First();

            var parametersWithoutDefaults = new[] { method.ReturnParameter, method.Parameters.ElementAt( 0 ) };

            foreach ( var parameter in parametersWithoutDefaults )
            {
                Assert.Null( parameter.DefaultValue );
            }

            var parametersWithDefaults = method.Parameters.Skip( 1 ).ToReadOnlyList();

            foreach ( var parameter in parametersWithDefaults )
            {
                Assert.NotNull( parameter.DefaultValue );
            }

            Assert.Equal(
                new object?[] { 42, "forty two", 3.14m, null, null, null },
                parametersWithDefaults.SelectAsImmutableArray( p => p.DefaultValue!.Value.Value ) );
        }

        [Fact]
        public void GetTypeByReflectionType()
        {
            using var testContext = this.CreateTestContext();

            var compilation = testContext.CreateCompilationModel( "" );

            Assert.Equal(
                "List<T>.Enumerator",
                compilation.Factory.GetTypeByReflectionType( typeof(List<>.Enumerator) ).ToString() );

            Assert.Equal(
                "Dictionary<int, string>",
                compilation.Factory.GetTypeByReflectionType( typeof(Dictionary<int, string>) ).ToString() );

            Assert.Equal( "int[][*,*]", compilation.Factory.GetTypeByReflectionType( typeof(int[][,]) ).ToString() );
            Assert.Equal( "void*", compilation.Factory.GetTypeByReflectionType( typeof(void*) ).ToString() );

            Assert.Throws<ArgumentException>( () => compilation.Factory.GetTypeByReflectionType( typeof(int).MakeByRefType() ) );
        }

        [Fact]
        public void TypeName()
        {
            using var testContext = this.CreateTestContext();

            const string code = @"
using System.Collections.Generic;

class C<T>
{
    int i;
    List<T>.Enumerator e;
    Dictionary<int, string> d;
    (int i, int j) t;
}";

            var compilation = testContext.CreateCompilationModel( code );

            var type = Assert.Single( compilation.Types );

            var fieldTypes = type.Fields.SelectAsImmutableArray( p => (INamedType) p.Type );

            Assert.Equal( new[] { "Int32", "Enumerator", "Dictionary", "ValueTuple" }, fieldTypes.SelectAsImmutableArray( t => t.Name ) );

            Assert.Equal(
                new[] { "System.Int32", "System.Collections.Generic.List.Enumerator", "System.Collections.Generic.Dictionary", "System.ValueTuple" },
                fieldTypes.SelectAsImmutableArray( t => t.FullName ) );
        }

        [Fact]
        public void PartialType()
        {
            using var testContext = this.CreateTestContext();

            const string code = @"
using System.Collections.Generic;

class A
{
}

partial class B
{
}
";

            var compilation = testContext.CreateCompilationModel( code );

            Assert.Equal( 2, compilation.Types.Count );

            Assert.False( compilation.Types.Single( t => t.Name == "A" ).IsPartial );
            Assert.True( compilation.Types.Single( t => t.Name == "B" ).IsPartial );
        }

        [Fact]
        public void ConstructGenericInstance()
        {
            using var testContext = this.CreateTestContext();

            const string code = @"
class C<TC>
{
    (TC, TM) M<TM>() => default;
}
";

            var compilation = testContext.CreateCompilationModel( code );
            using var userCodeContext = UserCodeExecutionContext.WithContext( testContext.ServiceProvider, compilation );

            var type = Assert.Single( compilation.Types );

            var openMethod = type.Methods.First();
            var closedType = type.WithTypeArguments( typeof(string) );
            var closedTypeMethod = closedType.Methods.First();
            var closedMethod = closedTypeMethod.WithTypeArguments( typeof(int) );

            Assert.Equal( "(TC, TM)", openMethod.ReturnType.ToString() );
            Assert.Equal( "(string, TM)", closedTypeMethod.ReturnType.ToString() );
            Assert.Equal( "(string, int)", closedMethod.ReturnType.ToString() );

            // Generic type from a typeof.
            _ = ((INamedType) compilation.Factory.GetTypeByReflectionType( typeof(AsyncLocal<>) )).WithTypeArguments( typeof(int) );

            var closedMethod2 = openMethod.WithTypeArguments( new[] { typeof(int) }, new[] { typeof(string) } );
            Assert.Equal( "(int, string)", closedMethod2.ReturnType.ToString() );
        }

        [Fact]
        public void WithinGenericTypeInstance()
        {
            using var testContext = this.CreateTestContext();

            const string code = @"
class Class<T>
{
    T field;
    T Property { get; set; }
    event System.Action<T> Event;
    T Method() => default;
    Class( T a ) {}
    static Class() {}
}
";

            var compilation = testContext.CreateCompilationModel( code );
            using var userCodeContext = UserCodeExecutionContext.WithContext( testContext.ServiceProvider, compilation );

            var openType = compilation.Types.Single();
            var typeInstance = openType.WithTypeArguments( typeof(string) );

            Assert.Equal( "string", openType.Fields.Single( f => !f.IsImplicitlyDeclared ).ForTypeInstance( typeInstance ).Type.ToString() );
            Assert.Equal( "string", openType.Properties.Single().ForTypeInstance( typeInstance ).Type.ToString() );
            Assert.Equal( "Action<string>", openType.Events.Single().ForTypeInstance( typeInstance ).Type.ToString() );
            Assert.Equal( "string", openType.Methods.Single().ForTypeInstance( typeInstance ).ReturnType.ToString() );
            Assert.Equal( "string", openType.Constructors.Single().ForTypeInstance( typeInstance ).Parameters.ElementAt( 0 ).Type.ToString() );
            Assert.Equal( typeInstance, openType.StaticConstructor!.ForTypeInstance( typeInstance ).DeclaringType );
        }

        [Fact]
        public void ConstructGenericInstanceNestedType()
        {
            using var testContext = this.CreateTestContext();

            const string code = @"
class Parent<TParent>
{
    class NestedGeneric<TNested>
    {
        (TParent, TNested, TMethod) GenericMethod<TMethod>() => default;
        (TParent, TNested) NonGenericMethod() => default;
    }

    class NestedNonGeneric 
    {
        (TParent, TMethod) GenericMethod<TMethod>() => default;
        TParent NonGenericMethod() => default;
    }
}
";

            var compilation = testContext.CreateCompilationModel( code );
            using var userCodeContext = UserCodeExecutionContext.WithContext( testContext.ServiceProvider, compilation );

            // Find the different types and check the IsGeneric and IsOpenGeneric properties.
            var openParentType = Assert.Single( compilation.Types );

            var genericNestedTypeOnOpenGenericParent = openParentType.NestedTypes.OfName( "NestedGeneric" ).Single();
            var genericMethodOnOpenGenericNestedType = genericNestedTypeOnOpenGenericParent.Methods.OfName( "GenericMethod" ).Single();
            Assert.True( genericMethodOnOpenGenericNestedType.IsGeneric );
            var nonGenericMethodOnOpenGenericNestedType = genericNestedTypeOnOpenGenericParent.Methods.OfName( "NonGenericMethod" ).Single();
            Assert.False( nonGenericMethodOnOpenGenericNestedType.IsGeneric );

            var genericMethodOnOpenNonGenericNestedType = genericNestedTypeOnOpenGenericParent.Methods.OfName( "GenericMethod" ).Single();
            Assert.True( genericMethodOnOpenNonGenericNestedType.IsGeneric );
            var nonGenericMethodOnOpenNonGenericNestedType = genericNestedTypeOnOpenGenericParent.Methods.OfName( "NonGenericMethod" ).Single();
            Assert.False( nonGenericMethodOnOpenNonGenericNestedType.IsGeneric );

            // Creating a closed nested type.
            var closedParentType = openParentType.WithTypeArguments( typeof(string) );
            var closedGenericNestedType = closedParentType.NestedTypes.OfName( "NestedGeneric" ).Single().WithTypeArguments( typeof(int) );
            Assert.Equal( "int", closedGenericNestedType.TypeArguments.ElementAt( 0 ).ToString() );

            // Open method of closed nested type.
            var openMethodOfClosedNestedType = closedGenericNestedType.Methods.OfName( "GenericMethod" ).Single();

            Assert.Equal( "(string, int, TMethod)", openMethodOfClosedNestedType.ReturnType.ToString() );

            // Closed method in closed nested type.
            var closedMethod = openMethodOfClosedNestedType.WithTypeArguments( typeof(long) );
            Assert.Equal( "(string, int, long)", closedMethod.ReturnType.ToString() );
        }

        [Fact]
        public void Indexer()
        {
            using var testContext = this.CreateTestContext();

            const string code = @"
public sealed class C
{
    public string this[string key]
    {
        get { return string.Empty; }

        set { }
    }
}
";

            var compilation = testContext.CreateCompilationModel( code );
            Assert.Single( compilation.Types );
            Assert.Single( compilation.Types.ElementAt( 0 ).Indexers );
            Assert.Single( compilation.Types.ElementAt( 0 ).Indexers.ElementAt( 0 ).Parameters );
        }

        [Fact]
        public void InvalidIndexer()
        {
            using var testContext = this.CreateTestContext();

            const string code = @"
public sealed class C
{
    public string this[InvalidType key]
    {
        get { return string.Empty; }

        set { }
    }
}
";

            var compilation = testContext.CreateCompilationModel( code, ignoreErrors: true );
            Assert.Single( compilation.Types );
            Assert.Empty( compilation.Types.ElementAt( 0 ).Indexers );
        }

        [Fact]
        public void Record()
        {
            using var testContext = this.CreateTestContext();

            // ReSharper disable once ConvertToConstant.Local
            var code = @"
public record R( int A, int B )
{
  public int C { get; init; }
}
";

#if !NET5_0_OR_GREATER
            code +=
                "namespace System.Runtime.CompilerServices { internal static class IsExternalInit {} }";
#endif

            var compilation = testContext.CreateCompilationModel( code );
            var type = compilation.Types.OfName( "R" ).Single();
            var mainConstructor = type.Constructors.Single( p => p.Parameters.Count == 2 );
            Assert.False( mainConstructor.IsImplicitlyDeclared );

            var copyConstructor = type.Constructors.Single( p => p.Parameters.Count == 1 );
            Assert.True( copyConstructor.IsImplicitlyDeclared );

            Assert.False( type.Properties["A"].IsImplicitlyDeclared );

            Assert.False( type.Properties["C"].IsImplicitlyDeclared );

            Assert.True( type.Properties["EqualityContract"].IsImplicitlyDeclared );
        }

        [Fact]
        public void Depth()
        {
            using var testContext = this.CreateTestContext();

            const string code = @"
class C 
{
    void M() { void N() {} }

    class D : C, L
    {
    }
}

interface I {}
interface J : I {}
interface K : I {}
interface L : J, K {}

namespace Ns1 
{
    class E {}

    namespace Ns2 
    {
        class F {}
    } 
}
";

            var compilation = testContext.CreateCompilationModel( code );

            var type = compilation.Types.OfName( "C" ).Single();

            Assert.Equal( 3, compilation.GetDepth( type ) );
            Assert.Equal( 4, compilation.GetDepth( type.Methods.OfName( "M" ).Single() ) );
            Assert.Equal( 3, compilation.GetDepth( compilation.Types.OfName( "I" ).Single() ) );
            Assert.Equal( 4, compilation.GetDepth( compilation.Types.OfName( "J" ).Single() ) );
            Assert.Equal( 4, compilation.GetDepth( compilation.Types.OfName( "K" ).Single() ) );
            Assert.Equal( 5, compilation.GetDepth( compilation.Types.OfName( "L" ).Single() ) );
            Assert.Equal( 6, compilation.GetDepth( type.NestedTypes.OfName( "D" ).Single() ) );

            var ns1 = compilation.GlobalNamespace.GetDescendant( "Ns1" ).AssertNotNull();
            var ns2 = compilation.GlobalNamespace.GetDescendant( "Ns1.Ns2" ).AssertNotNull();
            Assert.Equal( 3, compilation.GetDepth( ns1 ) );
            Assert.Equal( 4, compilation.GetDepth( ns2 ) );
            Assert.Equal( 4, compilation.GetDepth( compilation.Types.OfName( "E" ).Single() ) );
            Assert.Equal( 5, compilation.GetDepth( compilation.Types.OfName( "F" ).Single() ) );
        }

        [Fact]
        public void CompileTimeOnlyTypesAreInvisible()
        {
            var testServices = new AdditionalServiceCollection( new TestClassificationService() );
            using var testContext = this.CreateTestContext( testServices );

            const string code = @"
using Metalama.Framework.Aspects;

[CompileTime]
class C { }

class D 
{
    [CompileTime]
    class E { }
}

";

            var compilation = testContext.CreateCompilationModel( code );
            Assert.Single( compilation.Types );
            Assert.Empty( compilation.Types.Single().NestedTypes );
        }

        [Fact]
        public void ExternalNamespace()
        {
            using var testContext = this.CreateTestContext();

            const string code = @"";

            var compilation = testContext.CreateCompilationModel( code );

            var systemText = ((INamedType) compilation.Factory.GetTypeByReflectionType( typeof(StringBuilder) )).Namespace;
            Assert.Equal( "System.Text", systemText.FullName );
            Assert.Equal( "Text", systemText.Name );
            Assert.NotEmpty( systemText.Types );

            var system = systemText.ParentNamespace.AssertNotNull();
            Assert.Equal( "System", system.FullName );
            Assert.Equal( "System", system.Name );
            Assert.True( systemText.IsDescendantOf( system ) );
            Assert.True( system.IsDescendantOf( compilation.GlobalNamespace ) );

            Assert.Single( system.Types.OfName( nameof(Math) ) );
            Assert.NotNull( system.Namespaces.OfName( "Collections" ) );

            Assert.False( system.BelongsToCurrentProject );
            Assert.Same( system.DeclaringAssembly, system.ParentNamespace?.ContainingDeclaration );
        }

        [Fact]
        public void Namespaces()
        {
            using var testContext = this.CreateTestContext();

            const string code = @"
namespace Ns1
{
    namespace Ns2
    {
        class T1 {}

        namespace Ns4 
        {
            class T3 {}
        }
    }

    namespace Ns3
    {
        // Empty namespaces may or may not appear in the code model.
        // They do appear, de facto, in a complete compilation. They do not in a partial compilation.
    }
}

class T2 {}

namespace System { class MySystemClass {} }
";

            var compilation = testContext.CreateCompilationModel( code );

            Assert.True( compilation.GlobalNamespace.IsGlobalNamespace );
            var descendants = string.Join( ", ", compilation.GlobalNamespace.Descendants().SelectAsImmutableArray( x => x.FullName ).OrderBy( x => x ) );
            Assert.Equal( "Ns1, Ns1.Ns2, Ns1.Ns2.Ns4, Ns1.Ns3, System", descendants );
            Assert.Equal( "", compilation.GlobalNamespace.Name );
            Assert.Equal( "", compilation.GlobalNamespace.FullName );
            Assert.Null( compilation.GlobalNamespace.ParentNamespace );
            Assert.Same( compilation, compilation.GlobalNamespace.ContainingDeclaration );

            var t2 = compilation.GlobalNamespace.Types.Single();
            Assert.Same( compilation.GlobalNamespace, t2.Namespace );

            var ns1 = compilation.GlobalNamespace.Namespaces.OfName( "Ns1" ).AssertNotNull();
            Assert.Equal( "Ns1", ns1.Name );
            Assert.Equal( "Ns1", ns1.FullName );
            var descendantsAndSelf = string.Join( ", ", ns1.DescendantsAndSelf().SelectAsImmutableArray( x => x.FullName ).OrderBy( x => x ) );
            Assert.Equal( "Ns1, Ns1.Ns2, Ns1.Ns2.Ns4, Ns1.Ns3", descendantsAndSelf );
            Assert.True( ns1.IsDescendantOf( compilation.GlobalNamespace ) );
            Assert.True( compilation.GlobalNamespace.IsAncestorOf( ns1 ) );

            Assert.Equal( 2, ns1.Namespaces.Count );

            var ns2 = ns1.Namespaces.OfName( "Ns2" ).AssertNotNull();
            Assert.Equal( "Ns2", ns2.Name );
            Assert.Equal( "Ns1.Ns2", ns2.FullName );
            Assert.Same( ns1, ns2.ParentNamespace );
            Assert.True( ns2.IsDescendantOf( compilation.GlobalNamespace ) );
            Assert.True( ns2.IsDescendantOf( ns1 ) );
            Assert.True( compilation.GlobalNamespace.IsAncestorOf( ns2 ) );
            Assert.True( ns1.IsAncestorOf( ns2 ) );

            var t1 = ns2.Types.Single();
            Assert.Same( ns2, t1.Namespace );

            Assert.Same( ns2, compilation.GlobalNamespace.GetDescendant( "Ns1.Ns2" ) );
            Assert.Same( compilation.GlobalNamespace, compilation.GlobalNamespace.GetDescendant( "" ) );

            var externalType = (INamedType) compilation.Factory.GetTypeByReflectionType( typeof(EventHandler) );
            Assert.True( externalType.DeclaringAssembly.IsExternal );

            var systemNs = compilation.GlobalNamespace.GetDescendant( "System" ).AssertNotNull();
            Assert.Single( systemNs.Types );
            Assert.Empty( systemNs.Namespaces );
        }

        [Theory]
        [InlineData( SpecialType.Int32, SpecialType.Double, true )]
        [InlineData( SpecialType.Double, SpecialType.Int32, false )]
        public void TypeIs( SpecialType @from, SpecialType to, bool expectedResult )
        {
            using var testContext = this.CreateTestContext();
            var compilation = testContext.CreateCompilationModel( "" );
            var fromType = compilation.Factory.GetSpecialType( @from );
            var toType = compilation.Factory.GetSpecialType( to );
            var result = fromType.Is( toType, ConversionKind.Implicit );

            Assert.Equal( expectedResult, result );
        }

        [Fact]
        public void Generic()
        {
            using var testContext = this.CreateTestContext();

            const string code = @"

class NonGeneric { }

class Base<T>
{ 
   public virtual void Method(T p ) {} 
}

class Derived : Base<int> 
{
  public override void Method(int p ) {}
  public void GenericMethod<T>() {} 
}
";

            var compilation = testContext.CreateCompilationModel( code );

            var nonGenericClass = compilation.Types.OfName( "NonGeneric" ).Single();
            Assert.False( nonGenericClass.IsGeneric );
            Assert.Same( nonGenericClass, nonGenericClass.Definition );

            var baseClass = compilation.Types.OfName( "Base" ).Single();
            Assert.True( baseClass.IsGeneric );
            Assert.Same( baseClass, baseClass.Definition );

            var baseMethod = baseClass.Methods.OfName( "Method" ).Single();
            Assert.False( baseMethod.IsGeneric );
            Assert.Same( baseMethod, baseMethod.Definition );

            var derivedClass = compilation.Types.OfName( "Derived" ).Single();
            Assert.False( derivedClass.IsGeneric );
            Assert.True( derivedClass.BaseType!.IsGeneric );
            Assert.Same( baseClass, derivedClass.BaseType.Definition );

            var derivedMethod = derivedClass.Methods.OfName( "Method" ).Single();
            Assert.False( derivedMethod.IsGeneric );
            Assert.False( derivedMethod.OverriddenMethod!.IsGeneric );
            Assert.Same( baseMethod, derivedMethod.OverriddenMethod.Definition );

            var genericMethod = derivedClass.Methods.OfName( "GenericMethod" ).Single();
            Assert.True( genericMethod.IsGeneric );
            Assert.Same( genericMethod, genericMethod.Definition );
        }

        [Fact]
        public void PrivateExternalMembersAreHidden()
        {
            using var testContext = this.CreateTestContext();

            const string masterCode = @"
public class PublicClass
{ 
   private int _privateField;
   public int PublicField;
   private int PrivateProperty { get; set; }
   public int PublicProperty { get; set; }
   private void PrivateMethod() {}
   public void PublicMethod() {}

   private class PrivateNestedClass {}
   public class PublicNestedClass {}
}


";

            var compilation = testContext.CreateCompilationModel( "", masterCode );
            var type = compilation.Factory.GetTypeByReflectionName( "PublicClass" );
            Assert.True( type.DeclaringAssembly.IsExternal );
            Assert.Single( type.Fields.Where( f => !f.IsImplicitlyDeclared ) );
            Assert.Single( type.Methods );
            Assert.Single( type.Properties );
            Assert.Single( type.NestedTypes );
        }

        [Fact]
        public void NullableValueTypes()
        {
            using var testContext = this.CreateTestContext();

            var compilation = testContext.CreateCompilationModel( "" );
            var intType = (INamedType) compilation.Factory.GetTypeByReflectionType( typeof(int) );
            Assert.False( intType.IsNullable );
            Assert.Same( intType, intType.ToNonNullableType() );
            Assert.Same( intType, intType.UnderlyingType );
            var nullableIntType = (INamedType) intType.ToNullableType();
            Assert.NotSame( intType, nullableIntType );
            Assert.True( nullableIntType.IsNullable );
            Assert.Same( intType, nullableIntType.ToNonNullableType() );
            Assert.Same( intType, nullableIntType.UnderlyingType );
        }

        [Fact]
        public void NullableReferenceTypes()
        {
            using var testContext = this.CreateTestContext();

            var compilation = testContext.CreateCompilationModel( "" );
            var objectType = (INamedType) compilation.Factory.GetTypeByReflectionType( typeof(object) );
            Assert.Null( objectType.IsNullable );
            Assert.Same( objectType, objectType.UnderlyingType );
            var nonNullableObjectType = (INamedType) objectType.ToNonNullableType();
            Assert.False( nonNullableObjectType.IsNullable );
            Assert.Same( objectType, nonNullableObjectType.UnderlyingType );
            var nullableObjectType = (INamedType) objectType.ToNullableType();
            Assert.NotSame( objectType, nullableObjectType );
            Assert.True( nullableObjectType.IsNullable );
            Assert.Same( nonNullableObjectType, nullableObjectType.ToNonNullableType() );
            Assert.Same( objectType, nullableObjectType.UnderlyingType );
            Assert.Equal( objectType, nullableObjectType, compilation.Comparers.Default );
            Assert.Equal( objectType, nonNullableObjectType, compilation.Comparers.Default );
            Assert.Equal( nullableObjectType, nonNullableObjectType, compilation.Comparers.Default );
            Assert.NotEqual( objectType, nullableObjectType, compilation.Comparers.IncludeNullability );
            Assert.NotEqual( objectType, nonNullableObjectType, compilation.Comparers.IncludeNullability );
            Assert.NotEqual( nullableObjectType, nonNullableObjectType, compilation.Comparers.IncludeNullability );
        }

        [Fact]
        public void AutomaticPropertiesAndBackingFields()
        {
            using var testContext = this.CreateTestContext();

            var compilation = testContext.CreateCompilationModel( @"class C { int P {get; set;} }" );
            var type = compilation.Types.Single();
            var property = type.Properties.Single();
            Assert.True( property.IsAutoPropertyOrField );
            var backingField = type.Fields.Single();
            Assert.True( backingField.IsImplicitlyDeclared );
        }

        [Fact]
        public void MetadataNames()
        {
            using var testContext = this.CreateTestContext();

            const string code = @"
public class C<T>
{ 
   class D<A,B> {}
   class E {}
}

class F { class G {} }

";

            var compilation = testContext.CreateCompilationModel( code );
            var c = compilation.Types.OfName( "C" ).Single();
            Assert.Equal( "C`1", c.GetFullMetadataName() );
            var d = c.NestedTypes.OfName( "D" ).Single();
            Assert.Equal( "C`1+D`2", d.GetFullMetadataName() );
            var e = c.NestedTypes.OfName( "E" ).Single();
            Assert.Equal( "C`1+E", e.GetFullMetadataName() );
            var f = compilation.Types.OfName( "F" ).Single();
            Assert.Equal( "F", f.GetFullMetadataName() );
            var g = f.NestedTypes.OfName( "G" ).Single();
            Assert.Equal( "F+G", g.GetFullMetadataName() );
        }

        [Fact]
        public void Compilation()
        {
            using var testContext = this.CreateTestContext();

            const string code = @"
public class C<T>
{ 
   class D<A,B> {}
   class E {}
}

class F { class G {} }

";

            var compilation = testContext.CreateCompilationModel( code );
            Assert.Null( compilation.ContainingDeclaration );
        }

        [Fact]
        public void DuplicateFile()
        {
            using var testContext = this.CreateTestContext();

            const string code = @"
[System.Obsolete]
class C {} 
";

            var compilation = testContext.CreateCompilation(
                new Dictionary<string, string> { { "file1.cs", code }, { "file2.cs", code } },
                ignoreErrors: true );

            var type = compilation.Types.OfName( "C" ).Single();
            var attributes = type.Attributes.OfAttributeType( typeof(ObsoleteAttribute) ).ToReadOnlyList();
            Assert.Equal( 2, attributes.Count );

            // Check that roundtrip attribute reference resolution work.
            foreach ( var attribute in attributes )
            {
                var roundtrip = attribute.ToRef().GetTarget( compilation );

                // Note that the code model does not preserve reference identity of attributes.
                Assert.Same(
                    attribute.GetDeclaringSyntaxReferences()[0].SyntaxTree,
                    roundtrip.GetDeclaringSyntaxReferences()[0].SyntaxTree );
            }
        }

        [Fact]
        public void AreInternalsVisibleTo()
        {
            using var testContext = this.CreateTestContext();

            var compilation = testContext.CreateCompilationModel(
                "",
                ignoreErrors: true,
                additionalReferences: new[]
                {
                    MetadataReference.CreateFromFile( typeof(Aspect).Assembly.Location ),
                    MetadataReference.CreateFromFile( this.GetType().Assembly.Location )
                } );

            var assemblyWithInternals = ((INamedType) compilation.Factory.GetTypeByReflectionType( typeof(Aspect) )).DeclaringAssembly;
            var consumingAssembly = ((INamedType) compilation.Factory.GetTypeByReflectionType( this.GetType() )).DeclaringAssembly;

            Assert.True( assemblyWithInternals.AreInternalsVisibleFrom( consumingAssembly ) );
            Assert.False( consumingAssembly.AreInternalsVisibleFrom( assemblyWithInternals ) );
        }

        [Theory]
        [InlineData( "int _f = 5", 5 )]
        [InlineData( "string _f = \"s\"", "s" )]
        [InlineData( "object? _f = null", null )]
        [InlineData( "object _f = null!", null )]
        public void InitializerExpression_TypedConstants( string fieldCode, object? value )
        {
            var code = $$"""
                                 public class C
                                 {
                                    {{fieldCode}};
                                 }
                         """;

            using var testContext = this.CreateTestContext();
            var compilation = testContext.CreateCompilationModel( code );
            var type = compilation.Types.Single();
            var field = type.Fields.Single();
            var source = (ISourceExpression) field.InitializerExpression!;
            Assert.NotNull( source.AsTypedConstant );

            Assert.Equal( value, source.AsTypedConstant!.Value.Value );
        }

        [Fact]
        public void InitializerExpression_EnumMembers()
        {
            const string code = """
                                        public enum C
                                        {
                                            None = 0,
                                            One,
                                            Two = 2,
                                            Second = Two,
                                            Three = 2 + 1,
                                            Third = C.Three
                                        }
                                """;

            using var testContext = this.CreateTestContext();
            var compilation = testContext.CreateCompilationModel( code );
            var type = compilation.Types.Single();

            Assert.Equal( 0, ((ISourceExpression?) type.Fields["None"].InitializerExpression)?.AsTypedConstant?.Value );
            Assert.Null( type.Fields["One"].InitializerExpression );
            Assert.Equal( 2, ((ISourceExpression?) type.Fields["Two"].InitializerExpression)?.AsTypedConstant?.Value );
            var threeExpression = (ISourceExpression) type.Fields["Three"].InitializerExpression.AssertNotNull();
            Assert.Equal( "2 + 1", threeExpression.AsString );
            var secondExpression = (ISourceExpression) type.Fields["Second"].InitializerExpression.AssertNotNull();
            Assert.Equal( 2, secondExpression.AsTypedConstant!.Value.Value );
            var thirdExpression = (ISourceExpression) type.Fields["Third"].InitializerExpression.AssertNotNull();
            Assert.Equal( 3, thirdExpression.AsTypedConstant!.Value.Value );
        }

        [Theory]
        [InlineData( "int F {get;} = 5", 5 )]
        [InlineData( "string F {get;} = \"s\"", "s" )]
        [InlineData( "object? F {get;} = null", null )]
        [InlineData( "object F {get;} = null!", null )]
        public void InitializerExpression_Property_TypedConstants( string fieldCode, object? value )
        {
            var code = $$"""
                                 public class C
                                 {
                                    {{fieldCode}};
                                 }
                         """;

            using var testContext = this.CreateTestContext();
            var compilation = testContext.CreateCompilationModel( code );
            var type = compilation.Types.Single();
            var field = type.Properties.Single();
            var source = (ISourceExpression) field.InitializerExpression!;
            Assert.NotNull( source.AsTypedConstant );

            Assert.Equal( value, source.AsTypedConstant!.Value.Value );
        }

        [Fact]
        public void InitializerExpression_NotTypedConstant()
        {
            const string code = $$"""
                                          public class C
                                          {
                                             object _f = new object();
                                          }
                                  """;

            using var testContext = this.CreateTestContext();
            var compilation = testContext.CreateCompilationModel( code );
            var type = compilation.Types.Single();
            var field = type.Fields.Single();
            var source = (ISourceExpression) field.InitializerExpression!;
            Assert.Null( source.AsTypedConstant );
        }

        [Fact]
        public void InitializerExpression_TypedConstants_Decimal() => this.InitializerExpression_TypedConstants( "decimal _f = 5m", 5m );

        [Theory]
        [InlineData( "object _f = System.ConsoleColor.Blue", ConsoleColor.Blue )]
        public void InitializerExpression_TypedConstants_Enum( string fieldCode, object value )
        {
            var code = $$"""
                                 public class C
                                 {
                                    {{fieldCode}};
                                 }
                         """;

            using var testContext = this.CreateTestContext();
            var compilation = testContext.CreateCompilationModel( code );
            var type = compilation.Types.Single();
            var field = type.Fields.Single();
            var source = (ISourceExpression) field.InitializerExpression!;
            Assert.NotNull( source.AsTypedConstant );

            Assert.Equal( (int) value, source.AsTypedConstant!.Value.Value );
        }

        [Fact]
        public void FieldConstantValue()
        {
            const string code = $$"""
                                          public class C
                                          {
                                              const int _f = 5;
                                              int _a = 5;
                                  
                                          }
                                  """;

            using var testContext = this.CreateTestContext();
            var compilation = testContext.CreateCompilationModel( code );
            var type = compilation.Types.Single();
            var field = type.Fields.OfName( "_f" ).Single();
            Assert.True( field.Writeability == Writeability.None );
            Assert.NotNull( field.ConstantValue );
            Assert.Equal( 5, field.ConstantValue!.Value.Value );
            Assert.Null( type.Fields.OfName( "_a" ).Single().ConstantValue );
        }

        [Fact]
        public void EnumType()
        {
            using var testContext = this.CreateTestContext();
            var compilation = testContext.CreateCompilationModel( "" );
            var enumType = (INamedType) compilation.Factory.GetTypeByReflectionType( typeof(ConsoleColor) );

            var blue = enumType.Fields[nameof(ConsoleColor.Blue)];
            Assert.Equal( (int) ConsoleColor.Blue, blue.ConstantValue!.Value.Value );
        }

        [Fact]
        public void IsPartialMethod()
        {
            using var testContext = this.CreateTestContext();

            const string code = @"
public partial class C
{
    public void NonPartial() {}
    partial void PartialVoid_NoImpl();
    partial void PartialVoid_Impl();
    public partial int PartialNonVoid();
}

public partial class C
{
    partial void PartialVoid_Impl() {}
    public partial int PartialNonVoid() => 42;
}
";

            var compilation = testContext.CreateCompilationModel( code );
            var nonPartial = compilation.Types.ElementAt( 0 ).Methods.OfName( "NonPartial" ).Single();
            var partialVoidNoImpl = compilation.Types.ElementAt( 0 ).Methods.OfName( "PartialVoid_NoImpl" ).Single();
            var partialVoidImpl = compilation.Types.ElementAt( 0 ).Methods.OfName( "PartialVoid_Impl" ).Single();
            var partialNonVoid = compilation.Types.ElementAt( 0 ).Methods.OfName( "PartialNonVoid" ).Single();

            Assert.False( nonPartial.IsPartial );
            Assert.True( partialVoidNoImpl.IsPartial );
            Assert.True( partialVoidImpl.IsPartial );
            Assert.True( partialNonVoid.IsPartial );
        }

        [Fact]
        public void HasImplementation()
        {
            using var testContext = this.CreateTestContext();

            const string code = @"
public interface I
{
    void Method();
    int Property { get; set; }
    event System.EventHandler Event;
" +
#if NET6_0_OR_GREATER
                                @"
    virtual void VirtualMethod() {}
    virtual int VirtualProperty {
        get => 42;
        set {}
    }
    virtual event System.EventHandler VirtualEvent {
        add {}
        remove {}
    }
" +
#endif
                                @"
}

public abstract class A
{
    public const int Const = 42;
    public int Field;

    public A() {}
    static A() {}

    public void Method() {}
    public abstract void AbstractMethod();  

    public int Property { get;set; }
    public abstract int AbstractProperty { get; set;}

    public event System.EventHandler Event;
    public abstract event System.EventHandler AbstractEvent;

    public static void StaticMethod() {}
    public static extern void StaticExternMethod();
}

public partial class B
{
    public int Field = 42;
    public static int StaticField = 42;
    partial void PartialVoid_NoImpl();
    public partial void PartialVoid_Impl();
    public partial int Partial();
}

public partial class B
{
    public partial void PartialVoid_Impl() {}
    public partial int Partial() => 42;
}
";

            var compilation = testContext.CreateCompilationModel( code );
            var typeI = compilation.Types.OfName( "I" ).Single();
            var typeA = compilation.Types.OfName( "A" ).Single();
            var typeB = compilation.Types.OfName( "B" ).Single();

            Assert.False( GetForMethod( typeI, "Method" ) );
            Assert.False( GetForProperty( typeI, "Property" ) );
            Assert.False( GetForEvent( typeI, "Event" ) );
#if NET6_0_OR_GREATER
            Assert.True( GetForMethod( typeI, "VirtualMethod" ) );
            Assert.True( GetForProperty( typeI, "VirtualProperty" ) );
            Assert.True( GetForEvent( typeI, "VirtualEvent" ) );
#endif

            Assert.True( GetForField( typeA, "Field" ) );
            Assert.False( GetForField( typeA, "Const" ) );
            Assert.True( GetForConstructor( typeA ) );
            Assert.True( GetForStaticConstructor( typeA ) );
            Assert.True( GetForMethod( typeA, "Method" ) );
            Assert.True( GetForProperty( typeA, "Property" ) );
            Assert.True( GetForEvent( typeA, "Event" ) );
            Assert.False( GetForMethod( typeA, "AbstractMethod" ) );
            Assert.False( GetForProperty( typeA, "AbstractProperty" ) );
            Assert.False( GetForEvent( typeA, "AbstractEvent" ) );
            Assert.True( GetForMethod( typeA, "StaticMethod" ) );
            Assert.False( GetForMethod( typeA, "StaticExternMethod" ) );

            Assert.False( GetForMethod( typeB, "PartialVoid_NoImpl" ) );
            Assert.True( GetForConstructor( typeB ) );
            Assert.True( GetForStaticConstructor( typeB ) );
            Assert.True( GetForMethod( typeB, "PartialVoid_Impl" ) );
            Assert.True( GetForMethod( typeB, "Partial" ) );

            static bool GetForMethod( INamedType type, string name ) => type.Methods.OfName( name ).Single().HasImplementation;

            static bool GetForProperty( INamedType type, string name ) => type.Properties.OfName( name ).Single().HasImplementation;

            static bool GetForEvent( INamedType type, string name ) => type.Events.OfName( name ).Single().HasImplementation;

            static bool GetForConstructor( INamedType type ) => type.Constructors.Single().HasImplementation;

            static bool GetForStaticConstructor( INamedType type ) => type.StaticConstructor.AssertNotNull().HasImplementation;

            static bool GetForField( INamedType type, string name ) => type.Fields.OfName( name ).Single().HasImplementation;
        }

        [Fact]
        private void SourceReferences()
        {
            using var testContext = this.CreateTestContext();

            const string code = @"
public partial class C
{
    public void NonPartial() {}
    partial void PartialVoid_NoImpl();
    partial void PartialVoid_Impl();
    public partial int PartialNonVoid();
}

public partial class C
{
    partial void PartialVoid_Impl() {}
    public partial int PartialNonVoid() => 42;
}
";

            var compilation = testContext.CreateCompilationModel( code );
            var type = compilation.Types.Single();
            Assert.Equal( 2, type.Sources.Length );
            var partialMethod = type.Methods.OfName( "PartialNonVoid" ).Single();
            Assert.Equal( 2, partialMethod.Sources.Length );
            Assert.True( partialMethod.HasImplementation );
            Assert.Single( partialMethod.Sources, s => s.IsImplementationPart );
        }

        [Fact]
        public void RecordImplicitPropertyInitializer()
        {
            using var testContext = this.CreateTestContext();

#if !NET5_0_OR_GREATER
            var code =
#else
            const string code =
#endif
                """
                record R(int P);
                """;

#if !NET5_0_OR_GREATER
            code += "namespace System.Runtime.CompilerServices { internal static class IsExternalInit {} }";
#endif

            var compilation = testContext.CreateCompilationModel( code );
            var record = compilation.Types.OfName( "R" ).Single();
            var property = record.Properties.OfName( "P" ).Single();

            Assert.Null( property.InitializerExpression );
        }

        [Fact]
<<<<<<< HEAD
        public void NullableGeneric()
        {
            using var testContext = this.CreateTestContext();

            var code = """
                public partial class C<T1,T2,T3,T4>
                  where T2 : struct
                  where T3 : class
                  where T4 : notnull
                {
                    public void M(T1? p1, T2? p2, T3? p3, T4 p4) {}
=======
        public void HalfOverriddenProperty()
        {
            using var testContext = this.CreateTestContext();

            const string code = """
                class Base
                {
                    public virtual int P { get; set; }
                }

                class Derived : Base
                {
                    public override int P { get => 42; }
>>>>>>> f55bf493
                }
                """;

            var compilation = testContext.CreateCompilationModel( code );
<<<<<<< HEAD
            var type = compilation.Types.Single();
            var method = type.Methods.Single();

            var parameterType1 = method.Parameters[0].Type;
            Assert.True( parameterType1.IsNullable );
            Assert.IsAssignableFrom<ITypeParameter>( parameterType1 );
            Assert.Equal( parameterType1, parameterType1.ToNonNullableType().ToNullableType() );
            Assert.Equal( SpecialType.None, parameterType1.SpecialType );
            
            var parameterType2 = method.Parameters[1].Type;
            Assert.True( parameterType2.IsNullable );
            var parameterType2AsNamedType = Assert.IsAssignableFrom<INamedType>( parameterType2 );
            Assert.Same( parameterType2AsNamedType.UnderlyingType, parameterType2AsNamedType );
            Assert.Equal( parameterType2, parameterType2.ToNonNullableType().ToNullableType() );
            Assert.Equal( SpecialType.None, parameterType2.SpecialType );
            
            var parameterType3 = method.Parameters[2].Type;
            Assert.True( parameterType3.IsNullable );
            Assert.IsAssignableFrom<ITypeParameter>( parameterType3 );
            Assert.Equal( parameterType3, parameterType3.ToNonNullableType().ToNullableType() );
            Assert.Equal( SpecialType.None, parameterType3.SpecialType );
            
            var parameterType4 = method.Parameters[3].Type;
            Assert.False( parameterType4.IsNullable );
            Assert.IsAssignableFrom<ITypeParameter>( parameterType4 );
            Assert.Equal( SpecialType.None, parameterType4.SpecialType );
=======
            var derived = compilation.Types.OfName( "Derived" ).Single();
            var property = derived.Properties.OfName( "P" ).Single();

            Assert.Null( property.SetMethod );
>>>>>>> f55bf493
        }

        /*
        [Fact]
        public void ExternalInternalAutomaticProperty()
        {
            using var testContext = this.CreateTestContext();
            var dependency = TestCompilationFactory.CreateCSharpCompilation( "public class C { public string P { get; internal set; } }" );
            var dependencyStream = new MemoryStream();
            Assert.True( dependency.Emit( dependencyStream ).Success );
            dependencyStream.Seek( 0, SeekOrigin.Begin );
            var dependencyReference = MetadataReference.CreateFromStream( dependencyStream );

            var compilation = testContext.CreateCompilationModel( "class D : C {}", additionalReferences:new[]{dependencyReference}  );

            var type = compilation.Types.OfName( "D" ).Single().BaseType.AssertNotNull(  );
            var property = type.Properties.Single();
            Assert.Equal( Writeability.None, property.Writeability );
            Assert.Null( property.SetMethod );

        }
        */

        private sealed class TestClassificationService : ISymbolClassificationService
        {
            public ExecutionScope GetExecutionScope( ISymbol symbol )
                => symbol.GetAttributes().Any( a => a.AttributeClass?.Name == nameof(CompileTimeAttribute) )
                    ? ExecutionScope.CompileTime
                    : ExecutionScope.Default;

            public bool IsTemplate( ISymbol symbol ) => throw new NotImplementedException();

            public bool IsCompileTimeParameter( IParameterSymbol symbol ) => throw new NotImplementedException();

            public bool IsCompileTimeTypeParameter( ITypeParameterSymbol symbol ) => throw new NotImplementedException();
        }
    }
}<|MERGE_RESOLUTION|>--- conflicted
+++ resolved
@@ -1723,7 +1723,6 @@
         }
 
         [Fact]
-<<<<<<< HEAD
         public void NullableGeneric()
         {
             using var testContext = this.CreateTestContext();
@@ -1735,26 +1734,10 @@
                   where T4 : notnull
                 {
                     public void M(T1? p1, T2? p2, T3? p3, T4 p4) {}
-=======
-        public void HalfOverriddenProperty()
-        {
-            using var testContext = this.CreateTestContext();
-
-            const string code = """
-                class Base
-                {
-                    public virtual int P { get; set; }
-                }
-
-                class Derived : Base
-                {
-                    public override int P { get => 42; }
->>>>>>> f55bf493
                 }
                 """;
 
             var compilation = testContext.CreateCompilationModel( code );
-<<<<<<< HEAD
             var type = compilation.Types.Single();
             var method = type.Methods.Single();
 
@@ -1781,12 +1764,30 @@
             Assert.False( parameterType4.IsNullable );
             Assert.IsAssignableFrom<ITypeParameter>( parameterType4 );
             Assert.Equal( SpecialType.None, parameterType4.SpecialType );
-=======
+        }
+
+        [Fact]
+        public void HalfOverriddenProperty()
+        {
+            using var testContext = this.CreateTestContext();
+
+            const string code = """
+                class Base
+                {
+                    public virtual int P { get; set; }
+                }
+
+                class Derived : Base
+                {
+                    public override int P { get => 42; }
+                }
+                """;
+
+            var compilation = testContext.CreateCompilationModel( code );
             var derived = compilation.Types.OfName( "Derived" ).Single();
             var property = derived.Properties.OfName( "P" ).Single();
 
             Assert.Null( property.SetMethod );
->>>>>>> f55bf493
         }
 
         /*
