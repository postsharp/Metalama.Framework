--- conflicted
+++ resolved
@@ -1944,11 +1944,7 @@
 
             Assert.True( interfaceType.TryFindImplementationForInterfaceMember( interfaceMethod, out var roundtrip ) );
             Assert.Same( interfaceMethod, roundtrip );
-<<<<<<< HEAD
-            
-=======
-
->>>>>>> 37663bfa
+
             var classType = (INamedType) compilation.Types.Single().Fields.OfName( "f2" ).Single().Type;
             Assert.True( classType.TryFindImplementationForInterfaceMember( interfaceMethod, out _ ) );
         }
