﻿// Copyright (c) SharpCrafters s.r.o. See the LICENSE.md file in the root directory of this repository root for details.

using Metalama.Backstage.Utilities;
using Metalama.Compiler;
using Metalama.Framework.Code;
using Metalama.Framework.Engine;
using Metalama.Framework.Engine.CodeModel;
using Metalama.Framework.Engine.CompileTime;
using Metalama.Framework.Engine.CompileTime.Manifest;
using Metalama.Framework.Engine.Diagnostics;
using Metalama.Framework.Engine.Pipeline.CompileTime;
using Metalama.Framework.Engine.Services;
using Metalama.Framework.Engine.Utilities;
using Metalama.Testing.UnitTesting;
using Microsoft.CodeAnalysis;
using System;
using System.Collections.Generic;
using System.Collections.Immutable;
using System.Globalization;
using System.IO;
using System.Linq;
using System.Threading;
using System.Threading.Tasks;
using Xunit;

#pragma warning disable VSTHRD200

namespace Metalama.Framework.Tests.UnitTests.CompileTime
{
    public sealed class CompileTimeCompilationBuilderTests : UnitTestClass
    {
        [Fact]
        public void RemoveInvalidNamespaceImport()
        {
            var compilation = TestCompilationFactory.CreateCSharpCompilation(
                @"
using System;
using Nonsense;
using Foo;

namespace Foo
{
    class C {}
}
",
                ignoreErrors: true );

            const string expected = @"
using System;
using Foo;

namespace Foo
{
    class C {}
}
";

            var rewriter = new CompileTimeCompilationBuilder.RemoveInvalidUsingRewriter( compilation );

            var actual = rewriter.Visit( compilation.SyntaxTrees.Single().GetRoot() )!.ToFullString();

            AssertEx.EolInvariantEqual( expected, actual );
        }

        [Fact]
        public void Attributes()
        {
            const string code = @"
using System;
using Metalama.Framework.Advising; 
using Metalama.Framework.Aspects; 
using Metalama.Framework.Fabrics;

[assembly: A(42, new[] { E.A }, new[] { typeof(C<int[]>.N<string>), typeof(C<>.N<>) }, P = 13)]
[assembly: CompileTime]

enum E { A }

class C<T1>
{
    public class N<T2> {}
}

class A : Attribute
{
    private string constructorArguments;

    public int P { get; set; }

    public A(int i, E[] es, Type[] types) => constructorArguments = $""{i}, {es[0]}, {types[0]}, {types[1]}"";

    public override string ToString() => $""A({constructorArguments}, P={P})"";
}";

            using var testContext = this.CreateTestContext();

            var roslynCompilation = TestCompilationFactory.CreateCSharpCompilation( code );
            var compilation = CompilationModel.CreateInitialInstance( new ProjectModel( roslynCompilation, testContext.ServiceProvider ), roslynCompilation );

            using var compileTimeDomain = testContext.Domain;
            var loader = CompileTimeProjectRepository.Create( compileTimeDomain, testContext.ServiceProvider, compilation.RoslynCompilation ).AssertNotNull();

            if ( !loader.CreateAttributeDeserializer( testContext.ServiceProvider )
                    .TryCreateAttribute( compilation.Attributes.First(), new DiagnosticBag(), out var attribute ) )
            {
                throw new AssertionFailedException();
            }

            Assert.Equal( "A(42, A, C`1+N`1[System.Int32[],System.String], C`1+N`1[T1,T2], P=13)", attribute.ToString() );
        }

        [Fact]
        public void CompilationMetadataReference()
        {
            // This tests that we can create compile-time assemblies that have reference projects in the same solution with compile-time code.

            const string referencedCode = @"
using Metalama.Framework.Advising; 
using Metalama.Framework.Aspects; 
[assembly: CompileTime]
public class ReferencedClass
{
}
";

            const string referencingCode = @"

using Metalama.Framework.Advising; 
using Metalama.Framework.Aspects; 
[assembly: CompileTime]
class ReferencingClass
{
  ReferencedClass c;
}
";

            var roslynCompilation = TestCompilationFactory.CreateCSharpCompilation( referencingCode, referencedCode );

            using var testContext = this.CreateTestContext();
            var domain = testContext.Domain;
            CompileTimeProjectRepository.Create( domain, testContext.ServiceProvider, roslynCompilation ).AssertNotNull();
        }

        [Fact]
        public void CompilationDuplicateMetadataReference()
        {
            const string referencedCode = @"
using Metalama.Framework.Advising; 
using Metalama.Framework.Aspects; 
[assembly: CompileTime]
public class ReferencedClass
{
}
";

            const string referencingCode = @"

using Metalama.Framework.Advising; 
using Metalama.Framework.Aspects; 
[assembly: CompileTime]
class ReferencingClass
{
  ReferencedClass c;
}
";

            var referencedCompilation = TestCompilationFactory.CreateCSharpCompilation( referencedCode );

            var referencedCompilationModified =
                referencedCompilation.WithOptions( referencedCompilation.Options.WithAllowUnsafe( !referencedCompilation.Options.AllowUnsafe ) );

            var roslynCompilation = TestCompilationFactory.CreateCSharpCompilation(
                referencingCode,
                additionalReferences: [referencedCompilation.ToMetadataReference(), referencedCompilationModified.ToMetadataReference()] );

            using var testContext = this.CreateTestContext();
            var domain = testContext.Domain;
            CompileTimeProjectRepository.Create( domain, testContext.ServiceProvider, roslynCompilation ).AssertNotNull();
        }

        [Fact]
        public void BinaryMetadataReferences()
        {
            // This tests that we can create compile-time assemblies that have reference compiled assemblies (out of the solution) with compile-time code.

            const string indirectlyReferencedCode = @"
using Metalama.Framework.Advising; 
using Metalama.Framework.Aspects; 
[assembly: CompileTime]
public class ReferencedClass
{
}
";

            const string directlyReferencedCode = @"
using Metalama.Framework.Advising; 
using Metalama.Framework.Aspects; 
[assembly: CompileTime]
public class MiddleClass
{
  ReferencedClass c;
}
";

            const string referencingCode = @"

using Metalama.Framework.Advising; 
using Metalama.Framework.Aspects; 
[assembly: CompileTime]
class ReferencingClass
{
  MiddleClass d;
}
";

            List<string> tempFiles = new();

            try
            {
                var testAssemblyLocator = new TestAssemblyLocator();
                var mocks = new AdditionalServiceCollection( testAssemblyLocator );

                using var testContext = this.CreateTestContext( mocks );
                var domain = testContext.Domain;

                PortableExecutableReference CompileProject( string code, params MetadataReference[] references )
                {
                    var compilation = TestCompilationFactory.CreateCSharpCompilation( code, additionalReferences: references );

                    var compileTimeProjectRepository = CompileTimeProjectRepository.Create( domain, testContext.ServiceProvider, compilation ).AssertNotNull();

                    var runTimePath = MetalamaPathUtilities.GetTempFileName();
                    tempFiles.Add( runTimePath );

                    // We must create the dll on disk to emulate the path taken by real code.
                    using ( var runTimeStream = File.Create( runTimePath ) )
                    {
                        var emitResult = compilation.Emit(
                            runTimeStream,
                            null,
                            null,
                            null,
                            new[] { compileTimeProjectRepository.RootProject.ToResource().Resource } );

                        Assert.True( emitResult.Success );
                    }

                    var referenceToSelf = MetadataReference.CreateFromFile( runTimePath );
                    testAssemblyLocator.Files.Add( compilation.Assembly.Identity, referenceToSelf );

                    return referenceToSelf;
                }

                var indirectlyReferenced = CompileProject( indirectlyReferencedCode );
                var directlyReferenced = CompileProject( directlyReferencedCode, indirectlyReferenced );
                _ = CompileProject( referencingCode, directlyReferenced );
            }
            finally
            {
                foreach ( var path in tempFiles )
                {
                    if ( File.Exists( path ) )
                    {
                        File.Delete( path );
                    }
                }
            }
        }

        [Fact]
        public void UpdatedReference()
        {
            // This test verifies that one can create a project A v1.0 that references B v1.0, but it still works when B is updated to v1.1
            // and A is not recompiled.

            string GenerateVersionedCode( int version )
                => @"
using Metalama.Framework.Advising; 
using Metalama.Framework.Aspects; 
[assembly: CompileTime]
public class VersionedClass
{
    public static int Version => $version;
}
".ReplaceOrdinal( "$version", version.ToString( CultureInfo.InvariantCulture ) );

            const string classA = @"

using Metalama.Framework.Advising; 
using Metalama.Framework.Aspects; 
[assembly: CompileTime]
class A
{
  public  static int Version => VersionedClass.Version;
}
";

            const string classB = @"

using Metalama.Framework.Advising; 
using Metalama.Framework.Aspects; 
[assembly: CompileTime]
class B
{
  public static int Version => VersionedClass.Version;
}
";

            var guid = RandomIdGenerator.GenerateId();
            var versionedCompilationV1 = TestCompilationFactory.CreateCSharpCompilation( GenerateVersionedCode( 1 ), name: "test_Versioned_" + guid );
            var versionedCompilationV2 = TestCompilationFactory.CreateCSharpCompilation( GenerateVersionedCode( 2 ), name: "test_Versioned_" + guid );

            var compilationA = TestCompilationFactory.CreateCSharpCompilation(
                classA,
                additionalReferences: new[] { versionedCompilationV1.ToMetadataReference() },
                name: "test_A_" + guid );

            var compilationB1 = TestCompilationFactory.CreateCSharpCompilation(
                classB,
                additionalReferences: new[] { versionedCompilationV1.ToMetadataReference(), compilationA.ToMetadataReference() },
                name: "test_B_" + guid );

            var compilationB2 = TestCompilationFactory.CreateCSharpCompilation(
                classB,
                additionalReferences: new[] { versionedCompilationV2.ToMetadataReference(), compilationA.ToMetadataReference() },
                name: "test_B_" + guid );

            using var testContext = this.CreateTestContext();
            using var domain = testContext.Domain;

            var compileTimeProjectRepository1 = CompileTimeProjectRepository.Create( domain, testContext.ServiceProvider, compilationB1 ).AssertNotNull();

            ExecuteAssertions( compileTimeProjectRepository1.RootProject, 1 );

            var compileTimeProjectRepository2 = CompileTimeProjectRepository.Create( domain, testContext.ServiceProvider, compilationB2 ).AssertNotNull();

            ExecuteAssertions( compileTimeProjectRepository2.RootProject, 2 );

            void ExecuteAssertions( CompileTimeProject project, int expectedVersion )
            {
                var valueFromA = project.References
                    .Single( p => p.RunTimeIdentity.Name == compilationA.AssemblyName )
                    .GetType( "A" )
                    .GetProperty( "Version" )!
                    .GetValue( null );

                Assert.Equal( expectedVersion, valueFromA );

                var valueFromB = project
                    .GetType( "B" )
                    .GetProperty( "Version" )!
                    .GetValue( null );

                Assert.Equal( expectedVersion, valueFromB );
            }
        }

        [Fact]
        public void CanCreateCompileTimeProjectWithInvalidRunTimeCode()
        {
            // We need to be able to have a compile-time assembly even if there is an error in run-time-only code,
            // otherwise the design-time experience is doomed to fail.

            const string code = @"

using Metalama.Framework.Fabrics;
[CompileTime]
class B
{

}

class C 
{
    Intentionally Invalid
}
";

            using var testContext = this.CreateTestContext();
            var domain = testContext.Domain;
            var compilation = TestCompilationFactory.CreateCSharpCompilation( code, ignoreErrors: true );
            CompileTimeProjectRepository.Create( domain, testContext.ServiceProvider, compilation ).AssertNotNull();
        }

        [Fact]
        public void CacheWithSameLoader()
        {
            const string code = @"
using Metalama.Framework.Advising; 
using Metalama.Framework.Aspects; 
[assembly: CompileTime]
public class ReferencedClass
{
}
";

            var roslynCompilation = TestCompilationFactory.CreateCSharpCompilation( code );

            using var testContext = this.CreateTestContext();
            var domain = testContext.Domain;
            var loader = new CompileTimeProjectRepository.Builder( domain, testContext.ServiceProvider );

            DiagnosticBag diagnosticBag = new();

            // Getting from cache should fail.
            Assert.False(
                loader.TryGetCompileTimeProjectFromCompilation(
                    roslynCompilation,
                    ProjectLicenseInfo.Empty,
                    null,
                    diagnosticBag,
                    true,
                    CancellationToken.None,
                    out _ ) );

            // Building the project should succeed.
            Assert.True(
                loader.TryGetCompileTimeProjectFromCompilation(
                    roslynCompilation,
                    ProjectLicenseInfo.Empty,
                    null,
                    diagnosticBag,
                    false,
                    CancellationToken.None,
                    out var compileTimeProject1 ) );

            // After building, getting from cache should succeed.
            Assert.True(
                loader.TryGetCompileTimeProjectFromCompilation(
                    roslynCompilation,
                    ProjectLicenseInfo.Empty,
                    null,
                    diagnosticBag,
                    true,
                    CancellationToken.None,
                    out var compileTimeProject2 ) );

            Assert.Same( compileTimeProject1, compileTimeProject2 );
        }

        [Fact]
        public void CacheWithDifferentIdentityButSameCodeSameLoader()
        {
            const string code = @"
using Metalama.Framework.Advising; 
using Metalama.Framework.Aspects; 
[assembly: CompileTime]
public class ReferencedClass
{
}
";

            using var testContext = this.CreateTestContext();
            var domain = testContext.Domain;
            var builder = new CompileTimeProjectRepository.Builder( domain, testContext.ServiceProvider );

            DiagnosticBag diagnosticBag = new();

            // Building the project should succeed.
            Assert.True(
                builder.TryGetCompileTimeProjectFromCompilation(
                    TestCompilationFactory.CreateCSharpCompilation( code ),
                    ProjectLicenseInfo.Empty,
                    null,
                    diagnosticBag,
                    false,
                    CancellationToken.None,
                    out _ ) );

            // After building, getting from cache should fail.
            Assert.False(
                builder.TryGetCompileTimeProjectFromCompilation(
                    TestCompilationFactory.CreateCSharpCompilation( code ),
                    ProjectLicenseInfo.Empty,
                    null,
                    diagnosticBag,
                    true,
                    CancellationToken.None,
                    out _ ) );
        }

        [Fact]
        public void CacheWithDifferentIdentityButSameCodeDifferentLoader()
        {
            const string code = @"
using Metalama.Framework.Advising; 
using Metalama.Framework.Aspects; 
[assembly: CompileTime]
public class ReferencedClass
{
}
";

            DiagnosticBag diagnosticBag = new();

            using var testContext = this.CreateTestContext();
            var domain = testContext.Domain;
            var builder1 = new CompileTimeProjectRepository.Builder( domain, testContext.ServiceProvider );

            // Building the project should succeed.
            Assert.True(
                builder1.TryGetCompileTimeProjectFromCompilation(
                    TestCompilationFactory.CreateCSharpCompilation( code ),
                    ProjectLicenseInfo.Empty,
                    null,
                    diagnosticBag,
                    false,
                    CancellationToken.None,
                    out _ ) );

            // After building, getting from cache should fail because the memory cache is empty and the disk cache checks the assembly name.
            var builder2 = new CompileTimeProjectRepository.Builder( domain, testContext.ServiceProvider );

            Assert.False(
                builder2.TryGetCompileTimeProjectFromCompilation(
                    TestCompilationFactory.CreateCSharpCompilation( code ),
                    ProjectLicenseInfo.Empty,
                    null,
                    diagnosticBag,
                    true,
                    CancellationToken.None,
                    out _ ) );
        }

        [Fact]
        public void CacheWithDifferentLoader()
        {
            const string code = @"
using Metalama.Framework.Advising; 
using Metalama.Framework.Aspects; 
[assembly: CompileTime]
public class ReferencedClass
{
}
";

            var roslynCompilation = TestCompilationFactory.CreateCSharpCompilation( code );

            DiagnosticBag diagnosticBag = new();

            // We create a single testContext.ServiceProvider because we need to share the filesystem cache, and there is one per testContext.ServiceProvider
            // in test projects.
            using var testContext = this.CreateTestContext();
            var domain = testContext.Domain;

            // Getting from cache should fail.

            var loader1 = new CompileTimeProjectRepository.Builder( domain, testContext.ServiceProvider );

            Assert.False(
                loader1.TryGetCompileTimeProjectFromCompilation(
                    roslynCompilation,
                    ProjectLicenseInfo.Empty,
                    null,
                    diagnosticBag,
                    true,
                    CancellationToken.None,
                    out _ ) );

            // Building the project should succeed.
            var loader2 = new CompileTimeProjectRepository.Builder( domain, testContext.ServiceProvider );

            Assert.True(
                loader2.TryGetCompileTimeProjectFromCompilation(
                    roslynCompilation,
                    ProjectLicenseInfo.Empty,
                    null,
                    diagnosticBag,
                    false,
                    CancellationToken.None,
                    out _ ) );

            // After building, getting from cache should succeed.
            var loader3 = new CompileTimeProjectRepository.Builder( domain, testContext.ServiceProvider );

            Assert.True(
                loader3.TryGetCompileTimeProjectFromCompilation(
                    roslynCompilation,
                    ProjectLicenseInfo.Empty,
                    null,
                    diagnosticBag,
                    true,
                    CancellationToken.None,
                    out _ ) );
        }

#if NET6_0_OR_GREATER
        [Fact]
        public void CleanCacheAndDeserialize()
        {
            const string referencedCode = @"
using Metalama.Framework.Advising; 
using Metalama.Framework.Aspects; 
[assembly: CompileTime]
public class ReferencedClass
{
}
";

            const string referencingCode = @"

using Metalama.Framework.Advising; 
using Metalama.Framework.Aspects; 
[assembly: CompileTime]
class ReferencingClass
{
  ReferencedClass c;
}
";

            var referencedCompilation = TestCompilationFactory.CreateCSharpCompilation( referencedCode );

            var rootTestContext = this.CreateTestContext();

            var referencedPath = Path.Combine( rootTestContext.ProjectOptions.BaseDirectory, "referenced.dll" );

            using ( var testContext = this.CreateTestContext() )
            {
                var loader = new CompileTimeProjectRepository.Builder( rootTestContext.Domain, testContext.ServiceProvider );

                DiagnosticBag diagnosticBag = new();

                Assert.True(
                    loader.TryGetCompileTimeProjectFromCompilation(
                        referencedCompilation,
                        ProjectLicenseInfo.Empty,
                        null,
                        diagnosticBag,
                        false,
                        CancellationToken.None,
                        out var referencedCompileTimeProject ) );

                using var peStream = File.Create( referencedPath );

                Assert.True(
                    referencedCompilation.Emit(
                            peStream,
                            manifestResources: new[] { referencedCompileTimeProject!.ToResource().Resource } )
                        .Success );
            }

            var referencingCompilation = TestCompilationFactory.CreateCSharpCompilation(
                referencingCode,
                additionalReferences: new[] { MetadataReference.CreateFromFile( referencedPath ) } );

            using ( rootTestContext )
            {
                var loader = new CompileTimeProjectRepository.Builder( rootTestContext.Domain, rootTestContext.ServiceProvider );

                DiagnosticBag diagnosticBag = new();

                Assert.True(
                    loader.TryGetCompileTimeProjectFromCompilation(
                        referencingCompilation,
                        ProjectLicenseInfo.Empty,
                        null,
                        diagnosticBag,
                        false,
                        CancellationToken.None,
                        out _ ) );
            }
        }
#endif

        [Fact]
        public void EmptyProjectWithReference()
        {
            using var testContext = this.CreateTestContext();
            var domain = testContext.Domain;

            var loader = new CompileTimeProjectRepository.Builder( domain, testContext.ServiceProvider );

            const string referencedCode = @"
using Metalama.Framework.Advising; 
using Metalama.Framework.Aspects; 
[assembly: CompileTime]
public class ReferencedClass
{
}";

            const string referencingCode = @"/* Intentionally empty. */";

            // Emit the referenced assembly.
            var referencedCompilation = TestCompilationFactory.CreateCSharpCompilation( referencedCode );
            var referencedPath = Path.Combine( testContext.BaseDirectory, "referenced.dll" );

            DiagnosticBag diagnosticBag = new();

            Assert.True(
                loader.TryGetCompileTimeProjectFromCompilation(
                    referencedCompilation,
                    ProjectLicenseInfo.Empty,
                    null,
                    diagnosticBag,
                    false,
                    CancellationToken.None,
                    out var referencedCompileTimeProject ) );

            using ( var peStream = File.Create( referencedPath ) )
            {
                Assert.True(
                    referencedCompilation.Emit(
                            peStream,
                            manifestResources: new[] { referencedCompileTimeProject!.ToResource().Resource } )
                        .Success );
            }

            // Create the referencing compile-time project.
            Assert.True(
                loader.TryGetCompileTimeProjectFromCompilation(
                    TestCompilationFactory.CreateCSharpCompilation(
                        referencingCode,
                        additionalReferences: new[] { MetadataReference.CreateFromFile( referencedPath ) } ),
                    ProjectLicenseInfo.Empty,
                    null,
                    diagnosticBag,
                    false,
                    CancellationToken.None,
                    out var compileTimeProject ) );

            Assert.NotNull( compileTimeProject );
            Assert.Single( compileTimeProject.References.Where( r => !r.IsFramework ) );
        }

        [Fact]
        public void RewriteTypeOf()
        {
            const string code = """
                                using System;
<<<<<<< HEAD
                                using Metalama.Framework.Aspects;
=======
                                using Metalama.Framework.Aspects; 
>>>>>>> d1b9d687

                                [CompileTime]
                                public class CompileTimeOnlyClass
                                {
                                   static Type Type1 = typeof(RunTimeOnlyClass);
                                   static Type Type2 = typeof(CompileTimeOnlyClass);
                                   static string Name1 = nameof(RunTimeOnlyClass);
                                   static string Name2 = nameof(CompileTimeOnlyClass);
                                
                                   void Method() { var t = typeof(RunTimeOnlyClass); }
                                   string Property => nameof(RunTimeOnlyClass);
                                }

                                public class RunTimeOnlyClass
                                {
                                   static Type Type1 = typeof(RunTimeOnlyClass);
                                   static Type Type3 = typeof(CompileTimeOnlyClass);

                                }
                                """;

            const string expected = """
                                    using global::System;
                                    using global::Metalama.Framework.Aspects;

                                    [CompileTime]
                                    public class CompileTimeOnlyClass
                                    {
                                       static global::System.Type Type1 = global::Metalama.Framework.CompileTimeContracts.TypeOfResolver.Resolve("typeof(global::RunTimeOnlyClass)",((string?)null),"RunTimeOnlyClass","RunTimeOnlyClass","RunTimeOnlyClass");
                                       static global::System.Type Type2 = typeof(global::CompileTimeOnlyClass);
                                       static string Name1 = "RunTimeOnlyClass";
                                       static string Name2 = "CompileTimeOnlyClass";
                                    
                                       void Method() { var t = global::Metalama.Framework.CompileTimeContracts.TypeOfResolver.Resolve("typeof(global::RunTimeOnlyClass)",((string?)null),"RunTimeOnlyClass","RunTimeOnlyClass","RunTimeOnlyClass"); }
                                       string Property => "RunTimeOnlyClass";
                                    }

                                    """;

            var compilation = TestCompilationFactory.CreateCSharpCompilation( code, name: "test" );

            using var testContext = this.CreateTestContext();
            var domain = testContext.Domain;

            var loader = new CompileTimeProjectRepository.Builder( domain, testContext.ServiceProvider );

            DiagnosticBag diagnosticBag = new();

            Assert.True(
                loader.TryGetCompileTimeProjectFromCompilation(
                    compilation,
                    ProjectLicenseInfo.Empty,
                    null,
                    diagnosticBag,
                    false,
                    CancellationToken.None,
                    out var compileTimeProject ) );

            var transformed = File.ReadAllText( Path.Combine( compileTimeProject!.Directory!, compileTimeProject.CodeFiles[0].TransformedPath ) );

            AssertEx.EolInvariantEqual( expected, transformed );

            // We are not testing the rewriting of typeof in a template because this is done by the template compiler and covered by template tests.
        }

        [Fact]
        public void CompileTimeAssemblyBinaryRewriter()
        {
            var rewriter = new Rewriter();
            var mocks = new AdditionalServiceCollection( rewriter );

            using var testContext = this.CreateTestContext( mocks );

            const string code = @"
using System;
using Metalama.Framework.Advising; 
using Metalama.Framework.Aspects; 

[CompileTime]
public class Anything
{
}
";

            var roslynCompilation = TestCompilationFactory.CreateCSharpCompilation( code );
            var domain = testContext.Domain;
            var loader1 = new CompileTimeProjectRepository.Builder( domain, testContext.ServiceProvider );
            DiagnosticBag diagnosticBag = new();

            Assert.True(
                loader1.TryGetCompileTimeProjectFromCompilation(
                    roslynCompilation,
                    ProjectLicenseInfo.Empty,
                    null,
                    diagnosticBag,
                    false,
                    CancellationToken.None,
                    out _ ) );

            Assert.True( rewriter.IsInvoked );
        }

        [Fact]
        public void NoBuildTimeCodeNoDependency()
        {
            using var testContext = this.CreateTestContext();

            const string code = @"
using System;
using Metalama.Framework.Advising; 
using Metalama.Framework.Aspects; 

public class SomeRunTimeClass
{
}

";

            var roslynCompilation = TestCompilationFactory.CreateCSharpCompilation( code );
            var domain = testContext.Domain;
            var loader1 = new CompileTimeProjectRepository.Builder( domain, testContext.ServiceProvider );
            DiagnosticBag diagnosticBag = new();

            Assert.True(
                loader1.TryGetCompileTimeProjectFromCompilation(
                    roslynCompilation,
                    ProjectLicenseInfo.Empty,
                    null,
                    diagnosticBag,
                    false,
                    CancellationToken.None,
                    out var project ) );

            Assert.NotNull( project );
            Assert.Single( project.References );
            Assert.True( project.References[0].IsFramework );
        }

        [Fact]
        public void FormatCompileTimeCode()
        {
            using var testContext = this.CreateTestContext( new TestContextOptions { FormatCompileTimeCode = true } );

            const string code = @"
using System;
using Metalama.Framework.Advising; 
using Metalama.Framework.Aspects; 

public class MyAspect : OverrideMethodAspect
{
    public override dynamic? OverrideMethod()
    {
        return default;
    }
}

";

            var compileTimeCode = GetCompileTimeCode( testContext, code );

            Assert.Contains( "using Microsoft.CodeAnalysis", compileTimeCode, StringComparison.Ordinal );
        }

        private static string GetCompileTimeCode( TestContext testContext, string code, OutputKind outputKind = OutputKind.DynamicallyLinkedLibrary )
        {
            var compileTimeSyntaxTrees = GetCompileTimeCode( testContext, new Dictionary<string, string> { { "main.cs", code } }, outputKind );

            return compileTimeSyntaxTrees
                .Single( x => !x.Key.StartsWith( "__", StringComparison.Ordinal ) )
                .Value;
        }

        private static IReadOnlyDictionary<string, string> GetCompileTimeCode(
            TestContext testContext,
            IReadOnlyDictionary<string, string> code,
            OutputKind outputKind = OutputKind.DynamicallyLinkedLibrary )
        {
            var roslynCompilation = TestCompilationFactory.CreateCSharpCompilation( code, outputKind: outputKind );
            var domain = testContext.Domain;
            var loader1 = new CompileTimeProjectRepository.Builder( domain, testContext.ServiceProvider );
            DiagnosticBag diagnosticBag = new();

            Assert.True(
                loader1.TryGetCompileTimeProjectFromCompilation(
                    roslynCompilation,
                    ProjectLicenseInfo.Empty,
                    null,
                    diagnosticBag,
                    false,
                    CancellationToken.None,
                    out var project ) );

            Assert.NotNull( project );
            Assert.NotNull( project.Directory );

            // Just test that the output file has gone through formatting (we don't test that the whole formatting is correct). 
            var files = Directory
                .GetFiles( project.Directory!, "*.cs" )
                .Where( f => !CompileTimeConstants.IsPredefinedSyntaxTree( f ) );

            return files.ToImmutableDictionary( f => Path.GetFileName( f ), File.ReadAllText );
        }

        [Fact]
        public void EmptyNamespacesAreRemovedFromCompileTimeAssembly()
        {
            using var testContext = this.CreateTestContext();

            // The namespace Ns should be removed because it does not contain any build-time code.
            var compileTimeCode = GetCompileTimeCode(
                testContext,
                new Dictionary<string, string>
                {
                    ["BuildTime.cs"] = "class Aspect : Metalama.Framework.Aspects.MethodAspect {}",
                    ["RunTime.cs"] = @"namespace Ns { class C {} } ",
                    ["Both.cs"] =
                        "namespace Ns1 { class Aspect : Metalama.Framework.Aspects.MethodAspect {} } namespace Ns2 { class C {} }"
                } );

            // Test that run-time-only trees are removed from the build-time compilation.
            Assert.DoesNotContain( compileTimeCode.Keys, k => k.StartsWith( "RunTime_", StringComparison.OrdinalIgnoreCase ) );

            // Test that run-time-only namespaces are removed from the build-time compilation.
            Assert.DoesNotContain(
                "namespace Ns2",
                compileTimeCode.Single( p => p.Key.StartsWith( "Both_", StringComparison.OrdinalIgnoreCase ) ).Value,
                StringComparison.Ordinal );
        }

        [Fact]
        public void TopLevelStatementsAreRemoved()
        {
            using var testContext = this.CreateTestContext( new TestContextOptions { FormatCompileTimeCode = true } );

            const string code = @"
using System;
using Metalama.Framework.Advising; 
using Metalama.Framework.Aspects; 

Method();

void Method() { }
int field;

[CompileTime]
class CompileTimeClass { }
";

            var compileTimeCode = GetCompileTimeCode( testContext, code, OutputKind.ConsoleApplication );

            const string expected = @"
using System;
using Metalama.Framework.Advising; 
using Metalama.Framework.Aspects; 

[CompileTime]
class CompileTimeClass { }
";

            AssertEx.EolInvariantEqual( expected, compileTimeCode );
        }

        [Fact]
        public void FabricClassesAreUnNested()
        {
            using var testContext = this.CreateTestContext( new TestContextOptions { FormatCompileTimeCode = true } );

            const string code = @"
using System;
using Metalama.Framework.Fabrics;

public class SomeClass
{
    class Fabric : TypeFabric { public override void AmendType( ITypeAmender amender ) {} }
}

namespace SomeNamespace
{
    class OtherClass<T>
    {
        class NestedTwice
        {
            class Fabric  : TypeFabric { public override void AmendType( ITypeAmender amender ) {} }
        }
    }
}
";

            var compileTimeCode = GetCompileTimeCode( testContext, code );

            const string expected = @"
using System;
using Metalama.Framework.Fabrics;
using Metalama.Framework.CompileTimeContracts;
using Metalama.Framework.Serialization;

[OriginalPath(""main.cs"")]
[OriginalId(""T:SomeClass.Fabric"")]
internal class SomeClass_Fabric : TypeFabric
{
    public override void AmendType(ITypeAmender amender) { }
    public SomeClass_Fabric()
    {
    }
    protected SomeClass_Fabric(IArgumentsReader reader)
    {
    }
    public class Serializer : ReferenceTypeSerializer
    {
        public Serializer()
        {
        }

        public override object CreateInstance(Type type, IArgumentsReader constructorArguments)
        {
            return new global::SomeClass_Fabric(constructorArguments);
        }

        public override void SerializeObject(object obj, IArgumentsWriter constructorArguments, IArgumentsWriter initializationArguments)
        {
        }

        public override void DeserializeFields(object obj, IArgumentsReader initializationArguments)
        {
        }
    }
}

namespace SomeNamespace
{
    [OriginalPath(""main.cs"")]
    [OriginalId(""T:SomeNamespace.OtherClass`1.NestedTwice.Fabric"")]
    internal class OtherClassX1_NestedTwice_Fabric : TypeFabric
    {
        public override void AmendType(ITypeAmender amender) { }
        public OtherClassX1_NestedTwice_Fabric()
        {
        }
        protected OtherClassX1_NestedTwice_Fabric(IArgumentsReader reader)
        {
        }
        public class Serializer : ReferenceTypeSerializer
        {
            public Serializer()
            {
            }

            public override object CreateInstance(Type type, IArgumentsReader constructorArguments)
            {
                return new global::SomeNamespace.OtherClassX1_NestedTwice_Fabric(constructorArguments);
            }

            public override void SerializeObject(object obj, IArgumentsWriter constructorArguments, IArgumentsWriter initializationArguments)
            {
            }

            public override void DeserializeFields(object obj, IArgumentsReader initializationArguments)
            {
            }
        }
    }
}
";

            AssertEx.EolInvariantEqual( expected, compileTimeCode );
        }

        [Fact]
        public void CompileTypeTypesOfAllTKindsAreCopied()
        {
            using var testContext = this.CreateTestContext( new TestContextOptions { FormatCompileTimeCode = true } );

            const string code = @"
using System;
using Metalama.Framework.Advising; 
using Metalama.Framework.Aspects; 

namespace System.Runtime.CompilerServices { internal static class IsExternalInit {} }

[CompileTime]
public class SomeClass
{
    public void M() {}
}

[CompileTime]
public struct SomeStruct
{
    public void M() {}
}

[CompileTime]
public interface SomeInterface
{
    void M();
}

[CompileTime]
public record SomeRecord( int P );

[CompileTime]
public delegate void SomeDelegate();
";

            var compileTimeCode = GetCompileTimeCode( testContext, code );

            const string expected = @"
using System;
using Metalama.Framework.Advising; 
using Metalama.Framework.Aspects; 

[CompileTime]
public class SomeClass
{
    public void M() { }
}

[CompileTime]
public struct SomeStruct
{
    public void M() { }
}

[CompileTime]
public interface SomeInterface
{
    void M();
}

[CompileTime]
public record SomeRecord(int P);

[CompileTime]
public delegate void SomeDelegate();
";

            AssertEx.EolInvariantEqual( expected, compileTimeCode );
        }

        [Fact]
        public void SyntaxTreeWithOnlyCompileTimeInterfaceIsCopied()
        {
            using var testContext = this.CreateTestContext( new TestContextOptions { FormatCompileTimeCode = true } );

            const string code = @"
using System;
using Metalama.Framework.Advising; 
using Metalama.Framework.Aspects; 

[CompileTime]
public interface SomeInterface
{
    void M();
}
";

            var compileTimeCode = GetCompileTimeCode( testContext, code );

            const string expected = @"
using System;
using Metalama.Framework.Advising; 
using Metalama.Framework.Aspects; 

[CompileTime]
public interface SomeInterface
{
    void M();
}
";

            AssertEx.EolInvariantEqual( expected, compileTimeCode );
        }

        [Fact]
        public async Task CacheWithPreprocessorSymbolsAsync()
        {
            // Create a compilation that depends on a preprocessor symbol.
            using var testContext1 = this.CreateTestContext();

            const string code1 = @"
using Metalama.Framework.Advising; 
using Metalama.Framework.Aspects; 
[assembly: CompileTime]
#if SYMBOL
public class ReferencedClass
{
}
#else
Intentional syntax error.
#endif
";

            var compilation1 = TestCompilationFactory.CreateCSharpCompilation( code1, preprocessorSymbols: new[] { "METALAMA", "SYMBOL" } );

            using var domain1 = testContext1.Domain;
            var pipeline1 = new CompileTimeAspectPipeline( testContext1.ServiceProvider, domain1 );

            var pipelineResult1 = await pipeline1.ExecuteAsync(
                NullDiagnosticAdder.Instance,
                compilation1,
                ImmutableArray<ManagedResource>.Empty );

            Assert.True( pipelineResult1.IsSuccessful );

            var peFilePath = Path.Combine( testContext1.ProjectOptions.BaseDirectory, "reference.dll" );

            // ReSharper disable once UseAwaitUsing
            using ( var peFile = File.Create( peFilePath ) )
            {
                Assert.True(
                    pipelineResult1.Value.ResultingCompilation.Compilation.Emit(
                            peFile,
                            manifestResources: pipelineResult1.Value.AdditionalResources.Select( x => x.Resource ) )
                        .Success );
            }

            // Create compilation that references the compilation above, but
            // we use a different test context so that the cache of the first step is not used, however we can use only one domain per test.

            using var testContext2 = this.CreateTestContext();

            var compilation2 = TestCompilationFactory.CreateCSharpCompilation(
                "",
                additionalReferences: new[] { MetadataReference.CreateFromFile( peFilePath ) } );

            var pipeline2 = new CompileTimeAspectPipeline( testContext2.ServiceProvider, domain1 );
            DiagnosticBag diagnosticBag = new();
            var pipelineResult2 = await pipeline2.ExecuteAsync( diagnosticBag, compilation2, ImmutableArray<ManagedResource>.Empty );

            Assert.True( pipelineResult2.IsSuccessful );
        }

        private sealed class Rewriter : ICompileTimeAssemblyBinaryRewriter
        {
            public bool IsInvoked { get; private set; }

            public void Rewrite( Stream input, Stream output, string directory )
            {
                input.CopyTo( output );
                this.IsInvoked = true;
            }
        }

        [Fact]
        public void PreprocessorDirectivesAreRemoved()
        {
            using var testContext = this.CreateTestContext( new TestContextOptions { FormatCompileTimeCode = true } );

            const string code = @"
#region Namespaces
using System;
using Metalama.Framework.Advising; 
using Metalama.Framework.Aspects; 
using StrippedNamespace;
#endregion

#region Using Attributes
#if SYMBOL
[assembly: RemainingNamespace.MyRunTimeAttribute]
#else
[assembly: RemainingNamespace.MyCompileTimeAttribute]
#endif
#endregion

#region Outside Namespace
namespace RemainingNamespace
{
#region Inside Namespace
[CompileTime]
public class MyCompileTimeAttribute : Attribute {}
#endregion

#region Defining MyRunTimeAttribute
public class MyRunTimeAttribute : Attribute 
{
#region BadRegion
}
#endregion
#endregion
}
#endregion

#region StrippedNamespace
namespace StrippedNamespace {
#region InsideNamespace A
#endregion
class C {
#region InsideClass
#endregion
}
#region InsideNamespace B
#endregion
}
#endregion
";

            var compileTimeCode = GetCompileTimeCode( testContext, code );

            const string expected = @"
using System;
using Metalama.Framework.Advising; 
using Metalama.Framework.Aspects; 

namespace RemainingNamespace
{
    [CompileTime]
    public class MyCompileTimeAttribute : Attribute { }
}
";

            AssertEx.EolInvariantEqual( expected, compileTimeCode );
        }

        [Fact]
        public void Manifest()
        {
            const string code = """
                                using System;
<<<<<<< HEAD
                                using Metalama.Framework.Aspects;
=======
                                using Metalama.Framework.Advising;
                                using Metalama.Framework.Aspects; 
>>>>>>> d1b9d687

                                namespace Ns
                                {
                                    namespace Ns2
                                    {
                                        class Aspect1 : OverrideMethodAspect
                                        {
                                            public override dynamic? OverrideMethod() { return meta.Proceed(); }
                                        }
                                
                                        class Aspect2 : OverrideFieldOrPropertyAspect
                                        {
                                            public override dynamic? OverrideProperty
                                            {
                                                get => null!;
                                                set {}
                                            }
                                        }
                                
                                        class RunTimeOnlyClass {}
                                
                                        [CompileTime]
                                        class CompileTimeOnlyClass {}
                                
                                        class Aspect3 : TypeAspect 
                                        {
                                            [Template]
                                            void TemplateMethod<T1, [CompileTime] T2>( int runTimeParameter, [CompileTime] int compileTimeParameter ) {}
                                        }
                                    }

                                }


                                """;

            using var testContext = this.CreateTestContext();

            var roslynCompilation = TestCompilationFactory.CreateCSharpCompilation( code );
            var compilation = CompilationModel.CreateInitialInstance( new ProjectModel( roslynCompilation, testContext.ServiceProvider ), roslynCompilation );

            using var compileTimeDomain = testContext.Domain;
            var loader = CompileTimeProjectRepository.Create( compileTimeDomain, testContext.ServiceProvider, compilation.RoslynCompilation ).AssertNotNull();

            // Roundloop serialization.
            var json = loader.RootProject.Manifest!.ToJson();
            var manifest = CompileTimeProjectManifest.FromJson( json );

            // Test the execution scope.
            void AssertExecutionScope( ExecutionScope expectedScope, IDeclaration declaration )
            {
                Assert.Equal( expectedScope, manifest.Templates!.GetExecutionScope( declaration.GetSymbol().AssertNotNull() ) );
            }

            var aspect1Type = compilation.Types.OfName( "Aspect1" ).Single();
            AssertExecutionScope( ExecutionScope.RunTimeOrCompileTime, aspect1Type );
            AssertExecutionScope( ExecutionScope.CompileTime, aspect1Type.Methods.Single() );

            var aspect2Type = compilation.Types.OfName( "Aspect2" ).Single();
            AssertExecutionScope( ExecutionScope.RunTimeOrCompileTime, aspect2Type );
            AssertExecutionScope( ExecutionScope.CompileTime, aspect2Type.Properties.Single() );
            AssertExecutionScope( ExecutionScope.CompileTime, aspect2Type.Properties.Single().GetMethod! );

            AssertExecutionScope( ExecutionScope.RunTime, compilation.Types.OfName( "RunTimeOnlyClass" ).Single() );
            AssertExecutionScope( ExecutionScope.CompileTime, compilation.Types.OfName( "CompileTimeOnlyClass" ).Single() );

            var aspect3Method = compilation.Types.OfName( "Aspect3" ).Single().Methods.Single();
            AssertExecutionScope( ExecutionScope.RunTime, aspect3Method.TypeParameters[0] );
            AssertExecutionScope( ExecutionScope.CompileTime, aspect3Method.TypeParameters[1] );
            AssertExecutionScope( ExecutionScope.RunTime, aspect3Method.Parameters[0] );
            AssertExecutionScope( ExecutionScope.CompileTime, aspect3Method.Parameters[1] );

            // Test the template info.
            void AssertTemplateType( TemplateAttributeType expectedType, IDeclaration declaration )
            {
                var templateInfo = manifest.Templates!.GetTemplateInfo( declaration.GetSymbol()! );
                Assert.Equal( expectedType, templateInfo!.AttributeType );
            }

            AssertTemplateType( TemplateAttributeType.Template, aspect1Type.Methods.Single() );
        }

        [Fact]
        public void DiagnosticsAreCached()
        {
            var code = $$"""
<<<<<<< HEAD
                         using Metalama.Framework.Aspects;
=======
                         using Metalama.Framework.Advising;
                         using Metalama.Framework.Aspects; 
>>>>>>> d1b9d687
                         using Metalama.Framework.Code;

                         namespace NS_{{Guid.NewGuid():N}};

                         [CompileTime]
                         class C
                         {
                             [Template]
                             void Template(IField field)
                             {
                                 field.Value.M();
                             }
                         }
                         """;

            using var testContext = this.CreateTestContext();

            var roslynCompilation = TestCompilationFactory.CreateCSharpCompilation( code );
            var compilation = CompilationModel.CreateInitialInstance( new ProjectModel( roslynCompilation, testContext.ServiceProvider ), roslynCompilation );

            var diagnostics = new DiagnosticBag();

            using var domain = testContext.Domain;

            CompileTimeProjectRepository.Create( domain, testContext.ServiceProvider, compilation.RoslynCompilation, diagnostics );

            var warnings = new[] { "Dereference of a possibly null reference." };

            Assert.Equal( warnings, diagnostics.SelectAsArray( d => d.GetMessage( CultureInfo.InvariantCulture ) ) );

            diagnostics.Clear();

            CompileTimeProjectRepository.Create( domain, testContext.ServiceProvider, compilation.RoslynCompilation, diagnostics );

            Assert.Equal( warnings, diagnostics.SelectAsArray( d => d.GetMessage( CultureInfo.InvariantCulture ) ) );
        }

        [Fact]
        public void CompilationCanBeCollected()
        {
            using var testContext = this.CreateTestContext();
            using var domain = testContext.Domain;

            var result = CreateCompileTimeProject( testContext, domain );

            GC.Collect();
            Assert.False( result.WeakRef.IsAlive );
        }

        private static (CompileTimeProject Project, WeakReference WeakRef) CreateCompileTimeProject( TestContext testContext, CompileTimeDomain domain )
        {
            var code = $$"""
<<<<<<< HEAD
                         using Metalama.Framework.Aspects;
=======
                         using Metalama.Framework.Advising;
                         using Metalama.Framework.Aspects; 
>>>>>>> d1b9d687
                         using Metalama.Framework.Code;

                         namespace NS_{{Guid.NewGuid():N}};

                         [CompileTime]
                         class C
                         {
                             [Template]
                             void Template(IField field)
                             {
                                 field.Value.M();
                             }
                         }
                         """;

            var roslynCompilation = TestCompilationFactory.CreateCSharpCompilation( code );
            var compilation = CompilationModel.CreateInitialInstance( new ProjectModel( roslynCompilation, testContext.ServiceProvider ), roslynCompilation );

            var diagnostics = new DiagnosticBag();

            var project = CompileTimeProjectRepository.Create( domain, testContext.ServiceProvider, compilation.RoslynCompilation, diagnostics )
                .AssertNotNull()
                .RootProject;

            return (project, new WeakReference( compilation ));
        }

        [Fact]
        public async Task AssemblyNameTruncated()
        {
            using var testContext = this.CreateTestContext( new TestContextOptions() { TempPathLength = 133 } );

            const string dependencyCode = """
                                          using Metalama.Framework.Aspects;
                                          using System;

                                          [Inheritable]
                                          [AttributeUsage( AttributeTargets.Class )]
                                          public class Aspect1 : TypeAspect { }

                                          [Aspect1]
                                          public class BaseClass { }
                                          """;

            const string mainCode = """
                                    public class TargetClass : BaseClass
                                    {
                                    }
                                    """;

            const string dependencyAssemblyName = "VeryVeryVeryLongNameThatShouldBeTrimmed";
            var dependencyCompilation = TestCompilationFactory.CreateCSharpCompilation( dependencyCode, name: dependencyAssemblyName );

            var mainCompilation = TestCompilationFactory.CreateCSharpCompilation(
                mainCode,
                additionalReferences: [dependencyCompilation.ToMetadataReference()] );

            var pipeline = new CompileTimeAspectPipeline( testContext.ServiceProvider, testContext.Domain );
            var result = await pipeline.ExecuteAsync( ThrowingDiagnosticAdder.Instance, mainCompilation, ImmutableArray<ManagedResource>.Empty );
            Assert.True( result.IsSuccessful );

            var dependencyProject =
                result.Value.Configuration.CompileTimeProject.ClosureProjects.Single( p => p.RunTimeIdentity.Name == dependencyAssemblyName );

            // The name must have been trimmed, otherwise the test is worthless.
            Assert.DoesNotContain( dependencyAssemblyName, dependencyProject.CompileTimeIdentity.Name, StringComparison.Ordinal );
        }
    }
}<|MERGE_RESOLUTION|>--- conflicted
+++ resolved
@@ -727,11 +727,7 @@
         {
             const string code = """
                                 using System;
-<<<<<<< HEAD
-                                using Metalama.Framework.Aspects;
-=======
                                 using Metalama.Framework.Aspects; 
->>>>>>> d1b9d687
 
                                 [CompileTime]
                                 public class CompileTimeOnlyClass
@@ -1350,12 +1346,8 @@
         {
             const string code = """
                                 using System;
-<<<<<<< HEAD
-                                using Metalama.Framework.Aspects;
-=======
                                 using Metalama.Framework.Advising;
                                 using Metalama.Framework.Aspects; 
->>>>>>> d1b9d687
 
                                 namespace Ns
                                 {
@@ -1442,12 +1434,7 @@
         public void DiagnosticsAreCached()
         {
             var code = $$"""
-<<<<<<< HEAD
-                         using Metalama.Framework.Aspects;
-=======
-                         using Metalama.Framework.Advising;
-                         using Metalama.Framework.Aspects; 
->>>>>>> d1b9d687
+                         using Metalama.Framework.Advising;using Metalama.Framework.Aspects;
                          using Metalama.Framework.Code;
 
                          namespace NS_{{Guid.NewGuid():N}};
@@ -1500,12 +1487,7 @@
         private static (CompileTimeProject Project, WeakReference WeakRef) CreateCompileTimeProject( TestContext testContext, CompileTimeDomain domain )
         {
             var code = $$"""
-<<<<<<< HEAD
-                         using Metalama.Framework.Aspects;
-=======
-                         using Metalama.Framework.Advising;
-                         using Metalama.Framework.Aspects; 
->>>>>>> d1b9d687
+                         using Metalama.Framework.Advising;using Metalama.Framework.Aspects;
                          using Metalama.Framework.Code;
 
                          namespace NS_{{Guid.NewGuid():N}};
