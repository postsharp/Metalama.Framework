--- conflicted
+++ resolved
@@ -20,15 +20,9 @@
       <IncludeAssets>runtime; build; native; contentfiles; analyzers; buildtransitive</IncludeAssets>
       <PrivateAssets>all</PrivateAssets>
     </PackageReference>
-<<<<<<< HEAD
-    <PackageReference Include="Microsoft.NET.Test.Sdk" Version="$(MicrosoftNETTestSdkVersion)" />
-    <PackageReference Include="xunit" Version="$(xUnitVersion)" />
-    <PackageReference Include="xunit.runner.visualstudio" Version="$(XUnitRunnerVisualStudioVersion)">
-=======
     <PackageReference Include="Microsoft.NET.Test.Sdk" />
     <PackageReference Include="xunit" />
     <PackageReference Include="xunit.runner.visualstudio">
->>>>>>> 4f5e7257
       <IncludeAssets>runtime; build; native; contentfiles; analyzers; buildtransitive</IncludeAssets>
       <PrivateAssets>all</PrivateAssets>
     </PackageReference>
