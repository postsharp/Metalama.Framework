--- conflicted
+++ resolved
@@ -16,21 +16,12 @@
     </PropertyGroup>
 
     <ItemGroup>
-<<<<<<< HEAD
-        <PackageReference Include="Microsoft.NET.Test.Sdk" Version="$(MicrosoftNETTestSdkVersion)" />
-        <PackageReference Include="xunit" Version="$(xUnitVersion)" />
-        <PackageReference Include="xunit.runner.visualstudio" Version="$(XUnitRunnerVisualStudioVersion)" />
-        <PackageReference Include="Metalama.Compiler.Sdk" Version="$(MetalamaCompilerVersion)" />
-        <PackageReference Include="Metalama.Framework" Version="$(MetalamaVersion)" />
-        <PackageReference Include="Metalama.Testing.AspectTesting" Version="$(MetalamaVersion)" />
-=======
         <PackageReference Include="Microsoft.NET.Test.Sdk" />
         <PackageReference Include="xunit" />
         <PackageReference Include="xunit.runner.visualstudio" />
         <PackageReference Include="Metalama.Compiler.Sdk" />
         <PackageReference Include="Metalama.Framework" />
         <PackageReference Include="Metalama.Testing.AspectTesting" />
->>>>>>> 4f5e7257
     </ItemGroup>
 
 </Project>