--- conflicted
+++ resolved
@@ -10,13 +10,8 @@
   </PropertyGroup>
 
   <ItemGroup>
-<<<<<<< HEAD
       <Compile Include="../../../../GlobalAssemblyInfo.cs" Link="GlobalAssemblyInfo.cs" />
-    <PackageReference Include="Metalama.Framework" Version="$(MetalamaVersion)"/>
-=======
-      <Compile Include="..\..\..\..\GlobalAssemblyInfo.cs" Link="GlobalAssemblyInfo.cs" />
     <PackageReference Include="Metalama.Framework" />
->>>>>>> 4f5e7257
   </ItemGroup>
 
   <Target Name="Verify" AfterTargets="Build">
