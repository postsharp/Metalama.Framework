﻿<Project Sdk="Microsoft.NET.Sdk">

	<PropertyGroup>
		<OutputType>Library</OutputType>
		<TargetFramework>net6.0</TargetFramework>
	</PropertyGroup>

	<ItemGroup>
		<ProjectReference Include="../TestWeaver.Weaver/TestWeaver.Weaver.csproj" />
		<ProjectReference Include="../TestWeaver.Library/TestWeaver.Library.csproj" />
	</ItemGroup>

	<ItemGroup>
<<<<<<< HEAD
		<PackageReference Include="Metalama.Framework" Version="$(MetalamaVersion)" />
		<PackageReference Include="Metalama.Testing.AspectTesting" Version="$(MetalamaVersion)" />
        <PackageReference Include="Microsoft.NET.Test.Sdk" Version="$(MicrosoftNETTestSdkVersion)" />
        <PackageReference Include="xunit" Version="$(xUnitVersion)" />
        <PackageReference Include="xunit.runner.visualstudio" Version="$(XUnitRunnerVisualStudioVersion)">
=======
		<PackageReference Include="Metalama.Framework" />
		<PackageReference Include="Metalama.Testing.AspectTesting" />
        <PackageReference Include="Microsoft.NET.Test.Sdk" />
        <PackageReference Include="xunit" />
        <PackageReference Include="xunit.runner.visualstudio">
>>>>>>> 4f5e7257
            <IncludeAssets>runtime; build; native; contentfiles; analyzers; buildtransitive</IncludeAssets>
            <PrivateAssets>all</PrivateAssets>
        </PackageReference>
    </ItemGroup>

</Project><|MERGE_RESOLUTION|>--- conflicted
+++ resolved
@@ -11,19 +11,11 @@
 	</ItemGroup>
 
 	<ItemGroup>
-<<<<<<< HEAD
-		<PackageReference Include="Metalama.Framework" Version="$(MetalamaVersion)" />
-		<PackageReference Include="Metalama.Testing.AspectTesting" Version="$(MetalamaVersion)" />
-        <PackageReference Include="Microsoft.NET.Test.Sdk" Version="$(MicrosoftNETTestSdkVersion)" />
-        <PackageReference Include="xunit" Version="$(xUnitVersion)" />
-        <PackageReference Include="xunit.runner.visualstudio" Version="$(XUnitRunnerVisualStudioVersion)">
-=======
 		<PackageReference Include="Metalama.Framework" />
 		<PackageReference Include="Metalama.Testing.AspectTesting" />
         <PackageReference Include="Microsoft.NET.Test.Sdk" />
         <PackageReference Include="xunit" />
         <PackageReference Include="xunit.runner.visualstudio">
->>>>>>> 4f5e7257
             <IncludeAssets>runtime; build; native; contentfiles; analyzers; buildtransitive</IncludeAssets>
             <PrivateAssets>all</PrivateAssets>
         </PackageReference>
