--- conflicted
+++ resolved
@@ -1,10 +1,6 @@
 {
   "comment": "Don't specify .NET SDK version here, so that the latest installed version is used.",
   "msbuild-sdks": {
-<<<<<<< HEAD
-    "PostSharp.Engineering.Sdk": "2023.2.109"
-=======
     "PostSharp.Engineering.Sdk": "2023.2.110"
->>>>>>> e3bc1449
   }
 }