{
  "comment": "Don't specify .NET SDK version here, so that the latest installed version is used.",
  "msbuild-sdks": {
<<<<<<< HEAD
    "PostSharp.Engineering.Sdk": "2023.2.98"
=======
    "PostSharp.Engineering.Sdk": "2023.2.107"
>>>>>>> 4f5e7257
  }
}<|MERGE_RESOLUTION|>--- conflicted
+++ resolved
@@ -1,10 +1,6 @@
 {
   "comment": "Don't specify .NET SDK version here, so that the latest installed version is used.",
   "msbuild-sdks": {
-<<<<<<< HEAD
-    "PostSharp.Engineering.Sdk": "2023.2.98"
-=======
-    "PostSharp.Engineering.Sdk": "2023.2.107"
->>>>>>> 4f5e7257
+    "PostSharp.Engineering.Sdk": "2023.2.109"
   }
 }