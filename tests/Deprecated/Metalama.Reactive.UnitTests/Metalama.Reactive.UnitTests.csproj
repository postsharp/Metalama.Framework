--- conflicted
+++ resolved
@@ -5,21 +5,12 @@
   </PropertyGroup>
 
   <ItemGroup>
-<<<<<<< HEAD
-    <PackageReference Include="ComparerExtensions" Version="1.1.0" />
-      <PackageReference Include="Microsoft.NET.Test.Sdk" Version="$(MicrosoftNETTestSdkVersion)" />
-      <PackageReference Include="xunit" Version="$(xUnitVersion)" />
-      <PackageReference Include="xunit.runner.visualstudio" Version="$(XUnitRunnerVisualStudioVersion)" />
-      <PackageReference Include="coverlet.collector" Version="$(CoverletVersion)" />
-    <PackageReference Include="coverlet.msbuild" Version="$(CoverletVersion)" />
-=======
     <PackageReference Include="ComparerExtensions" />
     <PackageReference Include="Microsoft.NET.Test.Sdk" />
     <PackageReference Include="xunit" />
     <PackageReference Include="xunit.runner.visualstudio" />
     <PackageReference Include="coverlet.collector" />
     <PackageReference Include="coverlet.msbuild" />
->>>>>>> 4f5e7257
   </ItemGroup>
 
   <ItemGroup>
