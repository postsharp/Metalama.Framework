﻿<Project Sdk="Microsoft.NET.Sdk">

    <PropertyGroup>
        <MetalamaTestSourceDirectory>$(MSBuildThisFileDirectory)</MetalamaTestSourceDirectory>
    </PropertyGroup>

    <Import Project="../../build/RoslynVersion/Latest.imports" />
    <Import Project="../../Metalama.Testing.AspectTesting/Metalama.Testing.AspectTesting.props" />
    <Import Project="../../eng/Coverage.props" />

    <PropertyGroup>
        <TargetFrameworks>netframework4.8;net8.0</TargetFrameworks>
        <IsPackable>false</IsPackable>
        <AllowUnsafeBlocks>true</AllowUnsafeBlocks>
        <MetalamaTestAutoExclude>False</MetalamaTestAutoExclude>
        <MetalamaTestGenerateDefaultRunner>False</MetalamaTestGenerateDefaultRunner>
        <RootNamespace>Metalama.Framework.Tests.Integration</RootNamespace>
        <OutputType>Library</OutputType>
        <AssemblyName>Metalama.Framework.Tests.Integration.$(ThisRoslynVersionNoPreview)</AssemblyName>
        <LangVersion Condition="'$(LangVersionOverride)'!=''">$(LangVersionOverride)</LangVersion>
    </PropertyGroup>

    <PropertyGroup Condition="'$(Configuration)|$(Platform)'=='Debug|AnyCPU'">
        <NoWarn>1591,1572,1573,CS8892,VSTHRD100,VSTHRD200,CA1018,CA1305,CA1307,CA1725,CA1822,CA2201</NoWarn>
    </PropertyGroup>

    <ItemGroup>
<<<<<<< HEAD
        <PackageReference Include="Microsoft.NET.Test.Sdk" Version="$(MicrosoftNETTestSdkVersion)" />
        <PackageReference Include="xunit" Version="$(xUnitVersion)" />
        <PackageReference Include="xunit.runner.visualstudio" Version="$(XUnitRunnerVisualStudioVersion)" />
        <PackageReference Include="Metalama.Compiler.Sdk" Version="$(MetalamaCompilerVersion)" />
        <PackageReference Include="FakeItEasy" Version="6.2.1" />
        <PackageReference Include="FakeItEasy.Analyzer.CSharp" Version="6.0.0" />
        <PackageReference Include="System.Text.Json" Version="7.0.3" />
        <PackageReference Include="Metalama.Backstage.Testing" Version="$(MetalamaBackstageVersion)" />
=======
        <PackageReference Include="Microsoft.NET.Test.Sdk" />
        <PackageReference Include="xunit" />
        <PackageReference Include="xunit.runner.visualstudio" />
        <PackageReference Include="Metalama.Compiler.Sdk" />
        <PackageReference Include="FakeItEasy" />
        <PackageReference Include="FakeItEasy.Analyzer.CSharp" />
        <PackageReference Include="System.Text.Json" />
        <PackageReference Include="Metalama.Backstage.Testing" />
>>>>>>> 4f5e7257

        <!-- These packages ared used in tests -->
        <PackageReference Include="Microsoft.Win32.Registry" />
    </ItemGroup>

    <ItemGroup>
        <!-- Exclude files that intentionally do not compile -->
        <Compile Remove="$(MSBuildThisFileDirectory)/Tests/**/__*.cs" />
        <!-- But still show them in solution explorer -->
        <None Include="$(MSBuildThisFileDirectory)/Tests/**/__*.cs" />
    </ItemGroup>

    <ItemGroup>
        <ProjectReference Include="../../Metalama.Framework.Engine$(ThisRoslynVersionProjectSuffix)/Metalama.Framework.Engine$(ThisRoslynVersionProjectSuffix).csproj" />
        <ProjectReference Include="../../Metalama.Framework/Metalama.Framework.csproj" />
        <ProjectReference Include="../../Metalama.Testing.AspectTesting$(ThisRoslynVersionProjectSuffix)/Metalama.Testing.AspectTesting$(ThisRoslynVersionProjectSuffix).csproj" />
    </ItemGroup>

    <ItemGroup>
        <InternalsVisibleTo Include="Metalama.AspectWorkbench" />
        <InternalsVisibleTo Include="DynamicProxyGenAssembly2" Key="$(FakeItEasyKey)" LoadsWithinVisualStudio="false" />
    </ItemGroup>

    <Import Project="../../Metalama.Testing.AspectTesting/Metalama.Testing.AspectTesting.targets" />

    <ItemGroup>
        <!-- This metadata attribute is used by the TestLicenseKeyProvider class in Backstage. -->
        <AssemblyAttribute Include="System.Reflection.AssemblyMetadataAttribute">
            <_Parameter1>EngineeringDataDirectory</_Parameter1>
            <_Parameter2>$(PostSharpEngineeringDataDirectory)</_Parameter2>
        </AssemblyAttribute>
    </ItemGroup>

</Project><|MERGE_RESOLUTION|>--- conflicted
+++ resolved
@@ -25,16 +25,6 @@
     </PropertyGroup>
 
     <ItemGroup>
-<<<<<<< HEAD
-        <PackageReference Include="Microsoft.NET.Test.Sdk" Version="$(MicrosoftNETTestSdkVersion)" />
-        <PackageReference Include="xunit" Version="$(xUnitVersion)" />
-        <PackageReference Include="xunit.runner.visualstudio" Version="$(XUnitRunnerVisualStudioVersion)" />
-        <PackageReference Include="Metalama.Compiler.Sdk" Version="$(MetalamaCompilerVersion)" />
-        <PackageReference Include="FakeItEasy" Version="6.2.1" />
-        <PackageReference Include="FakeItEasy.Analyzer.CSharp" Version="6.0.0" />
-        <PackageReference Include="System.Text.Json" Version="7.0.3" />
-        <PackageReference Include="Metalama.Backstage.Testing" Version="$(MetalamaBackstageVersion)" />
-=======
         <PackageReference Include="Microsoft.NET.Test.Sdk" />
         <PackageReference Include="xunit" />
         <PackageReference Include="xunit.runner.visualstudio" />
@@ -43,7 +33,6 @@
         <PackageReference Include="FakeItEasy.Analyzer.CSharp" />
         <PackageReference Include="System.Text.Json" />
         <PackageReference Include="Metalama.Backstage.Testing" />
->>>>>>> 4f5e7257
 
         <!-- These packages ared used in tests -->
         <PackageReference Include="Microsoft.Win32.Registry" />
