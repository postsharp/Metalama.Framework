--- conflicted
+++ resolved
@@ -2,7 +2,6 @@
 
     <Import Project="..\..\Metalama.Testing.AspectTesting\Metalama.Testing.AspectTesting.props" />
     <Import Project="..\..\eng\Coverage.props" />
-
 
     <PropertyGroup>
         <TargetFrameworks>netframework4.8;net7.0</TargetFrameworks>
@@ -36,20 +35,6 @@
     </ItemGroup>
 
     <ItemGroup>
-      <Compile Remove="Tests\Licensing\CodeFixApplicationAllowed - Copy.t.cs" />
-      <Compile Remove="Tests\Licensing\CodeFixApplicationDisallowed - Copy.t.cs" />
-      <Compile Remove="Tests\Licensing\CodeFixApplyAspectApplicationAllowed - Copy.t.cs" />
-      <Compile Remove="Tests\Licensing\CodeFixApplyAspectApplicationDisallowed - Copy.t.cs" />
-      <Compile Remove="Tests\Licensing\CodeFixApplyAspectPreviewingAllowed - Copy.t.cs" />
-      <Compile Remove="Tests\Licensing\CodeFixPreviewingAllowed - Copy.t.cs" />
-      <Compile Remove="Tests\Licensing\LiveTemplateApplicationAllowed - Copy.t.cs" />
-      <Compile Remove="Tests\Licensing\LiveTemplateApplicationDisallowed - Copy.t.cs" />
-      <Compile Remove="Tests\Licensing\LiveTemplatePreviewAllowed - Copy.t.cs" />
-      <Compile Remove="Tests\Licensing\SdkAllowedByUltimate - Copy.t.cs" />
-      <Compile Remove="Tests\Licensing\SdkDisallowedByFree - Copy.t.cs" />
-    </ItemGroup>
-
-    <ItemGroup>
         <ProjectReference Include="..\..\Metalama.Framework.Engine\Metalama.Framework.Engine.csproj" />
         <ProjectReference Include="..\..\Metalama.Framework\Metalama.Framework.csproj" />
         <ProjectReference Include="..\..\Metalama.Testing.AspectTesting\Metalama.Testing.AspectTesting.csproj" />
@@ -60,58 +45,6 @@
 		    <InternalsVisibleTo Include="DynamicProxyGenAssembly2" Key="$(FakeItEasyKey)" LoadsWithinVisualStudio="false" />
     </ItemGroup>
 
-<<<<<<< HEAD
-
-
-=======
-    <ItemGroup>
-      <None Include="Tests\Licensing\CodeFixApplicationAllowedProjectBound.t.cs">
-        <SubType>Code</SubType>
-        <DependentUpon>CodeFixApplicationAllowedProjectBound.cs</DependentUpon>
-      </None>
-      <None Include="Tests\Licensing\CodeFixApplicationDisallowedProjectBound.t.cs">
-        <SubType>Code</SubType>
-        <DependentUpon>CodeFixApplicationDisallowedProjectBound.cs</DependentUpon>
-      </None>
-      <None Include="Tests\Licensing\CodeFixApplyAspectApplicationAllowedProjectBound.t.cs">
-        <SubType>Code</SubType>
-        <DependentUpon>CodeFixApplyAspectApplicationAllowedProjectBound.cs</DependentUpon>
-      </None>
-      <None Include="Tests\Licensing\CodeFixApplyAspectApplicationDisallowedProjectBound.t.cs">
-        <SubType>Code</SubType>
-        <DependentUpon>CodeFixApplyAspectApplicationDisallowedProjectBound.cs</DependentUpon>
-      </None>
-      <None Include="Tests\Licensing\CodeFixApplyAspectPreviewingAllowedProjectBound.t.cs">
-        <SubType>Code</SubType>
-        <DependentUpon>CodeFixApplyAspectPreviewingAllowedProjectBound.cs</DependentUpon>
-      </None>
-      <None Include="Tests\Licensing\CodeFixPreviewingAllowedProjectBound.t.cs">
-        <SubType>Code</SubType>
-        <DependentUpon>CodeFixPreviewingAllowedProjectBound.cs</DependentUpon>
-      </None>
-      <None Include="Tests\Licensing\LiveTemplateApplicationAllowedProjectBound.t.cs">
-        <SubType>Code</SubType>
-        <DependentUpon>LiveTemplateApplicationAllowedProjectBound.cs</DependentUpon>
-      </None>
-      <None Include="Tests\Licensing\LiveTemplateApplicationDisallowedProjectBound.t.cs">
-        <SubType>Code</SubType>
-        <DependentUpon>LiveTemplateApplicationDisallowedProjectBound.cs</DependentUpon>
-      </None>
-      <None Include="Tests\Licensing\LiveTemplatePreviewAllowedProjectBound.t.cs">
-        <SubType>Code</SubType>
-        <DependentUpon>LiveTemplatePreviewAllowedProjectBound.cs</DependentUpon>
-      </None>
-      <None Include="Tests\Licensing\SdkAllowedByProjectBound.t.cs">
-        <SubType>Code</SubType>
-        <DependentUpon>SdkAllowedByProjectBound.cs</DependentUpon>
-      </None>
-      <None Include="Tests\Licensing\SdkDisallowedByProjectBound.t.cs">
-        <SubType>Code</SubType>
-        <DependentUpon>SdkDisallowedByProjectBound.cs</DependentUpon>
-      </None>
-    </ItemGroup>
->>>>>>> 8a8121aa
-
     <Import Project="..\..\Metalama.Testing.AspectTesting\Metalama.Testing.AspectTesting.targets" />
     
 </Project>