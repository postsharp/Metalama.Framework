--- conflicted
+++ resolved
@@ -44,11 +44,7 @@
         <InternalsVisibleTo Include="Metalama.AspectWorkbench" />
     </ItemGroup>
 
-<<<<<<< HEAD
-    <Import Project="..\..\Metalama.TestFramework\Metalama.TestFramework.targets" />
-=======
 
     <Import Project="..\..\Metalama.Testing.AspectTesting\Metalama.Testing.AspectTesting.targets" />
->>>>>>> c6995e1f
 
 </Project>