// Copyright (c) SharpCrafters s.r.o. See the LICENSE.md file in the root directory of this repository root for details.

using Metalama.Framework.Aspects;
using Metalama.Framework.Code;
using Metalama.Framework.Engine;
using Metalama.Framework.Engine.Advising;
using Metalama.Framework.Engine.Aspects;
using Metalama.Framework.Engine.CodeModel;
using Metalama.Framework.Engine.CompileTime;
using Metalama.Framework.Engine.Diagnostics;
using Metalama.Framework.Engine.Linking;
using Metalama.Framework.Engine.Services;
using Metalama.Framework.Engine.Templating;
using Metalama.Framework.Engine.Templating.Expressions;
using Metalama.Framework.Engine.Templating.MetaModel;
using Metalama.Framework.Engine.Utilities.Roslyn;
using Metalama.Testing.AspectTesting;
using Metalama.Testing.AspectTesting.Utilities;
using Metalama.Testing.UnitTesting;
using Microsoft.CodeAnalysis;
using Microsoft.CodeAnalysis.CSharp;
using Microsoft.CodeAnalysis.CSharp.Syntax;
using Microsoft.CodeAnalysis.Emit;
using System;
using System.Collections.Generic;
using System.Collections.Immutable;
using System.IO;
using System.Linq;
using System.Reflection;
using System.Text;
using System.Threading.Tasks;
using Xunit;
using Xunit.Abstractions;
using MethodKind = Microsoft.CodeAnalysis.MethodKind;
using RefKind = Metalama.Framework.Code.RefKind;
#if NET5_0_OR_GREATER
using System.Runtime.Loader;
#endif

namespace Metalama.Framework.Tests.Integration.Runners
{
    /// <summary>
    /// Executes template integration tests by compiling and expanding a template method in the input source file.
    /// </summary>
    internal sealed class TemplatingTestRunner : BaseTestRunner
    {
        private readonly IEnumerable<CSharpSyntaxVisitor> _testAnalyzers;

        /// <summary>
        /// Initializes a new instance of the <see cref="TemplatingTestRunner"/> class.
        /// </summary>
        public TemplatingTestRunner(
            GlobalServiceProvider serviceProvider,
            string? projectDirectory,
            TestProjectReferences references,
            ITestOutputHelper? logger ) : this(
            serviceProvider,
            projectDirectory,
            references,
            Array.Empty<CSharpSyntaxVisitor>(),
            logger ) { }

        /// <summary>
        /// Initializes a new instance of the <see cref="TemplatingTestRunner"/> class.
        /// </summary>
        /// <param name="serviceProvider"></param>
        /// <param name="projectDirectory"></param>
        /// <param name="metadataReferences"></param>
        /// <param name="implicitUsings"></param>
        /// <param name="testAnalyzers">A list of analyzers to invoke on the test source.</param>
        /// <param name="logger"></param>
        private TemplatingTestRunner(
            GlobalServiceProvider serviceProvider,
            string? projectDirectory,
            TestProjectReferences references,
            IEnumerable<CSharpSyntaxVisitor> testAnalyzers,
            ITestOutputHelper? logger )
            : base(
                serviceProvider,
                projectDirectory,
                references,
                logger )
        {
            this._testAnalyzers = testAnalyzers;
        }

        /// <summary>
        /// Runs the template test with name and source provided in the <paramref name="testInput"/>.
        /// </summary>
        /// <param name="testInput">Specifies the input test parameters such as the name and the source.</param>
        /// <param name="testResult"></param>
        /// <param name="testContext"></param>
        /// <param name="state"></param>
        /// <returns>The result of the test execution.</returns>
        protected override async Task RunAsync(
            TestInput testInput,
            TestResult testResult,
            TestContext testContext,
            Dictionary<string, object?> state )
        {
            await base.RunAsync( testInput, testResult, testContext, state );

            if ( !testResult.Success )
            {
                return;
            }

            var testSyntaxTree = testResult.SyntaxTrees.Single();
            var templateDocument = testSyntaxTree.InputDocument;
            var templateSyntaxRoot = await templateDocument.GetSyntaxRootAsync();
            var templateSemanticModel = await templateDocument.GetSemanticModelAsync();
            
            foreach ( var testAnalyzer in this._testAnalyzers )
            {
                testAnalyzer.Visit( templateSyntaxRoot );
            }

            var serviceProvider = testContext.ServiceProvider.WithService( SyntaxGenerationOptions.Proof );
            var assemblyLocator = serviceProvider.GetReferenceAssemblyLocator();

            // Create an empty compilation (just with references) for the compile-time project.
            var compileTimeCompilation = CSharpCompilation.Create(
                    "assemblyName",
                    Array.Empty<SyntaxTree>(),
                    assemblyLocator.StandardCompileTimeMetadataReferences,
                    (CSharpCompilationOptions) testResult.InputProject!.CompilationOptions! )
                .AddReferences( MetadataReference.CreateFromFile( typeof(TestTemplateAttribute).Assembly.Location ) );
<<<<<<< HEAD

            CompilationContext.SetTriviaHandling( compileTimeCompilation, normalizeWhitespace: true, preserveTrivia: true );

            var templateCompiler = new TestTemplateCompiler( templateSemanticModel, testResult.PipelineDiagnostics, serviceProvider );
=======
            
            var templateCompiler = new TestTemplateCompiler( templateSemanticModel!, testResult.PipelineDiagnostics, serviceProvider );
>>>>>>> b764a1c0

            var templateCompilerSuccess = templateCompiler.TryCompile(
                compileTimeCompilation,
                templateSyntaxRoot!,
                out var annotatedTemplateSyntax,
                out var transformedTemplateSyntax );

            // Annotation shouldn't do any code transformations.
            // Otherwise, highlighted spans don't match the actual code.
            if ( templateCompilerSuccess && templateSyntaxRoot != null && annotatedTemplateSyntax != null )
            {
                Assert.Equal( templateSyntaxRoot.ToString(), annotatedTemplateSyntax.ToString() );
            }

            testSyntaxTree.AnnotatedSyntaxRoot = annotatedTemplateSyntax;

            // Write the transformed code to disk.
            var generatedDirectoryPath = Path.Combine( testInput.ProjectDirectory, "obj", testInput.ProjectProperties.TargetFramework, "generated" );
            var transformedTemplatePath = Path.Combine( generatedDirectoryPath, Path.ChangeExtension( testInput.TestName, ".cs" ) );
            var transformedTemplateText = await transformedTemplateSyntax!.SyntaxTree.GetTextAsync();
            Directory.CreateDirectory( Path.GetDirectoryName( transformedTemplatePath )! );

            var textWriter = new StreamWriter( transformedTemplatePath, false, Encoding.UTF8 );

            using ( textWriter.IgnoreAsyncDisposable() )
            {
                transformedTemplateText.Write( textWriter );
            }

            // Report the result to the test.
            testSyntaxTree.SetCompileTimeCode( transformedTemplateSyntax, transformedTemplatePath );

            if ( !templateCompilerSuccess )
            {
                testResult.SetFailed( "TestTemplateCompiler.TryCompile failed." );

                return;
            }

            testResult.HasOutputCode = true;

            // Create a SyntaxTree that maps to the file we have just written.
            var oldTransformedTemplateSyntaxTree = transformedTemplateSyntax.SyntaxTree;

            var newTransformedTemplateSyntaxTree = CSharpSyntaxTree.Create(
                (CSharpSyntaxNode) await oldTransformedTemplateSyntaxTree.GetRootAsync(),
                (CSharpParseOptions?) oldTransformedTemplateSyntaxTree.Options,
                transformedTemplatePath,
                Encoding.UTF8 );

            // Compile the template. This would eventually need to be done by Metalama itself and not this test program.
            compileTimeCompilation = compileTimeCompilation.AddSyntaxTrees( newTransformedTemplateSyntaxTree );

            var buildTimeAssemblyStream = new MemoryStream();
            var buildTimeDebugStream = new MemoryStream();

            // SyntaxTreeStructureVerifier.Verify( compileTimeCompilation );

            var emitResult = compileTimeCompilation.Emit(
                buildTimeAssemblyStream,
                buildTimeDebugStream,
                options: new EmitOptions(
                    defaultSourceFileEncoding: Encoding.UTF8,
                    fallbackSourceFileEncoding: Encoding.UTF8 ) );

            if ( !emitResult.Success )
            {
                testResult.PipelineDiagnostics.Report( emitResult.Diagnostics );
                testResult.SetFailed( "The final template compilation failed." );

                return;
            }

            if ( !this.VerifyBinaryStream( testInput, testResult, buildTimeAssemblyStream ) )
            {
                return;
            }

            buildTimeAssemblyStream.Seek( 0, SeekOrigin.Begin );
            buildTimeDebugStream.Seek( 0, SeekOrigin.Begin );
#if NET5_0_OR_GREATER
            var assemblyLoadContext = new AssemblyLoadContext( null, true );

            var assembly = assemblyLoadContext.LoadFromStream( buildTimeAssemblyStream, buildTimeDebugStream );
#else
            var assembly = Assembly.Load( buildTimeAssemblyStream.GetBuffer(), buildTimeDebugStream.GetBuffer() );
#endif

            try
            {
                var templateMethod = testResult.InputCompilation!.Assembly.GetTypes()
                    .Single( t => string.Equals( t.Name, "Aspect", StringComparison.Ordinal ) )
                    .GetMembers( "Template" )
                    .OfType<IMethodSymbol>()
                    .Single();

                var compiledAspectType = assembly.GetTypes().Single( t => t.Name.Equals( "Aspect", StringComparison.Ordinal ) );

                var compiledTemplateMethodName = TemplateNameHelper.GetCompiledTemplateName( templateMethod );
                var compiledTemplateMethod = compiledAspectType.GetAnyMethod( compiledTemplateMethodName );

                Invariant.Assert( compiledTemplateMethod != null );
                var driver = new TemplateDriver( serviceProvider, compiledTemplateMethod );

                var compilationModel = CompilationModel.CreateInitialInstance(
                    new ProjectModel( testResult.InputCompilation, serviceProvider ),
                    (CSharpCompilation) testResult.InputCompilation );

                var fakeTemplateClassMember = new TemplateClassMember(
                    "Template",
                    "Template",
                    null!,
                    NullTemplateInfo.Instance,
                    new TestTemplateAttribute(),
                    default,
                    ImmutableArray<TemplateClassMemberParameter>.Empty,
                    ImmutableArray<TemplateClassMemberParameter>.Empty,
                    ImmutableDictionary<MethodKind, TemplateClassMember>.Empty );

                var templateMethodDeclaration = compilationModel.Factory.GetMethod( templateMethod );
                var template = TemplateMemberFactory.Create( templateMethodDeclaration, fakeTemplateClassMember );

                var (expansionContext, targetMethod) = CreateTemplateExpansionContext(
                    serviceProvider,
                    assembly,
                    compilationModel,
                    template.ForIntroduction( templateMethodDeclaration ) );

                var expandSuccessful = driver.TryExpandDeclaration( expansionContext, Array.Empty<object>(), out var output );

                testResult.PipelineDiagnostics.Report( expansionContext.DiagnosticSink.ToImmutable().ReportedDiagnostics );

                if ( !expandSuccessful )
                {
                    testResult.SetFailed( "The compiled template failed." );

                    return;
                }

                await testSyntaxTree.SetRunTimeCodeAsync( targetMethod.WithBody( output! ) );
            }
            catch ( Exception e )
            {
                testResult.SetFailed( "Exception during template expansion: " + e.Message, e );
            }
#if NET5_0_OR_GREATER
            finally
            {
                assemblyLoadContext.Unload();
            }
#endif
        }

        private static (TemplateExpansionContext Context, MethodDeclarationSyntax TargetMethod) CreateTemplateExpansionContext(
            ProjectServiceProvider serviceProvider,
            Assembly assembly,
            CompilationModel compilation,
            BoundTemplateMethod template )
        {
            var roslynCompilation = compilation.RoslynCompilation;
            var compilationServices = CompilationContextFactory.GetInstance( roslynCompilation );

            var templateType = assembly.GetTypes().Single( t => t.Name.Equals( "Aspect", StringComparison.Ordinal ) );

            // In templating tests, test classes do not implement ITemplateProvider so we use FromInstanceUnsafe.
            var templateProvider = TemplateProvider.FromInstanceUnsafe( Activator.CreateInstance( templateType )! );

            var targetType = assembly.GetTypes().Single( t => t.Name.Equals( "TargetCode", StringComparison.Ordinal ) );
            var targetMetalamaType = compilation.Factory.GetTypeByReflectionName( targetType.FullName! );
            var targetMethod = targetMetalamaType.Methods.Single( m => string.Equals( m.Name, "Method", StringComparison.Ordinal ) );

            var diagnostics = new UserDiagnosticSink();

            var roslynTargetType = roslynCompilation.Assembly.GetTypes().Single( t => t.Name.Equals( "TargetCode", StringComparison.Ordinal ) );

            var roslynTargetMethod = (MethodDeclarationSyntax) roslynTargetType.GetMembers()
                .Single( m => string.Equals( m.Name, "Method", StringComparison.Ordinal ) )
                .DeclaringSyntaxReferences.Select( r => (CSharpSyntaxNode) r.GetSyntax() )
                .Single();

            var semanticModel = compilation.RoslynCompilation.GetSemanticModel( compilation.RoslynCompilation.SyntaxTrees.First() );
            var roslynTargetMethodSymbol = semanticModel.GetDeclaredSymbol( roslynTargetMethod );

            if ( roslynTargetMethodSymbol == null )
            {
                throw new InvalidOperationException( "The symbol of the target method was not found." );
            }

            // ReSharper disable once SuspiciousTypeConversion.Global
            var lexicalScopeFactory = new LexicalScopeFactory( compilation );
            var lexicalScope = lexicalScopeFactory.GetLexicalScope( targetMethod );
            var syntaxGenerationContext = compilationServices.GetSyntaxGenerationContext( SyntaxGenerationOptions.Proof );

            var proceedExpression =
                new SyntaxUserExpression(
                    GetProceedInvocation( targetMethod ),
                    targetMethod.ReturnType );

            serviceProvider = serviceProvider.WithServices(
                ExecutionScenario.CompileTime.WithTest(),
                new OtherTemplateClassProvider( ImmutableDictionary<string, OtherTemplateClass>.Empty ) );

            var metaApi = MetaApi.ForMethod(
                targetMethod,
                new MetaApiProperties(
                    compilation,
                    diagnostics,
                    template.TemplateMember.Cast(),
                    serviceProvider.GetRequiredService<ObjectReaderFactory>().GetReader( new { TestKey = "TestValue" } ),
                    default,
                    syntaxGenerationContext,
                    null!,
                    serviceProvider,
                    MetaApiStaticity.Default ) );

            return (new TemplateExpansionContext(
                        serviceProvider,
                        templateProvider,
                        metaApi,
                        lexicalScope,
                        syntaxGenerationContext,
                        template,
                        _ => proceedExpression,
                        default ),
                    roslynTargetMethod);

            static ExpressionSyntax GetProceedInvocation( IMethod targetMethod )
            {
                return
                    SyntaxFactory.InvocationExpression(
                        targetMethod.IsStatic
                            ? SyntaxFactory.IdentifierName( targetMethod.Name )
                            : SyntaxFactory.MemberAccessExpression(
                                SyntaxKind.SimpleMemberAccessExpression,
                                SyntaxFactory.ThisExpression(),
                                SyntaxFactory.IdentifierName( targetMethod.Name ) ),
                        SyntaxFactory.ArgumentList(
                            SyntaxFactory.SeparatedList(
                                targetMethod.Parameters.SelectAsImmutableArray(
                                    p =>
                                        SyntaxFactory.Argument(
                                            null,
                                            p.RefKind switch
                                            {
                                                RefKind.None => default,
                                                RefKind.In => default,
                                                RefKind.Out => SyntaxFactory.Token( SyntaxKind.OutKeyword ),
                                                RefKind.Ref => SyntaxFactory.Token( SyntaxKind.RefKeyword ),
                                                _ => throw new AssertionFailedException( $"Unexpected value for RefKind in {p}: {p.RefKind}." )
                                            },
                                            SyntaxFactory.IdentifierName( p.Name ) ) ) ) ) );
            }
        }
    }
}<|MERGE_RESOLUTION|>--- conflicted
+++ resolved
@@ -125,15 +125,8 @@
                     assemblyLocator.StandardCompileTimeMetadataReferences,
                     (CSharpCompilationOptions) testResult.InputProject!.CompilationOptions! )
                 .AddReferences( MetadataReference.CreateFromFile( typeof(TestTemplateAttribute).Assembly.Location ) );
-<<<<<<< HEAD
-
-            CompilationContext.SetTriviaHandling( compileTimeCompilation, normalizeWhitespace: true, preserveTrivia: true );
-
+            
             var templateCompiler = new TestTemplateCompiler( templateSemanticModel, testResult.PipelineDiagnostics, serviceProvider );
-=======
-            
-            var templateCompiler = new TestTemplateCompiler( templateSemanticModel!, testResult.PipelineDiagnostics, serviceProvider );
->>>>>>> b764a1c0
 
             var templateCompilerSuccess = templateCompiler.TryCompile(
                 compileTimeCompilation,
