--- conflicted
+++ resolved
@@ -688,12 +688,11 @@
                 A.CallTo( () => transformation.ParentAdvice ).Returns( advice );
 
                 A.CallTo( () => transformation.GetInjectedMembers( A<MemberInjectionContext>.Ignored ) )
-<<<<<<< HEAD
                     .ReturnsLazily(
                         () =>
                             new[]
                             {
-                                new InjectedMember(
+                            new InjectedMemberOrNamedType(
                                     transformation,
                                     declarationKind,
                                     overrideSyntax,
@@ -708,26 +707,6 @@
                                     },
                                     (IMemberOrNamedType) ((IOverrideDeclarationTransformation) transformation).OverriddenDeclaration )
                             } );
-=======
-                    .Returns(
-                        new[]
-                        {
-                            new InjectedMemberOrNamedType(
-                                transformation,
-                                declarationKind,
-                                overrideSyntax,
-                                new AspectLayerId( aspectName.AssertNotNull(), layerName ),
-                                node switch
-                                {
-                                    MethodDeclarationSyntax _ => InjectedMemberSemantic.Override,
-                                    PropertyDeclarationSyntax _ => InjectedMemberSemantic.Override,
-                                    EventDeclarationSyntax _ => InjectedMemberSemantic.Override,
-                                    EventFieldDeclarationSyntax _ => InjectedMemberSemantic.Override,
-                                    _ => throw new NotSupportedException()
-                                },
-                                null )
-                        } );
->>>>>>> 20f4794d
 
                 A.CallTo( () => ((ITestTransformation) transformation).ContainingNodeId ).Returns( GetNodeId( this._currentTypeStack.Peek().Type ) );
 
