--- conflicted
+++ resolved
@@ -1,20 +1,11 @@
 internal class TargetClass
 {
-<<<<<<< HEAD
   public int F;
   [Test]
   public void Map(TargetClass source, TargetClass target)
   {
     target.F = source.F;
+    target.F = ((global::Metalama.Framework.IntegrationTests.Aspects.Invokers.Fields.ExpressionBuilder_Value.TargetClass)source).F;
     return;
   }
-=======
-    public int F;
-    [Test]
-    public void Map(TargetClass source, TargetClass target)
-    {
-        target.F = ((global::Metalama.Framework.IntegrationTests.Aspects.Invokers.Fields.ExpressionBuilder_Value.TargetClass)source).F;
-        return;
-    }
->>>>>>> 7f7cb720
 }