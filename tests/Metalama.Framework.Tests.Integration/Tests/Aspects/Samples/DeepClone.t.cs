[DeepClone]
internal partial class AutomaticallyCloneable : global::System.ICloneable
{
<<<<<<< HEAD
  public int A;
  public ManuallyCloneable? B;
  public AutomaticallyCloneable? C;
  public NotCloneable? D;
  public virtual global::Metalama.Framework.Tests.Integration.Tests.Aspects.Samples.DeepClone.AutomaticallyCloneable Clone()
  {
    var clone = (global::Metalama.Framework.Tests.Integration.Tests.Aspects.Samples.DeepClone.AutomaticallyCloneable)base.MemberwiseClone();
    clone.B = ((global::Metalama.Framework.Tests.Integration.Tests.Aspects.Samples.DeepClone.ManuallyCloneable? )this.B?.Clone());
    clone.C = ((global::Metalama.Framework.Tests.Integration.Tests.Aspects.Samples.DeepClone.AutomaticallyCloneable? )this.C?.Clone());
    return (global::Metalama.Framework.Tests.Integration.Tests.Aspects.Samples.DeepClone.AutomaticallyCloneable)clone;
  }
  global::System.Object global::System.ICloneable.Clone()
  {
    return (global::System.Object)this.Clone();
  }
}
internal class ManuallyCloneable : ICloneable
{
  public int E;
  public object Clone()
  {
    return new ManuallyCloneable()
    {
      E = E
    };
  }
=======
    public int A;
    public ManuallyCloneable B;
    public AutomaticallyCloneable C;
    public NotCloneable D;
    public virtual global::Metalama.Framework.Tests.Integration.Tests.Aspects.Samples.DeepClone.AutomaticallyCloneable Clone()
    {
        var clone = (global::Metalama.Framework.Tests.Integration.Tests.Aspects.Samples.DeepClone.AutomaticallyCloneable)base.MemberwiseClone();
        clone.B = ((global::Metalama.Framework.Tests.Integration.Tests.Aspects.Samples.DeepClone.ManuallyCloneable)this.B.Clone());
        clone.C = ((global::Metalama.Framework.Tests.Integration.Tests.Aspects.Samples.DeepClone.AutomaticallyCloneable)this.C.Clone());
        return (global::Metalama.Framework.Tests.Integration.Tests.Aspects.Samples.DeepClone.AutomaticallyCloneable)clone;
    }
    global::System.Object global::System.ICloneable.Clone()
    {
        return (global::System.Object)this.Clone();
    }
}
internal class ManuallyCloneable : ICloneable
{
    public int E;
    public object Clone()
    {
        return new ManuallyCloneable()
        {
            E = E
        };
    }
>>>>>>> 7f7cb720
}
internal class NotCloneable
{
    public int F;
}
internal partial class Derived : AutomaticallyCloneable
{
<<<<<<< HEAD
  public ManuallyCloneable? G { get; private set; }
  public override global::Metalama.Framework.Tests.Integration.Tests.Aspects.Samples.DeepClone.Derived Clone()
  {
    var clone = (global::Metalama.Framework.Tests.Integration.Tests.Aspects.Samples.DeepClone.Derived)base.Clone();
    clone.G = ((global::Metalama.Framework.Tests.Integration.Tests.Aspects.Samples.DeepClone.ManuallyCloneable? )this.G?.Clone());
    return (global::Metalama.Framework.Tests.Integration.Tests.Aspects.Samples.DeepClone.Derived)clone;
  }
=======
    public ManuallyCloneable G { get; private set; }
    public override global::Metalama.Framework.Tests.Integration.Tests.Aspects.Samples.DeepClone.Derived Clone()
    {
        var clone = (global::Metalama.Framework.Tests.Integration.Tests.Aspects.Samples.DeepClone.Derived)base.Clone();
        clone.G = ((global::Metalama.Framework.Tests.Integration.Tests.Aspects.Samples.DeepClone.ManuallyCloneable)this.G.Clone());
        return (global::Metalama.Framework.Tests.Integration.Tests.Aspects.Samples.DeepClone.Derived)clone;
    }
>>>>>>> 7f7cb720
}<|MERGE_RESOLUTION|>--- conflicted
+++ resolved
@@ -1,7 +1,6 @@
 [DeepClone]
 internal partial class AutomaticallyCloneable : global::System.ICloneable
 {
-<<<<<<< HEAD
   public int A;
   public ManuallyCloneable? B;
   public AutomaticallyCloneable? C;
@@ -9,8 +8,8 @@
   public virtual global::Metalama.Framework.Tests.Integration.Tests.Aspects.Samples.DeepClone.AutomaticallyCloneable Clone()
   {
     var clone = (global::Metalama.Framework.Tests.Integration.Tests.Aspects.Samples.DeepClone.AutomaticallyCloneable)base.MemberwiseClone();
-    clone.B = ((global::Metalama.Framework.Tests.Integration.Tests.Aspects.Samples.DeepClone.ManuallyCloneable? )this.B?.Clone());
-    clone.C = ((global::Metalama.Framework.Tests.Integration.Tests.Aspects.Samples.DeepClone.AutomaticallyCloneable? )this.C?.Clone());
+    clone.B = ((global::Metalama.Framework.Tests.Integration.Tests.Aspects.Samples.DeepClone.ManuallyCloneable)this.B.Clone());
+    clone.C = ((global::Metalama.Framework.Tests.Integration.Tests.Aspects.Samples.DeepClone.AutomaticallyCloneable)this.C.Clone());
     return (global::Metalama.Framework.Tests.Integration.Tests.Aspects.Samples.DeepClone.AutomaticallyCloneable)clone;
   }
   global::System.Object global::System.ICloneable.Clone()
@@ -28,42 +27,13 @@
       E = E
     };
   }
-=======
-    public int A;
-    public ManuallyCloneable B;
-    public AutomaticallyCloneable C;
-    public NotCloneable D;
-    public virtual global::Metalama.Framework.Tests.Integration.Tests.Aspects.Samples.DeepClone.AutomaticallyCloneable Clone()
-    {
-        var clone = (global::Metalama.Framework.Tests.Integration.Tests.Aspects.Samples.DeepClone.AutomaticallyCloneable)base.MemberwiseClone();
-        clone.B = ((global::Metalama.Framework.Tests.Integration.Tests.Aspects.Samples.DeepClone.ManuallyCloneable)this.B.Clone());
-        clone.C = ((global::Metalama.Framework.Tests.Integration.Tests.Aspects.Samples.DeepClone.AutomaticallyCloneable)this.C.Clone());
-        return (global::Metalama.Framework.Tests.Integration.Tests.Aspects.Samples.DeepClone.AutomaticallyCloneable)clone;
-    }
-    global::System.Object global::System.ICloneable.Clone()
-    {
-        return (global::System.Object)this.Clone();
-    }
-}
-internal class ManuallyCloneable : ICloneable
-{
-    public int E;
-    public object Clone()
-    {
-        return new ManuallyCloneable()
-        {
-            E = E
-        };
-    }
->>>>>>> 7f7cb720
 }
 internal class NotCloneable
 {
-    public int F;
+  public int F;
 }
 internal partial class Derived : AutomaticallyCloneable
 {
-<<<<<<< HEAD
   public ManuallyCloneable? G { get; private set; }
   public override global::Metalama.Framework.Tests.Integration.Tests.Aspects.Samples.DeepClone.Derived Clone()
   {
@@ -71,13 +41,4 @@
     clone.G = ((global::Metalama.Framework.Tests.Integration.Tests.Aspects.Samples.DeepClone.ManuallyCloneable? )this.G?.Clone());
     return (global::Metalama.Framework.Tests.Integration.Tests.Aspects.Samples.DeepClone.Derived)clone;
   }
-=======
-    public ManuallyCloneable G { get; private set; }
-    public override global::Metalama.Framework.Tests.Integration.Tests.Aspects.Samples.DeepClone.Derived Clone()
-    {
-        var clone = (global::Metalama.Framework.Tests.Integration.Tests.Aspects.Samples.DeepClone.Derived)base.Clone();
-        clone.G = ((global::Metalama.Framework.Tests.Integration.Tests.Aspects.Samples.DeepClone.ManuallyCloneable)this.G.Clone());
-        return (global::Metalama.Framework.Tests.Integration.Tests.Aspects.Samples.DeepClone.Derived)clone;
-    }
->>>>>>> 7f7cb720
 }