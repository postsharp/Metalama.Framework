--- conflicted
+++ resolved
@@ -59,16 +59,7 @@
                 },
                 args: new { fields = mementoFields });
 
-<<<<<<< HEAD
             builder.ImplementInterface( typeof(IOriginator), tags: new { mementoType = mementoType.Declaration } );
-=======
-            builder.ImplementInterface( typeof(IOriginator));
-
-            var args = new { mementoType = mementoType.Declaration };
-
-            builder.IntroduceMethod(nameof(Save), args: args);
-            builder.IntroduceMethod(nameof(Restore), args: args);
->>>>>>> 66e47420
         }
 
         [Template]
@@ -77,43 +68,7 @@
         [InterfaceMember]
         public IMemento Save()
         {
-<<<<<<< HEAD
-            var mementoType = (INamedType)meta.Tags["mementoType"];
-
-            return
-                BuildNewExpression(
-                        mementoType,
-                        meta.Target.Type.FieldsAndProperties.Where( f => f.IsAutoPropertyOrField == true && !f.IsImplicitlyDeclared ) )
-                    .Value;
-        }
-
-        public IExpression BuildNewExpression( INamedType mementoType, IEnumerable<IFieldOrProperty> fieldsOrProperties )
-        {
-            var expressionBuilder = new ExpressionBuilder();
-            expressionBuilder.AppendVerbatim( "new " );
-            expressionBuilder.AppendTypeName( mementoType );
-            expressionBuilder.AppendVerbatim( "(" );
-
-            var first = true;
-
-            foreach (var fieldOrProperty in fieldsOrProperties)
-            {
-                if (first)
-                {
-                    first = false;
-                }
-                else
-                {
-                    expressionBuilder.AppendVerbatim( "," );
-                }
-
-                expressionBuilder.AppendExpression( fieldOrProperty );
-            }
-
-            expressionBuilder.AppendVerbatim( ")" );
-=======
             var fieldExpressions = meta.Target.Type.FieldsAndProperties.Where(f => f.IsAutoPropertyOrField == true && !f.IsImplicitlyDeclared);
->>>>>>> 66e47420
 
             return mementoType.Constructors.Single().Invoke(fieldExpressions);
         }
@@ -121,13 +76,9 @@
         [InterfaceMember]
         public void Restore( IMemento memento )
         {
-<<<<<<< HEAD
             var mementoType = (INamedType)meta.Tags["mementoType"];
 
             foreach (var fieldOrProperty in meta.Target.Type.FieldsAndProperties.Where( f => f.IsAutoPropertyOrField == true && !f.IsImplicitlyDeclared ))
-=======
-            foreach (var fieldOrProperty in meta.Target.Type.FieldsAndProperties.Where(f => f.IsAutoPropertyOrField == true && !f.IsImplicitlyDeclared))
->>>>>>> 66e47420
             {
                 var mementoField = mementoType.FieldsAndProperties.OfName(fieldOrProperty.Name).Single();
 
