--- conflicted
+++ resolved
@@ -3,18 +3,6 @@
     [MyAspect]
     internal unsafe void M(delegate*<string?, int?, string?[], int?[], (string?, int?), (string?[], int?[])> p)
     {
-<<<<<<< HEAD
-        [MyAspect]
-
-        internal unsafe void M( delegate*<string?,int?,string?[],int?[],(string?,int?),(string?[],int?[])> p)
-        {
-    throw new global::System.NotImplementedException();
-
-        }
-        
-    }
-=======
         throw new global::System.NotImplementedException();
     }
-}
->>>>>>> aa457661
+}