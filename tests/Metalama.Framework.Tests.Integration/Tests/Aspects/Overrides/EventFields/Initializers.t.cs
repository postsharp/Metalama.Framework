[Override]
[Introduction]
internal class TargetClass
{
<<<<<<< HEAD
  private EventHandler? _event = Foo;
  public event EventHandler? Event
  {
    add
=======
    private event EventHandler? _event = Foo;
    public event EventHandler? Event
>>>>>>> c1bda68d
    {
      global::System.Console.WriteLine("This is the add template.");
      this._event += value;
    }
<<<<<<< HEAD
    remove
=======
    private static event EventHandler? _staticEvent = Foo;
    public static event EventHandler? StaticEvent
>>>>>>> c1bda68d
    {
      global::System.Console.WriteLine("This is the remove template.");
      this._event -= value;
    }
  }
  private static EventHandler? _staticEvent = Foo;
  public static event EventHandler? StaticEvent
  {
    add
    {
      global::System.Console.WriteLine("This is the add template.");
      global::Metalama.Framework.Tests.Integration.TestInputs.Aspects.Overrides.EventFields.Initializers.TargetClass._staticEvent += value;
    }
<<<<<<< HEAD
    remove
=======
    private event global::System.EventHandler? _introducedEvent = (global::System.EventHandler?)global::Metalama.Framework.Tests.Integration.TestInputs.Aspects.Overrides.EventFields.Initializers.TargetClass.Foo;
    public event global::System.EventHandler? IntroducedEvent
>>>>>>> c1bda68d
    {
      global::System.Console.WriteLine("This is the remove template.");
      global::Metalama.Framework.Tests.Integration.TestInputs.Aspects.Overrides.EventFields.Initializers.TargetClass._staticEvent -= value;
    }
<<<<<<< HEAD
  }
  private static void Foo(object? sender, EventArgs args)
  {
  }
  private global::System.EventHandler? _introducedEvent = (global::System.EventHandler? )global::Metalama.Framework.Tests.Integration.TestInputs.Aspects.Overrides.EventFields.Initializers.TargetClass.Foo;
  public event global::System.EventHandler? IntroducedEvent
  {
    add
=======
    private static event global::System.EventHandler? _introducedStaticEvent = (global::System.EventHandler?)global::Metalama.Framework.Tests.Integration.TestInputs.Aspects.Overrides.EventFields.Initializers.TargetClass.Foo;
    public static event global::System.EventHandler? IntroducedStaticEvent
>>>>>>> c1bda68d
    {
      global::System.Console.WriteLine("This is the add template.");
      this._introducedEvent += value;
    }
    remove
    {
      global::System.Console.WriteLine("This is the remove template.");
      this._introducedEvent -= value;
    }
  }
  private static global::System.EventHandler? _introducedStaticEvent = (global::System.EventHandler? )global::Metalama.Framework.Tests.Integration.TestInputs.Aspects.Overrides.EventFields.Initializers.TargetClass.Foo;
  public static event global::System.EventHandler? IntroducedStaticEvent
  {
    add
    {
      global::System.Console.WriteLine("This is the add template.");
      global::Metalama.Framework.Tests.Integration.TestInputs.Aspects.Overrides.EventFields.Initializers.TargetClass._introducedStaticEvent += value;
    }
    remove
    {
      global::System.Console.WriteLine("This is the remove template.");
      global::Metalama.Framework.Tests.Integration.TestInputs.Aspects.Overrides.EventFields.Initializers.TargetClass._introducedStaticEvent -= value;
    }
  }
}<|MERGE_RESOLUTION|>--- conflicted
+++ resolved
@@ -2,83 +2,63 @@
 [Introduction]
 internal class TargetClass
 {
-<<<<<<< HEAD
-  private EventHandler? _event = Foo;
-  public event EventHandler? Event
-  {
-    add
-=======
     private event EventHandler? _event = Foo;
     public event EventHandler? Event
->>>>>>> c1bda68d
     {
-      global::System.Console.WriteLine("This is the add template.");
-      this._event += value;
+        add
+        {
+            global::System.Console.WriteLine("This is the add template.");
+            this._event += value;
+        }
+        remove
+        {
+            global::System.Console.WriteLine("This is the remove template.");
+            this._event -= value;
+        }
     }
-<<<<<<< HEAD
-    remove
-=======
     private static event EventHandler? _staticEvent = Foo;
     public static event EventHandler? StaticEvent
->>>>>>> c1bda68d
     {
-      global::System.Console.WriteLine("This is the remove template.");
-      this._event -= value;
+        add
+        {
+            global::System.Console.WriteLine("This is the add template.");
+            global::Metalama.Framework.Tests.Integration.TestInputs.Aspects.Overrides.EventFields.Initializers.TargetClass._staticEvent += value;
+        }
+        remove
+        {
+            global::System.Console.WriteLine("This is the remove template.");
+            global::Metalama.Framework.Tests.Integration.TestInputs.Aspects.Overrides.EventFields.Initializers.TargetClass._staticEvent -= value;
+        }
     }
-  }
-  private static EventHandler? _staticEvent = Foo;
-  public static event EventHandler? StaticEvent
-  {
-    add
+    private static void Foo(object? sender, EventArgs args)
     {
-      global::System.Console.WriteLine("This is the add template.");
-      global::Metalama.Framework.Tests.Integration.TestInputs.Aspects.Overrides.EventFields.Initializers.TargetClass._staticEvent += value;
     }
-<<<<<<< HEAD
-    remove
-=======
     private event global::System.EventHandler? _introducedEvent = (global::System.EventHandler?)global::Metalama.Framework.Tests.Integration.TestInputs.Aspects.Overrides.EventFields.Initializers.TargetClass.Foo;
     public event global::System.EventHandler? IntroducedEvent
->>>>>>> c1bda68d
     {
-      global::System.Console.WriteLine("This is the remove template.");
-      global::Metalama.Framework.Tests.Integration.TestInputs.Aspects.Overrides.EventFields.Initializers.TargetClass._staticEvent -= value;
+        add
+        {
+            global::System.Console.WriteLine("This is the add template.");
+            this._introducedEvent += value;
+        }
+        remove
+        {
+            global::System.Console.WriteLine("This is the remove template.");
+            this._introducedEvent -= value;
+        }
     }
-<<<<<<< HEAD
-  }
-  private static void Foo(object? sender, EventArgs args)
-  {
-  }
-  private global::System.EventHandler? _introducedEvent = (global::System.EventHandler? )global::Metalama.Framework.Tests.Integration.TestInputs.Aspects.Overrides.EventFields.Initializers.TargetClass.Foo;
-  public event global::System.EventHandler? IntroducedEvent
-  {
-    add
-=======
     private static event global::System.EventHandler? _introducedStaticEvent = (global::System.EventHandler?)global::Metalama.Framework.Tests.Integration.TestInputs.Aspects.Overrides.EventFields.Initializers.TargetClass.Foo;
     public static event global::System.EventHandler? IntroducedStaticEvent
->>>>>>> c1bda68d
     {
-      global::System.Console.WriteLine("This is the add template.");
-      this._introducedEvent += value;
+        add
+        {
+            global::System.Console.WriteLine("This is the add template.");
+            global::Metalama.Framework.Tests.Integration.TestInputs.Aspects.Overrides.EventFields.Initializers.TargetClass._introducedStaticEvent += value;
+        }
+        remove
+        {
+            global::System.Console.WriteLine("This is the remove template.");
+            global::Metalama.Framework.Tests.Integration.TestInputs.Aspects.Overrides.EventFields.Initializers.TargetClass._introducedStaticEvent -= value;
+        }
     }
-    remove
-    {
-      global::System.Console.WriteLine("This is the remove template.");
-      this._introducedEvent -= value;
-    }
-  }
-  private static global::System.EventHandler? _introducedStaticEvent = (global::System.EventHandler? )global::Metalama.Framework.Tests.Integration.TestInputs.Aspects.Overrides.EventFields.Initializers.TargetClass.Foo;
-  public static event global::System.EventHandler? IntroducedStaticEvent
-  {
-    add
-    {
-      global::System.Console.WriteLine("This is the add template.");
-      global::Metalama.Framework.Tests.Integration.TestInputs.Aspects.Overrides.EventFields.Initializers.TargetClass._introducedStaticEvent += value;
-    }
-    remove
-    {
-      global::System.Console.WriteLine("This is the remove template.");
-      global::Metalama.Framework.Tests.Integration.TestInputs.Aspects.Overrides.EventFields.Initializers.TargetClass._introducedStaticEvent -= value;
-    }
-  }
 }