--- conflicted
+++ resolved
@@ -31,8 +31,6 @@
         }
     }
 
-<<<<<<< HEAD
-=======
     internal abstract class BaseClass
     {
         public abstract int AbstractBaseProperty { get; }
@@ -44,7 +42,6 @@
         public virtual int VirtualBaseInitializerProperty => 0;
     }
 
->>>>>>> 765e7a7c
     // <target>
     internal class TargetClass : BaseClass
     {
@@ -74,17 +71,12 @@
 
         public TargetClass()
         {
-<<<<<<< HEAD
-            Property = 27;
-            InitializerProperty = 27;
-=======
             this.Property = 27;
             this.InitializerProperty = 27;
             this.AbstractBaseProperty = 27;
             this.AbstractBaseInitializerProperty = 27;
             this.VirtualBaseProperty = 27;
             this.VirtualBaseInitializerProperty = 27;
->>>>>>> 765e7a7c
         }
 
         static TargetClass()
