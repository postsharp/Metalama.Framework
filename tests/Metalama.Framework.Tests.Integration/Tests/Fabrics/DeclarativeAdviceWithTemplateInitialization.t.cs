using Metalama.Framework.Aspects;
using Metalama.Framework.Fabrics;

namespace Metalama.Framework.Tests.Integration.Tests.Fabrics.DeclarativeAdviceWithTemplateInitialization;
#pragma warning disable CS0067, CS8618, CA1822, CS0162, CS0169, CS0414

internal class BuildInfo
{
#pragma warning disable CS0067, CS8618, CA1822, CS0162, CS0169, CS0414
    private class Fabric : TypeFabric
    {
        [Introduce]
        public string? TargetFramework { get; }
        [Introduce]
        public string? Configuration { get; }
    }

#pragma warning restore CS0067, CS8618, CA1822, CS0162, CS0169, CS0414


    public global::System.String? Configuration { get; } = "Debug";

<<<<<<< HEAD
    public global::System.String? TargetFramework { get; } = "net6.0";
}
#pragma warning restore CS0067
=======
public global::System.String? TargetFramework { get; } = "net6.0";}
#pragma warning restore CS0067, CS8618, CA1822, CS0162, CS0169, CS0414
>>>>>>> abbb45fd
<|MERGE_RESOLUTION|>--- conflicted
+++ resolved
@@ -20,11 +20,5 @@
 
     public global::System.String? Configuration { get; } = "Debug";
 
-<<<<<<< HEAD
-    public global::System.String? TargetFramework { get; } = "net6.0";
-}
-#pragma warning restore CS0067
-=======
 public global::System.String? TargetFramework { get; } = "net6.0";}
-#pragma warning restore CS0067, CS8618, CA1822, CS0162, CS0169, CS0414
->>>>>>> abbb45fd
+#pragma warning restore CS0067, CS8618, CA1822, CS0162, CS0169, CS0414