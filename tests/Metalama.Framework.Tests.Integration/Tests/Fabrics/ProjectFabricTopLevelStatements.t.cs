<<<<<<< HEAD
=======
// --- __TopLevelStatements.cs ---
>>>>>>> a8600dbc
using System;
Console.WriteLine("TopLevelStatement"); // --- ProjectFabricTopLevelStatements.cs ---
using  System ;  using  System . Linq ;  using  Metalama . Framework . Aspects ;  using  Metalama . Framework . Fabrics ;
namespace Metalama.Framework.IntegrationTests.Aspects.Fabrics.ProjectFabricTopLevelStatements
{
  /*
     * Tests that applying an override on all methods does not target the Main method containing top-level statements.
     */
#pragma warning disable CS0067, CS8618, CS0162, CS0169, CS0414, CA1822, CA1823, IDE0051, IDE0052
  public class OverrideAttribute : OverrideMethodAspect
  {
    public override dynamic? OverrideMethod() => throw new System.NotSupportedException("Compile-time-only code cannot be called at run-time.");
  }
#pragma warning restore CS0067, CS8618, CS0162, CS0169, CS0414, CA1822, CA1823, IDE0051, IDE0052
#pragma warning disable CS0067, CS8618, CS0162, CS0169, CS0414, CA1822, CA1823, IDE0051, IDE0052
  public class MyProjectFabric : ProjectFabric
  {
    public override void AmendProject(IProjectAmender amender) => throw new System.NotSupportedException("Compile-time-only code cannot be called at run-time.");
  }
#pragma warning restore CS0067, CS8618, CS0162, CS0169, CS0414, CA1822, CA1823, IDE0051, IDE0052
}<|MERGE_RESOLUTION|>--- conflicted
+++ resolved
@@ -1,7 +1,4 @@
-<<<<<<< HEAD
-=======
 // --- __TopLevelStatements.cs ---
->>>>>>> a8600dbc
 using System;
 Console.WriteLine("TopLevelStatement"); // --- ProjectFabricTopLevelStatements.cs ---
 using  System ;  using  System . Linq ;  using  Metalama . Framework . Aspects ;  using  Metalama . Framework . Fabrics ;
