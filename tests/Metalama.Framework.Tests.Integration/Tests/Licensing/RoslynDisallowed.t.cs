<<<<<<< HEAD
=======
// --- _Roslyn.cs ---
// CompileTimeAspectPipeline.ExecuteAsync failed.
// Error LAMA0810 on ``: `Accessing the Roslyn API via Metalama.Framework.Sdk package is not covered by your license.`
// --- RoslynDisallowed.cs ---
>>>>>>> a8600dbc
// CompileTimeAspectPipeline.ExecuteAsync failed.
// Error LAMA0810 on ``: `Accessing the Roslyn API via Metalama.Framework.Sdk package is not covered by your license.`<|MERGE_RESOLUTION|>--- conflicted
+++ resolved
@@ -1,9 +1,6 @@
-<<<<<<< HEAD
-=======
 // --- _Roslyn.cs ---
 // CompileTimeAspectPipeline.ExecuteAsync failed.
 // Error LAMA0810 on ``: `Accessing the Roslyn API via Metalama.Framework.Sdk package is not covered by your license.`
 // --- RoslynDisallowed.cs ---
->>>>>>> a8600dbc
 // CompileTimeAspectPipeline.ExecuteAsync failed.
 // Error LAMA0810 on ``: `Accessing the Roslyn API via Metalama.Framework.Sdk package is not covered by your license.`