<<<<<<< HEAD
=======
// --- _CodeFixApplyAspect.cs ---
// Warning MY001 on `Method`: `Implement manually`
//    CodeFix: Apply MyAspect to int TargetCode.Method(int a)`
internal class TargetCode
{
  [SuggestManualImplementationAttribute]
  private int Method(int a)
  {
    Console.WriteLine("This line was implemented using application of and aspect using a code fix.");
    return a;
  }
}
// --- CodeFixApplyAspectApplicationAllowedProjectBound.cs ---
>>>>>>> a8600dbc
// Warning MY001 on `Method`: `Implement manually`
//    CodeFix: Apply MyAspect to int TargetCode.Method(int a)`
namespace Metalama.Framework.Tests.Integration.Tests.Licensing.CodeFixApplyAspectApplicationAllowedProjectBound;
class Dummy
{
}<|MERGE_RESOLUTION|>--- conflicted
+++ resolved
@@ -1,5 +1,3 @@
-<<<<<<< HEAD
-=======
 // --- _CodeFixApplyAspect.cs ---
 // Warning MY001 on `Method`: `Implement manually`
 //    CodeFix: Apply MyAspect to int TargetCode.Method(int a)`
@@ -13,7 +11,6 @@
   }
 }
 // --- CodeFixApplyAspectApplicationAllowedProjectBound.cs ---
->>>>>>> a8600dbc
 // Warning MY001 on `Method`: `Implement manually`
 //    CodeFix: Apply MyAspect to int TargetCode.Method(int a)`
 namespace Metalama.Framework.Tests.Integration.Tests.Licensing.CodeFixApplyAspectApplicationAllowedProjectBound;
