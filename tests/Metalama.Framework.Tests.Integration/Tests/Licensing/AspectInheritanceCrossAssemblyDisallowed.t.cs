--- conflicted
+++ resolved
@@ -1,9 +1,6 @@
-<<<<<<< HEAD
-=======
 // --- _AspectInheritanceCrossAssembly.cs ---
 // CompileTimeAspectPipeline.ExecuteAsync failed.
 // Error LAMA0800 on ``: `This project uses 4 aspect classes, but only 3 are allowed by your license. For details, use the following command: `metalama license usage details --project AspectInheritanceCrossAssemblyDisallowed`.`
 // --- AspectInheritanceCrossAssemblyDisallowed.cs ---
->>>>>>> a8600dbc
 // CompileTimeAspectPipeline.ExecuteAsync failed.
 // Error LAMA0800 on ``: `This project uses 4 aspect classes, but only 3 are allowed by your license. For details, use the following command: `metalama license usage details --project AspectInheritanceCrossAssemblyDisallowed`.`