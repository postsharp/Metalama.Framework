--- conflicted
+++ resolved
@@ -1,5 +1,3 @@
-<<<<<<< HEAD
-=======
 internal class TargetClass
 {
   private int TargetMethod(int a)
@@ -7,5 +5,4 @@
     Console.WriteLine("TargetClass.TargetMethod(int) enhanced by resdistributed TestAspect");
     return a;
   }
-}
->>>>>>> a8600dbc
+}