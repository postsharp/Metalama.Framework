<<<<<<< HEAD
=======
// --- _Redistribution.cs ---
// CompileTimeAspectPipeline.ExecuteAsync failed.
// Error LAMA0803 on ``: `The redistribution license of 'dependency_XXXXXXXXXXXXXXXX' assembly is invalid.`
// Error LAMA0803 on ``: `The redistribution license of 'dependency_XXXXXXXXXXXXXXXX' assembly is invalid.`
// Error LAMA0800 on ``: `This project uses 4 aspect classes, but only 3 are allowed by your license. For details, use the following command: `metalama license usage details --project AspectClassesCountWithoutRedistributionLicense`.`
// --- AspectClassesCountWithoutRedistributionLicense.cs ---
>>>>>>> a8600dbc
// CompileTimeAspectPipeline.ExecuteAsync failed.
// Error LAMA0803 on ``: `The redistribution license of 'dependency_XXXXXXXXXXXXXXXX' assembly is invalid.`
// Error LAMA0803 on ``: `The redistribution license of 'dependency_XXXXXXXXXXXXXXXX' assembly is invalid.`
// Error LAMA0800 on ``: `This project uses 4 aspect classes, but only 3 are allowed by your license. For details, use the following command: `metalama license usage details --project AspectClassesCountWithoutRedistributionLicense`.`<|MERGE_RESOLUTION|>--- conflicted
+++ resolved
@@ -1,12 +1,9 @@
-<<<<<<< HEAD
-=======
 // --- _Redistribution.cs ---
 // CompileTimeAspectPipeline.ExecuteAsync failed.
 // Error LAMA0803 on ``: `The redistribution license of 'dependency_XXXXXXXXXXXXXXXX' assembly is invalid.`
 // Error LAMA0803 on ``: `The redistribution license of 'dependency_XXXXXXXXXXXXXXXX' assembly is invalid.`
 // Error LAMA0800 on ``: `This project uses 4 aspect classes, but only 3 are allowed by your license. For details, use the following command: `metalama license usage details --project AspectClassesCountWithoutRedistributionLicense`.`
 // --- AspectClassesCountWithoutRedistributionLicense.cs ---
->>>>>>> a8600dbc
 // CompileTimeAspectPipeline.ExecuteAsync failed.
 // Error LAMA0803 on ``: `The redistribution license of 'dependency_XXXXXXXXXXXXXXXX' assembly is invalid.`
 // Error LAMA0803 on ``: `The redistribution license of 'dependency_XXXXXXXXXXXXXXXX' assembly is invalid.`
