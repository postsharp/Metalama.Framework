<<<<<<< HEAD
=======
// --- _CodeFixRedistribution.cs ---
// Warning MY001 on `Method`: `Add some attribute`
//    CodeFix: Add [My] to 'TargetCode.Method(int)'`
internal class TargetCode
{
  [SuggestMyAttributeRedistributableAttribute]
  [My]
  private int Method(int a)
  {
    return a;
  }
}
// --- CodeFixRedistributionPreviewAllowed.cs ---
>>>>>>> a8600dbc
// Warning MY001 on `Method`: `Add some attribute`
//    CodeFix: Add [My] to 'TargetCode.Method(int)'`
namespace Metalama.Framework.Tests.Integration.Tests.Licensing.CodeFixRedistributionPreviewAllowed;
class Dummy
{
}<|MERGE_RESOLUTION|>--- conflicted
+++ resolved
@@ -1,5 +1,3 @@
-<<<<<<< HEAD
-=======
 // --- _CodeFixRedistribution.cs ---
 // Warning MY001 on `Method`: `Add some attribute`
 //    CodeFix: Add [My] to 'TargetCode.Method(int)'`
@@ -13,7 +11,6 @@
   }
 }
 // --- CodeFixRedistributionPreviewAllowed.cs ---
->>>>>>> a8600dbc
 // Warning MY001 on `Method`: `Add some attribute`
 //    CodeFix: Add [My] to 'TargetCode.Method(int)'`
 namespace Metalama.Framework.Tests.Integration.Tests.Licensing.CodeFixRedistributionPreviewAllowed;
