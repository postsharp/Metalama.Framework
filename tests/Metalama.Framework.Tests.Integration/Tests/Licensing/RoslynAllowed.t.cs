--- conflicted
+++ resolved
@@ -1,5 +1,3 @@
-<<<<<<< HEAD
-=======
 // --- _Roslyn.cs ---
 public class TargetClass
 {
@@ -11,7 +9,6 @@
   }
 }
 // --- RoslynAllowed.cs ---
->>>>>>> a8600dbc
 namespace Metalama.Framework.Tests.Integration.Tests.Licensing.RoslynAllowed;
 class Dummy
 {
