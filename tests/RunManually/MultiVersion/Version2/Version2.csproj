﻿<Project Sdk="Microsoft.NET.Sdk">

  <Import Project="c:/src/Metalama/Metalama.Import.props"/>

  <PropertyGroup>
    <OutputType>Exe</OutputType>
    <TargetFramework>net7.0</TargetFramework>
    <ImplicitUsings>enable</ImplicitUsings>
    <Nullable>enable</Nullable>
  </PropertyGroup>

  <ItemGroup>
<<<<<<< HEAD
    <ProjectReference Include="../Version1/Version1.csproj"/>
    <PackageReference Include="Metalama.Framework" Version="$(MetalamaVersion)" />
=======
    <ProjectReference Include="..\Version1\Version1.csproj"/>
    <PackageReference Include="Metalama.Framework" />
>>>>>>> 4f5e7257
  </ItemGroup>

</Project><|MERGE_RESOLUTION|>--- conflicted
+++ resolved
@@ -10,13 +10,8 @@
   </PropertyGroup>
 
   <ItemGroup>
-<<<<<<< HEAD
     <ProjectReference Include="../Version1/Version1.csproj"/>
-    <PackageReference Include="Metalama.Framework" Version="$(MetalamaVersion)" />
-=======
-    <ProjectReference Include="..\Version1\Version1.csproj"/>
     <PackageReference Include="Metalama.Framework" />
->>>>>>> 4f5e7257
   </ItemGroup>
 
 </Project>