// Copyright (c) SharpCrafters s.r.o. See the LICENSE.md file in the root directory of this repository root for details.

using Metalama.Backstage.Configuration;
using Metalama.Framework.DesignTime.Diagnostics;
using Metalama.Framework.DesignTime.Pipeline;
using Metalama.TestFramework;
using System.Collections.Generic;
using System.Threading;
using Xunit;

namespace Metalama.Framework.Tests.UnitTests.DesignTime
{
    public class UserDiagnosticRegistrationServiceTests : TestBase
    {
        [Fact]
        public void TestUserErrorReporting()
        {
            var output =
                this.GetUserDiagnosticsFileContent(
                    aspectCode: @"
using System;
using Metalama.Framework.Aspects;
using Metalama.Framework.Code;
using Metalama.Framework.Diagnostics;

namespace Metalama.Framework.Tests.UnitTests.DesignTime.TestCode
{
    internal class ReportErrorAttribute : MethodAspect
    {
        private static readonly DiagnosticDefinition<IMethod> _userError = new(
             ""MY001"",
             Severity.Error,
             ""User error description."");

        public override void BuildAspect(IAspectBuilder<IMethod> builder)
        {
builder.Diagnostics.Report(             _userError.WithArguments( builder.Target ) );
        }
    }
}
",
                    targetCode: @"

using System;

namespace Metalama.Framework.Tests.UnitTests.DesignTime.TestCode
{
    internal class TargetCode
    {
        [ReportError]
        public void Foo() { }
    }
}
" );

            Assert.Single( output.Diagnostics );
            Assert.Empty( output.Suppressions );
        }

        [Fact]
        public void TestDiagnosticSuppression()
        {
            var output =
                this.GetUserDiagnosticsFileContent(
                    aspectCode: @"
using System;
using Metalama.Framework.Aspects;
using Metalama.Framework.Code;
using Metalama.Framework.Diagnostics;

namespace Metalama.Framework.Tests.UnitTests.DesignTime.TestCode
{
    internal class SuppressWarningAttribute : MethodAspect
    {
        private static readonly DiagnosticDefinition<IMethod> _userWarning = new(
             ""MY001"",
             Severity.Warning,
             ""User warning description."");

        private static readonly SuppressionDefinition _suppressionDefinition = new(""MY001"");

        public override void BuildAspect(IAspectBuilder<IMethod> builder)
        {
            builder.Diagnostics.Suppress(_suppressionDefinition);
            builder.Diagnostics.Report( _userWarning.WithArguments(builder.Target) ); 
        }
    }
}
",
                    targetCode: @"

using System;

namespace Metalama.Framework.Tests.UnitTests.DesignTime.TestCode
{
    internal class TargetCode
    {
        [SuppressWarning]
        public void Foo() { }
    }
}
" );

            Assert.Single( output.Diagnostics );
            Assert.Single( output.Suppressions );
        }

        private UserDiagnosticRegistrationFile GetUserDiagnosticsFileContent( string aspectCode, string targetCode )
        {
            using var testContext = this.CreateTestContext();

            var code = new Dictionary<string, string> { ["Aspect.cs"] = aspectCode, ["Class1.cs"] = targetCode };

            var compilation = CreateCSharpCompilation( code );

<<<<<<< HEAD
            using var domain = new UnloadableCompileTimeDomain();
            using DesignTimeAspectPipeline pipeline = new( testContext.ServiceProvider, domain, compilation, true );
=======
            // Create a service provider with our own configuration manager.
            var configurationManager = new InMemoryConfigurationManager( testContext.ServiceProvider );
            var serviceProvider = testContext.ServiceProvider.WithUntypedService( typeof(IConfigurationManager), configurationManager );
>>>>>>> 4538866d

            using var domain = new UnloadableCompileTimeDomain();
            using DesignTimeAspectPipeline pipeline = new( serviceProvider, domain, compilation.References, true );

            Assert.True( pipeline.TryExecute( compilation, CancellationToken.None, out _ ) );

            return configurationManager.Get<UserDiagnosticRegistrationFile>();
        }
    }
}<|MERGE_RESOLUTION|>--- conflicted
+++ resolved
@@ -113,14 +113,9 @@
 
             var compilation = CreateCSharpCompilation( code );
 
-<<<<<<< HEAD
-            using var domain = new UnloadableCompileTimeDomain();
-            using DesignTimeAspectPipeline pipeline = new( testContext.ServiceProvider, domain, compilation, true );
-=======
             // Create a service provider with our own configuration manager.
             var configurationManager = new InMemoryConfigurationManager( testContext.ServiceProvider );
             var serviceProvider = testContext.ServiceProvider.WithUntypedService( typeof(IConfigurationManager), configurationManager );
->>>>>>> 4538866d
 
             using var domain = new UnloadableCompileTimeDomain();
             using DesignTimeAspectPipeline pipeline = new( serviceProvider, domain, compilation.References, true );
