--- conflicted
+++ resolved
@@ -1,6 +1,5 @@
 ﻿// Copyright (c) SharpCrafters s.r.o. See the LICENSE.md file in the root directory of this repository root for details.
 
-using Metalama.Compiler;
 using Metalama.Framework.Engine;
 using Metalama.Framework.Engine.CompileTime;
 using Metalama.Framework.Engine.Diagnostics;
@@ -8,7 +7,6 @@
 using Metalama.Framework.Serialization;
 using System;
 using System.Collections.Generic;
-using System.Collections.Immutable;
 using System.Diagnostics.CodeAnalysis;
 using System.Linq;
 using System.Threading;
@@ -30,11 +28,7 @@
             Assert.True(
                 compileTimeCompilationBuilder.TryGetCompileTimeProject(
                     runtimeCompilation,
-<<<<<<< HEAD
-                    RedistributionLicenseInfo.Empty, 
-=======
                     ProjectLicenseInfo.Empty,
->>>>>>> 048f00de
                     null,
                     Array.Empty<CompileTimeProject>(),
                     diagnosticBag,
