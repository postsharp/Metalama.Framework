--- conflicted
+++ resolved
@@ -1,11 +1,6 @@
 // Copyright (c) SharpCrafters s.r.o. All rights reserved.
 // This project is not open source. Please see the LICENSE.md file in the repository root for details.
 
-<<<<<<< HEAD
-using Metalama.Compiler;
-using Metalama.Framework.Engine;
-=======
->>>>>>> 36539613
 using Metalama.Framework.Engine.AspectOrdering;
 using Metalama.Framework.Engine.Aspects;
 using Metalama.Framework.Engine.CodeModel;
@@ -35,7 +30,6 @@
             Assert.True(
                 loader.TryGetCompileTimeProjectFromCompilation(
                     compilation.RoslynCompilation,
-                    RedistributionLicenseInfo.Empty, 
                     null,
                     new DiagnosticList(),
                     false,
