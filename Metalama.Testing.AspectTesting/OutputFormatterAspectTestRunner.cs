﻿// Copyright (c) SharpCrafters s.r.o. See the LICENSE.md file in the root directory of this repository root for details.

using Metalama.Framework.Engine;
using Metalama.Framework.Engine.Formatting;
using Metalama.Framework.Engine.Services;
using Metalama.Testing.UnitTesting;
using System.Collections.Generic;
using System.Linq;
using System.Text;
using System.Threading.Tasks;
using Xunit.Abstractions;

namespace Metalama.Testing.AspectTesting;
// This whole file is temporary before we have FormatOutput in TestOptions properly controlling FormatOutput in ProjectOptions.
// Additionally rewriting the test input before running the aspect pipeline test runner does not seem to be necessary.

internal sealed class OutputFormatterAspectTestRunner : AspectTestRunner
{
    public OutputFormatterAspectTestRunner(
        GlobalServiceProvider serviceProvider,
        string? projectDirectory,
        TestProjectReferences references,
        ITestOutputHelper? logger )
        : base(
            serviceProvider,
            projectDirectory,
            references,
            logger ) { }

    protected override TestContextOptions GetContextOptions( TestContextOptions options )
        => options with { CodeFormattingOptions = CodeFormattingOptions.Formatted };

    protected override async Task RunAsync(
        TestInput testInput,
        TestResult testResult,
        TestContext projectOptions,
        Dictionary<string, object?> state )
    {
<<<<<<< HEAD
        public OutputFormatterAspectTestRunner(
            GlobalServiceProvider serviceProvider,
            string? projectDirectory,
            TestProjectReferences references,
            ITestOutputHelper? logger )
            : base(
                serviceProvider,
                projectDirectory,
                references,
                logger ) { }

        protected override TestContextOptions GetContextOptions( TestContextOptions options ) => options with { FormatOutput = true };

        protected override async Task RunAsync(
            TestInput testInput,
            TestResult testResult,
            TestContext projectOptions,
            TestTextResult textResult )
=======
        var expectedEol =
            testInput.Options.ExpectedEndOfLine switch
            {
                null => null,
                "CR" => "\r",
                "LF" => "\n",
                "CRLF" => "\r\n",
                _ => throw new AssertionFailedException( $"Unexpected value for the ExpectedEndOfLine test option: '{testInput.Options.ExpectedEndOfLine}'." )
            };

        // If we have an expected EOL, change the EOLs of the input.
        if ( expectedEol != null )
>>>>>>> 52609449
        {
            var sb = new StringBuilder();

            for ( var i = 0; i < testInput.SourceCode.Length; i++ )
            {
                var current = testInput.SourceCode[i];
                var next = i < testInput.SourceCode.Length - 1 ? testInput.SourceCode[i + 1] : (char?) null;

                switch (current, next)
                {
                    case ('\r', '\n'):
                        sb.Append( expectedEol );
                        i++;

                        break;

                    case ('\r', _):
                    case ('\n', _):
                        sb.Append( expectedEol );

                        break;

                    default:
                        sb.Append( current );

                        break;
                }
            }

<<<<<<< HEAD
            // Run the sample.
            await base.RunAsync( testInput, testResult, projectOptions, textResult );
=======
            testInput = testInput.WithSource( sb.ToString() );
        }
>>>>>>> 52609449

        // Run the sample.
        await base.RunAsync( testInput, testResult, projectOptions, state );

        // If we have an expected EOL, verify that EOLs are preserved in the output document.
        if ( expectedEol != null && testResult.OutputProject != null )
        {
            foreach ( var sourceDocument in testResult.OutputProject.Documents )
            {
                var outputSource = (await sourceDocument.GetTextAsync()).ToString();

                var sourceSoFar = new StringBuilder();

                for ( var i = 0; i < outputSource.Length; i++ )
                {
                    var current = outputSource[i];
                    sourceSoFar.Append( current );

                    var next = i < outputSource.Length - 1 ? outputSource[i + 1] : (char?) null;

                    static string MapEolToString( string value )
                    {
                        return value switch
                        {
                            "\r\n" => "\\r\\n",
                            "\r" => "\\r",
                            "\n" => "\\n",
                            _ => throw new AssertionFailedException( $"Unexpected EOL value: '{string.Join( " ", value.Select( x => (int) x ) )}'" )
                        };
                    }

                    var error = false;

                    switch (current, next)
                    {
                        case ('\r', '\n'):
                            if ( expectedEol != "\r\n" )
                            {
                                error = true;

                                testResult.SetFailed(
                                    $"ERROR: Expected \"{MapEolToString( expectedEol )}\" end of lines, but got \"\\r\\n\" at position {i}." );
                            }

                            i++;

                            break;

                        case ('\r', _):
                        case ('\n', _):
                            if ( expectedEol.Length > 1 || expectedEol[0] != current )
                            {
                                error = true;

                                testResult.SetFailed(
                                    $"ERROR: Expected \"{MapEolToString( expectedEol )}\" end of lines, but got \"{MapEolToString( $"{current}" )}\" at position {i}." );
                            }

                            break;
                    }

                    if ( error )
                    {
                        break;
                    }
                }
            }
        }
    }
}<|MERGE_RESOLUTION|>--- conflicted
+++ resolved
@@ -30,45 +30,25 @@
     protected override TestContextOptions GetContextOptions( TestContextOptions options )
         => options with { CodeFormattingOptions = CodeFormattingOptions.Formatted };
 
-    protected override async Task RunAsync(
-        TestInput testInput,
-        TestResult testResult,
-        TestContext projectOptions,
-        Dictionary<string, object?> state )
-    {
-<<<<<<< HEAD
-        public OutputFormatterAspectTestRunner(
-            GlobalServiceProvider serviceProvider,
-            string? projectDirectory,
-            TestProjectReferences references,
-            ITestOutputHelper? logger )
-            : base(
-                serviceProvider,
-                projectDirectory,
-                references,
-                logger ) { }
-
-        protected override TestContextOptions GetContextOptions( TestContextOptions options ) => options with { FormatOutput = true };
-
         protected override async Task RunAsync(
             TestInput testInput,
             TestResult testResult,
             TestContext projectOptions,
             TestTextResult textResult )
-=======
-        var expectedEol =
-            testInput.Options.ExpectedEndOfLine switch
-            {
-                null => null,
-                "CR" => "\r",
-                "LF" => "\n",
-                "CRLF" => "\r\n",
-                _ => throw new AssertionFailedException( $"Unexpected value for the ExpectedEndOfLine test option: '{testInput.Options.ExpectedEndOfLine}'." )
-            };
+        {
+            var expectedEol =
+                testInput.Options.ExpectedEndOfLine switch
+                {
+                    null => null,
+                    "CR" => "\r",
+                    "LF" => "\n",
+                    "CRLF" => "\r\n",
+                    _ => throw new AssertionFailedException(
+                        $"Unexpected value for the ExpectedEndOfLine test option: '{testInput.Options.ExpectedEndOfLine}'." )
+                };
 
         // If we have an expected EOL, change the EOLs of the input.
         if ( expectedEol != null )
->>>>>>> 52609449
         {
             var sb = new StringBuilder();
 
@@ -98,16 +78,11 @@
                 }
             }
 
-<<<<<<< HEAD
+            testInput = testInput.WithSource( sb.ToString() );
+        }
+
             // Run the sample.
             await base.RunAsync( testInput, testResult, projectOptions, textResult );
-=======
-            testInput = testInput.WithSource( sb.ToString() );
-        }
->>>>>>> 52609449
-
-        // Run the sample.
-        await base.RunAsync( testInput, testResult, projectOptions, state );
 
         // If we have an expected EOL, verify that EOLs are preserved in the output document.
         if ( expectedEol != null && testResult.OutputProject != null )
