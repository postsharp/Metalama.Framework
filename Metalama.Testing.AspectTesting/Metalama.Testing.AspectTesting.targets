--- conflicted
+++ resolved
@@ -19,16 +19,8 @@
         <!-- Fix file nesting for *.Aspect.cs -->
         <Compile Update="$(MSBuildProjectDirectory)/**/*.*.cs">
             <DependentUpon>$([System.String]::Copy('%(Filename)').Substring( %(Filename.IndexOf('.') ).cs</DependentUpon>
-<<<<<<< HEAD
-        </Compile>
-        <None Update="$(MSBuildProjectDirectory)/**/*.*.cs">
-            <DependentUpon>$([System.String]::Copy('%(Filename)').Substring( %(Filename.IndexOf('.') ).cs</DependentUpon>
-            <SubType>Code</SubType>
-        </None>
-=======
             <SubType>Code</SubType>
         </Compile>
->>>>>>> 520bc5d6
 
         <ProjectCapability Include="DynamicDependentFile" />
         <ProjectCapability Include="DynamicFileNesting" />
