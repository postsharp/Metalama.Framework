--- conflicted
+++ resolved
@@ -233,11 +233,7 @@
                 return;
             }
 
-<<<<<<< HEAD
-            testResult.AddInputDocument( mainDocument, testInput.FullPath );
-=======
             await testResult.AddInputDocumentAsync( mainDocument, testInput.FullPath );
->>>>>>> 7521c40b
 
             string? dependencyLicenseKey = null;
 
@@ -275,11 +271,7 @@
                     dependencyProject = await AddPlatformDocuments( dependencyProject, dependencyParseOptions );
                     dependencyProject = await AddAdditionalDocuments( dependencyProject, dependencyParseOptions );
 
-<<<<<<< HEAD
-                    (var dependency, dependencyProject) =
-=======
                     var (dependency, _) =
->>>>>>> 7521c40b
                         await this.CompileDependencyAsync(
                             includedText,
                             dependencyProject,
