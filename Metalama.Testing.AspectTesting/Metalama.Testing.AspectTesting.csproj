--- conflicted
+++ resolved
@@ -14,22 +14,13 @@
 
     <ItemGroup>
         <!-- Workspaces is used in TestRunner, Workspaces.Lightweight is a dependency of Metalama.Framework.Engine -->
-<<<<<<< HEAD
-        <PackageReference Include="Microsoft.CodeAnalysis.CSharp.Workspaces" Version="$(ThisRoslynVersion)" />
-        <PackageReference Include="Microsoft.CodeAnalysis.CSharp.Features" Version="$(ThisRoslynVersion)" />
-        <PackageReference Include="DiffEngine" Version="15.3.0" />
-        <PackageReference Include="xunit.assert" Version="$(xUnitApiVersion)" />
-        <PackageReference Include="xunit.extensibility.core" Version="$(xUnitApiVersion)" />
-        <PackageReference Include="xunit.extensibility.execution" Version="$(xUnitApiVersion)" />
-        <PackageReference Include="Metalama.Backstage" Version="$(MetalamaBackstageVersion)" />
-=======
         <PackageReference Include="Microsoft.CodeAnalysis.CSharp.Workspaces" VersionOverride="$(ThisRoslynVersion)" />
         <PackageReference Include="Microsoft.CodeAnalysis.CSharp.Features" VersionOverride="$(ThisRoslynVersion)" />
+        <PackageReference Include="DiffEngine" />
         <PackageReference Include="xunit.assert" />
         <PackageReference Include="xunit.extensibility.core" />
         <PackageReference Include="xunit.extensibility.execution" />
         <PackageReference Include="Metalama.Backstage" />
->>>>>>> 4f5e7257
         
         <!-- Validate that we do not expose internal APIs -->
         <ProjectReference Include="../Metalama.Framework.Engine.Analyzers/Metalama.Framework.Engine.Analyzers.csproj" OutputItemType="Analyzer" ReferenceOutputAssembly="false" />
