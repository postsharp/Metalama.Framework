﻿// Copyright (c) SharpCrafters s.r.o. See the LICENSE.md file in the root directory of this repository root for details.

using System.Collections.Immutable;

namespace Metalama.Framework.Engine.Options;

/// <summary>
/// An implementation of <see cref="IProjectOptions"/> that delegates all properties and methods to another <see cref="IProjectOptions"/>.
/// All members are virtual and at least one must be overridden.
/// </summary>
public abstract class ProjectOptionsWrapper : IProjectOptions
{
    protected IProjectOptions Wrapped { get; }

    protected ProjectOptionsWrapper( IProjectOptions wrapped )
    {
        this.Wrapped = wrapped;
    }

    public virtual string? BuildTouchFile => this.Wrapped.BuildTouchFile;

    public virtual string? SourceGeneratorTouchFile => this.Wrapped.SourceGeneratorTouchFile;

    public virtual string? AssemblyName => this.Wrapped.AssemblyName;

    public virtual ImmutableArray<object> PlugIns => this.Wrapped.PlugIns;

    public virtual bool IsFrameworkEnabled => this.Wrapped.IsFrameworkEnabled;

    public virtual bool FormatOutput => this.Wrapped.FormatOutput;

    public virtual bool FormatCompileTimeCode => this.Wrapped.FormatCompileTimeCode;

    public virtual bool IsUserCodeTrusted => this.Wrapped.IsUserCodeTrusted;

    public virtual string? ProjectPath => this.Wrapped.ProjectPath;

    public virtual string? TargetFramework => this.Wrapped.TargetFramework;

    public virtual string? Configuration => this.Wrapped.Configuration;

    public virtual bool IsDesignTimeEnabled => this.Wrapped.IsDesignTimeEnabled;

    public virtual string? AdditionalCompilationOutputDirectory => this.Wrapped.AdditionalCompilationOutputDirectory;

    public virtual IProjectOptions Apply( IProjectOptions options ) => this.Wrapped.Apply( options );

    public virtual bool TryGetProperty( string name, out string? value ) => this.Wrapped.TryGetProperty( name, out value );

    public virtual bool RemoveCompileTimeOnlyCode => this.Wrapped.RemoveCompileTimeOnlyCode;

    public virtual bool RequiresCodeCoverageAnnotations => this.Wrapped.RequiresCodeCoverageAnnotations;

    public virtual bool AllowPreviewLanguageFeatures => this.Wrapped.AllowPreviewLanguageFeatures;

<<<<<<< HEAD
    public virtual string? AdditionalLicense => this.Wrapped.AdditionalLicense;
=======
    public virtual bool RequireOrderedAspects => this.Wrapped.RequireOrderedAspects;

    public virtual bool IsConcurrentBuildEnabled => this.Wrapped.IsConcurrentBuildEnabled;
>>>>>>> dd6adbbe
}<|MERGE_RESOLUTION|>--- conflicted
+++ resolved
@@ -53,11 +53,9 @@
 
     public virtual bool AllowPreviewLanguageFeatures => this.Wrapped.AllowPreviewLanguageFeatures;
 
-<<<<<<< HEAD
-    public virtual string? AdditionalLicense => this.Wrapped.AdditionalLicense;
-=======
     public virtual bool RequireOrderedAspects => this.Wrapped.RequireOrderedAspects;
 
     public virtual bool IsConcurrentBuildEnabled => this.Wrapped.IsConcurrentBuildEnabled;
->>>>>>> dd6adbbe
+
+    public virtual string? AdditionalLicense => this.Wrapped.AdditionalLicense;
 }