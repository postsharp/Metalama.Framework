--- conflicted
+++ resolved
@@ -59,11 +59,9 @@
 
     public virtual bool IsConcurrentBuildEnabled => this.Wrapped.IsConcurrentBuildEnabled;
 
-<<<<<<< HEAD
-    public virtual string? License => this.Wrapped.License;
-=======
     public virtual ImmutableArray<string> CompileTimePackages => this.Wrapped.CompileTimePackages;
 
     public virtual string? ProjectAssetsFile => this.Wrapped.ProjectAssetsFile;
->>>>>>> 06dbfbee
+
+    public virtual string? License => this.Wrapped.License;
 }