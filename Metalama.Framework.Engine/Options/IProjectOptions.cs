// Copyright (c) SharpCrafters s.r.o. All rights reserved.
// This project is not open source. Please see the LICENSE.md file in the repository root for details.

using Metalama.Framework.Project;
using System.Collections.Immutable;

namespace Metalama.Framework.Engine.Options
{
    /// <summary>
    /// Exposes project options (typically defined in MSBuild or .editorconfig) in a strongly-typed manner.
    /// The production implementation is <see cref="MSBuildProjectOptions"/> but tests can provide their own implementation.
    /// </summary>
    public interface IProjectOptions : IService
    {
        string ProjectId { get; }

        /// <summary>
        /// Gets the path to a file that gets touched when the project is built.
        /// </summary>
        string? BuildTouchFile { get; }

        /// <summary>
        /// Gets the path to a file that gets touched when the Roslyn analysis process generates new sources.
        /// </summary>
        string? SourceGeneratorTouchFile { get; }

        string? AssemblyName { get; }

        ImmutableArray<object> PlugIns { get; }

        /// <summary>
        /// Gets a value indicating whether the aspect framework is enabled for the current project. If <c>false</c>,
        /// the project will not be modified. 
        /// </summary>
        bool IsFrameworkEnabled { get; }

        /// <summary>
        /// Gets a value indicating whether the output syntax trees must be formatted.
        /// </summary>
        bool FormatOutput { get; }

        bool FormatCompileTimeCode { get; }

        /// <summary>
        /// Gets a value indicating whether the user code processed by Metalama is trusted.
        /// </summary>
        bool IsUserCodeTrusted { get; }

        string? ProjectPath { get; }

        string? TargetFramework { get; }

        string? Configuration { get; }

        /// <summary>
<<<<<<< HEAD
        /// Invoked when project options have been applied globally or contextually through the <see cref="ServiceProviderFactory"/>,
        /// and are then overridden by options provided by the compiler.
        /// </summary>
        IProjectOptions Apply( IProjectOptions options );

        // Only for user properties.
        bool TryGetProperty( string name, [NotNullWhen( true )] out string? value );

        /// <summary>
=======
>>>>>>> bbebf62f
        /// Gets a value indicating whether the design time experience is enabled for the project.
        /// </summary>
        bool IsDesignTimeEnabled { get; }

        /// <summary>
        /// Gets a path to a directory that stores additional compilation output files.
        /// </summary>
        string? AdditionalCompilationOutputDirectory { get; }

        /// <summary>
        /// Invoked when project options have been applied globally or contextually through the <see cref="!:ServiceProviderFactory" />,
        /// and are then overridden by options provided by the compiler.
        /// </summary>
        IProjectOptions Apply( IProjectOptions options );

        bool TryGetProperty( string name, out string? value );

        /// <summary>
        /// Gets a value indicating whether the compile-time-only code should be removed from the main compiled assembly.
        /// </summary>
        bool RemoveCompileTimeOnlyCode { get; }
    }
}<|MERGE_RESOLUTION|>--- conflicted
+++ resolved
@@ -53,18 +53,14 @@
         string? Configuration { get; }
 
         /// <summary>
-<<<<<<< HEAD
         /// Invoked when project options have been applied globally or contextually through the <see cref="ServiceProviderFactory"/>,
         /// and are then overridden by options provided by the compiler.
         /// </summary>
         IProjectOptions Apply( IProjectOptions options );
 
-        // Only for user properties.
         bool TryGetProperty( string name, [NotNullWhen( true )] out string? value );
 
         /// <summary>
-=======
->>>>>>> bbebf62f
         /// Gets a value indicating whether the design time experience is enabled for the project.
         /// </summary>
         bool IsDesignTimeEnabled { get; }
@@ -80,6 +76,7 @@
         /// </summary>
         IProjectOptions Apply( IProjectOptions options );
 
+        // Only for user properties.
         bool TryGetProperty( string name, out string? value );
 
         /// <summary>
