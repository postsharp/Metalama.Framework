﻿// Copyright (c) SharpCrafters s.r.o. All rights reserved.
// This project is not open source. Please see the LICENSE.md file in the repository root for details.

using Metalama.Framework.Aspects;
using Metalama.Framework.Code;
using Metalama.Framework.Code.DeclarationBuilders;
using Metalama.Framework.Diagnostics;
using Metalama.Framework.Engine.Utilities;
using Microsoft.CodeAnalysis;
using System;
using static Metalama.Framework.Diagnostics.Severity;

#pragma warning disable SA1118

namespace Metalama.Framework.Engine
{
    public static class GeneralDiagnosticDescriptors
    {
        // Reserved range 0-99

        private const string _category = "Metalama.General";

        internal static readonly DiagnosticDefinition<(string Message, string File)> UnhandledException =
            new(
                "LAMA0001",
                _category,
                "Unexpected exception occurred in Metalama: {0} Exception details are in '{1}'. " +
                " Please report this issue at https://www.postsharp.net/support and attach this file to the ticket.",
                Error,
                "Unexpected exception in Metalama." );

        internal static readonly
            DiagnosticDefinition<(string AspectType, DeclarationKind DeclarationKind, IDeclaration Declaration, ITypeSymbol InterfaceType)>
            AspectAppliedToIncorrectDeclaration =
                new(
                    "LAMA0003",
                    _category,
                    "Aspect '{0}' cannot be applied to {1} '{2}', because this aspect does not implement the '{3}' interface.",
                    Error,
                    "Aspect applied to incorrect kind of declaration." );

        internal static readonly DiagnosticDefinition<(INamedTypeSymbol AspectType, string Weavers)> AspectHasMoreThanOneWeaver =
            new( "LAMA0004", _category, "Aspect '{0}' can have at most one weaver, but it has the following: {1}.", Error, "Aspect has more than one weaver." );

        internal static readonly DiagnosticDefinition<(string AspectType, string Exception)> ExceptionInWeaver =
            new( "LAMA0006", _category, "Exception occurred while executing the weaver of aspect '{0}': {1}", Error, "Exception in aspect weaver." );

        internal static readonly DiagnosticDefinition<(IDeclaration Member, int RequiredArgumentsCount, int ActualArgumentsCount)> MemberRequiresNArguments =
            new( "LAMA0012", _category, "Member '{0}' requires {1} arguments but received {2}.", Error, "Member requires number of arguments." );

        internal static readonly DiagnosticDefinition<(IDeclaration Member, int RequiredArgumentsCount, int ActualArgumentsCount)>
            MemberRequiresAtLeastNArguments =
                new( "LAMA0013", _category, "Member '{0}' requires at least {1} arguments but received {2}.", Error, "Member requires more arguments." );

        internal static readonly DiagnosticDefinition<IMemberOrNamedType> MustProvideInstanceForInstanceMember =
            new(
                "LAMA0015",
                _category,
                "Member {0} is not static, but has been used with a null instance.",
                Error,
                "Has to provide instance for an instance member." );

        internal static readonly DiagnosticDefinition<IMemberOrNamedType> CannotProvideInstanceForLocalFunction =
            new(
                "LAMA0018",
                _category,
                "{0} is a local function, so it Cannot be invoked with a non-null instance.",
                Error,
                "Cannot provide instance for a local function." );

        internal static readonly DiagnosticDefinition<(string Expression, string ParameterName, IMemberOrNamedType Method)>
            CannotPassExpressionToByRefParameter =
                new(
                    "LAMA0019",
                    _category,
                    "Cannot pass the expression '{0}' to the '{1}' parameter of method '{2}' because the parameter is 'out' or 'ref'.",
                    Error,
                    "Cannot use an expression in an out or ref parameter." );

<<<<<<< HEAD
        internal static readonly DiagnosticDefinition<(string TypeNane, string? AssemblyName)> CannotFindType =
            new( "CR0020", _category, "Cannot find the type '{0}' of assembly '{1}'.", Error, "Cannot find a type" );
=======
        internal static readonly DiagnosticDefinition<string> CannotFindType =
            new( "LAMA0020", _category, "Cannot find the type '{0}'.", Error, "Cannot find a type" );
>>>>>>> 07c903d7

        internal static readonly DiagnosticDefinition<string> CycleInAspectOrdering =
            new(
                "LAMA0021",
                _category,
                "A cycle was found in the specifications of aspect ordering between the following aspect part: {0}.",
                Error,
                "A cycle was found in aspect ordering." );

        internal static readonly DiagnosticDefinition<(string ParentType, string ChildType)> CannotAddChildAspectToPreviousPipelineStep = new(
            "LAMA0022",
            _category,
            "The aspect '{0}' cannot add a child aspect to of type '{1}' because this aspect type has already been processed.",
            Error,
            "Cannot add an aspect to a previous step of the compilation pipeline." );

        internal static readonly DiagnosticDefinition<(string AspectType, IDeclaration Target)> CannotAddAdviceToPreviousPipelineStep = new(
            "LAMA0023",
            _category,
            "The aspect '{0}' cannot add an advice to '{1}' because this declaration has already been processed.",
            Error,
            "Cannot add an advice to a previous step of the compilation pipeline." );

        internal static readonly DiagnosticDefinition<(DeclarationKind ElementKind, ISymbol Symbol, ITypeSymbol AttributeType, string AdviceMethod)>
            TemplateMemberMissesAttribute = new(
                "LAMA0024",
                "The template member does not have the expected custom attribute.",
                "The template {0} '{1}' must be annotated with the custom attribute [{2}] otherwise it cannot be used with the dynamic advice '{3}'.",
                _category,
                Error );

        internal static readonly DiagnosticDefinition<(string AspectType, string MethodName)> AspectMustHaveExactlyOneTemplateMember = new(
            "LAMA0025",
            "The aspect type must have exactly one member of a given name otherwise it cannot be used as a dynamic advice.",
            "The type '{0}' must have exactly one member named '{1}'.",
            _category,
            Error );

        internal static readonly DiagnosticDefinition<AssemblyIdentity> CannotFindCompileTimeAssembly = new(
            "LAMA0027",
            _category,
            "The assembly '{0}' required at compile-time cannot be found.",
            Error,
            "Cannot find an assembly required by the compile-time assembly." );

        internal static readonly DiagnosticDefinition<(string AspectType, IDeclarationBuilder MemberBuilder, INamedType AttributeType)>
            CompatibleAttributeConstructorDoesNotExist = new(
                "LAMA0028",
                _category,
                "The aspect '{0}' cannot add attribute '{1}' to member '{2}' because no compatible constructor exists for given types.",
                Error,
                "Compatible attribute constructor does not exist." );

        internal static readonly DiagnosticDefinition<string>
            InvalidCachedManifestFile = new(
                "LAMA0029",
                _category,
                "The cache file '{0}' was corrupted. It has been deleted. Please restart the compilation.",
                Error,
                "The compile-time project manifest file is corrupted." );

        internal static readonly DiagnosticDefinition<string>
            InvalidCompileTimeProjectResource = new(
                "LAMA0030",
                _category,
                "The compile-time project in assembly '{0}' is corrupted.",
                Error,
                "The compile-time project resource file was corrupted." );

        internal static readonly DiagnosticDefinition<(string TemplateName, string ClassName)>
            TemplateWithSameNameAlreadyDefined = new(
                "LAMA0032",
                _category,
                "The class '{1}' defines several templates named '{0}'. Template names must be unique.",
                Error,
                "The class already defines a template of the same name." );

        internal static readonly DiagnosticDefinition<(string ClassName, string MemberName, string AttributeName)>
            MemberDoesNotHaveTemplateAttribute = new(
                "LAMA0033",
                _category,
                "The class '{0}' defines a member named '{1}', but the member is not annotated with the '{2}' custom attribute.",
                Error,
                "The member does not have a template custom attribute." );

        internal static readonly DiagnosticDefinition<(string ClassName, string MemberName, string ExpectedAttribute, string ActualAttribute)>
            TemplateIsOfTheWrongType = new(
                "LAMA0034",
                _category,
                "The template '{0}.{1}' was expected to be annotated with the [{2}] attribute, but it is annotated with [{3}].",
                Error,
                "The member does not have a template custom attribute." );

        internal static readonly DiagnosticDefinition<(string Layer1, string Layer2)> UnorderedLayers = new(
            "LAMA0035",
            _category,
            "The aspect layers '{0}' and '{1}' are not strongly ordered. Add an [assembly: " + nameof(AspectOrderAttribute) +
            "(...)] attribute to specify the order relationship between these two layers, otherwise the compilation will be non-deterministic.",
            Warning,
            "Two layers are not strongly ordered." );

        internal static readonly DiagnosticDefinition<(string TemplateName, string ClassName, string BaseClassName)>
            TemplateWithSameNameAlreadyDefinedInBaseClass = new(
                "LAMA0036",
                _category,
                "The class '{1}' defines a new template named '{0}', but the base class '{2}' already defines a template of the same name. Template names must be unique.",
                Error,
                "The class already defines a template of the same name." );

        internal static readonly DiagnosticDefinition<(string AspectName, IDeclaration Target, FormattableString Reason)>
            AspectNotEligibleOnAspect = new(
                "LAMA0037",
                _category,
                "The aspect '{0}' cannot be applied to '{1}' because {2}.",
                Error,
                "The aspect cannot be applied to a declaration because eligibility conditions are not met." );

        internal static readonly DiagnosticDefinition<(FormattableString Predecessor, string AspectType, IDeclaration Child, IDeclaration Parent)>
            CanAddChildAspectOnlyUnderParent = new(
                "LAMA0038",
                _category,
                "The {0} cannot add a child aspect of type '{1}' to '{2}' because it is not contained in '{3}'.",
                Error,
                "A parent aspect or fabric can add child aspects only under its target declaration." );

        internal static readonly DiagnosticDefinition<(FormattableString Predecessor, string AspectType, IDeclaration Child, FormattableString Reason)>
            IneligibleChildAspect = new(
                "LAMA0039",
                _category,
                "The {0} cannot add a child aspect of type '{1}' to '{2}' because {3}.",
                Error,
                "A parent aspect or fabric can add child aspects only under its target declaration." );

        internal static readonly DiagnosticDefinition<Type>
            TypeMustHavePublicDefaultConstructor = new(
                "LAMA0040",
                _category,
                "The  type '{0}' must have a default constructor.",
                Error,
                "The type must have a default constructor." );

        internal static readonly DiagnosticDefinition<(UserCodeMemberInfo TemplateSymbol, IDeclaration TargetDeclaration, string ExceptionType, string
                ExceptionMessage, string Details)>
            ExceptionInUserCodeWithTarget
                = new(
                    "LAMA0041",
                    "Exception in user code",
                    "'{0}' threw '{2}' when applied to '{1}': {3}. Exception details are in '{4}'. To attach a debugger to the compiler, use the " +
                    " '-p:MetalamaDebug=True' command-line option.",
                    _category,
                    Error );

        internal static readonly DiagnosticDefinition<(UserCodeMemberInfo TemplateSymbol, string ExceptionType, string ExceptionMessage, string Details)>
            ExceptionInUserCodeWithoutTarget
                = new(
                    "LAMA0042",
                    "Exception in user code",
                    "'{0}' threw '{1}': {2}. Exception details are in '{3}'. To attach a debugger to the compiler, use the " +
                    " '-p:MetalamaDebug=True' command-line option.",
                    _category,
                    Error );

        public static readonly DiagnosticDefinition<string>
            SuggestedCodeFix
                = new(
                    "LAMA0043",
                    Hidden,
                    "Suggestion: {0}",
                    "Code fix suggestion",
                    _category );

        internal static readonly DiagnosticDefinition<(FormattableString Predecessor, IDeclaration Child, IDeclaration Parent)>
            CanAddValidatorOnlyUnderParent = new(
                "LAMA0044",
                _category,
                "The {0} cannot add a validator to '{1}' because it is not contained in '{2}'.",
                Error,
                "An aspect or fabric can add validators only under its target declaration." );

        internal static readonly DiagnosticDefinition<INamedTypeSymbol>
            LiveTemplateMustHaveDefaultConstructor = new(
                "LAMA0045",
                _category,
                "The class '{0}' must have a default constructor because of the [LiveTemplate] attribute.",
                Error,
                "Live templates must have a default constructor." );

        public static readonly DiagnosticDefinition<INamedType>
            TypeNotPartial
                = new(
                    "LAMA0048",
                    "The type must be made partial.",
                    "Aspects add members to '{0}' but it is not marked as 'partial'. Make the type 'partial' to make it possible to "
                    + "reference aspect-generated artefacts from source code.",
                    _category,
                    Warning );

        // TODO: Use formattable string (C# does not seem to find extension methods).
        internal static readonly DiagnosticDefinition<string>
            UnsupportedFeature = new(
                "LAMA0099",
                "Feature is not yet supported.",
                "Feature is not yet supported: {0}",
                _category,
                Error );
    }
}<|MERGE_RESOLUTION|>--- conflicted
+++ resolved
@@ -77,13 +77,8 @@
                     Error,
                     "Cannot use an expression in an out or ref parameter." );
 
-<<<<<<< HEAD
         internal static readonly DiagnosticDefinition<(string TypeNane, string? AssemblyName)> CannotFindType =
-            new( "CR0020", _category, "Cannot find the type '{0}' of assembly '{1}'.", Error, "Cannot find a type" );
-=======
-        internal static readonly DiagnosticDefinition<string> CannotFindType =
-            new( "LAMA0020", _category, "Cannot find the type '{0}'.", Error, "Cannot find a type" );
->>>>>>> 07c903d7
+            new( "LAMA0020", _category, "Cannot find the type '{0}' of assembly '{1}'.", Error, "Cannot find a type" );
 
         internal static readonly DiagnosticDefinition<string> CycleInAspectOrdering =
             new(
