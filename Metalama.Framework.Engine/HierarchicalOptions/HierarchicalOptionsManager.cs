--- conflicted
+++ resolved
@@ -49,14 +49,7 @@
         }
 
         return
-<<<<<<< HEAD
-            this._typeResolver.GetCompileTimeType(
-                    type.GetSymbol().AssertSymbolNotNull(),
-                    false )
-                .AssertNotNull();
-=======
-            this._typeResolver.GetCompileTimeType( type.GetSymbol().AssertNotNull(), false );
->>>>>>> f3f00146
+            this._typeResolver.GetCompileTimeType( type.GetSymbol().AssertSymbolNotNull(), false );
     }
 
     internal Task InitializeAsync(
