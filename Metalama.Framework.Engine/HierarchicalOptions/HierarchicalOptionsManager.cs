﻿// Copyright (c) SharpCrafters s.r.o. See the LICENSE.md file in the root directory of this repository root for details.

using Metalama.Framework.Code;
using Metalama.Framework.Diagnostics;
using Metalama.Framework.Engine.Aspects;
using Metalama.Framework.Engine.CodeModel;
using Metalama.Framework.Engine.CompileTime;
using Metalama.Framework.Engine.Diagnostics;
using Metalama.Framework.Engine.Fabrics;
using Metalama.Framework.Engine.Services;
using Metalama.Framework.Engine.Utilities.UserCode;
using Metalama.Framework.Options;
using System;
using System.Collections.Concurrent;
using System.Collections.Generic;
using System.Collections.Immutable;
using System.Linq;
using System.Threading;
using System.Threading.Tasks;

namespace Metalama.Framework.Engine.HierarchicalOptions;

public sealed partial class HierarchicalOptionsManager : IHierarchicalOptionsManager
{
    private readonly ConcurrentDictionary<string, OptionTypeNode> _optionTypes = new();
    private readonly ProjectServiceProvider _serviceProvider;
    private readonly UserCodeInvoker _userCodeInvoker;
    private IExternalHierarchicalOptionsProvider? _externalOptionsProvider;

    private ProjectSpecificCompileTimeTypeResolver? _typeResolver;

    internal HierarchicalOptionsManager( in ProjectServiceProvider serviceProvider )
    {
        this._serviceProvider = serviceProvider;
        this._userCodeInvoker = serviceProvider.GetRequiredService<UserCodeInvoker>();
    }

    private Type? GetOptionType( string typeName, CompilationModel compilationModel )
    {
        // We get the type resolver lazily because several tests do not supply it.

        this._typeResolver ??= this._serviceProvider.GetRequiredService<ProjectSpecificCompileTimeTypeResolver>();

        var type = compilationModel.Factory.GetTypeByReflectionName( typeName );

        if ( type == null! )
        {
            throw new AssertionFailedException( $"The type '{type}' cannot be found." );
        }

        return
            this._typeResolver.GetCompileTimeType(
<<<<<<< HEAD
                    type.GetSymbol().AssertNotNull(),
                    false )
                .AssertNotNull();
=======
                compilationModel.Factory.GetTypeByReflectionName( typeName ).GetSymbol().AssertNotNull(),
                false );
>>>>>>> 885cf1c2
    }

    internal Task InitializeAsync(
        CompileTimeProject project,
        ImmutableArray<IHierarchicalOptionsSource> sources,
        IExternalHierarchicalOptionsProvider? externalOptionsProvider,
        CompilationModel compilationModel,
        IUserDiagnosticSink diagnosticSink,
        CancellationToken cancellationToken )
    {
        // Initialize all default options. We need to do this during initialization because we need a diagnostic sink and won't have it later.

        foreach ( var optionTypeName in project.ClosureOptionTypes )
        {
            var userCodeExecutionContext = new UserCodeExecutionContext(
                this._serviceProvider,
                diagnosticSink,
                UserCodeDescription.Create( "Initializing options '{0}'", optionTypeName ),
                compilationModel: compilationModel );

            var optionType = this.GetOptionType( optionTypeName, compilationModel );

            if ( optionType == null )
            {
                // It seems to happen at design time during external rebuilds that the options type may not be found.
                continue;
            }

            if ( !this._userCodeInvoker.TryInvoke(
                    () => (IHierarchicalOptions) Activator.CreateInstance( optionType ).AssertNotNull(),
                    userCodeExecutionContext,
                    out var emptyOptions ) )
            {
                continue;
            }

            var getDefaultOptionsContext = new OptionsInitializationContext(
                compilationModel.Project,
                new ScopedDiagnosticSink(
                    diagnosticSink,
                    new AdhocDiagnosticSource( $"executing the '{optionType.Name}.{nameof(IHierarchicalOptions.GetDefaultOptions)}' method" ),
                    null,
                    null ) );

            if ( !this._userCodeInvoker.TryInvoke(
                    () => emptyOptions.GetDefaultOptions( getDefaultOptionsContext ),
                    userCodeExecutionContext,
                    out var defaultOptions ) )
            {
                // If we fail to get the default options, we will continue with the non-initialized options.
            }

            defaultOptions ??= emptyOptions;

            this._optionTypes.TryAdd(
                optionTypeName,
                new OptionTypeNode( this, optionType, diagnosticSink, defaultOptions, emptyOptions ) );
        }

        if ( externalOptionsProvider != null )
        {
            this._externalOptionsProvider = externalOptionsProvider;

            // We have to create OptionType nodes now while we have an IDiagnosticAdder. 
            foreach ( var optionType in externalOptionsProvider.GetOptionTypes() )
            {
                _ = this.GetOptionTypeNode( optionType );
            }
        }

        return Task.WhenAll( sources.Select( s => this.AddSourceAsync( s, compilationModel, diagnosticSink, cancellationToken ) ) );
    }

    internal async Task AddSourceAsync(
        IHierarchicalOptionsSource source,
        CompilationModel compilationModel,
        IUserDiagnosticSink diagnosticSink,
        CancellationToken cancellationToken )
    {
        var collector = new OutboundActionCollector( diagnosticSink );
        await source.CollectOptionsAsync( new OutboundActionCollectionContext( collector, compilationModel, cancellationToken ) );

        foreach ( var configurator in collector.HierarchicalOptions )
        {
            var optionTypeName = configurator.Options.GetType().FullName.AssertNotNull();

            var optionTypeNode = this.GetOptionTypeNode( optionTypeName );

            optionTypeNode.AddOptionsInstance( configurator, diagnosticSink );
        }
    }

    private OptionTypeNode GetOptionTypeNode( string optionTypeName )
    {
        if ( !this._optionTypes.TryGetValue( optionTypeName, out var optionTypeNode ) )
        {
            throw new AssertionFailedException( $"The option type '{optionTypeName}' is not a part of the current project." );
        }

        return optionTypeNode;
    }

    internal IHierarchicalOptions GetOptions( IDeclaration declaration, Type optionsType )
    {
        var optionTypeNode = this.GetOptionTypeNode( optionsType.FullName.AssertNotNull() );

        return optionTypeNode.GetOptions( declaration ).AssertNotNull();
    }

    public TOptions GetOptions<TOptions>( IDeclaration declaration )
        where TOptions : class, IHierarchicalOptions, new()
        => (TOptions) this.GetOptions( declaration, typeof(TOptions) );

    public IEnumerable<KeyValuePair<HierarchicalOptionsKey, IHierarchicalOptions>>
        GetInheritableOptions( ICompilation compilation, bool withSyntaxTree )
        => this._optionTypes.Where( s => s.Value.Metadata is { InheritedByDerivedTypes: true } or { InheritedByOverridingMembers: true } )
            .SelectMany( s => s.Value.GetInheritableOptions( compilation, withSyntaxTree ) );

    internal void SetAspectOptions( IDeclaration declaration, IHierarchicalOptions options )
        => this.GetOptionTypeNode( options.GetType().FullName.AssertNotNull() ).SetAspectOptions( declaration, options );
}<|MERGE_RESOLUTION|>--- conflicted
+++ resolved
@@ -45,19 +45,11 @@
 
         if ( type == null! )
         {
-            throw new AssertionFailedException( $"The type '{type}' cannot be found." );
+            return null;
         }
 
         return
-            this._typeResolver.GetCompileTimeType(
-<<<<<<< HEAD
-                    type.GetSymbol().AssertNotNull(),
-                    false )
-                .AssertNotNull();
-=======
-                compilationModel.Factory.GetTypeByReflectionName( typeName ).GetSymbol().AssertNotNull(),
-                false );
->>>>>>> 885cf1c2
+            this._typeResolver.GetCompileTimeType( type.GetSymbol().AssertNotNull(), false );
     }
 
     internal Task InitializeAsync(
