﻿// Copyright (c) SharpCrafters s.r.o. See the LICENSE.md file in the root directory of this repository root for details.

using Metalama.Framework.Aspects;
using Metalama.Framework.Code;
using Metalama.Framework.Code.Invokers;
using Metalama.Framework.Diagnostics;
using Metalama.Framework.Engine.Options;
using Metalama.Framework.Engine.Utilities.UserCode;
using Microsoft.CodeAnalysis;
using System;
using static Metalama.Framework.Diagnostics.Severity;

#pragma warning disable SA1118

namespace Metalama.Framework.Engine.Diagnostics
{
    public sealed class GeneralDiagnosticDescriptors
    {
        // Reserved range 0-99

        private const string _category = "Metalama.General";

        internal static readonly DiagnosticDefinition<(string Message, string File)> UnhandledException =
            new(
                "LAMA0001",
                _category,
                "Unexpected exception occurred in Metalama: {0} Exception details are in '{1}'. " +
                "Please report this issue at https://www.postsharp.net/support and attach this file to the ticket. You may want to remove sensitive data from the report.",
                Error,
                "Unexpected exception in Metalama." );

        internal static readonly
            DiagnosticDefinition<(string AspectType, DeclarationKind DeclarationKind, IDeclaration Declaration, ITypeSymbol InterfaceType)>
            AspectAppliedToIncorrectDeclaration =
                new(
                    "LAMA0003",
                    _category,
                    "Aspect '{0}' cannot be applied to {1} '{2}', because this aspect does not implement the '{3}' interface.",
                    Error,
                    "Aspect applied to incorrect kind of declaration." );

        internal static readonly DiagnosticDefinition<(IDeclaration Member, int RequiredArgumentsCount, int ActualArgumentsCount)> MemberRequiresNArguments =
            new( "LAMA0012", _category, "Member '{0}' requires {1} arguments but received {2}.", Error, "Member requires number of arguments." );

        internal static readonly DiagnosticDefinition<(IDeclaration Member, int RequiredArgumentsCount, int ActualArgumentsCount)>
            MemberRequiresAtLeastNArguments =
                new( "LAMA0013", _category, "Member '{0}' requires at least {1} arguments but received {2}.", Error, "Member requires more arguments." );

        internal static readonly DiagnosticDefinition<IMemberOrNamedType> CannotProvideInstanceForLocalFunction =
            new(
                "LAMA0018",
                _category,
                "{0} is a local function, so it Cannot be invoked with a non-null instance.",
                Error,
                "Cannot provide instance for a local function." );

        internal static readonly DiagnosticDefinition<(string Expression, string ParameterName, IMemberOrNamedType Method)>
            CannotPassExpressionToByRefParameter =
                new(
                    "LAMA0019",
                    _category,
                    "Cannot pass the expression '{0}' to the '{1}' parameter of method '{2}' because the parameter is 'out' or 'ref'.",
                    Error,
                    "Cannot use an expression in an out or ref parameter." );

        internal static readonly DiagnosticDefinition<(string TypeName, string? AssemblyName)> CannotFindType =
            new( "LAMA0020", _category, "Cannot find the type '{0}' of assembly '{1}'.", Error, "Cannot find a type" );

        internal static readonly DiagnosticDefinition<string> CycleInAspectOrdering =
            new(
                "LAMA0021",
                _category,
                "A cycle was found in the specifications of aspect ordering between the following aspect part: {0}.",
                Error,
                "A cycle was found in aspect ordering." );

        internal static readonly DiagnosticDefinition<(string ParentType, string ChildType)> CannotAddChildAspectToPreviousPipelineStep = new(
            "LAMA0022",
            _category,
            "The aspect '{0}' cannot add a child aspect to of type '{1}' because the '{1}' aspect is processed before '{0}'.",
            Error,
            "Cannot add an aspect to a previous step of the compilation pipeline." );

        internal static readonly DiagnosticDefinition<(string AspectType, string MethodName)> AspectMustHaveExactlyOneTemplateMember = new(
            "LAMA0025",
            "The aspect type must have exactly one member of a given name otherwise it cannot be used as a dynamic advice.",
            "The type '{0}' must have exactly one member named '{1}'.",
            _category,
            Error );

        internal static readonly DiagnosticDefinition<AssemblyIdentity> CannotFindCompileTimeAssembly = new(
            "LAMA0027",
            _category,
            "The assembly '{0}' required at compile-time cannot be found.",
            Error,
            "Cannot find an assembly required by the compile-time assembly." );

        internal static readonly DiagnosticDefinition<(string TemplateName, string ClassName)>
            TemplateWithSameNameAlreadyDefined = new(
                "LAMA0032",
                _category,
                "The class '{1}' defines several templates named '{0}'. Template names must be unique.",
                Error,
                "The class already defines a template of the same name." );

        internal static readonly DiagnosticDefinition<(string ClassName, string MemberName)>
            MemberDoesNotHaveTemplateAttribute = new(
                "LAMA0033",
                _category,
                "The class '{0}' defines a member named '{1}', but the member is not annotated with the [Template] custom attribute.",
                Error,
                "The member does not have a template custom attribute." );

        internal static readonly DiagnosticDefinition<(string Layer1, string Layer2)> UnorderedLayers = new(
            "LAMA0035",
            _category,
            "The aspect layers '{0}' and '{1}' are not strongly ordered. Add an [assembly: " + nameof(AspectOrderAttribute) +
            $"(...)] attribute to specify the order relationship between these two layers or disable the {MSBuildPropertyNames.MetalamaRequireOrderedAspects} build option.",
            Error,
            "Two layers are not strongly ordered." );

        internal static readonly DiagnosticDefinition<(string TemplateName, string ClassName, string BaseClassName)>
            TemplateWithSameNameAlreadyDefinedInBaseClass = new(
                "LAMA0036",
                _category,
                "The class '{1}' defines a new template named '{0}', but the base class '{2}' already defines a template of the same name. Template names must be unique.",
                Error,
                "The class already defines a template of the same name." );

        internal static readonly DiagnosticDefinition<(string AspectName, DeclarationKind DeclarationKind, IDeclaration Target, FormattableString Reason)>
            AspectNotEligibleOnTarget = new(
                "LAMA0037",
                _category,
                "The aspect '{0}' cannot be applied to the {1} '{2}' because {3}.",
                Error,
                "The aspect cannot be applied to a declaration because eligibility conditions are not met." );

        internal static readonly DiagnosticDefinition<(FormattableString Predecessor, string AspectType, IDeclaration Child, IDeclaration Parent)>
            CanAddChildAspectOnlyUnderParent = new(
                "LAMA0038",
                _category,
                "The {0} cannot add a child aspect of type '{1}' to '{2}' because it is not contained in '{3}'.",
                Error,
                "A parent aspect or fabric can add child aspects only under its target declaration." );

        internal static readonly DiagnosticDefinition<(FormattableString Predecessor, string AspectType, IDeclaration Child, FormattableString Reason)>
            IneligibleChildAspect = new(
                "LAMA0039",
                _category,
                "The {0} cannot add a child aspect of type '{1}' to '{2}' because {3}.",
                Error,
                "A parent aspect or fabric can add child aspects only under its target declaration." );

        internal static readonly DiagnosticDefinition<Type>
            TypeMustHavePublicDefaultConstructor = new(
                "LAMA0040",
                _category,
                "The  type '{0}' must have a default constructor.",
                Error,
                "The type must have a default constructor." );

        internal static readonly DiagnosticDefinition<(UserCodeMemberInfo TemplateSymbol, IDeclaration TargetDeclaration, string ExceptionType, string
                ExceptionMessage, string Details)>
            ExceptionInUserCodeWithTarget
                = new(
                    "LAMA0041",
                    "Exception in user code",
                    "'{0}' threw '{2}' when applied to '{1}': {3}. Exception details are in '{4}'. To attach a debugger to the compiler, use the " +
                    " '-p:MetalamaDebugCompiler=True' command-line option.",
                    _category,
                    Error );

        internal static readonly DiagnosticDefinition<(UserCodeMemberInfo TemplateSymbol, string ExceptionType, string ExceptionMessage, string Details)>
            ExceptionInUserCodeWithoutTarget
                = new(
                    "LAMA0042",
                    "Exception in user code",
                    "'{0}' threw '{1}': {2}. Exception details are in '{3}'. To attach a debugger to the compiler, use the " +
                    " '-p:MetalamaDebugCompiler=True' command-line option.",
                    _category,
                    Error );

        public static readonly DiagnosticDefinition<string>
            SuggestedCodeFix
                = new(
                    "LAMA0043",
                    Hidden,
                    "Suggestion: {0}",
                    "Code fix suggestion",
                    _category );

        internal static readonly DiagnosticDefinition<(FormattableString Predecessor, IDeclaration Child, IDeclaration Parent)>
            CanAddValidatorOnlyUnderParent = new(
                "LAMA0044",
                _category,
                "The {0} cannot add a validator to '{1}' because it is not contained in '{2}'.",
                Error,
                "An aspect or fabric can add validators only under its target declaration." );

        internal static readonly DiagnosticDefinition<INamedTypeSymbol>
            LiveTemplateMustHaveDefaultConstructor = new(
                "LAMA0045",
                _category,
                $"The class '{{0}}' must have a default constructor because of the [{nameof(EditorExperienceAttribute)}({nameof(EditorExperienceAttribute.SuggestAsLiveTemplate)} = true)] attribute.",
                Error,
                "Live templates must have a default constructor." );

        public static readonly DiagnosticDefinition<INamedType>
            TypeNotPartial
                = new(
                    "LAMA0048",
                    "The type must be made partial.",
                    "Aspects add members to '{0}' but it is not marked as 'partial'. Make the type 'partial' to make it possible to "
                    + "reference aspect-generated artefacts from source code.",
                    _category,
                    Warning );

        internal static readonly DiagnosticDefinition<(string Message, string File)> IgnorableUnhandledException =
            new(
                "LAMA00049",
                _category,
                "Unexpected exception occurred in Metalama: {0} Exception details are in '{1}'. " +
                " Please report this issue at https://www.postsharp.net/support and attach this file to the ticket.",
                Warning,
                "Unexpected exception in Metalama." );

        internal static readonly DiagnosticDefinition<(string WeaverType, string AspectType)> CannotFindAspectWeaver =
            new(
                "LAMA00050",
                _category,
                "The weaver type '{0}' required to weave aspect '{1}' is not found in the project. The weaver assembly must be included as an analyzer.",
                Error,
                "Cannot find an aspect weaver." );

        internal static readonly DiagnosticDefinition<string[]> PreviewCSharpVersionNotSupported =
            new(
                "LAMA00051",
                Error,
                "Metalama does not support the 'preview' language version. Change the LangVersion property of your csproj file to one of the following supported values: {0}. "
                + "If you want to use preview features at your own risks, set the MSBuild property 'MetalamaAllowPreviewLanguageFeatures' to 'true'. It may work if you don't use preview features in templates.",
                "Metalama does not support the 'preview' C# language version",
                _category );

        internal static readonly DiagnosticDefinition<(string SelectedVersion, string[] SupportedVersions)> CSharpVersionNotSupported =
            new(
                "LAMA00052",
                Error,
                "The C# language version '{0}' is not supported. Change the <LangVersion> property of your project file to one of the following supported values: {1}."
                + " Do not use 'latest' or `latestMajor` because it will be inconsistently interpreted if you use a more recent .NET SDK or IDE than Metalama.",
                "The selected C# language version is not supported",
                _category );

        internal static readonly DiagnosticDefinition MissingMetalamaPreprocessorSymbol =
            new(
                "LAMA00053",
                Error,
                "Metalama is enabled in this project, but the METALAMA preprocessor symbol is not defined.",
                "Metalama is enabled in this project, but the METALAMA preprocessor symbol is not defined.",
                _category );

        internal static readonly DiagnosticDefinition<(string[] SelectedVersions, string SupportedVersion)> MetalamaVersionNotSupported =
            new(
                "LAMA00054",
                Error,
                "The project references the version(s) {0} of Metalama.Framework, but the current compiler version requires the version '{1}' or lower.",
                "The project has referenced to unsupported versions of Metalama",
                _category );

        internal static readonly
            DiagnosticDefinition<(string AspectType, IDeclaration ParentTarget, DeclarationKind ParentTargetKind, IDeclaration ChildTarget, DeclarationKind
                ChildTargetKind)> CannotAddAspectToPreviousPipelineStep = new(
                "LAMA0055",
                _category,
                "The aspect '{0}' applied to {2} '{1}' cannot add an aspect of the same type to {4} '{3}' because the {4} is not contained the {2}.",
                Error,
                "Cannot add an aspect to a previous step of the compilation pipeline." );

        internal static readonly
            DiagnosticDefinition<string> CannotFindCodeFix = new(
                "LAMA0056",
                _category,
                "The code fix '{0}' could no longer be found. The logic that suggests the code fix may be non-deterministic.",
                Error,
                "The code fix could no longer be found. The logic that suggests the code fix may be non-deterministic." );

        internal static readonly DiagnosticDefinition MetalamaNotInstalled =
            new(
                "LAMA0057",
                Error,
                "Metalama is not enabled in this project.",
                "Metalama is not enabled in this project.",
                _category );

        internal static readonly DiagnosticDefinition<(string TypeName, string Message)> CannotInstantiateType =
            new(
                "LAMA0058",
                Error,
                "Cannot instantiate the plug-in type '{0}': {1}",
                "Cannot instantiate the plug-in type.",
                _category );

        internal static readonly DiagnosticDefinition<ISymbol> GenericAspectTypeNotSupported =
            new(
                "LAMA0059",
                Error,
                "The type '{0}' is not a valid aspect type because it is generic. Generic aspect types are not yet supported.",
                "Non-abstract generic aspect types are not supported.",
                _category );

        internal static readonly DiagnosticDefinition<ISymbol> RefMembersNotSupported =
            new(
                "LAMA0060",
                Error,
                "'{0}' cannot be used as a template because it returns 'ref'. This feature is not yet supported.",
                "'ref' members cannot be used as templates.",
                _category );

        internal static readonly DiagnosticDefinition<(AssemblyIdentity AssemblyIdentity, string Version)>
            DependencyMustBeRecompiled =
                new(
                    "LAMA0061",
                    Error,
                    "The referenced assembly '{0}' has been compiled with Metalama {1}. It must be recompiled with the current version because " +
                    "backward compatibility of compiled assemblies has been broken.",
                    "The referenced assembly must be recompiled with a more recent version of Metalama.",
                    _category );

<<<<<<< HEAD
        internal static readonly DiagnosticDefinition<(DeclarationKind DeclarationKind, IDeclaration Declaration, string Validator)>
            InvalidTargetForValidator =
                new(
                    "LAMA0062",
                    Error,
                    "References to the {0} '{1}' cannot be validated by '{2}' because the {0} is not a real source code declaration.",
                    "References to the declaration cannot be validated because it is not a real source code declaration.",
                    _category );

        internal static readonly DiagnosticDefinition<(IMember Member, INamedType TargetType, InvokerOptions InvokerOptions)>
            CantInvokeBaseOrCurrentOutsideTargetType =
                new(
                    "LAMA0063",
                    Error,
                    "Cannot invoke member '{0}' when specifying InvokerOptions.{2} here, because it does not belong to the template target type '{1}'.",
                    "Cannot invoke a member that does not belong to the template target type when specifying InvokerOptions.Base or InvokerOptions.Current.",
                    _category );

=======
>>>>>>> a0a11d34
        // TODO: Use formattable string (C# does not seem to find extension methods).
        internal static readonly DiagnosticDefinition<string>
            UnsupportedFeature = new(
                "LAMA0099",
                "Feature is not yet supported.",
                "Feature is not yet supported: {0}",
                _category,
                Error );
    }
}<|MERGE_RESOLUTION|>--- conflicted
+++ resolved
@@ -325,16 +325,6 @@
                     "The referenced assembly must be recompiled with a more recent version of Metalama.",
                     _category );
 
-<<<<<<< HEAD
-        internal static readonly DiagnosticDefinition<(DeclarationKind DeclarationKind, IDeclaration Declaration, string Validator)>
-            InvalidTargetForValidator =
-                new(
-                    "LAMA0062",
-                    Error,
-                    "References to the {0} '{1}' cannot be validated by '{2}' because the {0} is not a real source code declaration.",
-                    "References to the declaration cannot be validated because it is not a real source code declaration.",
-                    _category );
-
         internal static readonly DiagnosticDefinition<(IMember Member, INamedType TargetType, InvokerOptions InvokerOptions)>
             CantInvokeBaseOrCurrentOutsideTargetType =
                 new(
@@ -344,8 +334,6 @@
                     "Cannot invoke a member that does not belong to the template target type when specifying InvokerOptions.Base or InvokerOptions.Current.",
                     _category );
 
-=======
->>>>>>> a0a11d34
         // TODO: Use formattable string (C# does not seem to find extension methods).
         internal static readonly DiagnosticDefinition<string>
             UnsupportedFeature = new(
