--- conflicted
+++ resolved
@@ -24,16 +24,10 @@
     {
         private readonly DiagnosticManifest? _diagnosticManifest;
         private readonly CodeFixFilter _codeFixFilter;
-<<<<<<< HEAD
         private readonly CodeFixAvailability _codeFixAvailability;
-        private ImmutableArray<Diagnostic>.Builder? _diagnostics;
-        private ImmutableArray<ScopedSuppression>.Builder? _suppressions;
-        private ImmutableArray<CodeFixInstance>.Builder? _codeFixes;
-=======
         private ConcurrentLinkedList<Diagnostic>? _diagnostics;
         private ConcurrentLinkedList<ScopedSuppression>? _suppressions;
         private ConcurrentLinkedList<CodeFixInstance>? _codeFixes;
->>>>>>> dd6adbbe
 
         public bool IsEmpty
         {
@@ -112,18 +106,7 @@
                 {
                     if ( location != null && this._codeFixFilter( diagnosticDefinition, location ) )
                     {
-<<<<<<< HEAD
-                        this._codeFixes ??= ImmutableArray.CreateBuilder<CodeFixInstance>();
-
-                        this._codeFixes.Add(
-                            new CodeFixInstance(
-                                diagnosticDefinition.Id,
-                                location,
-                                codeFix,
-                                this._codeFixAvailability == CodeFixAvailability.PreviewAndApply ) );
-=======
-                        LazyInitializer.EnsureInitialized( ref this._codeFixes ).Add( new CodeFixInstance( diagnosticDefinition.Id, location, codeFix ) );
->>>>>>> dd6adbbe
+                        LazyInitializer.EnsureInitialized( ref this._codeFixes ).Add( new CodeFixInstance( diagnosticDefinition.Id, location, codeFix, this._codeFixAvailability == CodeFixAvailability.PreviewAndApply ) );
                     }
 
                     if ( firstTitle == null )
