--- conflicted
+++ resolved
@@ -107,7 +107,6 @@
             // TODO: Introduce attributes that are added not present on the existing member?
             if ( existingDeclaration == null )
             {
-<<<<<<< HEAD
                 // There is no existing declaration.
                 if ( hasNoOverrideSemantics )
                 {
@@ -117,27 +116,15 @@
                 else
                 {
                     // Introduce and override using the template.
-                    var overriddenProperty = new OverriddenProperty(
+                    var overriddenProperty = new OverridePropertyTransformation(
                         this,
                         this.MemberBuilder,
-                        this.Template,
                         this._getTemplate.ForIntroduction(this._args),
                         this._setTemplate.ForIntroduction( this._args ),
                         this.Tags );
 
                     return AdviceResult.Create( this.MemberBuilder, overriddenProperty );
                 }
-=======
-                // There is no existing declaration, we will introduce and override the introduced.
-                var overriddenMethod = new OverridePropertyTransformation(
-                    this,
-                    this.MemberBuilder,
-                    this._getTemplate,
-                    this._setTemplate,
-                    this.Tags );
-
-                return AdviceResult.Create( this.MemberBuilder, overriddenMethod );
->>>>>>> 56cea940
             }
             else
             {
@@ -173,14 +160,8 @@
                             var overriddenProperty = new OverridePropertyTransformation(
                                 this,
                                 existingDeclaration,
-<<<<<<< HEAD
-                                this.Template,
                                 this._getTemplate.ForIntroduction( this._args ),
                                 this._setTemplate.ForIntroduction( this._args ),
-=======
-                                this._getTemplate,
-                                this._setTemplate,
->>>>>>> 56cea940
                                 this.Tags );
 
                             return AdviceResult.Create( overriddenProperty );
@@ -192,14 +173,8 @@
                             var overriddenProperty = new OverridePropertyTransformation(
                                 this,
                                 this.MemberBuilder,
-<<<<<<< HEAD
-                                this.Template,
                                 this._getTemplate.ForIntroduction( this._args ),
                                 this._setTemplate.ForIntroduction( this._args ),
-=======
-                                this._getTemplate,
-                                this._setTemplate,
->>>>>>> 56cea940
                                 this.Tags );
 
                             return AdviceResult.Create( this.MemberBuilder, overriddenProperty );
@@ -211,14 +186,8 @@
                             var overriddenMethod = new OverridePropertyTransformation(
                                 this,
                                 existingDeclaration,
-<<<<<<< HEAD
-                                this.Template,
                                 this._getTemplate.ForIntroduction( this._args ),
                                 this._setTemplate.ForIntroduction( this._args ),
-=======
-                                this._getTemplate,
-                                this._setTemplate,
->>>>>>> 56cea940
                                 this.Tags );
 
                             return AdviceResult.Create( overriddenMethod );
@@ -246,28 +215,16 @@
                             this.MemberBuilder.IsOverride = true;
                             this.MemberBuilder.OverriddenProperty = existingDeclaration;
 
-<<<<<<< HEAD
                             var overrideTransformations =
                                 OverrideHelper.OverrideProperty(
                                     this,
                                     this.MemberBuilder,
-                                    this.Template,
                                     this._getTemplate,
                                     this._setTemplate,
                                     ( t, m ) => t.ForIntroduction( this._args ),
                                     this.Tags );
 
                             return AdviceResult.Create( new ITransformation[] { this.MemberBuilder }.Concat( overrideTransformations ) );
-=======
-                            var overriddenProperty = new OverridePropertyTransformation(
-                                this,
-                                this.MemberBuilder,
-                                this._getTemplate,
-                                this._setTemplate,
-                                this.Tags );
-
-                            return AdviceResult.Create( this.MemberBuilder, overriddenProperty );
->>>>>>> 56cea940
                         }
 
                     default:
