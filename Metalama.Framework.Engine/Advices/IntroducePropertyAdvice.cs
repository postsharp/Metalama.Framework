--- conflicted
+++ resolved
@@ -67,12 +67,6 @@
 
             // TODO: Indexers.
 
-<<<<<<< HEAD
-            this.MemberBuilder.Type = (this.Template.Declaration?.Type ?? this._getTemplate.Template.Declaration?.ReturnType).AssertNotNull();
-
-            this.MemberBuilder.Accessibility =
-                (this.Template.Declaration?.Accessibility ?? this._getTemplate.Template.Declaration?.Accessibility).AssertNotNull();
-=======
             this.MemberBuilder.Type = (this.Template.Declaration?.Type ?? this._getTemplate.Declaration?.ReturnType).AssertNotNull();
             this.MemberBuilder.Accessibility = 
                 (this.Template.Declaration?.Accessibility ?? this._getTemplate.Declaration?.Accessibility ?? this._setTemplate.Declaration?.Accessibility).AssertNotNull();
@@ -91,7 +85,6 @@
             }
 
             // TODO: For get accessor template, we are ignoring accessibility of set accessor template because it can be easily incompatible.
->>>>>>> b72e3cf0
         }
 
         public override AdviceResult ToResult( ICompilation compilation, IReadOnlyList<IObservableTransformation> observableTransformations )
