﻿// Copyright (c) SharpCrafters s.r.o. All rights reserved.
// This project is not open source. Please see the LICENSE.md file in the repository root for details.

using Metalama.Framework.Aspects;
using Metalama.Framework.Code;
using Metalama.Framework.Code.DeclarationBuilders;
using Metalama.Framework.Engine.Aspects;
using Metalama.Framework.Engine.CodeModel;
using Metalama.Framework.Engine.CompileTime;
using Metalama.Framework.Engine.Diagnostics;
using Microsoft.CodeAnalysis;
using System;
using System.Collections.Generic;
using System.Collections.Immutable;
using System.Linq;
using System.Reflection;
using RefKind = Metalama.Framework.Code.RefKind;
using TypeKind = Metalama.Framework.Code.TypeKind;

namespace Metalama.Framework.Engine.Advices
{
    [Obfuscation( Exclude = true )] // Not obfuscated to have a decent call stack in case of user exception.
    internal class AdviceFactory : IAdviceFactory
    {
        private const string? _layerName = null;

        private readonly CompilationModel _compilation;
        private readonly IAspectInstanceInternal _aspect;
        private readonly TemplateClassInstance? _templateInstance;
        private readonly IServiceProvider _serviceProvider;
        private readonly IDiagnosticAdder _diagnosticAdder;

<<<<<<< HEAD
        private readonly Dictionary<IMember, FilterAdvice> _filterAdvices;
=======
        private readonly Dictionary<INamedType, ImplementInterfaceAdvice> _implementInterfaceAdvices;
        private readonly Dictionary<IMember, ContractAdvice> _contractAdvices;
>>>>>>> 108b4fc9

        internal List<Advice> Advices { get; }

        public AdviceFactory(
            CompilationModel compilation,
            IDiagnosticAdder diagnosticAdder,
            IAspectInstanceInternal aspect,
            TemplateClassInstance? templateInstance, // null if the aspect has several template classes.
            IServiceProvider serviceProvider )
        {
            this._aspect = aspect;
            this._templateInstance = templateInstance;
            this._serviceProvider = serviceProvider;
            this._compilation = compilation;
            this._diagnosticAdder = diagnosticAdder;
<<<<<<< HEAD
            this._filterAdvices = new Dictionary<IMember, FilterAdvice>( compilation.InvariantComparer );
=======
            this._implementInterfaceAdvices = new Dictionary<INamedType, ImplementInterfaceAdvice>( compilation.InvariantComparer );
            this._contractAdvices = new Dictionary<IMember, ContractAdvice>( compilation.InvariantComparer );
>>>>>>> 108b4fc9
            this.Advices = new List<Advice>();
        }

        /// <summary>
        /// Initializes a new instance of the <see cref="AdviceFactory"/> class.
        /// that has a different <see cref="TemplateClassInstance"/> but shares the same mutable state as the parent.
        /// </summary>
        /// <param name="parent"></param>
        /// <param name="templateClassInstance"></param>
        private AdviceFactory( AdviceFactory parent, TemplateClassInstance templateClassInstance )
        {
            this._aspect = parent._aspect;
            this._templateInstance = templateClassInstance;
            this._serviceProvider = parent._serviceProvider;
            this._compilation = parent._compilation;
            this._diagnosticAdder = parent._diagnosticAdder;
<<<<<<< HEAD
            this._filterAdvices = parent._filterAdvices;
=======
            this._implementInterfaceAdvices = parent._implementInterfaceAdvices;
            this._contractAdvices = parent._contractAdvices;
>>>>>>> 108b4fc9
            this.Advices = parent.Advices;
        }

        public AdviceFactory WithTemplateClassInstance( TemplateClassInstance templateClassInstance )
        {
            return new AdviceFactory( this, templateClassInstance );
        }

        private TemplateMemberRef ValidateTemplateName( string? templateName, TemplateKind templateKind, bool required = false )
        {
            if ( this._templateInstance == null )
            {
                throw new AssertionFailedException();
            }

            if ( templateName == null )
            {
                if ( required )
                {
                    throw new ArgumentOutOfRangeException(
                        nameof(templateName),
                        $"A required template name was not provided for the template kind {templateKind}." );
                }
                else
                {
                    return default;
                }
            }
            else if ( this._templateInstance.TemplateClass.Members.TryGetValue( templateName, out var template ) )
            {
                if ( template.TemplateInfo.IsNone )
                {
                    // It is possible that the aspect has a member of the required name, but the user did not use the custom attribute. In this case,
                    // we want a proper error message.

                    throw GeneralDiagnosticDescriptors.MemberDoesNotHaveTemplateAttribute.CreateException(
                        (template.TemplateClass.FullName, templateName,
                         templateKind == TemplateKind.Introduction ? nameof(IntroduceAttribute) : nameof(TemplateAttribute)) );
                }

                if ( template.TemplateInfo.IsAbstract )
                {
                    if ( !required )
                    {
                        return default;
                    }
                    else
                    {
                        throw new AssertionFailedException( "A non-abstract template was expected." );
                    }
                }

                var expectedTemplateType = templateKind == TemplateKind.Introduction
                    ? TemplateAttributeType.Introduction
                    : TemplateAttributeType.Template;

                if ( expectedTemplateType != template.TemplateInfo.AttributeType )
                {
                    var expectedAttribute = templateKind == TemplateKind.Introduction
                        ? nameof(IntroduceAttribute)
                        : nameof(TemplateAttribute);

                    var actualAttribute = template.TemplateInfo.AttributeType == TemplateAttributeType.Introduction
                        ? nameof(IntroduceAttribute)
                        : nameof(TemplateAttribute);

                    throw GeneralDiagnosticDescriptors.TemplateIsOfTheWrongType.CreateException(
                        (template.TemplateClass.FullName, templateName, expectedAttribute, actualAttribute) );
                }

                return new TemplateMemberRef( template, templateKind );
            }
            else
            {
                throw GeneralDiagnosticDescriptors.AspectMustHaveExactlyOneTemplateMember.CreateException( (this._aspect.AspectClass.ShortName, templateName) );
            }
        }

        private TemplateMemberRef SelectTemplate( IMethod targetMethod, in MethodTemplateSelector templateSelector )
        {
            var defaultTemplate = this.ValidateTemplateName( templateSelector.DefaultTemplate, TemplateKind.Default, true );
            var asyncTemplate = this.ValidateTemplateName( templateSelector.AsyncTemplate, TemplateKind.Async );

            var enumerableTemplate = this.ValidateTemplateName( templateSelector.EnumerableTemplate, TemplateKind.IEnumerable );
            var enumeratorTemplate = this.ValidateTemplateName( templateSelector.EnumeratorTemplate, TemplateKind.IEnumerator );
            var asyncEnumerableTemplate = this.ValidateTemplateName( templateSelector.AsyncEnumerableTemplate, TemplateKind.IAsyncEnumerable );

            var asyncEnumeratorTemplate = this.ValidateTemplateName(
                templateSelector.AsyncEnumeratorTemplate,
                TemplateKind.IAsyncEnumerator );

            var interpretedKind = TemplateKind.Default;

            var selectedTemplate = defaultTemplate;

            var asyncInfo = targetMethod.GetAsyncInfoImpl();
            var iteratorInfo = targetMethod.GetIteratorInfoImpl();

            // See if we have an async template, which actually does not need to have an async implementation, does not not need to 
            // be applied only on methods with async implementations. However, if the template has an async implementation, the
            // target awaitable type must be compatible with an async implementation, i.e. it must have a method builder.

            if ( asyncInfo.IsAsync || (templateSelector.UseAsyncTemplateForAnyAwaitable && ((asyncInfo.IsAwaitable && asyncInfo.HasMethodBuilder) ||
                                                                                            iteratorInfo.EnumerableKind is EnumerableKind.IAsyncEnumerable or
                                                                                                EnumerableKind.IAsyncEnumerator)) )
            {
                interpretedKind = TemplateKind.Async;

                if ( !asyncTemplate.IsNull )
                {
                    selectedTemplate = asyncTemplate;

                    // We don't return because the result can still be overwritten by async iterators.
                }
            }

            var useIteratorTemplate = iteratorInfo.IsIterator
                                      || (templateSelector.UseEnumerableTemplateForAnyEnumerable && iteratorInfo.EnumerableKind != EnumerableKind.None);

            switch ( iteratorInfo.EnumerableKind )
            {
                case EnumerableKind.None:
                    break;

                case EnumerableKind.UntypedIEnumerable:
                case EnumerableKind.IEnumerable:
                    if ( useIteratorTemplate && !enumerableTemplate.IsNull )
                    {
                        return enumerableTemplate;
                    }
                    else
                    {
                        interpretedKind = TemplateKind.IEnumerable;
                    }

                    break;

                case EnumerableKind.UntypedIEnumerator:
                case EnumerableKind.IEnumerator:
                    if ( useIteratorTemplate && !enumeratorTemplate.IsNull )
                    {
                        return enumeratorTemplate;
                    }
                    else
                    {
                        interpretedKind = TemplateKind.IEnumerator;
                    }

                    break;

                case EnumerableKind.IAsyncEnumerable:
                    if ( useIteratorTemplate && !asyncEnumerableTemplate.IsNull )
                    {
                        return asyncEnumerableTemplate;
                    }
                    else
                    {
                        interpretedKind = TemplateKind.IAsyncEnumerable;
                    }

                    break;

                case EnumerableKind.IAsyncEnumerator:
                    if ( useIteratorTemplate && !asyncEnumeratorTemplate.IsNull )
                    {
                        return asyncEnumeratorTemplate;
                    }
                    else
                    {
                        interpretedKind = TemplateKind.IAsyncEnumerator;
                    }

                    break;

                default:
                    throw new ArgumentOutOfRangeException();
            }

            return selectedTemplate.InterpretedAs( interpretedKind );
        }

        private TemplateMemberRef SelectTemplate( IFieldOrPropertyOrIndexer targetFieldOrProperty, in GetterTemplateSelector templateSelector, bool required )
        {
            var getter = targetFieldOrProperty.GetMethod;

            if ( getter == null )
            {
                return default;
            }

            var defaultTemplate = this.ValidateTemplateName( templateSelector.DefaultTemplate, TemplateKind.Default, required );
            var enumerableTemplate = this.ValidateTemplateName( templateSelector.EnumerableTemplate, TemplateKind.IEnumerable );
            var enumeratorTemplate = this.ValidateTemplateName( templateSelector.EnumeratorTemplate, TemplateKind.IEnumerator );

            var selectedTemplate = defaultTemplate;

            if ( !templateSelector.HasOnlyDefaultTemplate )
            {
                var iteratorInfo = getter.GetIteratorInfoImpl();

                if ( !enumerableTemplate.IsNull && iteratorInfo.IsIterator )
                {
                    selectedTemplate = enumerableTemplate;
                }

                if ( !enumeratorTemplate.IsNull && iteratorInfo.EnumerableKind is EnumerableKind.IEnumerator or EnumerableKind.UntypedIEnumerator )
                {
                    return enumeratorTemplate;
                }
            }

            return selectedTemplate;
        }

        public void Override( IMethod targetMethod, in MethodTemplateSelector templateSelector, object? args = null, object? tags = null )
        {
            if ( this._templateInstance == null )
            {
                throw new InvalidOperationException();
            }

            if ( targetMethod.IsAbstract )
            {
                throw new InvalidOperationException(
                    UserMessageFormatter.Format( $"Cannot add an OverrideMethod advice to '{targetMethod}' because it is an abstract." ) );
            }

            var diagnosticList = new DiagnosticList();

            var template = this.SelectTemplate( targetMethod, templateSelector )
                .GetTemplateMember<IMethod>( this._compilation, this._serviceProvider )
                .ForOverride( targetMethod, ObjectReader.GetReader( args ) );

            var advice = new OverrideMethodAdvice(
                this._aspect,
                this._templateInstance,
                targetMethod,
                template,
                _layerName,
                ObjectReader.GetReader( tags ) );

            advice.Initialize( diagnosticList );
            ThrowOnErrors( diagnosticList );
            this.Advices.Add( advice );

            this._diagnosticAdder.Report( diagnosticList );
        }

        public IMethodBuilder IntroduceMethod(
            INamedType targetType,
            string defaultTemplate,
            IntroductionScope scope = IntroductionScope.Default,
            OverrideStrategy whenExists = OverrideStrategy.Default,
            object? args = null,
            object? tags = null )
        {
            if ( this._templateInstance == null )
            {
                throw new InvalidOperationException();
            }

            if ( targetType.TypeKind == TypeKind.Interface )
            {
                throw new InvalidOperationException(
                    UserMessageFormatter.Format( $"Cannot add an IntroduceMethod advice to '{targetType}' because it is an interface." ) );
            }

            var diagnosticList = new DiagnosticList();

            var template = this.ValidateTemplateName( defaultTemplate, TemplateKind.Default, true )
                .GetTemplateMember<IMethod>( this._compilation, this._serviceProvider );

            var advice = new IntroduceMethodAdvice(
                this._aspect,
                this._templateInstance,
                targetType,
                template.ForIntroduction( ObjectReader.GetReader( args ) ),
                scope,
                whenExists,
                _layerName,
                ObjectReader.GetReader( tags ) );

            advice.Initialize( diagnosticList );
            ThrowOnErrors( diagnosticList );
            this.Advices.Add( advice );

            this._diagnosticAdder.Report( diagnosticList );

            return advice.Builder;
        }

        public void Override(
            IFieldOrPropertyOrIndexer targetDeclaration,
            string defaultTemplate,
            object? tags = null )
        {
            if ( this._templateInstance == null )
            {
                throw new InvalidOperationException();
            }

            if ( targetDeclaration.IsAbstract )
            {
                throw new InvalidOperationException(
                    UserMessageFormatter.Format( $"Cannot add an OverrideFieldOrProperty advice to '{targetDeclaration}' because it is an abstract." ) );
            }

            // Set template represents both set and init accessors.
            var diagnosticList = new DiagnosticList();

            var propertyTemplate = this.ValidateTemplateName( defaultTemplate, TemplateKind.Default, true )
                .GetTemplateMember<IProperty>( this._compilation, this._serviceProvider );

            var accessorTemplates = propertyTemplate.GetAccessorTemplates();
            var getTemplate = accessorTemplates.Get;
            var setTemplate = accessorTemplates.Set;

            var advice = new OverrideFieldOrPropertyAdvice(
                this._aspect,
                this._templateInstance,
                targetDeclaration,
                propertyTemplate,
                getTemplate.ForIntroduction(),
                setTemplate.ForIntroduction(),
                _layerName,
                ObjectReader.GetReader( tags ) );

            advice.Initialize( diagnosticList );
            ThrowOnErrors( diagnosticList );
            this.Advices.Add( advice );

            this._diagnosticAdder.Report( diagnosticList );
        }

        public void OverrideAccessors(
            IFieldOrPropertyOrIndexer targetDeclaration,
            in GetterTemplateSelector getTemplateSelector,
            string? setTemplate = null,
            object? args = null,
            object? tags = null )
        {
            if ( this._templateInstance == null )
            {
                throw new InvalidOperationException();
            }

            if ( targetDeclaration.IsAbstract )
            {
                throw new InvalidOperationException(
                    UserMessageFormatter.Format(
                        $"Cannot add an OverrideFieldOrPropertyAccessors advice to '{targetDeclaration}' because it is an abstract." ) );
            }

            // Set template represents both set and init accessors.
            var diagnosticList = new DiagnosticList();

            var getTemplateRef = this.SelectTemplate( targetDeclaration, getTemplateSelector, setTemplate == null )
                .GetTemplateMember<IMethod>( this._compilation, this._serviceProvider )
                .ForOverride( targetDeclaration.GetMethod, ObjectReader.GetReader( args ) );

            var setTemplateRef = this.ValidateTemplateName( setTemplate, TemplateKind.Default, getTemplateSelector.IsNull )
                .GetTemplateMember<IMethod>( this._compilation, this._serviceProvider )
                .ForOverride( targetDeclaration.SetMethod, ObjectReader.GetReader( args ) );

            if ( getTemplateRef.IsNull && setTemplateRef.IsNull )
            {
                // There is no applicable template because the property has no getter or no setter matching the selection.
                return;
            }

            var advice = new OverrideFieldOrPropertyAdvice(
                this._aspect,
                this._templateInstance,
                targetDeclaration,
                default,
                getTemplateRef,
                setTemplateRef,
                _layerName,
                ObjectReader.GetReader( tags ) );

            advice.Initialize( diagnosticList );
            ThrowOnErrors( diagnosticList );
            this.Advices.Add( advice );

            this._diagnosticAdder.Report( diagnosticList );
        }

        public IFieldBuilder IntroduceField(
            INamedType targetType,
            string name,
            IntroductionScope scope = IntroductionScope.Default,
            OverrideStrategy whenExists = OverrideStrategy.Default,
            object? tags = null )
        {
            if ( this._templateInstance == null )
            {
                throw new InvalidOperationException();
            }

            var diagnosticList = new DiagnosticList();

            var advice = new IntroduceFieldAdvice(
                this._aspect,
                this._templateInstance,
                targetType,
                name,
                default,
                scope,
                whenExists,
                _layerName,
                ObjectReader.GetReader( tags ) );

            advice.Initialize( diagnosticList );
            ThrowOnErrors( diagnosticList );
            this.Advices.Add( advice );

            this._diagnosticAdder.Report( diagnosticList );

            return advice.Builder;
        }

        public IPropertyBuilder IntroduceProperty(
            INamedType targetType,
            string defaultTemplate,
            IntroductionScope scope = IntroductionScope.Default,
            OverrideStrategy whenExists = OverrideStrategy.Default,
            object? tags = null )
        {
            if ( this._templateInstance == null )
            {
                throw new InvalidOperationException();
            }

            if ( targetType.TypeKind == TypeKind.Interface )
            {
                throw new InvalidOperationException(
                    UserMessageFormatter.Format( $"Cannot add an IntroduceMethod advice to '{targetType}' because it is an interface." ) );
            }

            var diagnosticList = new DiagnosticList();

            var propertyTemplate = this.ValidateTemplateName( defaultTemplate, TemplateKind.Default, true )
                .GetTemplateMember<IProperty>( this._compilation, this._serviceProvider );

            var accessorTemplates = propertyTemplate.GetAccessorTemplates();

            var advice = new IntroducePropertyAdvice(
                this._aspect,
                this._templateInstance,
                targetType,
                null,
                propertyTemplate,
                accessorTemplates.Get.ForIntroduction(),
                accessorTemplates.Set.ForIntroduction(),
                scope,
                whenExists,
                _layerName,
                ObjectReader.GetReader( tags ) );

            advice.Initialize( diagnosticList );
            ThrowOnErrors( diagnosticList );
            this.Advices.Add( advice );

            this._diagnosticAdder.Report( diagnosticList );

            return advice.Builder;
        }

        public IPropertyBuilder IntroduceProperty(
            INamedType targetType,
            string name,
            string? getTemplate,
            string? setTemplate,
            IntroductionScope scope = IntroductionScope.Default,
            OverrideStrategy whenExists = OverrideStrategy.Default,
            object? args = null,
            object? tags = null )
        {
            if ( this._templateInstance == null )
            {
                throw new InvalidOperationException();
            }

            if ( targetType.TypeKind == TypeKind.Interface )
            {
                throw new InvalidOperationException(
                    UserMessageFormatter.Format( $"Cannot add an IntroduceMethod advice to '{targetType}' because it is an interface." ) );
            }

            var diagnosticList = new DiagnosticList();

            var getTemplateRef = this.ValidateTemplateName( getTemplate, TemplateKind.Default, true )
                .GetTemplateMember<IMethod>( this._compilation, this._serviceProvider );

            var setTemplateRef = this.ValidateTemplateName( setTemplate, TemplateKind.Default, true )
                .GetTemplateMember<IMethod>( this._compilation, this._serviceProvider );

            var parameterReaders = ObjectReader.GetReader( args );

            var advice = new IntroducePropertyAdvice(
                this._aspect,
                this._templateInstance,
                targetType,
                name,
                default,
                getTemplateRef.ForIntroduction( parameterReaders ),
                setTemplateRef.ForIntroduction( parameterReaders ),
                scope,
                whenExists,
                _layerName,
                ObjectReader.GetReader( tags ) );

            advice.Initialize( diagnosticList );
            ThrowOnErrors( diagnosticList );
            this.Advices.Add( advice );

            this._diagnosticAdder.Report( diagnosticList );

            return advice.Builder;
        }

        public void OverrideAccessors(
            IEvent targetDeclaration,
            string? addTemplate,
            string? removeTemplate,
            string? invokeTemplate,
            object? args = null,
            object? tags = null )
        {
            if ( this._templateInstance == null )
            {
                throw new InvalidOperationException();
            }

            if ( invokeTemplate != null )
            {
                throw GeneralDiagnosticDescriptors.UnsupportedFeature.CreateException( $"Invoker overrides." );
            }

            if ( targetDeclaration.IsAbstract )
            {
                throw new InvalidOperationException(
                    UserMessageFormatter.Format( $"Cannot add an OverrideEventAccessors advice to '{targetDeclaration}' because it is an abstract." ) );
            }

            var diagnosticList = new DiagnosticList();

            var addTemplateRef = this.ValidateTemplateName( addTemplate, TemplateKind.Default, true )
                .GetTemplateMember<IMethod>( this._compilation, this._serviceProvider );

            var removeTemplateRef = this.ValidateTemplateName( removeTemplate, TemplateKind.Default, true )
                .GetTemplateMember<IMethod>( this._compilation, this._serviceProvider );

            if ( invokeTemplate != null )
            {
                throw new NotImplementedException( "Support for overriding event raisers is not yet implemented." );
            }

            var advice = new OverrideEventAdvice(
                this._aspect,
                this._templateInstance,
                targetDeclaration,
                default,
                addTemplateRef,
                removeTemplateRef,
                _layerName,
                ObjectReader.GetReader( tags ),
                ObjectReader.GetReader( args ) );

            advice.Initialize( diagnosticList );
            ThrowOnErrors( diagnosticList );
            this.Advices.Add( advice );

            this._diagnosticAdder.Report( diagnosticList );
        }

        public IEventBuilder IntroduceEvent(
            INamedType targetType,
            string eventTemplate,
            IntroductionScope scope = IntroductionScope.Default,
            OverrideStrategy whenExists = OverrideStrategy.Default,
            object? tags = null )
        {
            if ( this._templateInstance == null )
            {
                throw new InvalidOperationException();
            }

            if ( targetType.TypeKind == TypeKind.Interface )
            {
                throw new InvalidOperationException(
                    UserMessageFormatter.Format( $"Cannot add an IntroduceMethod advice to '{targetType}' because it is an interface." ) );
            }

            var diagnosticList = new DiagnosticList();

            var template = this.ValidateTemplateName( eventTemplate, TemplateKind.Default, true )
                .GetTemplateMember<IEvent>( this._compilation, this._serviceProvider );

            var advice = new IntroduceEventAdvice(
                this._aspect,
                this._templateInstance,
                targetType,
                null,
                template,
                default,
                default,
                scope,
                whenExists,
                _layerName,
                ObjectReader.GetReader( tags ),
                ObjectReader.Empty );

            advice.Initialize( diagnosticList );
            ThrowOnErrors( diagnosticList );
            this.Advices.Add( advice );

            this._diagnosticAdder.Report( diagnosticList );

            return advice.Builder;
        }

        public IEventBuilder IntroduceEvent(
            INamedType targetType,
            string name,
            string addTemplate,
            string removeTemplate,
            string? invokeTemplate = null,
            IntroductionScope scope = IntroductionScope.Default,
            OverrideStrategy whenExists = OverrideStrategy.Default,
            object? args = null,
            object? tags = null )
        {
            if ( this._templateInstance == null )
            {
                throw new InvalidOperationException();
            }

            if ( targetType.TypeKind == TypeKind.Interface )
            {
                throw new InvalidOperationException(
                    UserMessageFormatter.Format( $"Cannot add an IntroduceMethod advice to '{targetType}' because it is an interface." ) );
            }

            var diagnosticList = new DiagnosticList();

            var addTemplateRef = this.ValidateTemplateName( addTemplate, TemplateKind.Default, true )
                .GetTemplateMember<IMethod>( this._compilation, this._serviceProvider );

            var removeTemplateRef = this.ValidateTemplateName( removeTemplate, TemplateKind.Default, true )
                .GetTemplateMember<IMethod>( this._compilation, this._serviceProvider );

            var advice = new IntroduceEventAdvice(
                this._aspect,
                this._templateInstance,
                targetType,
                name,
                default,
                addTemplateRef,
                removeTemplateRef,
                scope,
                whenExists,
                _layerName,
                ObjectReader.GetReader( tags ),
                ObjectReader.GetReader( args ) );

            advice.Initialize( diagnosticList );
            ThrowOnErrors( diagnosticList );
            this.Advices.Add( advice );

            this._diagnosticAdder.Report( diagnosticList );

            return advice.Builder;
        }

        public void ImplementInterface(
            INamedType targetType,
            INamedType interfaceType,
            OverrideStrategy whenExists = OverrideStrategy.Default,
            object? tags = null )
        {
            if ( this._templateInstance == null )
            {
                throw new InvalidOperationException();
            }

            var diagnosticList = new DiagnosticList();

            var advice = new ImplementInterfaceAdvice( 
                this._aspect, 
                this._templateInstance, 
                targetType, 
                interfaceType, 
                whenExists, 
                null, 
                _layerName, 
                ObjectReader.GetReader( tags ) );

            advice.Initialize( diagnosticList );
            ThrowOnErrors( diagnosticList );
            this.Advices.Add( advice );

            this._diagnosticAdder.Report( diagnosticList );
        }

        public void ImplementInterface(
            INamedType targetType,
            Type interfaceType,
            OverrideStrategy whenExists = OverrideStrategy.Default,
            object? tags = null )
        {
            this.ImplementInterface(
                targetType,
                (INamedType) targetType.GetCompilationModel().Factory.GetTypeByReflectionType( interfaceType ),
                whenExists,
                tags );
        }

        public void ImplementInterface(
            INamedType targetType,
            INamedType interfaceType,
            IReadOnlyList<InterfaceMemberSpecification> interfaceMemberSpecifications,
            OverrideStrategy whenExists = OverrideStrategy.Default,
            object? tags = null )
        {
            if ( this._templateInstance == null )
            {
                throw new InvalidOperationException();
            }

            var diagnosticList = new DiagnosticList();

            var advice = new ImplementInterfaceAdvice(
                this._aspect,
                this._templateInstance,
                targetType,
                interfaceType,
                whenExists,
                interfaceMemberSpecifications,
                _layerName,
                ObjectReader.GetReader( tags ) );

            advice.Initialize( diagnosticList );
            ThrowOnErrors( diagnosticList );
            this.Advices.Add( advice );

            this._diagnosticAdder.Report( diagnosticList );
        }

        public void ImplementInterface(
            INamedType targetType,
            Type interfaceType,
            IReadOnlyList<InterfaceMemberSpecification> interfaceMemberSpecifications,
            OverrideStrategy whenExists = OverrideStrategy.Default,
            object? tags = null )
        {
            this.ImplementInterface(
                targetType,
                (INamedType) targetType.GetCompilationModel().Factory.GetTypeByReflectionType( interfaceType ),
                interfaceMemberSpecifications,
                whenExists,
                tags );
        }

        public void AddInitializer( IMemberOrNamedType targetType, string template, InitializerKind kind, object? tags = null, object? args = null )
        {
            if ( this._templateInstance == null )
            {
                throw new InvalidOperationException();
            }

            var diagnosticList = new DiagnosticList();

            var templateRef = this.ValidateTemplateName( template, TemplateKind.Default, true )
                .GetTemplateMember<IMethod>( this._compilation, this._serviceProvider );

            var advice = new InitializeAdvice(
                this._aspect,
                this._templateInstance,
                targetType,
                templateRef.ForInitializer( ObjectReader.GetReader( args ) ),
                kind,
                _layerName,
                ObjectReader.GetReader( tags ) );

            advice.Initialize( diagnosticList );
            ThrowOnErrors( diagnosticList );
            this.Advices.Add( advice );

            this._diagnosticAdder.Report( diagnosticList );
        }

        public void Override( IConstructor targetConstructor, string template, object? args = null, object? tags = null )
        {
            throw new NotImplementedException();
        }

        public void IntroduceConstructor(
            INamedType targetType,
            string template,
            IntroductionScope scope = IntroductionScope.Default,
            OverrideStrategy whenExists = OverrideStrategy.Default,
            object? args = null,
            object? tags = null )
        {
            throw new NotImplementedException();
        }

        private static void ThrowOnErrors( DiagnosticList diagnosticList )
        {
            if ( diagnosticList.HasErrors() )
            {
                throw new DiagnosticException(
                    "Errors have occured while creating advice.",
                    diagnosticList.Where( d => d.Severity == DiagnosticSeverity.Error ).ToImmutableArray() );
            }
        }

        public void AddContract(
            IParameter targetParameter,
            string template,
            ContractDirection kind = ContractDirection.Input,
            object? tags = null,
            object? args = null )
        {
            if ( kind == ContractDirection.Output && targetParameter.RefKind is not RefKind.Ref or RefKind.Out )
            {
                throw new ArgumentOutOfRangeException(
                    nameof(kind),
                    UserMessageFormatter.Format( $"Cannot add an output contract to the parameter '{targetParameter}' because it is neither 'ref' nor 'out'." ) );
            }

            if ( kind == ContractDirection.Input && targetParameter.RefKind is not RefKind.None or RefKind.Ref or RefKind.In )
            {
                throw new ArgumentOutOfRangeException(
                    nameof(kind),
                    UserMessageFormatter.Format( $"Cannot add an input contract to the out parameter '{targetParameter}' " ) );
            }

            if ( targetParameter.IsReturnParameter && targetParameter.Type.Is( Code.SpecialType.Void ) )
            {
                throw new ArgumentOutOfRangeException(
                    nameof( targetParameter ),
                    UserMessageFormatter.Format( $"Cannot add a filter to the return parameter of a void method." ) );
            }

            this.AddFilterImpl( targetParameter, targetParameter.DeclaringMember, template, kind, tags, args );
        }

        public void AddContract(
            IFieldOrPropertyOrIndexer targetMember,
            string template,
            ContractDirection kind = ContractDirection.Input,
            object? tags = null,
            object? args = null )
        {
            this.AddFilterImpl( targetMember, targetMember, template, kind, tags, args );
        }

        private void AddFilterImpl(
            IDeclaration targetDeclaration,
            IMember targetMember,
            string template,
            ContractDirection direction,
            object? tags,
            object? args )
        {
            if ( this._templateInstance == null )
            {
                throw new InvalidOperationException();
            }

            var diagnosticList = new DiagnosticList();

            var templateRef = this.ValidateTemplateName( template, TemplateKind.Default, true )
                .GetTemplateMember<IMethod>( this._compilation, this._serviceProvider );

            if ( !this._contractAdvices.TryGetValue( targetMember, out var advice ) )
            {
<<<<<<< HEAD
                this._filterAdvices[targetMember] = advice = new FilterAdvice(
=======
                advice = new ContractAdvice(
>>>>>>> 108b4fc9
                    this._aspect,
                    this._templateInstance,
                    targetMember,
                    _layerName );

                advice.Initialize( diagnosticList );
                ThrowOnErrors( diagnosticList );
                this.Advices.Add( advice );

                this._diagnosticAdder.Report( diagnosticList );
            }

            advice.Contracts.Add( new Contract( targetDeclaration, templateRef, direction, ObjectReader.GetReader( tags ), ObjectReader.GetReader( args ) ) );
        }
    }
}<|MERGE_RESOLUTION|>--- conflicted
+++ resolved
@@ -30,12 +30,7 @@
         private readonly IServiceProvider _serviceProvider;
         private readonly IDiagnosticAdder _diagnosticAdder;
 
-<<<<<<< HEAD
-        private readonly Dictionary<IMember, FilterAdvice> _filterAdvices;
-=======
-        private readonly Dictionary<INamedType, ImplementInterfaceAdvice> _implementInterfaceAdvices;
         private readonly Dictionary<IMember, ContractAdvice> _contractAdvices;
->>>>>>> 108b4fc9
 
         internal List<Advice> Advices { get; }
 
@@ -51,12 +46,7 @@
             this._serviceProvider = serviceProvider;
             this._compilation = compilation;
             this._diagnosticAdder = diagnosticAdder;
-<<<<<<< HEAD
-            this._filterAdvices = new Dictionary<IMember, FilterAdvice>( compilation.InvariantComparer );
-=======
-            this._implementInterfaceAdvices = new Dictionary<INamedType, ImplementInterfaceAdvice>( compilation.InvariantComparer );
             this._contractAdvices = new Dictionary<IMember, ContractAdvice>( compilation.InvariantComparer );
->>>>>>> 108b4fc9
             this.Advices = new List<Advice>();
         }
 
@@ -73,12 +63,7 @@
             this._serviceProvider = parent._serviceProvider;
             this._compilation = parent._compilation;
             this._diagnosticAdder = parent._diagnosticAdder;
-<<<<<<< HEAD
-            this._filterAdvices = parent._filterAdvices;
-=======
-            this._implementInterfaceAdvices = parent._implementInterfaceAdvices;
             this._contractAdvices = parent._contractAdvices;
->>>>>>> 108b4fc9
             this.Advices = parent.Advices;
         }
 
@@ -958,11 +943,7 @@
 
             if ( !this._contractAdvices.TryGetValue( targetMember, out var advice ) )
             {
-<<<<<<< HEAD
-                this._filterAdvices[targetMember] = advice = new FilterAdvice(
-=======
-                advice = new ContractAdvice(
->>>>>>> 108b4fc9
+                this._filterAdvices[targetMember] = advice = new ContractAdvice(
                     this._aspect,
                     this._templateInstance,
                     targetMember,
