// Copyright (c) SharpCrafters s.r.o. All rights reserved.
// This project is not open source. Please see the LICENSE.md file in the repository root for details.

using Metalama.Framework.Aspects;
using Metalama.Framework.Code;
using Metalama.Framework.Engine.CodeModel;
using Microsoft.CodeAnalysis.CSharp.Syntax;

namespace Metalama.Framework.Engine.Advices
{
    internal static class TemplateExtensions
    {
        public static (TemplateMember<IMethod> Get, TemplateMember<IMethod> Set) GetAccessorTemplates( this in TemplateMember<IProperty> propertyTemplate )
        {
            if ( propertyTemplate.IsNotNull )
            {
                if ( !propertyTemplate.Declaration!.IsAutoPropertyOrField )
                {
                    return (TemplateMember.Create( propertyTemplate.Declaration!.GetMethod, propertyTemplate.TemplateInfo ),
                            TemplateMember.Create( propertyTemplate.Declaration!.SetMethod, propertyTemplate.TemplateInfo ));
                }
            }

            return (default, default);
        }

<<<<<<< HEAD
        private static bool IsAsyncTemplate( this TemplateKind selectionKind )
=======
        public static TemplateMember<IField> GetInitializerTemplate( this in TemplateMember<IField> fieldTemplate )
        {
            if ( fieldTemplate.IsNotNull )
            {
                var fieldSyntax = (VariableDeclaratorSyntax) fieldTemplate.Declaration!.GetPrimaryDeclaration().AssertNotNull();

                if ( fieldSyntax.Initializer != null )
                {
                    return TemplateMember.Create( fieldTemplate.Declaration, fieldTemplate.TemplateInfo, TemplateKind.InitializerExpression );
                }
                else
                {
                    return default;
                }
            }
            else
            {
                return default;
            }
        }

        public static TemplateMember<IEvent> GetInitializerTemplate( this in TemplateMember<IEvent> eventFieldTemplate )
        {
            if ( eventFieldTemplate.IsNotNull
                 && eventFieldTemplate.Declaration!.GetPrimaryDeclaration().AssertNotNull() is VariableDeclaratorSyntax eventFieldSyntax )
            {
                if ( eventFieldSyntax.Initializer != null )
                {
                    return TemplateMember.Create( eventFieldTemplate.Declaration, eventFieldTemplate.TemplateInfo, TemplateKind.InitializerExpression );
                }
                else
                {
                    return default;
                }
            }
            else
            {
                return default;
            }
        }

        public static TemplateMember<IProperty> GetInitializerTemplate( this in TemplateMember<IProperty> propertyTemplate )
        {
            if ( propertyTemplate.IsNotNull )
            {
                var propertySyntax = (PropertyDeclarationSyntax) propertyTemplate.Declaration!.GetPrimaryDeclaration().AssertNotNull();

                if ( propertySyntax.Initializer != null )
                {
                    return TemplateMember.Create( propertyTemplate.Declaration, propertyTemplate.TemplateInfo, TemplateKind.InitializerExpression );
                }
                else
                {
                    return default;
                }
            }
            else
            {
                return default;
            }
        }

        private static bool IsAsync( this TemplateKind selectionKind )
>>>>>>> 01225a3d
            => selectionKind switch
            {
                TemplateKind.Async => true,
                TemplateKind.IAsyncEnumerable => true,
                TemplateKind.IAsyncEnumerator => true,
                _ => false
            };

        private static bool IsAsyncIteratorTemplate( this TemplateKind selectionKind )
            => selectionKind switch
            {
                TemplateKind.IAsyncEnumerable => true,
                TemplateKind.IAsyncEnumerator => true,
                _ => false
            };

        public static bool MustInterpretAsAsyncTemplate( this in TemplateMember<IMethod> template )
            => template.Declaration is { IsAsync: true }
               || (template.SelectedKind == TemplateKind.Default && template.InterpretedKind.IsAsyncTemplate());

        public static bool MustInterpretAsAsyncIteratorTemplate( this in TemplateMember<IMethod> template )
            => template.InterpretedKind.IsAsyncIteratorTemplate() && (template.Declaration!.IsAsync || template.SelectedKind == TemplateKind.Default);
    }
}<|MERGE_RESOLUTION|>--- conflicted
+++ resolved
@@ -24,10 +24,31 @@
             return (default, default);
         }
 
-<<<<<<< HEAD
         private static bool IsAsyncTemplate( this TemplateKind selectionKind )
-=======
-        public static TemplateMember<IField> GetInitializerTemplate( this in TemplateMember<IField> fieldTemplate )
+            => selectionKind switch
+            {
+                TemplateKind.Async => true,
+                TemplateKind.IAsyncEnumerable => true,
+                TemplateKind.IAsyncEnumerator => true,
+                _ => false
+            };
+
+        private static bool IsAsyncIteratorTemplate( this TemplateKind selectionKind )
+            => selectionKind switch
+            {
+                TemplateKind.IAsyncEnumerable => true,
+                TemplateKind.IAsyncEnumerator => true,
+                _ => false
+            };
+
+        public static bool MustInterpretAsAsyncTemplate( this in TemplateMember<IMethod> template )
+            => template.Declaration is { IsAsync: true }
+               || (template.SelectedKind == TemplateKind.Default && template.InterpretedKind.IsAsyncTemplate());
+
+        public static bool MustInterpretAsAsyncIteratorTemplate( this in TemplateMember<IMethod> template )
+            => template.InterpretedKind.IsAsyncIteratorTemplate() && (template.Declaration!.IsAsync || template.SelectedKind == TemplateKind.Default);
+        
+         public static TemplateMember<IField> GetInitializerTemplate( this in TemplateMember<IField> fieldTemplate )
         {
             if ( fieldTemplate.IsNotNull )
             {
@@ -88,30 +109,5 @@
                 return default;
             }
         }
-
-        private static bool IsAsync( this TemplateKind selectionKind )
->>>>>>> 01225a3d
-            => selectionKind switch
-            {
-                TemplateKind.Async => true,
-                TemplateKind.IAsyncEnumerable => true,
-                TemplateKind.IAsyncEnumerator => true,
-                _ => false
-            };
-
-        private static bool IsAsyncIteratorTemplate( this TemplateKind selectionKind )
-            => selectionKind switch
-            {
-                TemplateKind.IAsyncEnumerable => true,
-                TemplateKind.IAsyncEnumerator => true,
-                _ => false
-            };
-
-        public static bool MustInterpretAsAsyncTemplate( this in TemplateMember<IMethod> template )
-            => template.Declaration is { IsAsync: true }
-               || (template.SelectedKind == TemplateKind.Default && template.InterpretedKind.IsAsyncTemplate());
-
-        public static bool MustInterpretAsAsyncIteratorTemplate( this in TemplateMember<IMethod> template )
-            => template.InterpretedKind.IsAsyncIteratorTemplate() && (template.Declaration!.IsAsync || template.SelectedKind == TemplateKind.Default);
     }
 }