--- conflicted
+++ resolved
@@ -68,16 +68,9 @@
 
             if ( fieldTemplate.IsNotNull )
             {
-<<<<<<< HEAD
-                var fieldSyntax = (VariableDeclaratorSyntax?) fieldTemplate.Declaration!.GetPrimaryDeclarationSyntax();
-
-                if ( fieldSyntax?.Initializer != null )
-=======
-                // Initializer template is compiled into a template for the field.
                 var templateName = TemplateNameHelper.GetCompiledTemplateName( fieldTemplate.Declaration.AssertNotNull().GetSymbol().AssertNotNull() );
 
                 if ( fieldTemplate.TemplateClassMember.TemplateClass.Type.GetMethod( templateName ) != null )
->>>>>>> 206dac50
                 {
                     return TemplateMember.Create(
                         fieldTemplate.Declaration,
@@ -98,14 +91,9 @@
 
         public static TemplateMember<IEvent> GetInitializerTemplate( this in TemplateMember<IEvent> eventFieldTemplate )
         {
-<<<<<<< HEAD
             // TODO 30576 - do not rely on syntax for templates.
-
-            if ( eventFieldTemplate.IsNotNull
-                 && eventFieldTemplate.Declaration!.GetPrimaryDeclarationSyntax() is VariableDeclaratorSyntax eventFieldSyntax )
-=======
+            
             if ( eventFieldTemplate.IsNotNull )
->>>>>>> 206dac50
             {
                 // Initializer template is compiled into a template for event.
                 var templateName = TemplateNameHelper.GetCompiledTemplateName( eventFieldTemplate.Declaration.AssertNotNull().GetSymbol().AssertNotNull() );
@@ -127,20 +115,12 @@
 
         public static TemplateMember<IProperty> GetInitializerTemplate( this in TemplateMember<IProperty> propertyTemplate )
         {
-            // TODO 30576 - do not rely on syntax for templates.
-
             if ( propertyTemplate.IsNotNull )
             {
-<<<<<<< HEAD
-                var propertySyntax = (PropertyDeclarationSyntax?) propertyTemplate.Declaration!.GetPrimaryDeclarationSyntax();
-
-                if ( propertySyntax?.Initializer != null )
-=======
                 // Initializer template is compiled into a template for property.
                 var templateName = TemplateNameHelper.GetCompiledTemplateName( propertyTemplate.Declaration.AssertNotNull().GetSymbol().AssertNotNull() );
 
                 if ( propertyTemplate.TemplateClassMember.TemplateClass.Type.GetMethod( templateName ) != null )
->>>>>>> 206dac50
                 {
                     return TemplateMember.Create( propertyTemplate.Declaration, propertyTemplate.TemplateClassMember, TemplateKind.InitializerExpression );
                 }
