﻿// Copyright (c) SharpCrafters s.r.o. All rights reserved.
// This project is not open source. Please see the LICENSE.md file in the repository root for details.

using Metalama.Framework.Aspects;
using Metalama.Framework.Code;
using Metalama.Framework.Code.DeclarationBuilders;
using Metalama.Framework.Engine.Aspects;
using Metalama.Framework.Engine.CodeModel;
using Metalama.Framework.Engine.CodeModel.Builders;
using Metalama.Framework.Engine.CodeModel.References;
using Metalama.Framework.Engine.Diagnostics;
using System;

namespace Metalama.Framework.Engine.Advices
{
    internal abstract class IntroduceMemberAdvice<TMember, TBuilder> : Advice, IIntroductionAdvice
        where TMember : class, IMember
        where TBuilder : MemberBuilder
    {
        public IntroductionScope Scope { get; }

        public OverrideStrategy OverrideStrategy { get; }

        public new Ref<INamedType> TargetDeclaration => base.TargetDeclaration.As<INamedType>();

        protected TBuilder MemberBuilder { get; init; }

        IDeclarationBuilder IIntroductionAdvice.Builder => this.MemberBuilder;

        protected TemplateMember<TMember> Template { get; }

<<<<<<< HEAD
        protected string MemberName { get; }

        protected IntroduceMemberAdvice(
=======
        public IObjectReader Tags { get; }

        public IntroduceMemberAdvice(
>>>>>>> 0c27fb00
            IAspectInstanceInternal aspect,
            TemplateClassInstance templateInstance,
            INamedType targetDeclaration,
            string? explicitName,
            TemplateMember<TMember> template,
            IntroductionScope scope,
            OverrideStrategy overrideStrategy,
            string? layerName,
            IObjectReader tags ) : base( aspect, templateInstance, targetDeclaration, layerName )
        {
            this.MemberName = explicitName ?? template.TemplateAttribute?.Name
                ?? template.Declaration?.Name ?? throw new ArgumentNullException( nameof(explicitName) );

            this.Template = template;

            if ( scope != IntroductionScope.Default )
            {
                this.Scope = scope;
            }
            else if ( template.TemplateAttribute is IntroduceAttribute introduceAttribute )
            {
                this.Scope = introduceAttribute.Scope;
            }

            this.OverrideStrategy = overrideStrategy;
            this.Tags = tags;

            // This is to make the nullability analyzer happy. Derived classes are supposed to set this member in the
            // constructor. Other designs are more cumbersome.
            this.MemberBuilder = null!;
        }

        public override void Initialize( IDiagnosticAdder diagnosticAdder )
        {
            var templateAttribute = this.Template.TemplateAttribute;

            this.MemberBuilder.Accessibility = templateAttribute?.GetAccessibility() ?? this.Template.Declaration?.Accessibility ?? Accessibility.Private;
            this.MemberBuilder.IsSealed = templateAttribute?.GetIsSealed() ?? this.Template.Declaration?.IsSealed ?? false;
            this.MemberBuilder.IsVirtual = templateAttribute?.GetIsVirtual() ?? this.Template.Declaration?.IsVirtual ?? false;

            // Handle the introduction scope.
            var targetDeclaration = this.TargetDeclaration.GetTarget( this.SourceCompilation );

            switch ( this.Scope )
            {
                case IntroductionScope.Default:
                    if ( this.Template.Declaration is { IsStatic: true } || targetDeclaration.IsStatic )
                    {
                        this.MemberBuilder.IsStatic = true;
                    }
                    else
                    {
                        this.MemberBuilder.IsStatic = false;
                    }

                    break;

                case IntroductionScope.Instance:
                    if ( targetDeclaration.IsStatic )
                    {
                        // Diagnostics are reported to a sink when the advice is declarative, but as an exception when it is programmatic. 
                        diagnosticAdder.Report(
                            AdviceDiagnosticDescriptors.CannotIntroduceInstanceMemberIntoStaticType.CreateRoslynDiagnostic(
                                targetDeclaration.GetDiagnosticLocation(),
                                (this.Aspect.AspectClass.ShortName, this.MemberBuilder, targetDeclaration) ) );
                    }

                    this.MemberBuilder.IsStatic = false;

                    break;

                case IntroductionScope.Static:
                    this.MemberBuilder.IsStatic = true;

                    break;

                case IntroductionScope.Target:
                    this.MemberBuilder.IsStatic = targetDeclaration.IsStatic;

                    break;

                default:
                    throw new AssertionFailedException();
            }

            if ( this.Template.Declaration != null )
            {
                CopyAttributes( this.Template.Declaration, this.MemberBuilder );
            }
        }

        protected static void CopyAttributes( IDeclaration declaration, IDeclarationBuilder builder )
        {
            // TODO: Don't copy all attributes, but how to decide which ones to keep?
            foreach ( var codeElementAttribute in declaration.Attributes )
            {
                builder.AddAttribute( codeElementAttribute.ToAttributeConstruction() );
            }
        }

        public override string ToString() => $"Introduce {this.MemberBuilder}";
    }
}<|MERGE_RESOLUTION|>--- conflicted
+++ resolved
@@ -29,15 +29,12 @@
 
         protected TemplateMember<TMember> Template { get; }
 
-<<<<<<< HEAD
         protected string MemberName { get; }
 
         protected IntroduceMemberAdvice(
-=======
         public IObjectReader Tags { get; }
 
         public IntroduceMemberAdvice(
->>>>>>> 0c27fb00
             IAspectInstanceInternal aspect,
             TemplateClassInstance templateInstance,
             INamedType targetDeclaration,
