--- conflicted
+++ resolved
@@ -159,21 +159,7 @@
                              existingMethod.DeclaringType),
                             this ) );
             }
-<<<<<<< HEAD
-            else if ( !builder.ReturnType.Is( builder.ReturnType, ConversionKind.Reference ) )
-            {
-                return
-                    this.CreateFailedResult(
-                        AdviceDiagnosticDescriptors.CannotIntroduceDifferentExistingReturnType.CreateRoslynDiagnostic(
-                            targetDeclaration.GetDiagnosticLocation(),
-                            (this.AspectInstance.AspectClass.ShortName, builder, targetDeclaration,
-                             existingMethod.DeclaringType, existingMethod.ReturnType),
-                            this ) );
-            }
-
-=======
             
->>>>>>> b0322a1a
             switch ( this.OverrideStrategy )
             {
                 case OverrideStrategy.Fail:
@@ -220,36 +206,15 @@
                     }
 
                 case OverrideStrategy.Override:
-<<<<<<< HEAD
-                    if ( targetDeclaration.Equals( existingMethod.DeclaringType ) )
-=======
-                    if ( !compilation.Comparers.Default.Is(
-                            this.Builder.ReturnType,
-                            existingMethod.ReturnType,
-                            ConversionKind.Reference ) )
-                    {
-                        // TODO: .NET Core allows overriding a method of different return type.
+                    if ( !builder.ReturnType.Is( builder.ReturnType, ConversionKind.Reference ) )
+                    {
                         return
                             this.CreateFailedResult(
                                 AdviceDiagnosticDescriptors.CannotIntroduceDifferentExistingReturnType.CreateRoslynDiagnostic(
                                     targetDeclaration.GetDiagnosticLocation(),
-                                    (this.AspectInstance.AspectClass.ShortName, this.Builder, targetDeclaration,
+                                    (this.AspectInstance.AspectClass.ShortName, builder, targetDeclaration,
                                      existingMethod.DeclaringType, existingMethod.ReturnType),
                                     this ) );
-                    }
-                    
-                    if ( ((IEqualityComparer<IType>) compilation.Comparers.Default).Equals( targetDeclaration, existingMethod.DeclaringType ) )
->>>>>>> b0322a1a
-                    {
-                        var overriddenMethod = new OverrideMethodTransformation(
-                            this,
-                            existingMethod.ToRef(),
-                            this._template.ForIntroduction( existingMethod ),
-                            this.Tags );
-
-                        context.AddTransformation( overriddenMethod );
-
-                        return this.CreateSuccessResult( AdviceOutcome.Override, existingMethod );
                     }
                     else if ( existingMethod.IsSealed || !existingMethod.IsOverridable() )
                     {
