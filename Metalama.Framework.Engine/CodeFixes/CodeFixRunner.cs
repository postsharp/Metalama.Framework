--- conflicted
+++ resolved
@@ -140,15 +140,9 @@
             }
             else
             {
-                var context = new CodeActionContext( partialCompilation, designTimeConfiguration!, cancellationToken );
-
-<<<<<<< HEAD
+                var context = new CodeActionContext( partialCompilation, pipelineResult.Value.Configuration, cancellationToken );
+                
                 var codeFixBuilder = new CodeActionBuilder( context );
-=======
-            var context = new CodeActionContext( partialCompilation, pipelineResult.Value.Configuration, cancellationToken );
-
-            var codeFixBuilder = new CodeActionBuilder( context );
->>>>>>> dd6adbbe
 
                 var userCodeExecutionContext = new UserCodeExecutionContext(
                     configuration.ServiceProvider!,
