--- conflicted
+++ resolved
@@ -25,28 +25,14 @@
             AspectPipelineResult input,
             IPipelineStepsResult pipelineStepsResult,
             CancellationToken cancellationToken )
-<<<<<<< HEAD
-            => new(
-                input.Compilation,
-                input.Project,
-                input.AspectLayers,
-                input.CompilationModels.AddRange( pipelineStepsResult.Compilations ),
-                
-                // TODO: Is this twice intentionally?
-                input.Diagnostics.Concat( pipelineStepsResult.Diagnostics ).Concat( pipelineStepsResult.Diagnostics ),
-                input.AspectSources.AddRange( pipelineStepsResult.ExternalAspectSources ),
-                default,
-                pipelineStepsResult.InheritableAspectInstances,
-                ImmutableArray<ReferenceValidatorInstance>.Empty,
-                input.AdditionalSyntaxTrees,
-                input.AspectInstanceResults );
-=======
             => Task.FromResult(
                 new AspectPipelineResult(
                     input.Compilation,
                     input.Project,
                     input.AspectLayers,
                     input.CompilationModels.AddRange( pipelineStepsResult.Compilations ),
+
+                    // TODO: Is this twice intentionally?
                     input.Diagnostics.Concat( pipelineStepsResult.Diagnostics ).Concat( pipelineStepsResult.Diagnostics ),
                     input.AspectSources.AddRange( pipelineStepsResult.ExternalAspectSources ),
                     default,
@@ -54,6 +40,5 @@
                     ImmutableArray<ReferenceValidatorInstance>.Empty,
                     input.AdditionalSyntaxTrees,
                     input.AspectInstanceResults ) );
->>>>>>> dd6adbbe
     }
 }