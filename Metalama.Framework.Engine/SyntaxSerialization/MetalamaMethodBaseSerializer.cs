--- conflicted
+++ resolved
@@ -154,20 +154,12 @@
                                 Argument( LiteralExpression( SyntaxKind.NullLiteralExpression ) )
                             } ) ) );
             }
-<<<<<<< HEAD
-=======
-
-            // In the new .NET, the API is marked for nullability, so we have to suppress the warning.
-            invokeGetMethod = PostfixUnaryExpression( SyntaxKind.SuppressNullableWarningExpression, invokeGetMethod );
-
-            return invokeGetMethod.NormalizeWhitespaceIfNecessary( serializationContext.SyntaxGenerationContext );
->>>>>>> a0c168e0
         }
 
         // In the new .NET, the API is marked for nullability, so we have to suppress the warning.
         invokeGetMethod = PostfixUnaryExpression( SyntaxKind.SuppressNullableWarningExpression, invokeGetMethod );
 
-        return invokeGetMethod.NormalizeWhitespaceIfNecessary( serializationContext.SyntaxGenerationContext.NormalizeWhitespace );
+            return invokeGetMethod.NormalizeWhitespaceIfNecessary( serializationContext.SyntaxGenerationContext );
     }
 
     // The following is the old code that was used alongside Intrinsics.
