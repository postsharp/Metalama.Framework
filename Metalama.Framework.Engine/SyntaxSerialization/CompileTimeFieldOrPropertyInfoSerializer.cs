--- conflicted
+++ resolved
@@ -27,21 +27,12 @@
             _ => throw new NotImplementedException()
         };
 
-<<<<<<< HEAD
         return ObjectCreationExpression(
                 serializationContext.GetTypeSyntax( typeof(FieldOrPropertyInfo) ),
                 ArgumentList( SingletonSeparatedList( Argument( fieldInfoOrPropertyInfo ) ) ),
                 null )
-            .NormalizeWhitespaceIfNecessary( serializationContext.SyntaxGenerationContext.NormalizeWhitespace );
+                .NormalizeWhitespaceIfNecessary( serializationContext.SyntaxGenerationContext );
     }
-=======
-            return ObjectCreationExpression(
-                    serializationContext.GetTypeSyntax( typeof(FieldOrPropertyInfo) ),
-                    ArgumentList( SingletonSeparatedList( Argument( fieldInfoOrPropertyInfo ) ) ),
-                    null )
-                .NormalizeWhitespaceIfNecessary( serializationContext.SyntaxGenerationContext );
-        }
->>>>>>> a0c168e0
 
     public CompileTimeFieldOrPropertyInfoSerializer( SyntaxSerializationService service ) : base( service ) { }
 
