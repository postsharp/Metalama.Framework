--- conflicted
+++ resolved
@@ -24,7 +24,6 @@
 
         var typeCreation = TypeSerializationHelper.SerializeTypeSymbolRecursive( @event.DeclaringType.GetSymbol(), serializationContext );
 
-<<<<<<< HEAD
         ExpressionSyntax result = InvocationExpression(
                 MemberAccessExpression( SyntaxKind.SimpleMemberAccessExpression, typeCreation, IdentifierName( "GetEvent" ) ),
                 ArgumentList(
@@ -34,19 +33,7 @@
                             Argument( LiteralExpression( SyntaxKind.StringLiteralExpression, Literal( eventName ) ) ),
                             Argument( SyntaxUtility.CreateBindingFlags( @event, serializationContext ) )
                         } ) ) )
-            .NormalizeWhitespaceIfNecessary( serializationContext.SyntaxGenerationContext.NormalizeWhitespace );
-=======
-            ExpressionSyntax result = InvocationExpression(
-                    MemberAccessExpression( SyntaxKind.SimpleMemberAccessExpression, typeCreation, IdentifierName( "GetEvent" ) ),
-                    ArgumentList(
-                        SeparatedList(
-                            new[]
-                            {
-                                Argument( LiteralExpression( SyntaxKind.StringLiteralExpression, Literal( eventName ) ) ),
-                                Argument( SyntaxUtility.CreateBindingFlags( @event, serializationContext ) )
-                            } ) ) )
                 .NormalizeWhitespaceIfNecessary( serializationContext.SyntaxGenerationContext );
->>>>>>> a0c168e0
 
         // In the new .NET, the API is marked for nullability, so we have to suppress the warning.
         result = PostfixUnaryExpression( SyntaxKind.SuppressNullableWarningExpression, result );
