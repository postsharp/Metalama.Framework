--- conflicted
+++ resolved
@@ -33,7 +33,6 @@
                     fieldDeclaration.Declaration.Type ) );
         }
 
-<<<<<<< HEAD
         if ( this.LateTransformationRegistry.IsPrimaryConstructorInitializedMember( symbol ) )
         {
             fieldDeclaration =
@@ -41,22 +40,12 @@
                     fieldDeclaration.Declaration.WithVariables(
                         SeparatedList( fieldDeclaration.Declaration.Variables.SelectAsArray( v => v.WithInitializer( default ) ) ) ) );
         }
-=======
-            if ( this.LateTransformationRegistry.IsPrimaryConstructorInitializedMember( symbol ) )
-            {
-                fieldDeclaration =
-                    fieldDeclaration.WithDeclaration(
-                        fieldDeclaration.Declaration.WithVariables(
-                            SeparatedList( fieldDeclaration.Declaration.Variables.SelectAsArray( v => v.WithInitializer( default ) ) ) ) );
-            }
->>>>>>> b764a1c0
 
         members.Add( fieldDeclaration );
 
         return members;
     }
 
-<<<<<<< HEAD
     private MemberDeclarationSyntax GetEmptyImplField(
         IFieldSymbol symbol,
         SyntaxList<AttributeListSyntax> attributes,
@@ -98,59 +87,10 @@
                     type,
                     null,
                     Identifier( GetEmptyImplMemberName( symbol ) ),
-                    accessorList.WithTrailingTriviaIfNecessary( ElasticLineFeed, this.IntermediateCompilationContext.NormalizeWhitespace ),
+                    accessorList.WithTrailingTriviaIfNecessary( ElasticLineFeed, this.SyntaxGenerationOptions.NormalizeWhitespace ),
                     null,
                     null )
-                .WithLeadingTriviaIfNecessary( ElasticLineFeed, this.IntermediateCompilationContext.NormalizeWhitespace )
+                .WithLeadingTriviaIfNecessary( ElasticLineFeed, this.SyntaxGenerationOptions.NormalizeWhitespace )
                 .WithGeneratedCodeAnnotation( FormattingAnnotations.SystemGeneratedCodeAnnotation );
-=======
-        private MemberDeclarationSyntax GetEmptyImplField(
-            IFieldSymbol symbol,
-            SyntaxList<AttributeListSyntax> attributes,
-            TypeSyntax type )
-        {
-            var setAccessorKind =
-                symbol switch
-                {
-                    { IsReadOnly: false } => SyntaxKind.SetAccessorDeclaration,
-                    { IsReadOnly: true } => SyntaxKind.InitAccessorDeclaration
-                };
-
-            var accessorList =
-                AccessorList(
-                    List(
-                        new[]
-                        {
-                            AccessorDeclaration(
-                                SyntaxKind.GetAccessorDeclaration,
-                                List<AttributeListSyntax>(),
-                                TokenList(),
-                                Token( SyntaxKind.GetKeyword ),
-                                null,
-                                ArrowExpressionClause( DefaultExpression( type ) ),
-                                Token( SyntaxKind.SemicolonToken ) ),
-                            AccessorDeclaration(
-                                setAccessorKind,
-                                SyntaxFactoryEx.FormattedBlock() )
-                        } ) );
-
-            return
-                PropertyDeclaration(
-                        attributes,
-                        symbol.IsStatic
-                            ? TokenList(
-                                SyntaxFactoryEx.TokenWithTrailingSpace( SyntaxKind.PrivateKeyword ),
-                                SyntaxFactoryEx.TokenWithTrailingSpace( SyntaxKind.StaticKeyword ) )
-                            : TokenList( SyntaxFactoryEx.TokenWithTrailingSpace( SyntaxKind.PrivateKeyword ) ),
-                        type,
-                        null,
-                        Identifier( GetEmptyImplMemberName( symbol ) ),
-                        accessorList.WithTrailingTriviaIfNecessary( ElasticLineFeed, this.SyntaxGenerationOptions.NormalizeWhitespace ),
-                        null,
-                        null )
-                    .WithLeadingTriviaIfNecessary( ElasticLineFeed, this.SyntaxGenerationOptions.NormalizeWhitespace )
-                    .WithGeneratedCodeAnnotation( FormattingAnnotations.SystemGeneratedCodeAnnotation );
-        }
->>>>>>> b764a1c0
     }
 }