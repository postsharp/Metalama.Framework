﻿// Copyright (c) SharpCrafters s.r.o. See the LICENSE.md file in the root directory of this repository root for details.

using Metalama.Framework.Engine.Formatting;
using Metalama.Framework.Engine.Linking.Substitution;
using Metalama.Framework.Engine.SyntaxGeneration;
using Metalama.Framework.Engine.Transformations;
using Metalama.Framework.Engine.Utilities.Roslyn;
using Microsoft.CodeAnalysis;
using Microsoft.CodeAnalysis.CSharp;
using Microsoft.CodeAnalysis.CSharp.Syntax;
using System;
using System.Collections.Generic;
using System.Linq;
using static Microsoft.CodeAnalysis.CSharp.SyntaxFactory;

// Properties with overrides have the following structure:
//  * Final semantic. 
//  * Override n
//  * ...
//  * Override 1
//  * Default semantic.
//  * Base semantic (if the property was introduced).

namespace Metalama.Framework.Engine.Linking;

internal sealed partial class LinkerRewritingDriver
{
    private IReadOnlyList<MemberDeclarationSyntax> RewriteIndexer(
        IndexerDeclarationSyntax indexerDeclaration,
        IPropertySymbol symbol,
        SyntaxGenerationContext generationContext )
    {
        if ( this.InjectionRegistry.IsOverrideTarget( symbol ) )
        {
            var members = new List<MemberDeclarationSyntax>();
            var lastOverride = (IPropertySymbol) this.InjectionRegistry.GetLastOverride( symbol );

<<<<<<< HEAD
            if ( this.AnalysisRegistry.IsInlined( lastOverride.ToSemantic( IntermediateSymbolSemanticKind.Default ) ) )
            {
                members.Add( GetLinkedDeclaration( IntermediateSymbolSemanticKind.Final ) );
=======
                if ( this.AnalysisRegistry.IsInlined( lastOverride.ToSemantic( IntermediateSymbolSemanticKind.Default ) ) )
                {
                    members.Add( GetLinkedDeclaration( IntermediateSymbolSemanticKind.Final ) );
                }
                else
                {
                    members.Add( this.GetTrampolineForIndexer( indexerDeclaration, lastOverride, generationContext ) );
                }

                if ( this.AnalysisRegistry.IsReachable( symbol.ToSemantic( IntermediateSymbolSemanticKind.Default ) )
                     && !this.AnalysisRegistry.IsInlined( symbol.ToSemantic( IntermediateSymbolSemanticKind.Default ) )
                     && this.ShouldGenerateSourceMember( symbol ) )
                {
                    members.Add(
                        this.GetOriginalImplIndexer(
                            indexerDeclaration,
                            symbol,
                            indexerDeclaration.Type,
                            indexerDeclaration.ParameterList,
                            indexerDeclaration.ExpressionBody,
                            generationContext ) );
                }

                if ( this.AnalysisRegistry.IsReachable( symbol.ToSemantic( IntermediateSymbolSemanticKind.Base ) )
                     && !this.AnalysisRegistry.IsInlined( symbol.ToSemantic( IntermediateSymbolSemanticKind.Base ) )
                     && this.ShouldGenerateEmptyMember( symbol ) )
                {
                    members.Add(
                        this.GetEmptyImplIndexer(
                            symbol,
                            indexerDeclaration.Type,
                            indexerDeclaration.ParameterList,
                            indexerDeclaration.AccessorList.AssertNotNull(),
                            generationContext ) );
                }

                return members;
>>>>>>> a0c168e0
            }
            else
            {
                members.Add( this.GetTrampolineForIndexer( indexerDeclaration, lastOverride ) );
            }

            if ( this.AnalysisRegistry.IsReachable( symbol.ToSemantic( IntermediateSymbolSemanticKind.Default ) )
                 && !this.AnalysisRegistry.IsInlined( symbol.ToSemantic( IntermediateSymbolSemanticKind.Default ) )
                 && this.ShouldGenerateSourceMember( symbol ) )
            {
                members.Add(
                    this.GetOriginalImplIndexer(
                        indexerDeclaration,
                        symbol,
                        indexerDeclaration.Type,
                        indexerDeclaration.ParameterList,
                        indexerDeclaration.ExpressionBody,
                        generationContext ) );
            }

            if ( this.AnalysisRegistry.IsReachable( symbol.ToSemantic( IntermediateSymbolSemanticKind.Base ) )
                 && !this.AnalysisRegistry.IsInlined( symbol.ToSemantic( IntermediateSymbolSemanticKind.Base ) )
                 && this.ShouldGenerateEmptyMember( symbol ) )
            {
                members.Add(
                    this.GetEmptyImplIndexer(
                        symbol,
                        indexerDeclaration.Type,
                        indexerDeclaration.ParameterList,
                        indexerDeclaration.AccessorList.AssertNotNull() ) );
            }

            return members;
        }
        else if ( this.InjectionRegistry.IsOverride( symbol ) )
        {
            if ( !this.AnalysisRegistry.IsReachable( symbol.ToSemantic( IntermediateSymbolSemanticKind.Default ) )
                 || this.AnalysisRegistry.IsInlined( symbol.ToSemantic( IntermediateSymbolSemanticKind.Default ) ) )
            {
                return Array.Empty<MemberDeclarationSyntax>();
            }

            return new[] { GetLinkedDeclaration( IntermediateSymbolSemanticKind.Default ) };
        }
        else
        {
            return new[] { GetLinkedDeclaration( IntermediateSymbolSemanticKind.Default ) };
        }

        MemberDeclarationSyntax GetLinkedDeclaration( IntermediateSymbolSemanticKind semanticKind )
        {
            var transformedAccessors = new List<AccessorDeclarationSyntax>();

            if ( symbol.GetMethod != null )
            {
                if ( indexerDeclaration.AccessorList?.Accessors.SingleOrDefault( a => a.IsKind( SyntaxKind.GetAccessorDeclaration ) ) is
                    { } getAccessorDeclaration )
                {
<<<<<<< HEAD
                    transformedAccessors.Add( GetLinkedAccessor( semanticKind, getAccessorDeclaration, symbol.GetMethod ) );
=======
                    if ( indexerDeclaration.AccessorList?.Accessors.SingleOrDefault( a => a.IsKind( SyntaxKind.GetAccessorDeclaration ) ) is
                        { } getAccessorDeclaration )
                    {
                        transformedAccessors.Add( GetLinkedAccessor( semanticKind, getAccessorDeclaration, symbol.GetMethod ) );
                    }
                    else if ( indexerDeclaration.ExpressionBody != null )
                    {
                        var linkedBody = this.GetSubstitutedBody(
                            symbol.GetMethod.ToSemantic( semanticKind ),
                            new SubstitutionContext(
                                this,
                                generationContext,
                                new InliningContextIdentifier( symbol.GetMethod.ToSemantic( semanticKind ) ) ) );

                        transformedAccessors.Add(
                            AccessorDeclaration(
                                SyntaxKind.GetAccessorDeclaration,
                                List<AttributeListSyntax>(),
                                TokenList(),
                                Token( TriviaList( ElasticMarker ), SyntaxKind.GetKeyword, TriviaList( ElasticMarker ) ),
                                Block(
                                    Token(
                                        generationContext.ElasticEndOfLineTriviaList,
                                        SyntaxKind.OpenBraceToken,
                                        generationContext.ElasticEndOfLineTriviaList ),
                                    SingletonList<StatementSyntax>( linkedBody ),
                                    Token( generationContext.ElasticEndOfLineTriviaList, SyntaxKind.CloseBraceToken, TriviaList( ElasticMarker ) ) ),
                                null,
                                default ) );
                    }
>>>>>>> a0c168e0
                }
                else if ( indexerDeclaration.ExpressionBody != null )
                {
                    var linkedBody = this.GetSubstitutedBody(
                        symbol.GetMethod.ToSemantic( semanticKind ),
                        new SubstitutionContext(
                            this,
                            generationContext,
                            new InliningContextIdentifier( symbol.GetMethod.ToSemantic( semanticKind ) ) ) );

                    transformedAccessors.Add(
                        AccessorDeclaration(
                            SyntaxKind.GetAccessorDeclaration,
                            List<AttributeListSyntax>(),
                            TokenList(),
                            Token( TriviaList( ElasticMarker ), SyntaxKind.GetKeyword, TriviaList( ElasticMarker ) ),
                            Block(
                                Token( TriviaList( ElasticLineFeed ), SyntaxKind.OpenBraceToken, TriviaList( ElasticLineFeed ) ),
                                SingletonList<StatementSyntax>( linkedBody ),
                                Token( TriviaList( ElasticLineFeed ), SyntaxKind.CloseBraceToken, TriviaList( ElasticMarker ) ) ),
                            null,
                            default ) );
                }
            }

            if ( symbol.SetMethod != null )
            {
                var setAccessorDeclaration = indexerDeclaration.AccessorList!.Accessors.Single(
                    a => a.IsKind( SyntaxKind.SetAccessorDeclaration ) || a.IsKind( SyntaxKind.InitAccessorDeclaration ) );

<<<<<<< HEAD
                transformedAccessors.Add( GetLinkedAccessor( semanticKind, setAccessorDeclaration, symbol.SetMethod ) );
=======
                accessorListLeadingTrivia =
                    indexerDeclaration.ThisKeyword switch
                    {
                        var thisKeyword when thisKeyword.TrailingTrivia.HasAnyNewLine() => accessorListLeadingTrivia,
                        _ => generationContext.ElasticEndOfLineTriviaList.AddRange( accessorListLeadingTrivia )
                    };

                return
                    indexerDeclaration.PartialUpdate(
                        accessorList: AccessorList(
                                Token( accessorListLeadingTrivia, SyntaxKind.OpenBraceToken, accessorStartingTrivia ),
                                List( transformedAccessors ),
                                Token( accessorEndingTrivia, SyntaxKind.CloseBraceToken, accessorListTrailingTrivia ) )
                            .WithGeneratedCodeAnnotation( FormattingAnnotations.SystemGeneratedCodeAnnotation ),
                        expressionBody: null,
                        semicolonToken: default(SyntaxToken) );
>>>>>>> a0c168e0
            }

            // Trivia processing for the property declaration:
            //   * Properties with accessor lists are not changed (accessors are expected to be correct, accessor lists inherit the same trivia).
            //   * Properties with expression body are transformed in the following way (trivia of the <expr> are already processed):
            //      int Property <trivia_leading_equals_value> => <trivia_trailing_equals_value> <expr> <trivia_leading_semicolon>; <trivia_trailing_semicolon>
            //      int Property <trivia_leading_equals_value> { <trivia_after_equals_value> get { ... } <trivia_before_semicolon> } <trivia_trailing_semicolon>

            var (accessorListLeadingTrivia, accessorStartingTrivia, accessorEndingTrivia, accessorListTrailingTrivia) = indexerDeclaration switch
            {
<<<<<<< HEAD
                { AccessorList: not null and var accessorList } => (
                    accessorList.OpenBraceToken.LeadingTrivia,
                    accessorList.OpenBraceToken.TrailingTrivia,
                    accessorList.CloseBraceToken.LeadingTrivia,
                    accessorList.CloseBraceToken.TrailingTrivia),
                { ExpressionBody: not null and var expressionBody } => (
                    expressionBody.ArrowToken.LeadingTrivia,
                    expressionBody.ArrowToken.TrailingTrivia,
                    indexerDeclaration.SemicolonToken.LeadingTrivia,
                    indexerDeclaration.SemicolonToken.TrailingTrivia),
                _ => throw new AssertionFailedException( $"Unexpected property declaration at '{indexerDeclaration.GetLocation()}'." )
            };

            accessorListLeadingTrivia =
                indexerDeclaration.ThisKeyword switch
                {
                    var thisKeyword when thisKeyword.TrailingTrivia.HasAnyNewLine() => accessorListLeadingTrivia,
                    _ => TriviaList( ElasticLineFeed ).AddRange( accessorListLeadingTrivia )
                };

            return
                indexerDeclaration.PartialUpdate(
                    accessorList: AccessorList(
                            Token( accessorListLeadingTrivia, SyntaxKind.OpenBraceToken, accessorStartingTrivia ),
                            List( transformedAccessors ),
                            Token( accessorEndingTrivia, SyntaxKind.CloseBraceToken, accessorListTrailingTrivia ) )
=======
                var linkedBody = this.GetSubstitutedBody(
                    methodSymbol.ToSemantic( semanticKind ),
                    new SubstitutionContext(
                        this,
                        generationContext,
                        new InliningContextIdentifier( methodSymbol.ToSemantic( semanticKind ) ) ) );

                // Trivia processing:
                //   * For block bodies methods, we preserve trivia of the opening/closing brace.
                //   * For expression bodied methods:
                //       int Foo() <trivia_leading_equals_value> => <trivia_trailing_equals_value> <expression> <trivia_leading_semicolon> ; <trivia_trailing_semicolon>
                //       int Foo() <trivia_leading_equals_value> { <trivia_trailing_equals_value> <linked_body> <trivia_leading_semicolon> } <trivia_trailing_semicolon>

                var (openBraceLeadingTrivia, openBraceTrailingTrivia, closeBraceLeadingTrivia, closeBraceTrailingTrivia) =
                    accessorDeclaration switch
                    {
                        { Body: { OpenBraceToken: var openBraceToken, CloseBraceToken: var closeBraceToken } } =>
                            (openBraceToken.LeadingTrivia, openBraceToken.TrailingTrivia, closeBraceToken.LeadingTrivia, closeBraceToken.TrailingTrivia),
                        { ExpressionBody.ArrowToken: var arrowToken, SemicolonToken: var semicolonToken } =>
                            (arrowToken.LeadingTrivia.AddLineFeedIfNecessary( generationContext ), arrowToken.TrailingTrivia.Add( ElasticLineFeed ),
                             semicolonToken.LeadingTrivia.AddLineFeedIfNecessary( generationContext ), semicolonToken.TrailingTrivia),
                        { SemicolonToken: var semicolonToken } => (
                            semicolonToken.LeadingTrivia.AddLineFeedIfNecessary( generationContext ), semicolonToken.TrailingTrivia.Add( ElasticLineFeed ),
                            generationContext.ElasticEndOfLineTriviaList, generationContext.ElasticEndOfLineTriviaList),
                        _ => throw new AssertionFailedException( $"Unexpected accessor declaration at '{accessorDeclaration.GetLocation()}'." )
                    };

                return accessorDeclaration.PartialUpdate(
                    expressionBody: null,
                    body: linkedBody
                        .PartialUpdate(
                            openBraceToken: Token( openBraceLeadingTrivia, SyntaxKind.OpenBraceToken, openBraceTrailingTrivia ),
                            closeBraceToken: Token( closeBraceLeadingTrivia, SyntaxKind.CloseBraceToken, closeBraceTrailingTrivia ) )
                        .WithLinkerGeneratedFlags( LinkerGeneratedFlags.FlattenableBlock )
>>>>>>> a0c168e0
                        .WithGeneratedCodeAnnotation( FormattingAnnotations.SystemGeneratedCodeAnnotation ),
                    expressionBody: null,
                    semicolonToken: default(SyntaxToken) );
        }

<<<<<<< HEAD
        AccessorDeclarationSyntax GetLinkedAccessor(
            IntermediateSymbolSemanticKind semanticKind,
            AccessorDeclarationSyntax accessorDeclaration,
            IMethodSymbol methodSymbol )
        {
            var linkedBody = this.GetSubstitutedBody(
                methodSymbol.ToSemantic( semanticKind ),
                new SubstitutionContext(
                    this,
                    generationContext,
                    new InliningContextIdentifier( methodSymbol.ToSemantic( semanticKind ) ) ) );

            // Trivia processing:
            //   * For block bodies methods, we preserve trivia of the opening/closing brace.
            //   * For expression bodied methods:
            //       int Foo() <trivia_leading_equals_value> => <trivia_trailing_equals_value> <expression> <trivia_leading_semicolon> ; <trivia_trailing_semicolon>
            //       int Foo() <trivia_leading_equals_value> { <trivia_trailing_equals_value> <linked_body> <trivia_leading_semicolon> } <trivia_trailing_semicolon>

            var (openBraceLeadingTrivia, openBraceTrailingTrivia, closeBraceLeadingTrivia, closeBraceTrailingTrivia) =
                accessorDeclaration switch
                {
                    { Body: { OpenBraceToken: var openBraceToken, CloseBraceToken: var closeBraceToken } } =>
                        (openBraceToken.LeadingTrivia, openBraceToken.TrailingTrivia, closeBraceToken.LeadingTrivia, closeBraceToken.TrailingTrivia),
                    { ExpressionBody.ArrowToken: var arrowToken, SemicolonToken: var semicolonToken } =>
                        (arrowToken.LeadingTrivia.Add( ElasticLineFeed ), arrowToken.TrailingTrivia.Add( ElasticLineFeed ),
                         semicolonToken.LeadingTrivia.Add( ElasticLineFeed ), semicolonToken.TrailingTrivia),
                    { SemicolonToken: var semicolonToken } => (
                        semicolonToken.LeadingTrivia.Add( ElasticLineFeed ), semicolonToken.TrailingTrivia.Add( ElasticLineFeed ),
                        TriviaList( ElasticLineFeed ), TriviaList( ElasticLineFeed )),
                    _ => throw new AssertionFailedException( $"Unexpected accessor declaration at '{accessorDeclaration.GetLocation()}'." )
                };

            return accessorDeclaration.PartialUpdate(
                expressionBody: null,
                body: linkedBody
                    .PartialUpdate(
                        openBraceToken: Token( openBraceLeadingTrivia, SyntaxKind.OpenBraceToken, openBraceTrailingTrivia ),
                        closeBraceToken: Token( closeBraceLeadingTrivia, SyntaxKind.CloseBraceToken, closeBraceTrailingTrivia ) )
                    .WithLinkerGeneratedFlags( LinkerGeneratedFlags.FlattenableBlock )
                    .WithGeneratedCodeAnnotation( FormattingAnnotations.SystemGeneratedCodeAnnotation ),
                semicolonToken: default(SyntaxToken) );
        }
    }

    private static BlockSyntax GetImplicitIndexerGetterBody( IMethodSymbol symbol, SyntaxGenerationContext generationContext )
        => SyntaxFactoryEx.FormattedBlock(
                ReturnStatement(
                    SyntaxFactoryEx.TokenWithTrailingSpace( SyntaxKind.ReturnKeyword ),
                    MemberAccessExpression(
                        SyntaxKind.SimpleMemberAccessExpression,
                        symbol.IsStatic
                            ? generationContext.SyntaxGenerator.Type( symbol.ContainingType )
                            : ThisExpression(),
                        IdentifierName( GetBackingFieldName( (IPropertySymbol) symbol.AssociatedSymbol.AssertNotNull() ) ) ),
                    Token( SyntaxKind.SemicolonToken ) ) )
            .WithGeneratedCodeAnnotation( FormattingAnnotations.SystemGeneratedCodeAnnotation );

    private static BlockSyntax GetImplicitIndexerSetterBody( IMethodSymbol symbol, SyntaxGenerationContext generationContext )
        => SyntaxFactoryEx.FormattedBlock(
                ExpressionStatement(
                    AssignmentExpression(
                        SyntaxKind.SimpleAssignmentExpression,
=======
        private static BlockSyntax GetImplicitIndexerGetterBody( IMethodSymbol symbol, SyntaxGenerationContext generationContext )
            => generationContext.SyntaxGenerator.FormattedBlock(
                    ReturnStatement(
                        SyntaxFactoryEx.TokenWithTrailingSpace( SyntaxKind.ReturnKeyword ),
>>>>>>> a0c168e0
                        MemberAccessExpression(
                            SyntaxKind.SimpleMemberAccessExpression,
                            symbol.IsStatic
                                ? generationContext.SyntaxGenerator.Type( symbol.ContainingType )
                                : ThisExpression(),
                            IdentifierName( GetBackingFieldName( (IPropertySymbol) symbol.AssociatedSymbol.AssertNotNull() ) ) ),
<<<<<<< HEAD
                        IdentifierName( "value" ) ) ) )
            .WithGeneratedCodeAnnotation( FormattingAnnotations.SystemGeneratedCodeAnnotation );

    private MemberDeclarationSyntax GetOriginalImplIndexer(
        IndexerDeclarationSyntax indexer,
        IPropertySymbol symbol,
        TypeSyntax type,
        BracketedParameterListSyntax parameterList,
        ArrowExpressionClauseSyntax? existingExpressionBody,
        SyntaxGenerationContext generationContext )
    {
        var existingAccessorList = indexer.AccessorList.AssertNotNull();

        var transformedAccessorList =
            existingAccessorList
                .WithAccessors(
                    List(
                        existingAccessorList.Accessors.SelectAsArray(
                            a =>
                                TransformAccessor(
                                    a,
                                    a.Kind() switch
                                    {
                                        SyntaxKind.GetAccessorDeclaration => symbol.GetMethod.AssertNotNull(),
                                        SyntaxKind.SetAccessorDeclaration or SyntaxKind.InitAccessorDeclaration => symbol.SetMethod.AssertNotNull(),
                                        _ => throw new AssertionFailedException( $"Unexpected kind:{a.Kind()}" )
                                    } ) ) ) )
                .WithSourceCodeAnnotation();

        return this.GetSpecialImplIndexer(
            type,
            parameterList,
            transformedAccessorList,
            existingExpressionBody,
            symbol,
            GetOriginalImplParameterType() );

        AccessorDeclarationSyntax TransformAccessor( AccessorDeclarationSyntax accessorDeclaration, IMethodSymbol accessorSymbol )
        {
            var semantic = accessorSymbol.ToSemantic( IntermediateSymbolSemanticKind.Default );
            var context = new InliningContextIdentifier( semantic );

            var substitutedBody =
                accessorDeclaration.Body != null
                    ? (BlockSyntax) RewriteBody(
                        accessorDeclaration.Body,
                        accessorSymbol,
                        new SubstitutionContext( this, generationContext, context ) )
                    : null;

            var substitutedExpressionBody =
                accessorDeclaration.ExpressionBody != null
                    ? (ArrowExpressionClauseSyntax) RewriteBody(
                        accessorDeclaration.ExpressionBody,
                        accessorSymbol,
                        new SubstitutionContext( this, generationContext, context ) )
                    : null;

            return accessorDeclaration.PartialUpdate( body: substitutedBody, expressionBody: substitutedExpressionBody );
=======
                        Token( SyntaxKind.SemicolonToken ) ) )
                .WithGeneratedCodeAnnotation( FormattingAnnotations.SystemGeneratedCodeAnnotation );

        private static BlockSyntax GetImplicitIndexerSetterBody( IMethodSymbol symbol, SyntaxGenerationContext generationContext )
            => generationContext.SyntaxGenerator.FormattedBlock(
                    ExpressionStatement(
                        AssignmentExpression(
                            SyntaxKind.SimpleAssignmentExpression,
                            MemberAccessExpression(
                                SyntaxKind.SimpleMemberAccessExpression,
                                symbol.IsStatic
                                    ? generationContext.SyntaxGenerator.Type( symbol.ContainingType )
                                    : ThisExpression(),
                                IdentifierName( GetBackingFieldName( (IPropertySymbol) symbol.AssociatedSymbol.AssertNotNull() ) ) ),
                            IdentifierName( "value" ) ) ) )
                .WithGeneratedCodeAnnotation( FormattingAnnotations.SystemGeneratedCodeAnnotation );

        private MemberDeclarationSyntax GetOriginalImplIndexer(
            IndexerDeclarationSyntax indexer,
            IPropertySymbol symbol,
            TypeSyntax type,
            BracketedParameterListSyntax parameterList,
            ArrowExpressionClauseSyntax? existingExpressionBody,
            SyntaxGenerationContext generationContext )
        {
            var existingAccessorList = indexer.AccessorList.AssertNotNull();

            var transformedAccessorList =
                existingAccessorList
                    .WithAccessors(
                        List(
                            existingAccessorList.Accessors.SelectAsArray(
                                a =>
                                    TransformAccessor(
                                        a,
                                        a.Kind() switch
                                        {
                                            SyntaxKind.GetAccessorDeclaration => symbol.GetMethod.AssertNotNull(),
                                            SyntaxKind.SetAccessorDeclaration or SyntaxKind.InitAccessorDeclaration => symbol.SetMethod.AssertNotNull(),
                                            _ => throw new AssertionFailedException( $"Unexpected kind:{a.Kind()}" )
                                        } ) ) ) )
                    .WithSourceCodeAnnotation();

            return this.GetSpecialImplIndexer(
                type,
                parameterList,
                transformedAccessorList,
                existingExpressionBody,
                symbol,
                GetOriginalImplParameterType(),
                generationContext );

            AccessorDeclarationSyntax TransformAccessor( AccessorDeclarationSyntax accessorDeclaration, IMethodSymbol accessorSymbol )
            {
                var semantic = accessorSymbol.ToSemantic( IntermediateSymbolSemanticKind.Default );
                var context = new InliningContextIdentifier( semantic );

                var substitutedBody =
                    accessorDeclaration.Body != null
                        ? (BlockSyntax) RewriteBody(
                            accessorDeclaration.Body,
                            accessorSymbol,
                            new SubstitutionContext( this, generationContext, context ) )
                        : null;

                var substitutedExpressionBody =
                    accessorDeclaration.ExpressionBody != null
                        ? (ArrowExpressionClauseSyntax) RewriteBody(
                            accessorDeclaration.ExpressionBody,
                            accessorSymbol,
                            new SubstitutionContext( this, generationContext, context ) )
                        : null;

                return accessorDeclaration.PartialUpdate( body: substitutedBody, expressionBody: substitutedExpressionBody );
            }
        }

        private MemberDeclarationSyntax GetEmptyImplIndexer(
            IPropertySymbol symbol,
            TypeSyntax type,
            BracketedParameterListSyntax parameterList,
            AccessorListSyntax existingAccessorList,
            SyntaxGenerationContext context )
        {
            return this.GetSpecialImplIndexer( type, parameterList, existingAccessorList, null, symbol, GetEmptyImplParameterType(), context );
        }

        private MemberDeclarationSyntax GetSpecialImplIndexer(
            TypeSyntax indexerType,
            BracketedParameterListSyntax indexerParameters,
            AccessorListSyntax? accessorList,
            ArrowExpressionClauseSyntax? expressionBody,
            IPropertySymbol symbol,
            TypeSyntax specialImplType,
            SyntaxGenerationContext context )
        {
            return
                IndexerDeclaration(
                        this.FilterAttributesOnSpecialImpl( symbol ),
                        symbol.IsStatic
                            ? TokenList(
                                SyntaxFactoryEx.TokenWithTrailingSpace( SyntaxKind.PrivateKeyword ),
                                SyntaxFactoryEx.TokenWithTrailingSpace( SyntaxKind.StaticKeyword ) )
                            : TokenList( SyntaxFactoryEx.TokenWithTrailingSpace( SyntaxKind.PrivateKeyword ) ),
                        indexerType,
                        null,
                        Token( SyntaxKind.ThisKeyword ),
                        this.FilterAttributesOnSpecialImpl(
                            symbol.Parameters,
                            indexerParameters
                                .WithTrailingTriviaIfNecessary( default(SyntaxTriviaList), this.SyntaxGenerationOptions )
                                .WithAdditionalParameters( (specialImplType, AspectReferenceSyntaxProvider.LinkerOverrideParamName) ) ),
                        accessorList,
                        expressionBody,
                        expressionBody != null ? Token( SyntaxKind.SemicolonToken ) : default )
                    .WithLeadingAndTrailingLineFeedIfNecessary( context )
                    .WithGeneratedCodeAnnotation( FormattingAnnotations.SystemGeneratedCodeAnnotation );
>>>>>>> a0c168e0
        }
    }

<<<<<<< HEAD
    private MemberDeclarationSyntax GetEmptyImplIndexer(
        IPropertySymbol symbol,
        TypeSyntax type,
        BracketedParameterListSyntax parameterList,
        AccessorListSyntax existingAccessorList )
        => this.GetSpecialImplIndexer( type, parameterList, existingAccessorList, null, symbol, GetEmptyImplParameterType() );

    private MemberDeclarationSyntax GetSpecialImplIndexer(
        TypeSyntax indexerType,
        BracketedParameterListSyntax indexerParameters,
        AccessorListSyntax? accessorList,
        ArrowExpressionClauseSyntax? expressionBody,
        IPropertySymbol symbol,
        TypeSyntax specialImplType )
        => IndexerDeclaration(
                this.FilterAttributesOnSpecialImpl( symbol ),
                symbol.IsStatic
                    ? TokenList(
                        SyntaxFactoryEx.TokenWithTrailingSpace( SyntaxKind.PrivateKeyword ),
                        SyntaxFactoryEx.TokenWithTrailingSpace( SyntaxKind.StaticKeyword ) )
                    : TokenList( SyntaxFactoryEx.TokenWithTrailingSpace( SyntaxKind.PrivateKeyword ) ),
                indexerType,
                null,
                Token( SyntaxKind.ThisKeyword ),
                this.FilterAttributesOnSpecialImpl(
                    symbol.Parameters,
                    indexerParameters
                        .WithTrailingTriviaIfNecessary( default(SyntaxTriviaList), this.SyntaxGenerationOptions.PreserveTrivia )
                        .WithAdditionalParameters( (specialImplType, AspectReferenceSyntaxProvider.LinkerOverrideParamName) ) ),
                accessorList,
                expressionBody,
                expressionBody != null ? Token( SyntaxKind.SemicolonToken ) : default )
            .WithTriviaIfNecessary( ElasticLineFeed, ElasticLineFeed, this.SyntaxGenerationOptions.NormalizeWhitespace )
            .WithGeneratedCodeAnnotation( FormattingAnnotations.SystemGeneratedCodeAnnotation );

    private IndexerDeclarationSyntax GetTrampolineForIndexer( IndexerDeclarationSyntax indexer, IPropertySymbol targetSymbol )
    {
        var getAccessor = indexer.AccessorList?.Accessors.SingleOrDefault( x => x.Kind() == SyntaxKind.GetAccessorDeclaration );
        var setAccessor = indexer.AccessorList?.Accessors.SingleOrDefault( x => x.Kind() == SyntaxKind.SetAccessorDeclaration );

        return indexer
            .PartialUpdate(
                accessorList: AccessorList(
                    List(
                        new[]
                            {
                                getAccessor != null
                                    ? AccessorDeclaration(
                                        SyntaxKind.GetAccessorDeclaration,
                                        SyntaxFactoryEx.FormattedBlock(
                                            ReturnStatement(
                                                SyntaxFactoryEx.TokenWithTrailingSpace( SyntaxKind.ReturnKeyword ),
                                                GetInvocationTarget(),
                                                Token( SyntaxKind.SemicolonToken ) ) ) )
                                    : null,
                                setAccessor != null
                                    ? AccessorDeclaration(
                                        SyntaxKind.SetAccessorDeclaration,
                                        SyntaxFactoryEx.FormattedBlock(
                                            ExpressionStatement(
                                                AssignmentExpression(
                                                    SyntaxKind.SimpleAssignmentExpression,
                                                    GetInvocationTarget(),
                                                    IdentifierName( "value" ) ) ) ) )
                                    : null
                            }.Where( a => a != null )
                            .AssertNoneNull() ) ),
                expressionBody: null,
                semicolonToken: default(SyntaxToken) )
            .WithTriviaFromIfNecessary( indexer, this.SyntaxGenerationOptions.PreserveTrivia );

        ExpressionSyntax GetInvocationTarget()
        {
            if ( targetSymbol.IsStatic )
=======
        private IndexerDeclarationSyntax GetTrampolineForIndexer(
            IndexerDeclarationSyntax indexer,
            IPropertySymbol targetSymbol,
            SyntaxGenerationContext context )
        {
            var getAccessor = indexer.AccessorList?.Accessors.SingleOrDefault( x => x.Kind() == SyntaxKind.GetAccessorDeclaration );
            var setAccessor = indexer.AccessorList?.Accessors.SingleOrDefault( x => x.Kind() == SyntaxKind.SetAccessorDeclaration );

            return indexer
                .PartialUpdate(
                    accessorList: AccessorList(
                        List(
                            new[]
                                {
                                    getAccessor != null
                                        ? AccessorDeclaration(
                                            SyntaxKind.GetAccessorDeclaration,
                                            context.SyntaxGenerator.FormattedBlock(
                                                ReturnStatement(
                                                    SyntaxFactoryEx.TokenWithTrailingSpace( SyntaxKind.ReturnKeyword ),
                                                    GetInvocationTarget(),
                                                    Token( SyntaxKind.SemicolonToken ) ) ) )
                                        : null,
                                    setAccessor != null
                                        ? AccessorDeclaration(
                                            SyntaxKind.SetAccessorDeclaration,
                                            context.SyntaxGenerator.FormattedBlock(
                                                ExpressionStatement(
                                                    AssignmentExpression(
                                                        SyntaxKind.SimpleAssignmentExpression,
                                                        GetInvocationTarget(),
                                                        IdentifierName( "value" ) ) ) ) )
                                        : null
                                }.Where( a => a != null )
                                .AssertNoneNull() ) ),
                    expressionBody: null,
                    semicolonToken: default(SyntaxToken) )
                .WithTriviaFromIfNecessary( indexer, this.SyntaxGenerationOptions );

            ExpressionSyntax GetInvocationTarget()
>>>>>>> a0c168e0
            {
                return IdentifierName( targetSymbol.Name );
            }
            else
            {
                return MemberAccessExpression( SyntaxKind.SimpleMemberAccessExpression, ThisExpression(), IdentifierName( targetSymbol.Name ) );
            }
        }
    }
}<|MERGE_RESOLUTION|>--- conflicted
+++ resolved
@@ -35,53 +35,13 @@
             var members = new List<MemberDeclarationSyntax>();
             var lastOverride = (IPropertySymbol) this.InjectionRegistry.GetLastOverride( symbol );
 
-<<<<<<< HEAD
             if ( this.AnalysisRegistry.IsInlined( lastOverride.ToSemantic( IntermediateSymbolSemanticKind.Default ) ) )
             {
                 members.Add( GetLinkedDeclaration( IntermediateSymbolSemanticKind.Final ) );
-=======
-                if ( this.AnalysisRegistry.IsInlined( lastOverride.ToSemantic( IntermediateSymbolSemanticKind.Default ) ) )
-                {
-                    members.Add( GetLinkedDeclaration( IntermediateSymbolSemanticKind.Final ) );
-                }
-                else
-                {
+            }
+            else
+            {
                     members.Add( this.GetTrampolineForIndexer( indexerDeclaration, lastOverride, generationContext ) );
-                }
-
-                if ( this.AnalysisRegistry.IsReachable( symbol.ToSemantic( IntermediateSymbolSemanticKind.Default ) )
-                     && !this.AnalysisRegistry.IsInlined( symbol.ToSemantic( IntermediateSymbolSemanticKind.Default ) )
-                     && this.ShouldGenerateSourceMember( symbol ) )
-                {
-                    members.Add(
-                        this.GetOriginalImplIndexer(
-                            indexerDeclaration,
-                            symbol,
-                            indexerDeclaration.Type,
-                            indexerDeclaration.ParameterList,
-                            indexerDeclaration.ExpressionBody,
-                            generationContext ) );
-                }
-
-                if ( this.AnalysisRegistry.IsReachable( symbol.ToSemantic( IntermediateSymbolSemanticKind.Base ) )
-                     && !this.AnalysisRegistry.IsInlined( symbol.ToSemantic( IntermediateSymbolSemanticKind.Base ) )
-                     && this.ShouldGenerateEmptyMember( symbol ) )
-                {
-                    members.Add(
-                        this.GetEmptyImplIndexer(
-                            symbol,
-                            indexerDeclaration.Type,
-                            indexerDeclaration.ParameterList,
-                            indexerDeclaration.AccessorList.AssertNotNull(),
-                            generationContext ) );
-                }
-
-                return members;
->>>>>>> a0c168e0
-            }
-            else
-            {
-                members.Add( this.GetTrampolineForIndexer( indexerDeclaration, lastOverride ) );
             }
 
             if ( this.AnalysisRegistry.IsReachable( symbol.ToSemantic( IntermediateSymbolSemanticKind.Default ) )
@@ -107,7 +67,8 @@
                         symbol,
                         indexerDeclaration.Type,
                         indexerDeclaration.ParameterList,
-                        indexerDeclaration.AccessorList.AssertNotNull() ) );
+                            indexerDeclaration.AccessorList.AssertNotNull(),
+                            generationContext ) );
             }
 
             return members;
@@ -136,40 +97,7 @@
                 if ( indexerDeclaration.AccessorList?.Accessors.SingleOrDefault( a => a.IsKind( SyntaxKind.GetAccessorDeclaration ) ) is
                     { } getAccessorDeclaration )
                 {
-<<<<<<< HEAD
                     transformedAccessors.Add( GetLinkedAccessor( semanticKind, getAccessorDeclaration, symbol.GetMethod ) );
-=======
-                    if ( indexerDeclaration.AccessorList?.Accessors.SingleOrDefault( a => a.IsKind( SyntaxKind.GetAccessorDeclaration ) ) is
-                        { } getAccessorDeclaration )
-                    {
-                        transformedAccessors.Add( GetLinkedAccessor( semanticKind, getAccessorDeclaration, symbol.GetMethod ) );
-                    }
-                    else if ( indexerDeclaration.ExpressionBody != null )
-                    {
-                        var linkedBody = this.GetSubstitutedBody(
-                            symbol.GetMethod.ToSemantic( semanticKind ),
-                            new SubstitutionContext(
-                                this,
-                                generationContext,
-                                new InliningContextIdentifier( symbol.GetMethod.ToSemantic( semanticKind ) ) ) );
-
-                        transformedAccessors.Add(
-                            AccessorDeclaration(
-                                SyntaxKind.GetAccessorDeclaration,
-                                List<AttributeListSyntax>(),
-                                TokenList(),
-                                Token( TriviaList( ElasticMarker ), SyntaxKind.GetKeyword, TriviaList( ElasticMarker ) ),
-                                Block(
-                                    Token(
-                                        generationContext.ElasticEndOfLineTriviaList,
-                                        SyntaxKind.OpenBraceToken,
-                                        generationContext.ElasticEndOfLineTriviaList ),
-                                    SingletonList<StatementSyntax>( linkedBody ),
-                                    Token( generationContext.ElasticEndOfLineTriviaList, SyntaxKind.CloseBraceToken, TriviaList( ElasticMarker ) ) ),
-                                null,
-                                default ) );
-                    }
->>>>>>> a0c168e0
                 }
                 else if ( indexerDeclaration.ExpressionBody != null )
                 {
@@ -187,9 +115,12 @@
                             TokenList(),
                             Token( TriviaList( ElasticMarker ), SyntaxKind.GetKeyword, TriviaList( ElasticMarker ) ),
                             Block(
-                                Token( TriviaList( ElasticLineFeed ), SyntaxKind.OpenBraceToken, TriviaList( ElasticLineFeed ) ),
+                                    Token(
+                                        generationContext.ElasticEndOfLineTriviaList,
+                                        SyntaxKind.OpenBraceToken,
+                                        generationContext.ElasticEndOfLineTriviaList ),
                                 SingletonList<StatementSyntax>( linkedBody ),
-                                Token( TriviaList( ElasticLineFeed ), SyntaxKind.CloseBraceToken, TriviaList( ElasticMarker ) ) ),
+                                    Token( generationContext.ElasticEndOfLineTriviaList, SyntaxKind.CloseBraceToken, TriviaList( ElasticMarker ) ) ),
                             null,
                             default ) );
                 }
@@ -200,26 +131,7 @@
                 var setAccessorDeclaration = indexerDeclaration.AccessorList!.Accessors.Single(
                     a => a.IsKind( SyntaxKind.SetAccessorDeclaration ) || a.IsKind( SyntaxKind.InitAccessorDeclaration ) );
 
-<<<<<<< HEAD
                 transformedAccessors.Add( GetLinkedAccessor( semanticKind, setAccessorDeclaration, symbol.SetMethod ) );
-=======
-                accessorListLeadingTrivia =
-                    indexerDeclaration.ThisKeyword switch
-                    {
-                        var thisKeyword when thisKeyword.TrailingTrivia.HasAnyNewLine() => accessorListLeadingTrivia,
-                        _ => generationContext.ElasticEndOfLineTriviaList.AddRange( accessorListLeadingTrivia )
-                    };
-
-                return
-                    indexerDeclaration.PartialUpdate(
-                        accessorList: AccessorList(
-                                Token( accessorListLeadingTrivia, SyntaxKind.OpenBraceToken, accessorStartingTrivia ),
-                                List( transformedAccessors ),
-                                Token( accessorEndingTrivia, SyntaxKind.CloseBraceToken, accessorListTrailingTrivia ) )
-                            .WithGeneratedCodeAnnotation( FormattingAnnotations.SystemGeneratedCodeAnnotation ),
-                        expressionBody: null,
-                        semicolonToken: default(SyntaxToken) );
->>>>>>> a0c168e0
             }
 
             // Trivia processing for the property declaration:
@@ -230,7 +142,6 @@
 
             var (accessorListLeadingTrivia, accessorStartingTrivia, accessorEndingTrivia, accessorListTrailingTrivia) = indexerDeclaration switch
             {
-<<<<<<< HEAD
                 { AccessorList: not null and var accessorList } => (
                     accessorList.OpenBraceToken.LeadingTrivia,
                     accessorList.OpenBraceToken.TrailingTrivia,
@@ -248,7 +159,7 @@
                 indexerDeclaration.ThisKeyword switch
                 {
                     var thisKeyword when thisKeyword.TrailingTrivia.HasAnyNewLine() => accessorListLeadingTrivia,
-                    _ => TriviaList( ElasticLineFeed ).AddRange( accessorListLeadingTrivia )
+                        _ => generationContext.ElasticEndOfLineTriviaList.AddRange( accessorListLeadingTrivia )
                 };
 
             return
@@ -257,48 +168,11 @@
                             Token( accessorListLeadingTrivia, SyntaxKind.OpenBraceToken, accessorStartingTrivia ),
                             List( transformedAccessors ),
                             Token( accessorEndingTrivia, SyntaxKind.CloseBraceToken, accessorListTrailingTrivia ) )
-=======
-                var linkedBody = this.GetSubstitutedBody(
-                    methodSymbol.ToSemantic( semanticKind ),
-                    new SubstitutionContext(
-                        this,
-                        generationContext,
-                        new InliningContextIdentifier( methodSymbol.ToSemantic( semanticKind ) ) ) );
-
-                // Trivia processing:
-                //   * For block bodies methods, we preserve trivia of the opening/closing brace.
-                //   * For expression bodied methods:
-                //       int Foo() <trivia_leading_equals_value> => <trivia_trailing_equals_value> <expression> <trivia_leading_semicolon> ; <trivia_trailing_semicolon>
-                //       int Foo() <trivia_leading_equals_value> { <trivia_trailing_equals_value> <linked_body> <trivia_leading_semicolon> } <trivia_trailing_semicolon>
-
-                var (openBraceLeadingTrivia, openBraceTrailingTrivia, closeBraceLeadingTrivia, closeBraceTrailingTrivia) =
-                    accessorDeclaration switch
-                    {
-                        { Body: { OpenBraceToken: var openBraceToken, CloseBraceToken: var closeBraceToken } } =>
-                            (openBraceToken.LeadingTrivia, openBraceToken.TrailingTrivia, closeBraceToken.LeadingTrivia, closeBraceToken.TrailingTrivia),
-                        { ExpressionBody.ArrowToken: var arrowToken, SemicolonToken: var semicolonToken } =>
-                            (arrowToken.LeadingTrivia.AddLineFeedIfNecessary( generationContext ), arrowToken.TrailingTrivia.Add( ElasticLineFeed ),
-                             semicolonToken.LeadingTrivia.AddLineFeedIfNecessary( generationContext ), semicolonToken.TrailingTrivia),
-                        { SemicolonToken: var semicolonToken } => (
-                            semicolonToken.LeadingTrivia.AddLineFeedIfNecessary( generationContext ), semicolonToken.TrailingTrivia.Add( ElasticLineFeed ),
-                            generationContext.ElasticEndOfLineTriviaList, generationContext.ElasticEndOfLineTriviaList),
-                        _ => throw new AssertionFailedException( $"Unexpected accessor declaration at '{accessorDeclaration.GetLocation()}'." )
-                    };
-
-                return accessorDeclaration.PartialUpdate(
-                    expressionBody: null,
-                    body: linkedBody
-                        .PartialUpdate(
-                            openBraceToken: Token( openBraceLeadingTrivia, SyntaxKind.OpenBraceToken, openBraceTrailingTrivia ),
-                            closeBraceToken: Token( closeBraceLeadingTrivia, SyntaxKind.CloseBraceToken, closeBraceTrailingTrivia ) )
-                        .WithLinkerGeneratedFlags( LinkerGeneratedFlags.FlattenableBlock )
->>>>>>> a0c168e0
                         .WithGeneratedCodeAnnotation( FormattingAnnotations.SystemGeneratedCodeAnnotation ),
                     expressionBody: null,
                     semicolonToken: default(SyntaxToken) );
         }
 
-<<<<<<< HEAD
         AccessorDeclarationSyntax GetLinkedAccessor(
             IntermediateSymbolSemanticKind semanticKind,
             AccessorDeclarationSyntax accessorDeclaration,
@@ -323,11 +197,11 @@
                     { Body: { OpenBraceToken: var openBraceToken, CloseBraceToken: var closeBraceToken } } =>
                         (openBraceToken.LeadingTrivia, openBraceToken.TrailingTrivia, closeBraceToken.LeadingTrivia, closeBraceToken.TrailingTrivia),
                     { ExpressionBody.ArrowToken: var arrowToken, SemicolonToken: var semicolonToken } =>
-                        (arrowToken.LeadingTrivia.Add( ElasticLineFeed ), arrowToken.TrailingTrivia.Add( ElasticLineFeed ),
-                         semicolonToken.LeadingTrivia.Add( ElasticLineFeed ), semicolonToken.TrailingTrivia),
+                            (arrowToken.LeadingTrivia.AddLineFeedIfNecessary( generationContext ), arrowToken.TrailingTrivia.Add( ElasticLineFeed ),
+                             semicolonToken.LeadingTrivia.AddLineFeedIfNecessary( generationContext ), semicolonToken.TrailingTrivia),
                     { SemicolonToken: var semicolonToken } => (
-                        semicolonToken.LeadingTrivia.Add( ElasticLineFeed ), semicolonToken.TrailingTrivia.Add( ElasticLineFeed ),
-                        TriviaList( ElasticLineFeed ), TriviaList( ElasticLineFeed )),
+                            semicolonToken.LeadingTrivia.AddLineFeedIfNecessary( generationContext ), semicolonToken.TrailingTrivia.Add( ElasticLineFeed ),
+                            generationContext.ElasticEndOfLineTriviaList, generationContext.ElasticEndOfLineTriviaList),
                     _ => throw new AssertionFailedException( $"Unexpected accessor declaration at '{accessorDeclaration.GetLocation()}'." )
                 };
 
@@ -344,7 +218,7 @@
     }
 
     private static BlockSyntax GetImplicitIndexerGetterBody( IMethodSymbol symbol, SyntaxGenerationContext generationContext )
-        => SyntaxFactoryEx.FormattedBlock(
+            => generationContext.SyntaxGenerator.FormattedBlock(
                 ReturnStatement(
                     SyntaxFactoryEx.TokenWithTrailingSpace( SyntaxKind.ReturnKeyword ),
                     MemberAccessExpression(
@@ -357,23 +231,16 @@
             .WithGeneratedCodeAnnotation( FormattingAnnotations.SystemGeneratedCodeAnnotation );
 
     private static BlockSyntax GetImplicitIndexerSetterBody( IMethodSymbol symbol, SyntaxGenerationContext generationContext )
-        => SyntaxFactoryEx.FormattedBlock(
+            => generationContext.SyntaxGenerator.FormattedBlock(
                 ExpressionStatement(
                     AssignmentExpression(
                         SyntaxKind.SimpleAssignmentExpression,
-=======
-        private static BlockSyntax GetImplicitIndexerGetterBody( IMethodSymbol symbol, SyntaxGenerationContext generationContext )
-            => generationContext.SyntaxGenerator.FormattedBlock(
-                    ReturnStatement(
-                        SyntaxFactoryEx.TokenWithTrailingSpace( SyntaxKind.ReturnKeyword ),
->>>>>>> a0c168e0
                         MemberAccessExpression(
                             SyntaxKind.SimpleMemberAccessExpression,
                             symbol.IsStatic
                                 ? generationContext.SyntaxGenerator.Type( symbol.ContainingType )
                                 : ThisExpression(),
                             IdentifierName( GetBackingFieldName( (IPropertySymbol) symbol.AssociatedSymbol.AssertNotNull() ) ) ),
-<<<<<<< HEAD
                         IdentifierName( "value" ) ) ) )
             .WithGeneratedCodeAnnotation( FormattingAnnotations.SystemGeneratedCodeAnnotation );
 
@@ -409,7 +276,8 @@
             transformedAccessorList,
             existingExpressionBody,
             symbol,
-            GetOriginalImplParameterType() );
+                GetOriginalImplParameterType(),
+                generationContext );
 
         AccessorDeclarationSyntax TransformAccessor( AccessorDeclarationSyntax accessorDeclaration, IMethodSymbol accessorSymbol )
         {
@@ -433,135 +301,18 @@
                     : null;
 
             return accessorDeclaration.PartialUpdate( body: substitutedBody, expressionBody: substitutedExpressionBody );
-=======
-                        Token( SyntaxKind.SemicolonToken ) ) )
-                .WithGeneratedCodeAnnotation( FormattingAnnotations.SystemGeneratedCodeAnnotation );
-
-        private static BlockSyntax GetImplicitIndexerSetterBody( IMethodSymbol symbol, SyntaxGenerationContext generationContext )
-            => generationContext.SyntaxGenerator.FormattedBlock(
-                    ExpressionStatement(
-                        AssignmentExpression(
-                            SyntaxKind.SimpleAssignmentExpression,
-                            MemberAccessExpression(
-                                SyntaxKind.SimpleMemberAccessExpression,
-                                symbol.IsStatic
-                                    ? generationContext.SyntaxGenerator.Type( symbol.ContainingType )
-                                    : ThisExpression(),
-                                IdentifierName( GetBackingFieldName( (IPropertySymbol) symbol.AssociatedSymbol.AssertNotNull() ) ) ),
-                            IdentifierName( "value" ) ) ) )
-                .WithGeneratedCodeAnnotation( FormattingAnnotations.SystemGeneratedCodeAnnotation );
-
-        private MemberDeclarationSyntax GetOriginalImplIndexer(
-            IndexerDeclarationSyntax indexer,
-            IPropertySymbol symbol,
-            TypeSyntax type,
-            BracketedParameterListSyntax parameterList,
-            ArrowExpressionClauseSyntax? existingExpressionBody,
-            SyntaxGenerationContext generationContext )
-        {
-            var existingAccessorList = indexer.AccessorList.AssertNotNull();
-
-            var transformedAccessorList =
-                existingAccessorList
-                    .WithAccessors(
-                        List(
-                            existingAccessorList.Accessors.SelectAsArray(
-                                a =>
-                                    TransformAccessor(
-                                        a,
-                                        a.Kind() switch
-                                        {
-                                            SyntaxKind.GetAccessorDeclaration => symbol.GetMethod.AssertNotNull(),
-                                            SyntaxKind.SetAccessorDeclaration or SyntaxKind.InitAccessorDeclaration => symbol.SetMethod.AssertNotNull(),
-                                            _ => throw new AssertionFailedException( $"Unexpected kind:{a.Kind()}" )
-                                        } ) ) ) )
-                    .WithSourceCodeAnnotation();
-
-            return this.GetSpecialImplIndexer(
-                type,
-                parameterList,
-                transformedAccessorList,
-                existingExpressionBody,
-                symbol,
-                GetOriginalImplParameterType(),
-                generationContext );
-
-            AccessorDeclarationSyntax TransformAccessor( AccessorDeclarationSyntax accessorDeclaration, IMethodSymbol accessorSymbol )
-            {
-                var semantic = accessorSymbol.ToSemantic( IntermediateSymbolSemanticKind.Default );
-                var context = new InliningContextIdentifier( semantic );
-
-                var substitutedBody =
-                    accessorDeclaration.Body != null
-                        ? (BlockSyntax) RewriteBody(
-                            accessorDeclaration.Body,
-                            accessorSymbol,
-                            new SubstitutionContext( this, generationContext, context ) )
-                        : null;
-
-                var substitutedExpressionBody =
-                    accessorDeclaration.ExpressionBody != null
-                        ? (ArrowExpressionClauseSyntax) RewriteBody(
-                            accessorDeclaration.ExpressionBody,
-                            accessorSymbol,
-                            new SubstitutionContext( this, generationContext, context ) )
-                        : null;
-
-                return accessorDeclaration.PartialUpdate( body: substitutedBody, expressionBody: substitutedExpressionBody );
-            }
-        }
-
-        private MemberDeclarationSyntax GetEmptyImplIndexer(
-            IPropertySymbol symbol,
-            TypeSyntax type,
-            BracketedParameterListSyntax parameterList,
-            AccessorListSyntax existingAccessorList,
-            SyntaxGenerationContext context )
-        {
-            return this.GetSpecialImplIndexer( type, parameterList, existingAccessorList, null, symbol, GetEmptyImplParameterType(), context );
-        }
-
-        private MemberDeclarationSyntax GetSpecialImplIndexer(
-            TypeSyntax indexerType,
-            BracketedParameterListSyntax indexerParameters,
-            AccessorListSyntax? accessorList,
-            ArrowExpressionClauseSyntax? expressionBody,
-            IPropertySymbol symbol,
-            TypeSyntax specialImplType,
-            SyntaxGenerationContext context )
-        {
-            return
-                IndexerDeclaration(
-                        this.FilterAttributesOnSpecialImpl( symbol ),
-                        symbol.IsStatic
-                            ? TokenList(
-                                SyntaxFactoryEx.TokenWithTrailingSpace( SyntaxKind.PrivateKeyword ),
-                                SyntaxFactoryEx.TokenWithTrailingSpace( SyntaxKind.StaticKeyword ) )
-                            : TokenList( SyntaxFactoryEx.TokenWithTrailingSpace( SyntaxKind.PrivateKeyword ) ),
-                        indexerType,
-                        null,
-                        Token( SyntaxKind.ThisKeyword ),
-                        this.FilterAttributesOnSpecialImpl(
-                            symbol.Parameters,
-                            indexerParameters
-                                .WithTrailingTriviaIfNecessary( default(SyntaxTriviaList), this.SyntaxGenerationOptions )
-                                .WithAdditionalParameters( (specialImplType, AspectReferenceSyntaxProvider.LinkerOverrideParamName) ) ),
-                        accessorList,
-                        expressionBody,
-                        expressionBody != null ? Token( SyntaxKind.SemicolonToken ) : default )
-                    .WithLeadingAndTrailingLineFeedIfNecessary( context )
-                    .WithGeneratedCodeAnnotation( FormattingAnnotations.SystemGeneratedCodeAnnotation );
->>>>>>> a0c168e0
         }
     }
 
-<<<<<<< HEAD
     private MemberDeclarationSyntax GetEmptyImplIndexer(
         IPropertySymbol symbol,
         TypeSyntax type,
         BracketedParameterListSyntax parameterList,
-        AccessorListSyntax existingAccessorList )
-        => this.GetSpecialImplIndexer( type, parameterList, existingAccessorList, null, symbol, GetEmptyImplParameterType() );
+            AccessorListSyntax existingAccessorList,
+            SyntaxGenerationContext context )
+        {
+            return this.GetSpecialImplIndexer( type, parameterList, existingAccessorList, null, symbol, GetEmptyImplParameterType(), context );
+        }
 
     private MemberDeclarationSyntax GetSpecialImplIndexer(
         TypeSyntax indexerType,
@@ -569,8 +320,11 @@
         AccessorListSyntax? accessorList,
         ArrowExpressionClauseSyntax? expressionBody,
         IPropertySymbol symbol,
-        TypeSyntax specialImplType )
-        => IndexerDeclaration(
+            TypeSyntax specialImplType,
+            SyntaxGenerationContext context )
+        {
+            return
+                IndexerDeclaration(
                 this.FilterAttributesOnSpecialImpl( symbol ),
                 symbol.IsStatic
                     ? TokenList(
@@ -583,15 +337,18 @@
                 this.FilterAttributesOnSpecialImpl(
                     symbol.Parameters,
                     indexerParameters
-                        .WithTrailingTriviaIfNecessary( default(SyntaxTriviaList), this.SyntaxGenerationOptions.PreserveTrivia )
+                                .WithTrailingTriviaIfNecessary( default(SyntaxTriviaList), this.SyntaxGenerationOptions )
                         .WithAdditionalParameters( (specialImplType, AspectReferenceSyntaxProvider.LinkerOverrideParamName) ) ),
                 accessorList,
                 expressionBody,
                 expressionBody != null ? Token( SyntaxKind.SemicolonToken ) : default )
-            .WithTriviaIfNecessary( ElasticLineFeed, ElasticLineFeed, this.SyntaxGenerationOptions.NormalizeWhitespace )
+                    .WithLeadingAndTrailingLineFeedIfNecessary( context )
             .WithGeneratedCodeAnnotation( FormattingAnnotations.SystemGeneratedCodeAnnotation );
 
-    private IndexerDeclarationSyntax GetTrampolineForIndexer( IndexerDeclarationSyntax indexer, IPropertySymbol targetSymbol )
+        private IndexerDeclarationSyntax GetTrampolineForIndexer(
+            IndexerDeclarationSyntax indexer,
+            IPropertySymbol targetSymbol,
+            SyntaxGenerationContext context )
     {
         var getAccessor = indexer.AccessorList?.Accessors.SingleOrDefault( x => x.Kind() == SyntaxKind.GetAccessorDeclaration );
         var setAccessor = indexer.AccessorList?.Accessors.SingleOrDefault( x => x.Kind() == SyntaxKind.SetAccessorDeclaration );
@@ -605,7 +362,7 @@
                                 getAccessor != null
                                     ? AccessorDeclaration(
                                         SyntaxKind.GetAccessorDeclaration,
-                                        SyntaxFactoryEx.FormattedBlock(
+                                            context.SyntaxGenerator.FormattedBlock(
                                             ReturnStatement(
                                                 SyntaxFactoryEx.TokenWithTrailingSpace( SyntaxKind.ReturnKeyword ),
                                                 GetInvocationTarget(),
@@ -614,7 +371,7 @@
                                 setAccessor != null
                                     ? AccessorDeclaration(
                                         SyntaxKind.SetAccessorDeclaration,
-                                        SyntaxFactoryEx.FormattedBlock(
+                                            context.SyntaxGenerator.FormattedBlock(
                                             ExpressionStatement(
                                                 AssignmentExpression(
                                                     SyntaxKind.SimpleAssignmentExpression,
@@ -625,53 +382,11 @@
                             .AssertNoneNull() ) ),
                 expressionBody: null,
                 semicolonToken: default(SyntaxToken) )
-            .WithTriviaFromIfNecessary( indexer, this.SyntaxGenerationOptions.PreserveTrivia );
+                .WithTriviaFromIfNecessary( indexer, this.SyntaxGenerationOptions );
 
         ExpressionSyntax GetInvocationTarget()
         {
             if ( targetSymbol.IsStatic )
-=======
-        private IndexerDeclarationSyntax GetTrampolineForIndexer(
-            IndexerDeclarationSyntax indexer,
-            IPropertySymbol targetSymbol,
-            SyntaxGenerationContext context )
-        {
-            var getAccessor = indexer.AccessorList?.Accessors.SingleOrDefault( x => x.Kind() == SyntaxKind.GetAccessorDeclaration );
-            var setAccessor = indexer.AccessorList?.Accessors.SingleOrDefault( x => x.Kind() == SyntaxKind.SetAccessorDeclaration );
-
-            return indexer
-                .PartialUpdate(
-                    accessorList: AccessorList(
-                        List(
-                            new[]
-                                {
-                                    getAccessor != null
-                                        ? AccessorDeclaration(
-                                            SyntaxKind.GetAccessorDeclaration,
-                                            context.SyntaxGenerator.FormattedBlock(
-                                                ReturnStatement(
-                                                    SyntaxFactoryEx.TokenWithTrailingSpace( SyntaxKind.ReturnKeyword ),
-                                                    GetInvocationTarget(),
-                                                    Token( SyntaxKind.SemicolonToken ) ) ) )
-                                        : null,
-                                    setAccessor != null
-                                        ? AccessorDeclaration(
-                                            SyntaxKind.SetAccessorDeclaration,
-                                            context.SyntaxGenerator.FormattedBlock(
-                                                ExpressionStatement(
-                                                    AssignmentExpression(
-                                                        SyntaxKind.SimpleAssignmentExpression,
-                                                        GetInvocationTarget(),
-                                                        IdentifierName( "value" ) ) ) ) )
-                                        : null
-                                }.Where( a => a != null )
-                                .AssertNoneNull() ) ),
-                    expressionBody: null,
-                    semicolonToken: default(SyntaxToken) )
-                .WithTriviaFromIfNecessary( indexer, this.SyntaxGenerationOptions );
-
-            ExpressionSyntax GetInvocationTarget()
->>>>>>> a0c168e0
             {
                 return IdentifierName( targetSymbol.Name );
             }
