--- conflicted
+++ resolved
@@ -19,16 +19,12 @@
 {
     private IReadOnlyList<MemberDeclarationSyntax> RewriteEvent( EventDeclarationSyntax eventDeclaration, IEventSymbol symbol )
     {
-        var generationContext = this.IntermediateCompilationContext.GetSyntaxGenerationContext( eventDeclaration );
+        var generationContext = this.IntermediateCompilationContext.GetSyntaxGenerationContext( this.SyntaxGenerationOptions, eventDeclaration );
 
         if ( this.InjectionRegistry.IsOverrideTarget( symbol ) )
         {
-<<<<<<< HEAD
             var members = new List<MemberDeclarationSyntax>();
             var lastOverride = (IEventSymbol) this.InjectionRegistry.GetLastOverride( symbol );
-=======
-            var generationContext = this.IntermediateCompilationContext.GetSyntaxGenerationContext( this.SyntaxGenerationOptions, eventDeclaration );
->>>>>>> b764a1c0
 
             if ( eventDeclaration.GetLinkerDeclarationFlags().HasFlagFast( AspectLinkerDeclarationFlags.EventField )
                  && this.AnalysisRegistry.IsReachable( symbol.ToSemantic( IntermediateSymbolSemanticKind.Default ) ) )
@@ -129,42 +125,10 @@
                         Token( accessorEndingTrivia, SyntaxKind.CloseBraceToken, accessorListTrailingTrivia ) ) );
         }
 
-<<<<<<< HEAD
         AccessorDeclarationSyntax GetLinkedAccessor(
             IntermediateSymbolSemanticKind semanticKind,
             AccessorDeclarationSyntax accessorDeclaration,
             IMethodSymbol methodSymbol )
-=======
-        private static BlockSyntax GetImplicitAdderBody( IMethodSymbol symbol, SyntaxGenerationContext generationContext )
-            => SyntaxFactoryEx.FormattedBlock(
-                ExpressionStatement(
-                    AssignmentExpression(
-                        SyntaxKind.AddAssignmentExpression,
-                        MemberAccessExpression(
-                            SyntaxKind.SimpleMemberAccessExpression,
-                            symbol.IsStatic
-                                ? generationContext.SyntaxGenerator.Type( symbol.ContainingType )
-                                : ThisExpression(),
-                            IdentifierName( GetBackingFieldName( (IEventSymbol) symbol.AssociatedSymbol.AssertNotNull() ) ) ),
-                        IdentifierName( "value" ) ),
-                    Token( default, SyntaxKind.SemicolonToken, new SyntaxTriviaList( ElasticLineFeed ) ) ) );
-
-        private static BlockSyntax GetImplicitRemoverBody( IMethodSymbol symbol, SyntaxGenerationContext generationContext )
-            => SyntaxFactoryEx.FormattedBlock(
-                ExpressionStatement(
-                    AssignmentExpression(
-                        SyntaxKind.SubtractAssignmentExpression,
-                        MemberAccessExpression(
-                            SyntaxKind.SimpleMemberAccessExpression,
-                            symbol.IsStatic
-                                ? generationContext.SyntaxGenerator.Type( symbol.ContainingType )
-                                : ThisExpression(),
-                            IdentifierName( GetBackingFieldName( (IEventSymbol) symbol.AssociatedSymbol.AssertNotNull() ) ) ),
-                        IdentifierName( "value" ) ),
-                    Token( default, SyntaxKind.SemicolonToken, new SyntaxTriviaList( ElasticLineFeed ) ) ) );
-
-        private EventFieldDeclarationSyntax GetEventBackingField( EventDeclarationSyntax eventDeclaration, IEventSymbol symbol )
->>>>>>> b764a1c0
         {
             var linkedBody = this.GetSubstitutedBody(
                 methodSymbol.ToSemantic( semanticKind ),
@@ -262,31 +226,7 @@
             default:
                 initializerExpression = null;
 
-<<<<<<< HEAD
                 break;
-=======
-            return
-                EventFieldDeclaration(
-                        List<AttributeListSyntax>(),
-                        symbol.IsStatic
-                            ? TokenList(
-                                SyntaxFactoryEx.TokenWithTrailingSpace( SyntaxKind.PrivateKeyword ),
-                                SyntaxFactoryEx.TokenWithTrailingSpace( SyntaxKind.StaticKeyword ) )
-                            : TokenList( SyntaxFactoryEx.TokenWithTrailingSpace( SyntaxKind.PrivateKeyword ) ),
-                        VariableDeclaration(
-                            eventType.WithTrailingTriviaIfNecessary( ElasticSpace, this.SyntaxGenerationOptions.NormalizeWhitespace ),
-                            SingletonSeparatedList(
-                                VariableDeclarator(
-                                    Identifier( GetBackingFieldName( symbol ) ),
-                                    null,
-                                    initializer ) ) ) )
-                    .NormalizeWhitespaceIfNecessary( this.SyntaxGenerationOptions.NormalizeWhitespace )
-                    .WithTriviaIfNecessary(
-                        new SyntaxTriviaList( ElasticLineFeed ),
-                        new SyntaxTriviaList( ElasticLineFeed, ElasticLineFeed ),
-                        this.SyntaxGenerationOptions.NormalizeWhitespace )
-                    .WithGeneratedCodeAnnotation( FormattingAnnotations.SystemGeneratedCodeAnnotation );
->>>>>>> b764a1c0
         }
 
         return this.GetEventBackingField( eventDeclaration.Type, initializerExpression, symbol );
@@ -315,17 +255,17 @@
                             SyntaxFactoryEx.TokenWithTrailingSpace( SyntaxKind.StaticKeyword ) )
                         : TokenList( SyntaxFactoryEx.TokenWithTrailingSpace( SyntaxKind.PrivateKeyword ) ),
                     VariableDeclaration(
-                        eventType.WithTrailingTriviaIfNecessary( ElasticSpace, this.IntermediateCompilationContext.NormalizeWhitespace ),
+                        eventType.WithTrailingTriviaIfNecessary( ElasticSpace, this.SyntaxGenerationOptions.NormalizeWhitespace ),
                         SingletonSeparatedList(
                             VariableDeclarator(
                                 Identifier( GetBackingFieldName( symbol ) ),
                                 null,
                                 initializer ) ) ) )
-                .NormalizeWhitespaceIfNecessary( this.IntermediateCompilationContext.NormalizeWhitespace )
+                .NormalizeWhitespaceIfNecessary( this.SyntaxGenerationOptions.NormalizeWhitespace )
                 .WithTriviaIfNecessary(
                     new SyntaxTriviaList( ElasticLineFeed ),
                     new SyntaxTriviaList( ElasticLineFeed, ElasticLineFeed ),
-                    this.IntermediateCompilationContext.NormalizeWhitespace )
+                    this.SyntaxGenerationOptions.NormalizeWhitespace )
                 .WithGeneratedCodeAnnotation( FormattingAnnotations.SystemGeneratedCodeAnnotation );
     }
 
@@ -342,7 +282,6 @@
                     List(
                         existingAccessorList.Accessors.SelectAsArray(
                             a =>
-<<<<<<< HEAD
                                 TransformAccessor(
                                     a,
                                     a.Kind() switch
@@ -378,30 +317,6 @@
                     : null;
 
             return accessorDeclaration.PartialUpdate( body: substitutedBody, expressionBody: substitutedExpressionBody );
-=======
-                                a.Kind() switch
-                                {
-                                    SyntaxKind.AddAccessorDeclaration => this.FilterAttributesOnSpecialImpl( symbol.AddMethod.AssertNotNull(), a ),
-                                    SyntaxKind.RemoveAccessorDeclaration => this.FilterAttributesOnSpecialImpl( symbol.RemoveMethod.AssertNotNull(), a ),
-                                    _ => throw new AssertionFailedException( $"Unexpected kind: {a.Kind()}" )
-                                } ) ) );
-
-            return
-                EventDeclaration(
-                        this.FilterAttributesOnSpecialImpl( symbol ),
-                        symbol.IsStatic
-                            ? TokenList(
-                                SyntaxFactoryEx.TokenWithTrailingSpace( SyntaxKind.PrivateKeyword ),
-                                SyntaxFactoryEx.TokenWithTrailingSpace( SyntaxKind.StaticKeyword ) )
-                            : TokenList( SyntaxFactoryEx.TokenWithTrailingSpace( SyntaxKind.PrivateKeyword ) ),
-                        eventType,
-                        null,
-                        Identifier( name ),
-                        cleanAccessorList )
-                    .NormalizeWhitespaceIfNecessary( this.SyntaxGenerationOptions.NormalizeWhitespace )
-                    .WithTriviaIfNecessary( ElasticLineFeed, ElasticLineFeed, this.SyntaxGenerationOptions.NormalizeWhitespace )
-                    .WithGeneratedCodeAnnotation( FormattingAnnotations.SystemGeneratedCodeAnnotation );
->>>>>>> b764a1c0
         }
     }
 
@@ -434,8 +349,8 @@
                     null,
                     Identifier( name ),
                     cleanAccessorList )
-                .NormalizeWhitespaceIfNecessary( this.IntermediateCompilationContext.NormalizeWhitespace )
-                .WithTriviaIfNecessary( ElasticLineFeed, ElasticLineFeed, this.IntermediateCompilationContext.NormalizeWhitespace )
+                .NormalizeWhitespaceIfNecessary( this.SyntaxGenerationOptions.NormalizeWhitespace )
+                .WithTriviaIfNecessary( ElasticLineFeed, ElasticLineFeed, this.SyntaxGenerationOptions.NormalizeWhitespace )
                 .WithGeneratedCodeAnnotation( FormattingAnnotations.SystemGeneratedCodeAnnotation );
     }
 
@@ -447,7 +362,6 @@
             targetSemantic.Kind is IntermediateSymbolSemanticKind.Base,
             targetSemantic.Symbol is { IsOverride: true } or { IsVirtual: true } );
 
-<<<<<<< HEAD
         var addAccessor = @event.AccessorList?.Accessors.SingleOrDefault( x => x.Kind() == SyntaxKind.AddAccessorDeclaration );
         var removeAccessor = @event.AccessorList?.Accessors.SingleOrDefault( x => x.Kind() == SyntaxKind.RemoveAccessorDeclaration );
 
@@ -479,44 +393,11 @@
                                     : null
                             }.Where( a => a != null )
                             .AssertNoneNull() ) ) )
-            .WithTriviaFromIfNecessary( @event, this.IntermediateCompilationContext.PreserveTrivia );
+            .WithTriviaFromIfNecessary( @event, this.SyntaxGenerationOptions.PreserveTrivia );
 
         ExpressionSyntax GetInvocationTarget()
         {
             if ( targetSemantic.Symbol.IsStatic )
-=======
-            return @event
-                .WithAccessorList(
-                    AccessorList(
-                        List(
-                            new[]
-                                {
-                                    addAccessor != null
-                                        ? AccessorDeclaration(
-                                            SyntaxKind.AddAccessorDeclaration,
-                                            SyntaxFactoryEx.FormattedBlock(
-                                                ExpressionStatement(
-                                                    AssignmentExpression(
-                                                        SyntaxKind.AddAssignmentExpression,
-                                                        GetInvocationTarget(),
-                                                        IdentifierName( "value" ) ) ) ) )
-                                        : null,
-                                    removeAccessor != null
-                                        ? AccessorDeclaration(
-                                            SyntaxKind.RemoveAccessorDeclaration,
-                                            SyntaxFactoryEx.FormattedBlock(
-                                                ExpressionStatement(
-                                                    AssignmentExpression(
-                                                        SyntaxKind.SubtractAssignmentExpression,
-                                                        GetInvocationTarget(),
-                                                        IdentifierName( "value" ) ) ) ) )
-                                        : null
-                                }.Where( a => a != null )
-                                .AssertNoneNull() ) ) )
-                .WithTriviaFromIfNecessary( @event, this.SyntaxGenerationOptions.PreserveTrivia );
-
-            ExpressionSyntax GetInvocationTarget()
->>>>>>> b764a1c0
             {
                 return GetTargetName();
             }
