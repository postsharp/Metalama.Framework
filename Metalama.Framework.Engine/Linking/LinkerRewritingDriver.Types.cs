﻿// Copyright (c) SharpCrafters s.r.o. See the LICENSE.md file in the root directory of this repository root for details.

using Metalama.Framework.Engine.CodeModel;
using Metalama.Framework.Engine.Utilities.Roslyn;
using Microsoft.CodeAnalysis;
using Microsoft.CodeAnalysis.CSharp;
using Microsoft.CodeAnalysis.CSharp.Syntax;
using System.Collections.Generic;
using System.Linq;
using static Microsoft.CodeAnalysis.CSharp.SyntaxFactory;

namespace Metalama.Framework.Engine.Linking;

internal sealed partial class LinkerRewritingDriver
{
    public ClassDeclarationSyntax RewriteClass(
        ClassDeclarationSyntax classDeclaration,
        INamedTypeSymbol symbol,
        IReadOnlyList<MemberDeclarationSyntax> transformedMembers )
    {
        if ( this.LateTransformationRegistry.HasRemovedPrimaryConstructor( symbol ) )
        {
#if ROSLYN_4_8_0_OR_GREATER
            classDeclaration =
                classDeclaration.PartialUpdate(
<<<<<<< HEAD
                    RewritePrimaryConstructorTypeAttributeLists( classDeclaration.AttributeLists ),
                    parameterList: default(ParameterListSyntax),
                    baseList:
                    classDeclaration.BaseList?.WithTypes(
                        SeparatedList(
                            classDeclaration.BaseList.Types.SelectAsArray(
                                b =>
                                    b switch
                                    {
                                        PrimaryConstructorBaseTypeSyntax pc => SimpleBaseType( pc.Type ),
                                        _ => b
                                    } ) ) ) );
=======
                    attributeLists: RewritePrimaryConstructorTypeAttributeLists( classDeclaration.AttributeLists ),
                    parameterList: default(ParameterListSyntax),
                    baseList:
                    classDeclaration.BaseList != null
                        ? classDeclaration.BaseList.WithTypes(
                            SeparatedList(
                                classDeclaration.BaseList.Types.SelectAsArray(
                                    b =>
                                        b switch
                                        {
                                            PrimaryConstructorBaseTypeSyntax pc => SimpleBaseType( pc.Type ),
                                            _ => b
                                        } ) ) )
                        : default );
>>>>>>> b764a1c0
#else
            throw new AssertionFailedException( "This code should not run in this Roslyn version." );
#endif
        }

        classDeclaration = classDeclaration.WithMembers( List( transformedMembers ) );

        return classDeclaration;
    }

    public StructDeclarationSyntax RewriteStruct(
        StructDeclarationSyntax structDeclaration,
        INamedTypeSymbol symbol,
        IReadOnlyList<MemberDeclarationSyntax> transformedMembers )
    {
        if ( this.LateTransformationRegistry.HasRemovedPrimaryConstructor( symbol ) )
        {
#if ROSLYN_4_8_0_OR_GREATER
            structDeclaration =
                structDeclaration.PartialUpdate(
<<<<<<< HEAD
                    RewritePrimaryConstructorTypeAttributeLists( structDeclaration.AttributeLists ),
=======
                    attributeLists: RewritePrimaryConstructorTypeAttributeLists( structDeclaration.AttributeLists ),
>>>>>>> b764a1c0
                    parameterList: default(ParameterListSyntax) );
#else
            throw new AssertionFailedException( "This code should not run in this Roslyn version." );
#endif
        }

        structDeclaration = structDeclaration.WithMembers( List( transformedMembers ) );

        return structDeclaration;
    }

    public RecordDeclarationSyntax RewriteRecord(
        RecordDeclarationSyntax recordDeclaration,
        INamedTypeSymbol symbol,
        IReadOnlyList<MemberDeclarationSyntax> transformedMembers )
    {
        if ( this.LateTransformationRegistry.HasRemovedPrimaryConstructor( symbol ) )
        {
            recordDeclaration =
                recordDeclaration.PartialUpdate(
<<<<<<< HEAD
                    RewritePrimaryConstructorTypeAttributeLists( recordDeclaration.AttributeLists ),
                    parameterList: default(ParameterListSyntax),
                    baseList:
                    recordDeclaration.BaseList?.WithTypes(
                        SeparatedList(
                            recordDeclaration.BaseList.Types.SelectAsArray(
                                b =>
                                    b switch
                                    {
                                        PrimaryConstructorBaseTypeSyntax pc => SimpleBaseType( pc.Type ),
                                        _ => b
                                    } ) ) ) );
=======
                    attributeLists: RewritePrimaryConstructorTypeAttributeLists( recordDeclaration.AttributeLists ),
                    parameterList: default(ParameterListSyntax),
                    baseList:
                    recordDeclaration.BaseList != null
                        ? recordDeclaration.BaseList.WithTypes(
                            SeparatedList(
                                recordDeclaration.BaseList.Types.SelectAsArray(
                                    b =>
                                        b switch
                                        {
                                            PrimaryConstructorBaseTypeSyntax pc => SimpleBaseType( pc.Type ),
                                            _ => b
                                        } ) ) )
                        : default );
>>>>>>> b764a1c0
        }
        else if ( recordDeclaration.ParameterList != null )
        {
            var semanticModel = this.IntermediateCompilationContext.SemanticModelProvider.GetSemanticModel( recordDeclaration.SyntaxTree );
            SyntaxGenerationContext? generationContext = null;

            List<MemberDeclarationSyntax>? newMembers = null;

            var transformedParametersAndCommas = new List<SyntaxNodeOrToken>( recordDeclaration.ParameterList.Parameters.Count * 2 );

            for ( var i = 0; i < recordDeclaration.ParameterList.Parameters.Count; i++ )
            {
                var parameter = recordDeclaration.ParameterList.Parameters[i];
                newMembers ??= new List<MemberDeclarationSyntax>();

                var parameterSymbol = semanticModel.GetDeclaredSymbol( parameter ).AssertNotNull();
                var propertySymbol = parameterSymbol.ContainingType.GetMembers( parameterSymbol.Name ).OfType<IPropertySymbol>().FirstOrDefault();

                if ( propertySymbol != null && this.IsRewriteTarget( propertySymbol ) )
                {
                    SyntaxGenerationContext GetSyntaxGenerationContext()
<<<<<<< HEAD
                    {
                        return generationContext ??= this.IntermediateCompilationContext.GetSyntaxGenerationContext(
=======
                        => generationContext ??= this.IntermediateCompilationContext.GetSyntaxGenerationContext(
                            this.SyntaxGenerationOptions,
>>>>>>> b764a1c0
                            recordDeclaration.SyntaxTree,
                            recordDeclaration.SpanStart );
                    }

                    // Add new members that take place of synthesized positional property.
                    newMembers.AddRange(
                        this.RewritePositionalProperty(
                            parameter,
                            propertySymbol.AssertNotNull(),
                            GetSyntaxGenerationContext() ) );

                    // Remove all attributes related to properties (property/field/get/set target specifiers).
                    var transformedParameter =
                        parameter.WithAttributeLists(
                            List(
                                parameter.AttributeLists
                                    .Where(
                                        l =>
                                            l.Target?.Identifier.IsKind( SyntaxKind.PropertyKeyword ) != true
                                            && l.Target?.Identifier.IsKind( SyntaxKind.FieldKeyword ) != true
                                            && l.Target?.Identifier.IsKind( SyntaxKind.GetKeyword ) != true
                                            && l.Target?.Identifier.IsKind( SyntaxKind.SetKeyword ) != true ) ) );

                    transformedParametersAndCommas.Add( transformedParameter );
                }
                else
                {
                    transformedParametersAndCommas.Add( parameter );
                }

                if ( i < recordDeclaration.ParameterList.Parameters.SeparatorCount )
                {
                    transformedParametersAndCommas.Add( recordDeclaration.ParameterList.Parameters.GetSeparator( i ) );
                }
            }

            recordDeclaration = recordDeclaration.WithParameterList(
                recordDeclaration.ParameterList.WithParameters( SeparatedList<ParameterSyntax>( transformedParametersAndCommas ) ) );

            if ( newMembers is { Count: > 0 } )
            {
                transformedMembers =
                    transformedMembers.Concat( newMembers );
            }
        }

        recordDeclaration = recordDeclaration.WithMembers( List( transformedMembers ) );

        return recordDeclaration;
    }

    private static SyntaxList<AttributeListSyntax> RewritePrimaryConstructorTypeAttributeLists( SyntaxList<AttributeListSyntax> attributeLists )
        => List( attributeLists.Where( al => al.Target?.Identifier.IsKind( SyntaxKind.MethodKeyword ) != true ) );
}<|MERGE_RESOLUTION|>--- conflicted
+++ resolved
@@ -23,7 +23,6 @@
 #if ROSLYN_4_8_0_OR_GREATER
             classDeclaration =
                 classDeclaration.PartialUpdate(
-<<<<<<< HEAD
                     RewritePrimaryConstructorTypeAttributeLists( classDeclaration.AttributeLists ),
                     parameterList: default(ParameterListSyntax),
                     baseList:
@@ -36,22 +35,6 @@
                                         PrimaryConstructorBaseTypeSyntax pc => SimpleBaseType( pc.Type ),
                                         _ => b
                                     } ) ) ) );
-=======
-                    attributeLists: RewritePrimaryConstructorTypeAttributeLists( classDeclaration.AttributeLists ),
-                    parameterList: default(ParameterListSyntax),
-                    baseList:
-                    classDeclaration.BaseList != null
-                        ? classDeclaration.BaseList.WithTypes(
-                            SeparatedList(
-                                classDeclaration.BaseList.Types.SelectAsArray(
-                                    b =>
-                                        b switch
-                                        {
-                                            PrimaryConstructorBaseTypeSyntax pc => SimpleBaseType( pc.Type ),
-                                            _ => b
-                                        } ) ) )
-                        : default );
->>>>>>> b764a1c0
 #else
             throw new AssertionFailedException( "This code should not run in this Roslyn version." );
 #endif
@@ -72,11 +55,7 @@
 #if ROSLYN_4_8_0_OR_GREATER
             structDeclaration =
                 structDeclaration.PartialUpdate(
-<<<<<<< HEAD
                     RewritePrimaryConstructorTypeAttributeLists( structDeclaration.AttributeLists ),
-=======
-                    attributeLists: RewritePrimaryConstructorTypeAttributeLists( structDeclaration.AttributeLists ),
->>>>>>> b764a1c0
                     parameterList: default(ParameterListSyntax) );
 #else
             throw new AssertionFailedException( "This code should not run in this Roslyn version." );
@@ -97,7 +76,6 @@
         {
             recordDeclaration =
                 recordDeclaration.PartialUpdate(
-<<<<<<< HEAD
                     RewritePrimaryConstructorTypeAttributeLists( recordDeclaration.AttributeLists ),
                     parameterList: default(ParameterListSyntax),
                     baseList:
@@ -110,22 +88,6 @@
                                         PrimaryConstructorBaseTypeSyntax pc => SimpleBaseType( pc.Type ),
                                         _ => b
                                     } ) ) ) );
-=======
-                    attributeLists: RewritePrimaryConstructorTypeAttributeLists( recordDeclaration.AttributeLists ),
-                    parameterList: default(ParameterListSyntax),
-                    baseList:
-                    recordDeclaration.BaseList != null
-                        ? recordDeclaration.BaseList.WithTypes(
-                            SeparatedList(
-                                recordDeclaration.BaseList.Types.SelectAsArray(
-                                    b =>
-                                        b switch
-                                        {
-                                            PrimaryConstructorBaseTypeSyntax pc => SimpleBaseType( pc.Type ),
-                                            _ => b
-                                        } ) ) )
-                        : default );
->>>>>>> b764a1c0
         }
         else if ( recordDeclaration.ParameterList != null )
         {
@@ -147,13 +109,9 @@
                 if ( propertySymbol != null && this.IsRewriteTarget( propertySymbol ) )
                 {
                     SyntaxGenerationContext GetSyntaxGenerationContext()
-<<<<<<< HEAD
                     {
                         return generationContext ??= this.IntermediateCompilationContext.GetSyntaxGenerationContext(
-=======
-                        => generationContext ??= this.IntermediateCompilationContext.GetSyntaxGenerationContext(
                             this.SyntaxGenerationOptions,
->>>>>>> b764a1c0
                             recordDeclaration.SyntaxTree,
                             recordDeclaration.SpanStart );
                     }
