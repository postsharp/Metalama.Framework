--- conflicted
+++ resolved
@@ -36,11 +36,7 @@
                         VariableDeclaration(
                             generationContext.SyntaxGenerator
                                 .Type( primaryConstructorField.Type )
-<<<<<<< HEAD
-                                .WithTrailingTriviaIfNecessary( ElasticSpace, generationContext.PreserveTrivia ),
-=======
                                 .WithTrailingTriviaIfNecessary( ElasticSpace, generationContext.Options ),
->>>>>>> a0c168e0
                             SingletonSeparatedList(
                                 VariableDeclarator(
                                     Identifier( TriviaList( ElasticSpace ), GetCleanPrimaryConstructorFieldName( primaryConstructorField ), default ) ) ) ),
@@ -302,17 +298,9 @@
             }
 
             var ret = constructorDeclaration.PartialUpdate(
-<<<<<<< HEAD
                 isAuxiliaryForPrimaryConstructor
                     ? GetPrimaryConstructorAttributes( constructorDeclaration )
                     : constructorDeclaration.AttributeLists,
-=======
-                attributeLists:
-                isAuxiliaryForPrimaryConstructor
-                    ? GetPrimaryConstructorAttributes( constructorDeclaration )
-                    : constructorDeclaration.AttributeLists,
-                modifiers:
->>>>>>> a0c168e0
                 isAuxiliaryForPrimaryConstructor
                     ? TokenList(
                         constructorDeclaration.Modifiers.SelectAsArray(
@@ -364,12 +352,5 @@
                     .Select( al => al.WithTarget( null ) ) );
     }
 
-<<<<<<< HEAD
     private static string GetCleanPrimaryConstructorFieldName( IFieldSymbol field ) => field.Name[1..^2];
-=======
-    private static string GetCleanPrimaryConstructorFieldName( IFieldSymbol field )
-    {
-        return field.Name[1..^2];
-    }
->>>>>>> a0c168e0
 }