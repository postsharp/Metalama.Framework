--- conflicted
+++ resolved
@@ -25,20 +25,8 @@
                 {
                     if ( node.Statements[i] is ReturnStatementSyntax { Expression: null } returnStatement )
                     {
-<<<<<<< HEAD
                         returnStatementsToRemove++;
-                        preserveTrivia = preserveTrivia || SyntaxExtensions.ShouldTriviaBePreserved( returnStatement, generationContext.PreserveTrivia );
-=======
-                        if ( node.Statements[i] is ReturnStatementSyntax { Expression: null } returnStatement )
-                        {
-                            returnStatementsToRemove++;
                             preserveTrivia = preserveTrivia || SyntaxExtensions.ShouldTriviaBePreserved( returnStatement, generationContext.Options );
-                        }
-                        else
-                        {
-                            break;
-                        }
->>>>>>> a0c168e0
                     }
                     else
                     {
