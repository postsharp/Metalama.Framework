﻿// Copyright (c) SharpCrafters s.r.o. See the LICENSE.md file in the root directory of this repository root for details.

using Metalama.Compiler;
using Metalama.Framework.Engine.Services;
using Metalama.Framework.Engine.SyntaxGeneration;
using Metalama.Framework.Engine.Templating;
using Metalama.Framework.Engine.Utilities.Threading;
using System.Collections.Concurrent;
using System.Threading;
using System.Threading.Tasks;

namespace Metalama.Framework.Engine.Linking;
// Linking step does two things:
//   * Transforms introduced code so that aspects use correct declarations that are consistent with aspect layer order.
//   * When possible inlines code that is present in separate method after injection phase.
//
// For purposes of inlining, this step expects that code in all overrides have non-conflicting names. This should be managed in injection phase.
//
// For example if we have method A with overrides A1 and A2, the intermediate compilation contains three entities:
//   * A, which is the original method.
//   * A1, which contains annotated call to A.
//   * A2, which contains annotated call to A.
//
// Non-inlined linked code (if no inlining is possible) contains:
//   * A, which contains only a call A1.
//   * A1, which replaces the annotated call with a call to A2.
//   * A2, which replaced the annotated call with a call to Ao.
//   * Ao, which contains the original method body.
//
// When inlining we need to know whether A1, A2 and Ao will be called from multiple places. This information is coming from analysis phase.
//
// Ideal inlining result is a single method A, which will contain logic from all aspects and the original method.

/// <summary>
/// Linker linking step, which rewrites the intermediate compilation and produces the final compilation. 
/// </summary>
internal sealed partial class LinkerLinkingStep : AspectLinkerPipelineStep<LinkerAnalysisStepOutput, AspectLinkerResult>
{
    private readonly ProjectServiceProvider _serviceProvider;
    private readonly IConcurrentTaskRunner _concurrentTaskRunner;
    private readonly SyntaxGenerationOptions _syntaxGenerationOptions;

    public LinkerLinkingStep( in ProjectServiceProvider serviceProvider )
    {
        this._serviceProvider = serviceProvider;
        this._concurrentTaskRunner = serviceProvider.GetRequiredService<IConcurrentTaskRunner>();
        this._syntaxGenerationOptions = serviceProvider.GetRequiredService<SyntaxGenerationOptions>();
    }

    public override async Task<AspectLinkerResult> ExecuteAsync( LinkerAnalysisStepOutput input, CancellationToken cancellationToken )
    {
        var rewritingDriver = new LinkerRewritingDriver(
            this._serviceProvider,
            input.IntermediateCompilation.CompilationContext,
            input.InjectionRegistry,
            input.LateTransformationRegistry,
            input.AnalysisRegistry );

        ConcurrentBag<SyntaxTreeTransformation> transformations = new();

        async Task ProcessTransformationAsync( SyntaxTreeTransformation modifiedSyntaxTree )
        {
            if ( modifiedSyntaxTree.Kind == SyntaxTreeTransformationKind.Add )
            {
                // This is an intermediate tree we added and we don't need it in the final compilation.
                transformations.Add( SyntaxTreeTransformation.RemoveTree( modifiedSyntaxTree.NewTree.AssertNotNull() ) );
            }
            else
            {
                var syntaxTree = modifiedSyntaxTree.NewTree.AssertNotNull();

                // Run the linking rewriter for this tree.
                var linkedRoot =
                    new LinkingRewriter( input.IntermediateCompilation.CompilationContext, rewritingDriver )
                        .Visit( await syntaxTree.GetRootAsync( cancellationToken ) )!;

<<<<<<< HEAD
                var cleanRoot =
                    new CleanupRewriter(
                            input.ProjectOptions,
                            input.IntermediateCompilation.CompilationContext.GetSyntaxGenerationContext( this._syntaxGenerationOptions ) )
                        .Visit( linkedRoot )!;

                var fixedRoot = PreprocessorFixer.Fix( cleanRoot );
=======
                    var syntaxGenerationContext = input.IntermediateCompilation.CompilationContext.GetSyntaxGenerationContext(
                        this._syntaxGenerationOptions,
                        modifiedSyntaxTree.OldTree!,
                        0 );

                    var cleanRoot =
                        new CleanupRewriter(
                                input.ProjectOptions,
                                syntaxGenerationContext )
                            .Visit( linkedRoot )!;

                    var fixedRoot = PreprocessorFixer.Fix( cleanRoot, syntaxGenerationContext );
>>>>>>> a0c168e0

                var newSyntaxTree = syntaxTree.WithRootAndOptions( fixedRoot, syntaxTree.Options );

                transformations.Add( SyntaxTreeTransformation.ReplaceTree( syntaxTree, newSyntaxTree ) );
            }
        }

        await this._concurrentTaskRunner.RunInParallelAsync(
            input.IntermediateCompilation.ModifiedSyntaxTrees.Values,
            ProcessTransformationAsync,
            cancellationToken );

        var linkedCompilation =
            input.IntermediateCompilation
                .Update( transformations );

        return new AspectLinkerResult( linkedCompilation, input.DiagnosticSink.ToImmutable() );
    }
}<|MERGE_RESOLUTION|>--- conflicted
+++ resolved
@@ -74,28 +74,18 @@
                     new LinkingRewriter( input.IntermediateCompilation.CompilationContext, rewritingDriver )
                         .Visit( await syntaxTree.GetRootAsync( cancellationToken ) )!;
 
-<<<<<<< HEAD
-                var cleanRoot =
-                    new CleanupRewriter(
-                            input.ProjectOptions,
-                            input.IntermediateCompilation.CompilationContext.GetSyntaxGenerationContext( this._syntaxGenerationOptions ) )
-                        .Visit( linkedRoot )!;
-
-                var fixedRoot = PreprocessorFixer.Fix( cleanRoot );
-=======
                     var syntaxGenerationContext = input.IntermediateCompilation.CompilationContext.GetSyntaxGenerationContext(
                         this._syntaxGenerationOptions,
                         modifiedSyntaxTree.OldTree!,
                         0 );
 
-                    var cleanRoot =
-                        new CleanupRewriter(
-                                input.ProjectOptions,
+                var cleanRoot =
+                    new CleanupRewriter(
+                            input.ProjectOptions,
                                 syntaxGenerationContext )
-                            .Visit( linkedRoot )!;
+                        .Visit( linkedRoot )!;
 
                     var fixedRoot = PreprocessorFixer.Fix( cleanRoot, syntaxGenerationContext );
->>>>>>> a0c168e0
 
                 var newSyntaxTree = syntaxTree.WithRootAndOptions( fixedRoot, syntaxTree.Options );
 
