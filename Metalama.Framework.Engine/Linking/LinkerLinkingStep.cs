﻿// Copyright (c) SharpCrafters s.r.o. See the LICENSE.md file in the root directory of this repository root for details.

using Metalama.Compiler;
using Metalama.Framework.Engine.CodeModel;
using Metalama.Framework.Engine.Services;
using Metalama.Framework.Engine.Templating;
using Metalama.Framework.Engine.Utilities.Threading;
using System.Collections.Concurrent;
using System.Threading;
using System.Threading.Tasks;

namespace Metalama.Framework.Engine.Linking;
// Linking step does two things:
//   * Transforms introduced code so that aspects use correct declarations that are consistent with aspect layer order.
//   * When possible inlines code that is present in separate method after injection phase.
//
// For purposes of inlining, this step expects that code in all overrides have non-conflicting names. This should be managed in injection phase.
//
// For example if we have method A with overrides A1 and A2, the intermediate compilation contains three entities:
//   * A, which is the original method.
//   * A1, which contains annotated call to A.
//   * A2, which contains annotated call to A.
//
// Non-inlined linked code (if no inlining is possible) contains:
//   * A, which contains only a call A1.
//   * A1, which replaces the annotated call with a call to A2.
//   * A2, which replaced the annotated call with a call to Ao.
//   * Ao, which contains the original method body.
//
// When inlining we need to know whether A1, A2 and Ao will be called from multiple places. This information is coming from analysis phase.
//
// Ideal inlining result is a single method A, which will contain logic from all aspects and the original method.

/// <summary>
/// Linker linking step, which rewrites the intermediate compilation and produces the final compilation. 
/// </summary>
internal sealed partial class LinkerLinkingStep : AspectLinkerPipelineStep<LinkerAnalysisStepOutput, AspectLinkerResult>
{
    private readonly ProjectServiceProvider _serviceProvider;
    private readonly IConcurrentTaskRunner _concurrentTaskRunner;

    public LinkerLinkingStep( ProjectServiceProvider serviceProvider )
    {
<<<<<<< HEAD
        this._serviceProvider = serviceProvider;
        this._concurrentTaskRunner = serviceProvider.GetRequiredService<IConcurrentTaskRunner>();
    }
=======
        private readonly ProjectServiceProvider _serviceProvider;
        private readonly IConcurrentTaskRunner _concurrentTaskRunner;
        private readonly SyntaxGenerationOptions _syntaxGenerationOptions;

        public LinkerLinkingStep( in ProjectServiceProvider serviceProvider )
        {
            this._serviceProvider = serviceProvider;
            this._concurrentTaskRunner = serviceProvider.GetRequiredService<IConcurrentTaskRunner>();
            this._syntaxGenerationOptions = serviceProvider.GetRequiredService<SyntaxGenerationOptions>();
        }
>>>>>>> b764a1c0

    public override async Task<AspectLinkerResult> ExecuteAsync( LinkerAnalysisStepOutput input, CancellationToken cancellationToken )
    {
        var rewritingDriver = new LinkerRewritingDriver(
            this._serviceProvider,
            input.IntermediateCompilation.CompilationContext,
            input.InjectionRegistry,
            input.LateTransformationRegistry,
            input.AnalysisRegistry );

        ConcurrentBag<SyntaxTreeTransformation> transformations = new();

        async Task ProcessTransformationAsync( SyntaxTreeTransformation modifiedSyntaxTree )
        {
            if ( modifiedSyntaxTree.Kind == SyntaxTreeTransformationKind.Add )
            {
                // This is an intermediate tree we added and we don't need it in the final compilation.
                transformations.Add( SyntaxTreeTransformation.RemoveTree( modifiedSyntaxTree.NewTree.AssertNotNull() ) );
            }
            else
            {
                var syntaxTree = modifiedSyntaxTree.NewTree.AssertNotNull();

                // Run the linking rewriter for this tree.
                var linkedRoot =
                    new LinkingRewriter( input.IntermediateCompilation.CompilationContext, rewritingDriver )
                        .Visit( await syntaxTree.GetRootAsync( cancellationToken ) )!;

<<<<<<< HEAD
                var cleanRoot =
                    new CleanupRewriter( input.ProjectOptions, input.IntermediateCompilation.CompilationContext.DefaultSyntaxGenerationContext )
                        .Visit( linkedRoot )!;
=======
                    var cleanRoot =
                        new CleanupRewriter(
                                input.ProjectOptions,
                                input.IntermediateCompilation.CompilationContext.GetSyntaxGenerationContext( this._syntaxGenerationOptions ) )
                            .Visit( linkedRoot )!;
>>>>>>> b764a1c0

                var fixedRoot = PreprocessorFixer.Fix( cleanRoot );

                var newSyntaxTree = syntaxTree.WithRootAndOptions( fixedRoot, syntaxTree.Options );

                transformations.Add( SyntaxTreeTransformation.ReplaceTree( syntaxTree, newSyntaxTree ) );
            }
        }

        await this._concurrentTaskRunner.RunInParallelAsync(
            input.IntermediateCompilation.ModifiedSyntaxTrees.Values,
            ProcessTransformationAsync,
            cancellationToken );

        var linkedCompilation =
            input.IntermediateCompilation
                .Update( transformations );

        return new AspectLinkerResult( linkedCompilation, input.DiagnosticSink.ToImmutable() );
    }
}<|MERGE_RESOLUTION|>--- conflicted
+++ resolved
@@ -38,25 +38,14 @@
 {
     private readonly ProjectServiceProvider _serviceProvider;
     private readonly IConcurrentTaskRunner _concurrentTaskRunner;
+    private readonly SyntaxGenerationOptions _syntaxGenerationOptions;
 
-    public LinkerLinkingStep( ProjectServiceProvider serviceProvider )
+    public LinkerLinkingStep( in ProjectServiceProvider serviceProvider )
     {
-<<<<<<< HEAD
         this._serviceProvider = serviceProvider;
         this._concurrentTaskRunner = serviceProvider.GetRequiredService<IConcurrentTaskRunner>();
+        this._syntaxGenerationOptions = serviceProvider.GetRequiredService<SyntaxGenerationOptions>();
     }
-=======
-        private readonly ProjectServiceProvider _serviceProvider;
-        private readonly IConcurrentTaskRunner _concurrentTaskRunner;
-        private readonly SyntaxGenerationOptions _syntaxGenerationOptions;
-
-        public LinkerLinkingStep( in ProjectServiceProvider serviceProvider )
-        {
-            this._serviceProvider = serviceProvider;
-            this._concurrentTaskRunner = serviceProvider.GetRequiredService<IConcurrentTaskRunner>();
-            this._syntaxGenerationOptions = serviceProvider.GetRequiredService<SyntaxGenerationOptions>();
-        }
->>>>>>> b764a1c0
 
     public override async Task<AspectLinkerResult> ExecuteAsync( LinkerAnalysisStepOutput input, CancellationToken cancellationToken )
     {
@@ -85,17 +74,11 @@
                     new LinkingRewriter( input.IntermediateCompilation.CompilationContext, rewritingDriver )
                         .Visit( await syntaxTree.GetRootAsync( cancellationToken ) )!;
 
-<<<<<<< HEAD
                 var cleanRoot =
-                    new CleanupRewriter( input.ProjectOptions, input.IntermediateCompilation.CompilationContext.DefaultSyntaxGenerationContext )
+                    new CleanupRewriter(
+                            input.ProjectOptions,
+                            input.IntermediateCompilation.CompilationContext.GetSyntaxGenerationContext( this._syntaxGenerationOptions ) )
                         .Visit( linkedRoot )!;
-=======
-                    var cleanRoot =
-                        new CleanupRewriter(
-                                input.ProjectOptions,
-                                input.IntermediateCompilation.CompilationContext.GetSyntaxGenerationContext( this._syntaxGenerationOptions ) )
-                            .Visit( linkedRoot )!;
->>>>>>> b764a1c0
 
                 var fixedRoot = PreprocessorFixer.Fix( cleanRoot );
 
