--- conflicted
+++ resolved
@@ -16,27 +16,14 @@
 {
     private sealed class CleanupBodyRewriter( SyntaxGenerationContext generationContext ) : SafeSyntaxRewriter
     {
-<<<<<<< HEAD
         // TODO: Optimize (this reallocates multiple times).
 
         public override SyntaxNode VisitBlock( BlockSyntax node )
         {
             this.TransformStatementList( node.Statements, out var anyRewrittenStatement, out var finalStatements, out var overflowingTrivia );
-=======
-        private sealed class CleanupBodyRewriter( SyntaxGenerationContext generationContext ) : SafeSyntaxRewriter
-        {
-            // TODO: Optimize (this reallocates multiple times).
->>>>>>> a0c168e0
-
-            if ( overflowingTrivia.ShouldBePreserved( generationContext.PreserveTrivia ) )
-            {
-<<<<<<< HEAD
-=======
-                this.TransformStatementList( node.Statements, out var anyRewrittenStatement, out var finalStatements, out var overflowingTrivia );
 
                 if ( overflowingTrivia.ShouldBePreserved( generationContext.Options ) )
-                {
->>>>>>> a0c168e0
+            {
 #pragma warning disable LAMA0832 // Avoid WithLeadingTrivia and WithTrailingTrivia calls.
                 if ( finalStatements.Count > 0 )
                 {
@@ -61,28 +48,11 @@
             }
         }
 
-<<<<<<< HEAD
         public override SyntaxNode VisitSwitchSection( SwitchSectionSyntax node )
         {
             this.TransformStatementList( node.Statements, out var anyRewrittenStatement, out var finalStatements, out var overflowingTrivia );
-=======
+
                 if ( overflowingTrivia.ShouldBePreserved( generationContext.Options ) )
-                {
-#pragma warning disable LAMA0832 // Avoid WithLeadingTrivia and WithTrailingTrivia calls.
-                    if ( finalStatements.Count > 0 )
-                    {
-                        finalStatements[^1] = finalStatements[^1]
-                            .WithTrailingTrivia( finalStatements[^1].GetTrailingTrivia().AddRange( overflowingTrivia ) );
-                    }
-                    else
-                    {
-                        throw new AssertionFailedException( $"No final statement for switch section at '{node.GetLocation()}'." );
-                    }
-#pragma warning restore LAMA0832
-                }
->>>>>>> a0c168e0
-
-            if ( overflowingTrivia.ShouldBePreserved( generationContext.PreserveTrivia ) )
             {
 #pragma warning disable LAMA0832 // Avoid WithLeadingTrivia and WithTrailingTrivia calls.
                 if ( finalStatements.Count > 0 )
@@ -156,28 +126,8 @@
                 }
             }
 
-<<<<<<< HEAD
             finalStatements = new List<StatementSyntax>();
             overflowingTrivia = SyntaxTriviaList.Empty;
-=======
-                        if ( leadingTrivia.ShouldBePreserved( generationContext.Options ) || trailingTrivia.ShouldBePreserved( generationContext.Options ) )
-                        {
-                            // This is statement that carries only trivias and should be removed, trivias added to the previous and next statement.
-                            if ( finalStatements.Count == 0 )
-                            {
-                                // There is not yet any statement to attach the trivia so everything goes into overflow.
-                                overflowingTrivia = leadingTrivia.AddRange( trailingTrivia );
-                            }
-                            else
-                            {
-                                // We need to replace trailing trivia of the last statement.
-                                var newTrailingTrivia =
-                                    overflowingTrivia.Count > 0
-                                        ? leadingTrivia
-                                            .AddRange( finalStatements[^1].GetTrailingTrivia() )
-                                            .AddRange( leadingTrivia )
-                                        : finalStatements[^1].GetTrailingTrivia().AddRange( leadingTrivia );
->>>>>>> a0c168e0
 
             // Process statements, cleaning empty labeled statements, and trivia empty statements and invocations with empty empty expressions.
             for ( var i = 0; i < newStatements.Count; i++ )
@@ -210,8 +160,7 @@
                     var leadingTrivia = statement.GetLeadingTrivia();
                     var trailingTrivia = statement.GetTrailingTrivia();
 
-                    if ( leadingTrivia.ShouldBePreserved( generationContext.PreserveTrivia )
-                         || trailingTrivia.ShouldBePreserved( generationContext.PreserveTrivia ) )
+                        if ( leadingTrivia.ShouldBePreserved( generationContext.Options ) || trailingTrivia.ShouldBePreserved( generationContext.Options ) )
                     {
                         // This is statement that carries only trivias and should be removed, trivias added to the previous and next statement.
                         if ( finalStatements.Count == 0 )
@@ -245,7 +194,6 @@
                 }
             }
 
-<<<<<<< HEAD
             void AddFlattenedBlockStatements( BlockSyntax block, List<StatementSyntax> statements )
             {
                 // Remember the predicted index of the first statement in the inlined block, which will receive trivia from open brace token.
@@ -254,29 +202,25 @@
                 foreach ( var statement in block.Statements )
                 {
                     if ( statement is BlockSyntax innerBlock && innerBlock.GetLinkerGeneratedFlags().HasFlagFast( LinkerGeneratedFlags.FlattenableBlock ) )
-=======
+                    {
+                        AddFlattenedBlockStatements( innerBlock, statements );
+                    }
+                    else
+                    {
+                        var visitedStatement = (StatementSyntax?) this.Visit( statement );
+
+                        if ( visitedStatement != null )
+                        {
+                            statements.Add( visitedStatement.WithFormattingAnnotationsFrom( block ) );
+                        }
+                    }
+                }
+
+                // Index of the last statement.
+                var lastStatementIndex = statements.Count - 1;
+
                     if ( SyntaxExtensions.ShouldTriviaBePreserved( block.OpenBraceToken, generationContext.Options )
                          || SyntaxExtensions.ShouldTriviaBePreserved( block.CloseBraceToken, generationContext.Options ) )
->>>>>>> a0c168e0
-                    {
-                        AddFlattenedBlockStatements( innerBlock, statements );
-                    }
-                    else
-                    {
-                        var visitedStatement = (StatementSyntax?) this.Visit( statement );
-
-                        if ( visitedStatement != null )
-                        {
-                            statements.Add( visitedStatement.WithFormattingAnnotationsFrom( block ) );
-                        }
-                    }
-                }
-
-                // Index of the last statement.
-                var lastStatementIndex = statements.Count - 1;
-
-                if ( SyntaxExtensions.ShouldTriviaBePreserved( block.OpenBraceToken, generationContext.PreserveTrivia )
-                     || SyntaxExtensions.ShouldTriviaBePreserved( block.CloseBraceToken, generationContext.PreserveTrivia ) )
                 {
                     var leadingTrivia = block.OpenBraceToken.LeadingTrivia.AddRange( block.OpenBraceToken.TrailingTrivia.StripFirstTrailingNewLine() );
                     var trailingTrivia = block.CloseBraceToken.LeadingTrivia.AddRange( block.CloseBraceToken.TrailingTrivia.StripFirstTrailingNewLine() );
@@ -292,21 +236,13 @@
                     else
                     {
 #pragma warning disable LAMA0832 // Avoid WithLeadingTrivia and WithTrailingTrivia calls.
-<<<<<<< HEAD
                         statements[firstStatementIndex] =
-                            statements[firstStatementIndex].WithLeadingTrivia( leadingTrivia.AddRange( statements[firstStatementIndex].GetLeadingTrivia() ) );
-
-                        statements[lastStatementIndex] =
-                            statements[lastStatementIndex].WithTrailingTrivia( statements[lastStatementIndex].GetTrailingTrivia().AddRange( trailingTrivia ) );
-=======
-                            statements[firstStatementIndex] =
                                 statements[firstStatementIndex]
                                     .WithLeadingTrivia( leadingTrivia.AddRange( statements[firstStatementIndex].GetLeadingTrivia() ) );
 
-                            statements[lastStatementIndex] =
+                        statements[lastStatementIndex] =
                                 statements[lastStatementIndex]
                                     .WithTrailingTrivia( statements[lastStatementIndex].GetTrailingTrivia().AddRange( trailingTrivia ) );
->>>>>>> a0c168e0
 #pragma warning restore LAMA0832
                     }
                 }
