﻿// Copyright (c) SharpCrafters s.r.o. See the LICENSE.md file in the root directory of this repository root for details.

using Metalama.Framework.Engine.SyntaxGeneration;
using Metalama.Framework.Engine.Utilities.Roslyn;
using Microsoft.CodeAnalysis;
using Microsoft.CodeAnalysis.CSharp.Syntax;

namespace Metalama.Framework.Engine.Linking.Inlining;

/// <summary>
/// Allows for one kind of inlining of aspect references.
/// </summary>
internal abstract class Inliner
{
    /// <summary>
    /// Determines whether the inliner can be used for the specified target symbol.
    /// </summary>
    /// <param name="symbol">Target symbol.</param>
    /// <returns></returns>
    public abstract bool IsValidForTargetSymbol( ISymbol symbol );

    // ReSharper disable once UnusedParameter.Global

    /// <summary>
    /// Determines whether the inliner can be used for the specified containing symbol.
    /// </summary>
    /// <param name="symbol">Containing symbol.</param>
    /// <returns></returns>
    public abstract bool IsValidForContainingSymbol( ISymbol symbol );

    /// <summary>
    /// Determines whether an aspect reference can be inlined.
    /// </summary>
    /// <param name="aspectReference">Resolved aspect reference.</param>
    /// <param name="semanticModel">Semantic model of the syntax tree that contains the reference.</param>
    /// <returns></returns>
    public virtual bool CanInline( ResolvedAspectReference aspectReference, SemanticModel semanticModel )
    {
        if ( !SymbolEqualityComparer.Default.Equals(
                aspectReference.ContainingSemantic.Symbol.ContainingType,
                aspectReference.ResolvedSemantic.Symbol.ContainingType ) )
        {
            return false;
        }

<<<<<<< HEAD
        return true;
=======
        /// <summary>
        /// Gets the inlining info during analysis.
        /// </summary>
        /// <param name="aspectReference">Aspect reference to inline.</param>
        /// <returns>Inlining specification.</returns>
        public abstract InliningAnalysisInfo GetInliningAnalysisInfo( ResolvedAspectReference aspectReference );

        /// <summary>
        /// Inlines the target of the annotated expression by specifying node to be replaced and the replacing node.
        /// </summary>
        /// <param name="syntaxGenerationContext"></param>
        /// <param name="specification">Inlining specification.</param>
        /// <param name="currentNode">Current node (after substitutions).</param>
        /// <param name="linkedTargetBody">Linked target body that is to be inlined.</param>
        /// <returns>Statement resulting from inlining.</returns>
        public virtual StatementSyntax Inline(
            SyntaxGenerationContext syntaxGenerationContext,
            InliningSpecification specification,
            SyntaxNode currentNode,
            StatementSyntax linkedTargetBody )
            => linkedTargetBody.AddTriviaFromIfNecessary( currentNode, syntaxGenerationContext.Options );
>>>>>>> a0c168e0
    }

    /// <summary>
    /// Gets the inlining info during analysis.
    /// </summary>
    /// <param name="aspectReference">Aspect reference to inline.</param>
    /// <returns>Inlining specification.</returns>
    public abstract InliningAnalysisInfo GetInliningAnalysisInfo( ResolvedAspectReference aspectReference );

    /// <summary>
    /// Inlines the target of the annotated expression by specifying node to be replaced and the replacing node.
    /// </summary>
    /// <param name="syntaxGenerationContext"></param>
    /// <param name="specification">Inlining specification.</param>
    /// <param name="currentNode">Current node (after substitutions).</param>
    /// <param name="linkedTargetBody">Linked target body that is to be inlined.</param>
    /// <returns>Statement resulting from inlining.</returns>
    public virtual StatementSyntax Inline(
        SyntaxGenerationContext syntaxGenerationContext,
        InliningSpecification specification,
        SyntaxNode currentNode,
        StatementSyntax linkedTargetBody )
        => linkedTargetBody.AddTriviaFromIfNecessary( currentNode, syntaxGenerationContext.PreserveTrivia );
}<|MERGE_RESOLUTION|>--- conflicted
+++ resolved
@@ -43,31 +43,7 @@
             return false;
         }
 
-<<<<<<< HEAD
         return true;
-=======
-        /// <summary>
-        /// Gets the inlining info during analysis.
-        /// </summary>
-        /// <param name="aspectReference">Aspect reference to inline.</param>
-        /// <returns>Inlining specification.</returns>
-        public abstract InliningAnalysisInfo GetInliningAnalysisInfo( ResolvedAspectReference aspectReference );
-
-        /// <summary>
-        /// Inlines the target of the annotated expression by specifying node to be replaced and the replacing node.
-        /// </summary>
-        /// <param name="syntaxGenerationContext"></param>
-        /// <param name="specification">Inlining specification.</param>
-        /// <param name="currentNode">Current node (after substitutions).</param>
-        /// <param name="linkedTargetBody">Linked target body that is to be inlined.</param>
-        /// <returns>Statement resulting from inlining.</returns>
-        public virtual StatementSyntax Inline(
-            SyntaxGenerationContext syntaxGenerationContext,
-            InliningSpecification specification,
-            SyntaxNode currentNode,
-            StatementSyntax linkedTargetBody )
-            => linkedTargetBody.AddTriviaFromIfNecessary( currentNode, syntaxGenerationContext.Options );
->>>>>>> a0c168e0
     }
 
     /// <summary>
@@ -90,5 +66,6 @@
         InliningSpecification specification,
         SyntaxNode currentNode,
         StatementSyntax linkedTargetBody )
-        => linkedTargetBody.AddTriviaFromIfNecessary( currentNode, syntaxGenerationContext.PreserveTrivia );
+            => linkedTargetBody.AddTriviaFromIfNecessary( currentNode, syntaxGenerationContext.Options );
+    }
 }