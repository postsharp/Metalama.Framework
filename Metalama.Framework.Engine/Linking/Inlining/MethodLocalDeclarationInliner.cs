﻿// Copyright (c) SharpCrafters s.r.o. See the LICENSE.md file in the root directory of this repository root for details.

using Metalama.Framework.Engine.CodeModel;
using Metalama.Framework.Engine.Formatting;
using Metalama.Framework.Engine.SyntaxGeneration;
using Metalama.Framework.Engine.Utilities.Roslyn;
using Microsoft.CodeAnalysis;
using Microsoft.CodeAnalysis.CSharp.Syntax;
using static Microsoft.CodeAnalysis.CSharp.SyntaxFactory;

namespace Metalama.Framework.Engine.Linking.Inlining
{
    internal sealed class MethodLocalDeclarationInliner : MethodInliner
    {
        public override bool CanInline( ResolvedAspectReference aspectReference, SemanticModel semanticModel )
        {
            if ( !base.CanInline( aspectReference, semanticModel ) )
            {
                return false;
            }

            // The syntax has to be in form: <type> <local> = <annotated_method_expression>( <arguments> );
            if ( aspectReference.ResolvedSemantic.Symbol is not IMethodSymbol methodSymbol )
            {
                // Coverage: ignore (hit only when the check in base class is incorrect).
                return false;
            }

            // Should be within invocation expression.
            if ( aspectReference.RootExpression.AssertNotNull().Parent is not InvocationExpressionSyntax invocationExpression )
            {
                return false;
            }

            // Should be within equals clause.
            if ( invocationExpression.Parent is not EqualsValueClauseSyntax equalsClause )
            {
                return false;
            }

            // Should be within variable declarator.
            if ( equalsClause.Parent is not VariableDeclaratorSyntax { Parent: VariableDeclarationSyntax variableDeclaration } )
            {
                // Only incorrect code can get here.
                throw new AssertionFailedException( Justifications.CoverageMissing );

                // return false;
            }

            // Should be single-variable declaration.
            if ( variableDeclaration.Variables.Count != 1 )
            {
                return false;
            }

            // Variable and method return type should be equal (i.e. no implicit conversions).
            if ( !SignatureTypeSymbolComparer.Instance.Equals(
                    semanticModel.GetSymbolInfo( variableDeclaration.Type ).Symbol,
                    methodSymbol.ReturnType ) )
            {
                return false;
            }

            // Should be within local declaration.
            if ( variableDeclaration.Parent is not LocalDeclarationStatementSyntax )
            {
                return false;
            }

            // The invocation needs to be inlineable in itself.
            if ( !IsInlineableInvocation( semanticModel, aspectReference.ContainingSemantic.Symbol, invocationExpression ) )
            {
                return false;
            }

            return true;
        }

        public override InliningAnalysisInfo GetInliningAnalysisInfo( ResolvedAspectReference aspectReference )
        {
            var invocationExpression = (InvocationExpressionSyntax) aspectReference.RootExpression.AssertNotNull().Parent.AssertNotNull();
            var equalsClause = (EqualsValueClauseSyntax) invocationExpression.Parent.AssertNotNull();
            var variableDeclarator = (VariableDeclaratorSyntax) equalsClause.Parent.AssertNotNull();
            var variableDeclaration = (VariableDeclarationSyntax) variableDeclarator.Parent.AssertNotNull();
            var localDeclaration = (LocalDeclarationStatementSyntax) variableDeclaration.Parent.AssertNotNull();

            return new InliningAnalysisInfo( localDeclaration, variableDeclarator.Identifier.Text );
        }

<<<<<<< HEAD
        public override StatementSyntax Inline(
            SyntaxGenerationContext syntaxGenerationContext,
            InliningSpecification specification,
            SyntaxNode currentNode,
            StatementSyntax linkedTargetBody )
=======
        // The invocation needs to be inlineable in itself.
        if ( !IsInlineableInvocation( semanticModel, aspectReference, invocationExpression ) )
>>>>>>> 6693d4ca
        {
            if ( currentNode is not StatementSyntax currentStatement )
            {
                throw new AssertionFailedException( $"The node is not expected to be a statement." );
            }

            return syntaxGenerationContext.SyntaxGenerator.FormattedBlock(
                    LocalDeclarationStatement(
                            VariableDeclaration(
                                syntaxGenerationContext.SyntaxGenerator.Type( specification.DestinationSemantic.Symbol.ReturnType ),
                                SingletonSeparatedList( VariableDeclarator( Identifier( specification.ReturnVariableIdentifier.AssertNotNull() ) ) ) ) )
                        .NormalizeWhitespaceIfNecessary( syntaxGenerationContext )
                        .WithOptionalTrailingLineFeed( syntaxGenerationContext ),
                    linkedTargetBody )
                .WithFormattingAnnotationsFrom( currentStatement )
                .WithLinkerGeneratedFlags( LinkerGeneratedFlags.FlattenableBlock )
                .AddTriviaFromIfNecessary( currentNode, syntaxGenerationContext.Options );
        }
    }
}<|MERGE_RESOLUTION|>--- conflicted
+++ resolved
@@ -8,112 +8,106 @@
 using Microsoft.CodeAnalysis.CSharp.Syntax;
 using static Microsoft.CodeAnalysis.CSharp.SyntaxFactory;
 
-namespace Metalama.Framework.Engine.Linking.Inlining
+namespace Metalama.Framework.Engine.Linking.Inlining;
+
+internal sealed class MethodLocalDeclarationInliner : MethodInliner
 {
-    internal sealed class MethodLocalDeclarationInliner : MethodInliner
+    public override bool CanInline( ResolvedAspectReference aspectReference, SemanticModel semanticModel )
     {
-        public override bool CanInline( ResolvedAspectReference aspectReference, SemanticModel semanticModel )
+        if ( !base.CanInline( aspectReference, semanticModel ) )
         {
-            if ( !base.CanInline( aspectReference, semanticModel ) )
-            {
-                return false;
-            }
-
-            // The syntax has to be in form: <type> <local> = <annotated_method_expression>( <arguments> );
-            if ( aspectReference.ResolvedSemantic.Symbol is not IMethodSymbol methodSymbol )
-            {
-                // Coverage: ignore (hit only when the check in base class is incorrect).
-                return false;
-            }
-
-            // Should be within invocation expression.
-            if ( aspectReference.RootExpression.AssertNotNull().Parent is not InvocationExpressionSyntax invocationExpression )
-            {
-                return false;
-            }
-
-            // Should be within equals clause.
-            if ( invocationExpression.Parent is not EqualsValueClauseSyntax equalsClause )
-            {
-                return false;
-            }
-
-            // Should be within variable declarator.
-            if ( equalsClause.Parent is not VariableDeclaratorSyntax { Parent: VariableDeclarationSyntax variableDeclaration } )
-            {
-                // Only incorrect code can get here.
-                throw new AssertionFailedException( Justifications.CoverageMissing );
-
-                // return false;
-            }
-
-            // Should be single-variable declaration.
-            if ( variableDeclaration.Variables.Count != 1 )
-            {
-                return false;
-            }
-
-            // Variable and method return type should be equal (i.e. no implicit conversions).
-            if ( !SignatureTypeSymbolComparer.Instance.Equals(
-                    semanticModel.GetSymbolInfo( variableDeclaration.Type ).Symbol,
-                    methodSymbol.ReturnType ) )
-            {
-                return false;
-            }
-
-            // Should be within local declaration.
-            if ( variableDeclaration.Parent is not LocalDeclarationStatementSyntax )
-            {
-                return false;
-            }
-
-            // The invocation needs to be inlineable in itself.
-            if ( !IsInlineableInvocation( semanticModel, aspectReference.ContainingSemantic.Symbol, invocationExpression ) )
-            {
-                return false;
-            }
-
-            return true;
+            return false;
         }
 
-        public override InliningAnalysisInfo GetInliningAnalysisInfo( ResolvedAspectReference aspectReference )
+        // The syntax has to be in form: <type> <local> = <annotated_method_expression>( <arguments> );
+        if ( aspectReference.ResolvedSemantic.Symbol is not IMethodSymbol methodSymbol )
         {
-            var invocationExpression = (InvocationExpressionSyntax) aspectReference.RootExpression.AssertNotNull().Parent.AssertNotNull();
-            var equalsClause = (EqualsValueClauseSyntax) invocationExpression.Parent.AssertNotNull();
-            var variableDeclarator = (VariableDeclaratorSyntax) equalsClause.Parent.AssertNotNull();
-            var variableDeclaration = (VariableDeclarationSyntax) variableDeclarator.Parent.AssertNotNull();
-            var localDeclaration = (LocalDeclarationStatementSyntax) variableDeclaration.Parent.AssertNotNull();
-
-            return new InliningAnalysisInfo( localDeclaration, variableDeclarator.Identifier.Text );
+            // Coverage: ignore (hit only when the check in base class is incorrect).
+            return false;
         }
 
-<<<<<<< HEAD
-        public override StatementSyntax Inline(
-            SyntaxGenerationContext syntaxGenerationContext,
-            InliningSpecification specification,
-            SyntaxNode currentNode,
-            StatementSyntax linkedTargetBody )
-=======
+        // Should be within invocation expression.
+        if ( aspectReference.RootExpression.AssertNotNull().Parent is not InvocationExpressionSyntax invocationExpression )
+        {
+            return false;
+        }
+
+        // Should be within equals clause.
+        if ( invocationExpression.Parent is not EqualsValueClauseSyntax equalsClause )
+        {
+            return false;
+        }
+
+        // Should be within variable declarator.
+        if ( equalsClause.Parent is not VariableDeclaratorSyntax { Parent: VariableDeclarationSyntax variableDeclaration } )
+        {
+            // Only incorrect code can get here.
+            throw new AssertionFailedException( Justifications.CoverageMissing );
+
+            // return false;
+        }
+
+        // Should be single-variable declaration.
+        if ( variableDeclaration.Variables.Count != 1 )
+        {
+            return false;
+        }
+
+        // Variable and method return type should be equal (i.e. no implicit conversions).
+        if ( !SignatureTypeSymbolComparer.Instance.Equals(
+                semanticModel.GetSymbolInfo( variableDeclaration.Type ).Symbol,
+                methodSymbol.ReturnType ) )
+        {
+            return false;
+        }
+
+        // Should be within local declaration.
+        if ( variableDeclaration.Parent is not LocalDeclarationStatementSyntax )
+        {
+            return false;
+        }
+
         // The invocation needs to be inlineable in itself.
         if ( !IsInlineableInvocation( semanticModel, aspectReference, invocationExpression ) )
->>>>>>> 6693d4ca
         {
-            if ( currentNode is not StatementSyntax currentStatement )
-            {
-                throw new AssertionFailedException( $"The node is not expected to be a statement." );
-            }
+            return false;
+        }
 
-            return syntaxGenerationContext.SyntaxGenerator.FormattedBlock(
-                    LocalDeclarationStatement(
-                            VariableDeclaration(
-                                syntaxGenerationContext.SyntaxGenerator.Type( specification.DestinationSemantic.Symbol.ReturnType ),
-                                SingletonSeparatedList( VariableDeclarator( Identifier( specification.ReturnVariableIdentifier.AssertNotNull() ) ) ) ) )
-                        .NormalizeWhitespaceIfNecessary( syntaxGenerationContext )
-                        .WithOptionalTrailingLineFeed( syntaxGenerationContext ),
-                    linkedTargetBody )
-                .WithFormattingAnnotationsFrom( currentStatement )
-                .WithLinkerGeneratedFlags( LinkerGeneratedFlags.FlattenableBlock )
-                .AddTriviaFromIfNecessary( currentNode, syntaxGenerationContext.Options );
+        return true;
+    }
+
+    public override InliningAnalysisInfo GetInliningAnalysisInfo( ResolvedAspectReference aspectReference )
+    {
+        var invocationExpression = (InvocationExpressionSyntax) aspectReference.RootExpression.AssertNotNull().Parent.AssertNotNull();
+        var equalsClause = (EqualsValueClauseSyntax) invocationExpression.Parent.AssertNotNull();
+        var variableDeclarator = (VariableDeclaratorSyntax) equalsClause.Parent.AssertNotNull();
+        var variableDeclaration = (VariableDeclarationSyntax) variableDeclarator.Parent.AssertNotNull();
+        var localDeclaration = (LocalDeclarationStatementSyntax) variableDeclaration.Parent.AssertNotNull();
+
+        return new InliningAnalysisInfo( localDeclaration, variableDeclarator.Identifier.Text );
+    }
+
+    public override StatementSyntax Inline(
+        SyntaxGenerationContext syntaxGenerationContext,
+        InliningSpecification specification,
+        SyntaxNode currentNode,
+        StatementSyntax linkedTargetBody )
+    {
+        if ( currentNode is not StatementSyntax currentStatement )
+        {
+            throw new AssertionFailedException( $"The node is not expected to be a statement." );
         }
+
+        return syntaxGenerationContext.SyntaxGenerator.FormattedBlock(
+                LocalDeclarationStatement(
+                        VariableDeclaration(
+                            syntaxGenerationContext.SyntaxGenerator.Type( specification.DestinationSemantic.Symbol.ReturnType ),
+                            SingletonSeparatedList( VariableDeclarator( Identifier( specification.ReturnVariableIdentifier.AssertNotNull() ) ) ) ) )
+                    .NormalizeWhitespaceIfNecessary( syntaxGenerationContext )
+                    .WithOptionalTrailingLineFeed( syntaxGenerationContext ),
+                linkedTargetBody )
+            .WithFormattingAnnotationsFrom( currentStatement )
+            .WithLinkerGeneratedFlags( LinkerGeneratedFlags.FlattenableBlock )
+            .AddTriviaFromIfNecessary( currentNode, syntaxGenerationContext.Options );
     }
 }