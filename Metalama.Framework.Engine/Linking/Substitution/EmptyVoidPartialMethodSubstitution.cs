--- conflicted
+++ resolved
@@ -22,16 +22,9 @@
     {
         switch ( currentNode )
         {
-<<<<<<< HEAD
             case MethodDeclarationSyntax:
-                return SyntaxFactoryEx.FormattedBlock().WithLinkerGeneratedFlags( LinkerGeneratedFlags.FlattenableBlock );
-=======
-            switch ( currentNode )
-            {
-                case MethodDeclarationSyntax:
                     return substitutionContext.SyntaxGenerationContext.SyntaxGenerator.FormattedBlock()
                         .WithLinkerGeneratedFlags( LinkerGeneratedFlags.FlattenableBlock );
->>>>>>> a0c168e0
 
             default:
                 throw new AssertionFailedException( $"{currentNode.Kind()} is not supported." );
