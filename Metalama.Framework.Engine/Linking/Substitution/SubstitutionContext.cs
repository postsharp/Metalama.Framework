--- conflicted
+++ resolved
@@ -9,15 +9,9 @@
 
 internal sealed class SubstitutionContext
 {
-<<<<<<< HEAD
     private readonly Lazy<IReadOnlyDictionary<SyntaxNode, SyntaxNodeSubstitution>?> _substitutionDictionary;
 
     public LinkerRewritingDriver RewritingDriver { get; }
-=======
-    internal sealed class SubstitutionContext
-    {
-        private readonly Lazy<IReadOnlyDictionary<SyntaxNode, SyntaxNodeSubstitution>?> _substitutionDictionary;
->>>>>>> a0c168e0
 
     public SyntaxGenerationContext SyntaxGenerationContext { get; }
 
@@ -29,24 +23,9 @@
         this.RewritingDriver = rewritingDriver;
         this.SyntaxGenerationContext = syntaxGenerationContext;
 
-<<<<<<< HEAD
-        this._substitutionDictionary =
-            new Lazy<IReadOnlyDictionary<SyntaxNode, SyntaxNodeSubstitution>?>(
-                () => this.RewritingDriver.GetSubstitutions( inliningContextId ) );
-    }
-=======
-        public SubstitutionContext(
-            LinkerRewritingDriver rewritingDriver,
-            SyntaxGenerationContext syntaxGenerationContext,
-            InliningContextIdentifier inliningContextId )
-        {
-            this.RewritingDriver = rewritingDriver;
-            this.SyntaxGenerationContext = syntaxGenerationContext;
-
             this._substitutionDictionary =
                 new Lazy<IReadOnlyDictionary<SyntaxNode, SyntaxNodeSubstitution>>( () => this.RewritingDriver.GetSubstitutions( inliningContextId ) );
-        }
->>>>>>> a0c168e0
+    }
 
     internal SubstitutionContext WithInliningContext( InliningContextIdentifier inliningContextId )
         => new( this.RewritingDriver, this.SyntaxGenerationContext, inliningContextId );
