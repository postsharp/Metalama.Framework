﻿// Copyright (c) SharpCrafters s.r.o. See the LICENSE.md file in the root directory of this repository root for details.

using Metalama.Framework.Engine.CodeModel;
using Metalama.Framework.Engine.Services;
using Metalama.Framework.Engine.Utilities.Roslyn;
using Microsoft.CodeAnalysis;
using Microsoft.CodeAnalysis.CSharp;
using Microsoft.CodeAnalysis.CSharp.Syntax;
using static Microsoft.CodeAnalysis.CSharp.SyntaxFactory;

namespace Metalama.Framework.Engine.Linking.Substitution;

/// <summary>
/// Substitutes non-inlined aspect reference.
/// </summary>
internal sealed class AspectReferenceOverrideSubstitution : AspectReferenceRenamingSubstitution
{
    public AspectReferenceOverrideSubstitution( CompilationContext compilationContext, ResolvedAspectReference aspectReference ) : base(
        compilationContext,
        aspectReference )
    {
        Invariant.Assert( aspectReference.ResolvedSemantic.Kind is IntermediateSymbolSemanticKind.Default or IntermediateSymbolSemanticKind.Final );

        // Auto properties and event field default semantics should not get here.
        Invariant.AssertNot(
            aspectReference.ResolvedSemantic is { Kind: IntermediateSymbolSemanticKind.Default, Symbol: IPropertySymbol property }
            && property.IsAutoProperty() == true );

        Invariant.AssertNot(
            aspectReference.ResolvedSemantic is { Kind: IntermediateSymbolSemanticKind.Default, Symbol: IEventSymbol @event }
            && @event.IsEventField() == true );
    }

    protected override string GetTargetMemberName()
    {
        var targetSymbol = this.AspectReference.ResolvedSemantic.Symbol;

        return targetSymbol.Name;
    }

    protected override SyntaxNode SubstituteMemberAccess( MemberAccessExpressionSyntax currentNode, SubstitutionContext substitutionContext )
    {
        var targetSymbol = this.AspectReference.ResolvedSemantic.Symbol;

        if ( SymbolEqualityComparer.Default.Equals(
                this.AspectReference.ContainingSemantic.Symbol.ContainingType,
                targetSymbol.ContainingType ) )
        {
            if ( this.AspectReference.OriginalSymbol.IsInterfaceMemberImplementation() )
            {
                return currentNode.PartialUpdate( ThisExpression(), name: RewriteName( currentNode.Name, this.GetTargetMemberName() ) );
            }
            else
            {
                return currentNode.WithName( RewriteName( currentNode.Name, this.GetTargetMemberName() ) );
            }
        }
        else
        {
            if ( targetSymbol.IsStatic )
            {
                return
                    MemberAccessExpression(
                            SyntaxKind.SimpleMemberAccessExpression,
                            substitutionContext.SyntaxGenerationContext.SyntaxGenerator.Type( targetSymbol.ContainingType ),
                            RewriteName( currentNode.Name, this.GetTargetMemberName() ) )
                        .WithTriviaFromIfNecessary( currentNode, substitutionContext.SyntaxGenerationContext.PreserveTrivia );
            }
            else
            {
                if ( this.CompilationContext.SymbolComparer.Is(
                        targetSymbol.ContainingType,
                        this.AspectReference.ContainingSemantic.Symbol.ContainingType ) )
                {
                    throw new AssertionFailedException( "Resolved symbol is declared in a derived class." );
                }
                else if ( this.CompilationContext.SymbolComparer.Is(
                             this.AspectReference.ContainingSemantic.Symbol.ContainingType,
                             targetSymbol.ContainingType ) )
                {
<<<<<<< HEAD
                    // Leave as-is because this is a reference to a declaration that is not overridden in this class.
                    return currentNode;
=======
                    return
                        MemberAccessExpression(
                                SyntaxKind.SimpleMemberAccessExpression,
                                substitutionContext.SyntaxGenerationContext.SyntaxGenerator.Type( targetSymbol.ContainingType ),
                                RewriteName( currentNode.Name, this.GetTargetMemberName() ) )
                            .WithTriviaFromIfNecessary( currentNode, substitutionContext.SyntaxGenerationContext.Options );
>>>>>>> a0c168e0
                }
                else
                {
                    // Resolved symbol is unrelated to the containing symbol.
                    return currentNode
                        .WithName( RewriteName( currentNode.Name, this.GetTargetMemberName() ) );
                }
            }
        }
    }
}<|MERGE_RESOLUTION|>--- conflicted
+++ resolved
@@ -64,7 +64,7 @@
                             SyntaxKind.SimpleMemberAccessExpression,
                             substitutionContext.SyntaxGenerationContext.SyntaxGenerator.Type( targetSymbol.ContainingType ),
                             RewriteName( currentNode.Name, this.GetTargetMemberName() ) )
-                        .WithTriviaFromIfNecessary( currentNode, substitutionContext.SyntaxGenerationContext.PreserveTrivia );
+                        .WithTriviaFromIfNecessary( currentNode, substitutionContext.SyntaxGenerationContext.Options );
             }
             else
             {
@@ -78,17 +78,8 @@
                              this.AspectReference.ContainingSemantic.Symbol.ContainingType,
                              targetSymbol.ContainingType ) )
                 {
-<<<<<<< HEAD
                     // Leave as-is because this is a reference to a declaration that is not overridden in this class.
                     return currentNode;
-=======
-                    return
-                        MemberAccessExpression(
-                                SyntaxKind.SimpleMemberAccessExpression,
-                                substitutionContext.SyntaxGenerationContext.SyntaxGenerator.Type( targetSymbol.ContainingType ),
-                                RewriteName( currentNode.Name, this.GetTargetMemberName() ) )
-                            .WithTriviaFromIfNecessary( currentNode, substitutionContext.SyntaxGenerationContext.Options );
->>>>>>> a0c168e0
                 }
                 else
                 {
