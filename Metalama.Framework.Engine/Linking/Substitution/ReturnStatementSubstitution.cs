﻿// Copyright (c) SharpCrafters s.r.o. See the LICENSE.md file in the root directory of this repository root for details.

using Metalama.Compiler;
using Metalama.Framework.Engine.Formatting;
using Metalama.Framework.Engine.Services;
using Metalama.Framework.Engine.SyntaxGeneration;
using Metalama.Framework.Engine.Utilities.Roslyn;
using Microsoft.CodeAnalysis;
using Microsoft.CodeAnalysis.CSharp;
using Microsoft.CodeAnalysis.CSharp.Syntax;
using static Microsoft.CodeAnalysis.CSharp.SyntaxFactory;

namespace Metalama.Framework.Engine.Linking.Substitution;

/// <summary>
/// Substitutes the return statement based on current inlining context.
/// </summary>
internal sealed class ReturnStatementSubstitution : SyntaxNodeSubstitution
{
    private readonly IMethodSymbol _referencingSymbol;
    private readonly IMethodSymbol _originalContainingSymbol;
    private readonly string? _returnVariableIdentifier;
    private readonly string? _returnLabelIdentifier;
    private readonly bool _replaceByBreakIfOmitted;

    public override SyntaxNode TargetNode { get; }

    public ReturnStatementSubstitution(
        CompilationContext compilationContext,
        SyntaxNode returnNode,
        IMethodSymbol referencingSymbol,
        IMethodSymbol containingSymbol,
        string? returnVariableIdentifier,
        string? returnLabelIdentifier,
        bool replaceByBreakIfOmitted ) : base( compilationContext )
    {
        this.TargetNode = returnNode;
        this._referencingSymbol = referencingSymbol;
        this._originalContainingSymbol = containingSymbol;
        this._returnVariableIdentifier = returnVariableIdentifier;
        this._returnLabelIdentifier = returnLabelIdentifier;
        this._replaceByBreakIfOmitted = replaceByBreakIfOmitted;
    }

    public override SyntaxNode Substitute( SyntaxNode currentNode, SubstitutionContext substitutionContext )
    {
        switch ( currentNode )
        {
<<<<<<< HEAD
            case ReturnStatementSyntax returnStatement:
                if ( this._returnLabelIdentifier != null )
                {
                    if ( returnStatement.Expression != null )
                    {
                        return
                            SyntaxFactoryEx.FormattedBlock(
                                    CreateAssignmentStatement( returnStatement.Expression )
                                        .WithTriviaFromIfNecessary( returnStatement, substitutionContext.SyntaxGenerationContext.PreserveTrivia )
                                        .WithOriginalLocationAnnotationFrom( returnStatement ),
                                    CreateGotoStatement() )
                                .WithLinkerGeneratedFlags( LinkerGeneratedFlags.FlattenableBlock );
                    }
                    else
                    {
                        return CreateGotoStatement();
=======
            var syntaxGenerator = substitutionContext.SyntaxGenerationContext.SyntaxGenerator;

            switch ( currentNode )
            {
                case ReturnStatementSyntax returnStatement:
                    if ( this._returnLabelIdentifier != null )
                    {
                        if ( returnStatement.Expression != null )
                        {
                            return
                                syntaxGenerator.FormattedBlock(
                                        CreateAssignmentStatement( returnStatement.Expression )
                                            .WithTriviaFromIfNecessary( returnStatement, substitutionContext.SyntaxGenerationContext.Options )
                                            .WithOriginalLocationAnnotationFrom( returnStatement ),
                                        CreateGotoStatement() )
                                    .WithLinkerGeneratedFlags( LinkerGeneratedFlags.FlattenableBlock );
                        }
                        else
                        {
                            return CreateGotoStatement();
                        }
                    }
                    else
                    {
                        if ( returnStatement.Expression != null )
                        {
                            var assignmentStatement =
                                CreateAssignmentStatement( returnStatement.Expression )
                                    .WithTriviaFromIfNecessary( returnStatement, substitutionContext.SyntaxGenerationContext.Options )
                                    .WithOriginalLocationAnnotationFrom( returnStatement );

                            if ( this._replaceByBreakIfOmitted )
                            {
                                return
                                    syntaxGenerator.FormattedBlock(
                                            assignmentStatement,
                                            BreakStatement(
                                                Token( SyntaxKind.BreakKeyword ),
                                                Token(
                                                    TriviaList(),
                                                    SyntaxKind.SemicolonToken,
                                                    substitutionContext.SyntaxGenerationContext.ElasticEndOfLineTriviaList ) ) )
                                        .WithLinkerGeneratedFlags( LinkerGeneratedFlags.FlattenableBlock );
                            }
                            else
                            {
                                return assignmentStatement;
                            }
                        }
                        else
                        {
                            if ( this._replaceByBreakIfOmitted )
                            {
                                return
                                    BreakStatement(
                                            Token( SyntaxKind.BreakKeyword ),
                                            Token(
                                                TriviaList(),
                                                SyntaxKind.SemicolonToken,
                                                substitutionContext.SyntaxGenerationContext.ElasticEndOfLineTriviaList ) )
                                        .WithOriginalLocationAnnotationFrom( returnStatement );
                            }
                            else
                            {
                                return EmptyStatement()
                                    .WithOriginalLocationAnnotationFrom( returnStatement )
                                    .WithLinkerGeneratedFlags( LinkerGeneratedFlags.EmptyTriviaStatement );
                            }
                        }
>>>>>>> a0c168e0
                    }
                }
                else
                {
                    if ( returnStatement.Expression != null )
                    {
                        var assignmentStatement =
                            CreateAssignmentStatement( returnStatement.Expression )
                                .WithTriviaFromIfNecessary( returnStatement, substitutionContext.SyntaxGenerationContext.PreserveTrivia )
                                .WithOriginalLocationAnnotationFrom( returnStatement );

                        if ( this._replaceByBreakIfOmitted )
                        {
                            return
<<<<<<< HEAD
                                SyntaxFactoryEx.FormattedBlock(
                                        assignmentStatement,
                                        BreakStatement(
                                            Token( SyntaxKind.BreakKeyword ),
                                            Token( TriviaList(), SyntaxKind.SemicolonToken, TriviaList( ElasticLineFeed ) ) ) )
=======
                                syntaxGenerator.FormattedBlock(
                                        ExpressionStatement( returnExpression ).WithOriginalLocationAnnotationFrom( returnExpression ),
                                        CreateGotoStatement() )
>>>>>>> a0c168e0
                                    .WithLinkerGeneratedFlags( LinkerGeneratedFlags.FlattenableBlock );
                        }
                        else
                        {
<<<<<<< HEAD
                            return assignmentStatement;
=======
                            return
                                syntaxGenerator.FormattedBlock(
                                        CreateAssignmentStatement( returnExpression ).WithOriginalLocationAnnotationFrom( returnExpression ),
                                        CreateGotoStatement() )
                                    .WithLinkerGeneratedFlags( LinkerGeneratedFlags.FlattenableBlock );
>>>>>>> a0c168e0
                        }
                    }
                    else
                    {
                        if ( this._replaceByBreakIfOmitted )
                        {
                            return
<<<<<<< HEAD
                                BreakStatement(
                                        Token( SyntaxKind.BreakKeyword ),
                                        Token( TriviaList(), SyntaxKind.SemicolonToken, TriviaList( ElasticLineFeed ) ) )
                                    .WithOriginalLocationAnnotationFrom( returnStatement );
=======
                                syntaxGenerator.FormattedBlock(
                                        assignmentStatement,
                                        BreakStatement(
                                            Token( SyntaxKind.BreakKeyword ),
                                            Token(
                                                TriviaList(),
                                                SyntaxKind.SemicolonToken,
                                                substitutionContext.SyntaxGenerationContext.ElasticEndOfLineTriviaList ) ) )
                                    .WithLinkerGeneratedFlags( LinkerGeneratedFlags.FlattenableBlock );
>>>>>>> a0c168e0
                        }
                        else
                        {
                            return EmptyStatement()
                                .WithOriginalLocationAnnotationFrom( returnStatement )
                                .WithLinkerGeneratedFlags( LinkerGeneratedFlags.EmptyTriviaStatement );
                        }
                    }
                }

            case ExpressionSyntax returnExpression:
                if ( this._returnLabelIdentifier != null )
                {
                    if ( this._referencingSymbol.ReturnsVoid )
                    {
                        return
                            SyntaxFactoryEx.FormattedBlock(
                                    ExpressionStatement( returnExpression ).WithOriginalLocationAnnotationFrom( returnExpression ),
                                    CreateGotoStatement() )
                                .WithLinkerGeneratedFlags( LinkerGeneratedFlags.FlattenableBlock );
                    }
                    else
                    {
                        return
                            SyntaxFactoryEx.FormattedBlock(
                                    CreateAssignmentStatement( returnExpression ).WithOriginalLocationAnnotationFrom( returnExpression ),
                                    CreateGotoStatement() )
                                .WithLinkerGeneratedFlags( LinkerGeneratedFlags.FlattenableBlock );
                    }
                }
                else
                {
                    var assignmentStatement =
                        CreateAssignmentStatement( returnExpression )
                            .WithOriginalLocationAnnotationFrom( returnExpression );

<<<<<<< HEAD
                    if ( this._replaceByBreakIfOmitted )
                    {
                        return
                            SyntaxFactoryEx.FormattedBlock(
                                    assignmentStatement,
                                    BreakStatement(
                                        Token( SyntaxKind.BreakKeyword ),
                                        Token( TriviaList(), SyntaxKind.SemicolonToken, TriviaList( ElasticLineFeed ) ) ) )
                                .WithLinkerGeneratedFlags( LinkerGeneratedFlags.FlattenableBlock );
                    }
                    else
                    {
                        return assignmentStatement;
                    }
                }

            default:
                throw new AssertionFailedException( $"{currentNode.Kind()} is not supported." );
        }
=======
                    expression = syntaxGenerator.SafeCastExpression(
                        syntaxGenerator.Type( this._originalContainingSymbol.ReturnType ),
                        expression );
                }

                return
                    ExpressionStatement(
                            AssignmentExpression(
                                SyntaxKind.SimpleAssignmentExpression,
                                identifier,
                                Token( TriviaList( ElasticSpace ), SyntaxKind.EqualsToken, TriviaList( ElasticSpace ) ),
                                expression ),
                            Token( default, SyntaxKind.SemicolonToken, substitutionContext.SyntaxGenerationContext.ElasticEndOfLineTriviaList ) )
                        .WithGeneratedCodeAnnotation( FormattingAnnotations.SystemGeneratedCodeAnnotation );
            }
>>>>>>> a0c168e0

        StatementSyntax CreateAssignmentStatement( ExpressionSyntax expression )
        {
            IdentifierNameSyntax identifier;

            if ( this._returnVariableIdentifier != null )
            {
<<<<<<< HEAD
                identifier = IdentifierName( this._returnVariableIdentifier );
            }
            else
            {
                identifier = SyntaxFactoryEx.DiscardIdentifier();

                expression = SyntaxFactoryEx.SafeCastExpression(
                    substitutionContext.SyntaxGenerationContext.SyntaxGenerator.Type( this._originalContainingSymbol.ReturnType ),
                    expression );
=======
                return
                    GotoStatement(
                            SyntaxKind.GotoStatement,
                            SyntaxFactoryEx.TokenWithTrailingSpace( SyntaxKind.GotoKeyword ),
                            default,
                            IdentifierName( this._returnLabelIdentifier.AssertNotNull() ),
                            Token( default, SyntaxKind.SemicolonToken, substitutionContext.SyntaxGenerationContext.ElasticEndOfLineTriviaList ) )
                        .WithGeneratedCodeAnnotation( FormattingAnnotations.SystemGeneratedCodeAnnotation );
>>>>>>> a0c168e0
            }

            return
                ExpressionStatement(
                        AssignmentExpression(
                            SyntaxKind.SimpleAssignmentExpression,
                            identifier,
                            Token( TriviaList( ElasticSpace ), SyntaxKind.EqualsToken, TriviaList( ElasticSpace ) ),
                            expression ),
                        Token( default, SyntaxKind.SemicolonToken, new SyntaxTriviaList( ElasticLineFeed ) ) )
                    .WithGeneratedCodeAnnotation( FormattingAnnotations.SystemGeneratedCodeAnnotation );
        }

        GotoStatementSyntax CreateGotoStatement()
        {
            return
                GotoStatement(
                        SyntaxKind.GotoStatement,
                        SyntaxFactoryEx.TokenWithTrailingSpace( SyntaxKind.GotoKeyword ),
                        default,
                        IdentifierName( this._returnLabelIdentifier.AssertNotNull() ),
                        Token( default, SyntaxKind.SemicolonToken, new SyntaxTriviaList( ElasticLineFeed ) ) )
                    .WithGeneratedCodeAnnotation( FormattingAnnotations.SystemGeneratedCodeAnnotation );
        }
    }
}<|MERGE_RESOLUTION|>--- conflicted
+++ resolved
@@ -44,18 +44,19 @@
 
     public override SyntaxNode Substitute( SyntaxNode currentNode, SubstitutionContext substitutionContext )
     {
+            var syntaxGenerator = substitutionContext.SyntaxGenerationContext.SyntaxGenerator;
+
         switch ( currentNode )
         {
-<<<<<<< HEAD
             case ReturnStatementSyntax returnStatement:
                 if ( this._returnLabelIdentifier != null )
                 {
                     if ( returnStatement.Expression != null )
                     {
                         return
-                            SyntaxFactoryEx.FormattedBlock(
+                                syntaxGenerator.FormattedBlock(
                                     CreateAssignmentStatement( returnStatement.Expression )
-                                        .WithTriviaFromIfNecessary( returnStatement, substitutionContext.SyntaxGenerationContext.PreserveTrivia )
+                                            .WithTriviaFromIfNecessary( returnStatement, substitutionContext.SyntaxGenerationContext.Options )
                                         .WithOriginalLocationAnnotationFrom( returnStatement ),
                                     CreateGotoStatement() )
                                 .WithLinkerGeneratedFlags( LinkerGeneratedFlags.FlattenableBlock );
@@ -63,183 +64,94 @@
                     else
                     {
                         return CreateGotoStatement();
-=======
-            var syntaxGenerator = substitutionContext.SyntaxGenerationContext.SyntaxGenerator;
-
-            switch ( currentNode )
-            {
-                case ReturnStatementSyntax returnStatement:
-                    if ( this._returnLabelIdentifier != null )
-                    {
-                        if ( returnStatement.Expression != null )
+                    }
+                }
+                else
+                {
+                    if ( returnStatement.Expression != null )
+                    {
+                        var assignmentStatement =
+                            CreateAssignmentStatement( returnStatement.Expression )
+                                    .WithTriviaFromIfNecessary( returnStatement, substitutionContext.SyntaxGenerationContext.Options )
+                                .WithOriginalLocationAnnotationFrom( returnStatement );
+
+                        if ( this._replaceByBreakIfOmitted )
                         {
                             return
-                                syntaxGenerator.FormattedBlock(
-                                        CreateAssignmentStatement( returnStatement.Expression )
-                                            .WithTriviaFromIfNecessary( returnStatement, substitutionContext.SyntaxGenerationContext.Options )
-                                            .WithOriginalLocationAnnotationFrom( returnStatement ),
-                                        CreateGotoStatement() )
-                                    .WithLinkerGeneratedFlags( LinkerGeneratedFlags.FlattenableBlock );
-                        }
-                        else
-                        {
-                            return CreateGotoStatement();
-                        }
-                    }
-                    else
-                    {
-                        if ( returnStatement.Expression != null )
-                        {
-                            var assignmentStatement =
-                                CreateAssignmentStatement( returnStatement.Expression )
-                                    .WithTriviaFromIfNecessary( returnStatement, substitutionContext.SyntaxGenerationContext.Options )
-                                    .WithOriginalLocationAnnotationFrom( returnStatement );
-
-                            if ( this._replaceByBreakIfOmitted )
-                            {
-                                return
                                     syntaxGenerator.FormattedBlock(
-                                            assignmentStatement,
-                                            BreakStatement(
-                                                Token( SyntaxKind.BreakKeyword ),
+                                        assignmentStatement,
+                                        BreakStatement(
+                                            Token( SyntaxKind.BreakKeyword ),
                                                 Token(
                                                     TriviaList(),
                                                     SyntaxKind.SemicolonToken,
                                                     substitutionContext.SyntaxGenerationContext.ElasticEndOfLineTriviaList ) ) )
-                                        .WithLinkerGeneratedFlags( LinkerGeneratedFlags.FlattenableBlock );
-                            }
-                            else
-                            {
-                                return assignmentStatement;
-                            }
+                                    .WithLinkerGeneratedFlags( LinkerGeneratedFlags.FlattenableBlock );
                         }
                         else
                         {
-                            if ( this._replaceByBreakIfOmitted )
-                            {
-                                return
-                                    BreakStatement(
-                                            Token( SyntaxKind.BreakKeyword ),
+                            return assignmentStatement;
+                        }
+                    }
+                    else
+                    {
+                        if ( this._replaceByBreakIfOmitted )
+                        {
+                            return
+                                BreakStatement(
+                                        Token( SyntaxKind.BreakKeyword ),
                                             Token(
                                                 TriviaList(),
                                                 SyntaxKind.SemicolonToken,
                                                 substitutionContext.SyntaxGenerationContext.ElasticEndOfLineTriviaList ) )
-                                        .WithOriginalLocationAnnotationFrom( returnStatement );
-                            }
-                            else
-                            {
-                                return EmptyStatement()
-                                    .WithOriginalLocationAnnotationFrom( returnStatement )
-                                    .WithLinkerGeneratedFlags( LinkerGeneratedFlags.EmptyTriviaStatement );
-                            }
-                        }
->>>>>>> a0c168e0
+                                    .WithOriginalLocationAnnotationFrom( returnStatement );
+                        }
+                        else
+                        {
+                            return EmptyStatement()
+                                .WithOriginalLocationAnnotationFrom( returnStatement )
+                                .WithLinkerGeneratedFlags( LinkerGeneratedFlags.EmptyTriviaStatement );
+                        }
+                    }
+                }
+
+            case ExpressionSyntax returnExpression:
+                if ( this._returnLabelIdentifier != null )
+                {
+                    if ( this._referencingSymbol.ReturnsVoid )
+                    {
+                        return
+                                syntaxGenerator.FormattedBlock(
+                                    ExpressionStatement( returnExpression ).WithOriginalLocationAnnotationFrom( returnExpression ),
+                                    CreateGotoStatement() )
+                                .WithLinkerGeneratedFlags( LinkerGeneratedFlags.FlattenableBlock );
+                    }
+                    else
+                    {
+                        return
+                                syntaxGenerator.FormattedBlock(
+                                    CreateAssignmentStatement( returnExpression ).WithOriginalLocationAnnotationFrom( returnExpression ),
+                                    CreateGotoStatement() )
+                                .WithLinkerGeneratedFlags( LinkerGeneratedFlags.FlattenableBlock );
                     }
                 }
                 else
                 {
-                    if ( returnStatement.Expression != null )
-                    {
-                        var assignmentStatement =
-                            CreateAssignmentStatement( returnStatement.Expression )
-                                .WithTriviaFromIfNecessary( returnStatement, substitutionContext.SyntaxGenerationContext.PreserveTrivia )
-                                .WithOriginalLocationAnnotationFrom( returnStatement );
-
-                        if ( this._replaceByBreakIfOmitted )
-                        {
-                            return
-<<<<<<< HEAD
-                                SyntaxFactoryEx.FormattedBlock(
-                                        assignmentStatement,
-                                        BreakStatement(
-                                            Token( SyntaxKind.BreakKeyword ),
-                                            Token( TriviaList(), SyntaxKind.SemicolonToken, TriviaList( ElasticLineFeed ) ) ) )
-=======
-                                syntaxGenerator.FormattedBlock(
-                                        ExpressionStatement( returnExpression ).WithOriginalLocationAnnotationFrom( returnExpression ),
-                                        CreateGotoStatement() )
->>>>>>> a0c168e0
-                                    .WithLinkerGeneratedFlags( LinkerGeneratedFlags.FlattenableBlock );
-                        }
-                        else
-                        {
-<<<<<<< HEAD
-                            return assignmentStatement;
-=======
-                            return
-                                syntaxGenerator.FormattedBlock(
-                                        CreateAssignmentStatement( returnExpression ).WithOriginalLocationAnnotationFrom( returnExpression ),
-                                        CreateGotoStatement() )
-                                    .WithLinkerGeneratedFlags( LinkerGeneratedFlags.FlattenableBlock );
->>>>>>> a0c168e0
-                        }
-                    }
-                    else
-                    {
-                        if ( this._replaceByBreakIfOmitted )
-                        {
-                            return
-<<<<<<< HEAD
-                                BreakStatement(
+                    var assignmentStatement =
+                        CreateAssignmentStatement( returnExpression )
+                            .WithOriginalLocationAnnotationFrom( returnExpression );
+
+                    if ( this._replaceByBreakIfOmitted )
+                    {
+                        return
+                                syntaxGenerator.FormattedBlock(
+                                    assignmentStatement,
+                                    BreakStatement(
                                         Token( SyntaxKind.BreakKeyword ),
-                                        Token( TriviaList(), SyntaxKind.SemicolonToken, TriviaList( ElasticLineFeed ) ) )
-                                    .WithOriginalLocationAnnotationFrom( returnStatement );
-=======
-                                syntaxGenerator.FormattedBlock(
-                                        assignmentStatement,
-                                        BreakStatement(
-                                            Token( SyntaxKind.BreakKeyword ),
                                             Token(
                                                 TriviaList(),
                                                 SyntaxKind.SemicolonToken,
                                                 substitutionContext.SyntaxGenerationContext.ElasticEndOfLineTriviaList ) ) )
-                                    .WithLinkerGeneratedFlags( LinkerGeneratedFlags.FlattenableBlock );
->>>>>>> a0c168e0
-                        }
-                        else
-                        {
-                            return EmptyStatement()
-                                .WithOriginalLocationAnnotationFrom( returnStatement )
-                                .WithLinkerGeneratedFlags( LinkerGeneratedFlags.EmptyTriviaStatement );
-                        }
-                    }
-                }
-
-            case ExpressionSyntax returnExpression:
-                if ( this._returnLabelIdentifier != null )
-                {
-                    if ( this._referencingSymbol.ReturnsVoid )
-                    {
-                        return
-                            SyntaxFactoryEx.FormattedBlock(
-                                    ExpressionStatement( returnExpression ).WithOriginalLocationAnnotationFrom( returnExpression ),
-                                    CreateGotoStatement() )
-                                .WithLinkerGeneratedFlags( LinkerGeneratedFlags.FlattenableBlock );
-                    }
-                    else
-                    {
-                        return
-                            SyntaxFactoryEx.FormattedBlock(
-                                    CreateAssignmentStatement( returnExpression ).WithOriginalLocationAnnotationFrom( returnExpression ),
-                                    CreateGotoStatement() )
-                                .WithLinkerGeneratedFlags( LinkerGeneratedFlags.FlattenableBlock );
-                    }
-                }
-                else
-                {
-                    var assignmentStatement =
-                        CreateAssignmentStatement( returnExpression )
-                            .WithOriginalLocationAnnotationFrom( returnExpression );
-
-<<<<<<< HEAD
-                    if ( this._replaceByBreakIfOmitted )
-                    {
-                        return
-                            SyntaxFactoryEx.FormattedBlock(
-                                    assignmentStatement,
-                                    BreakStatement(
-                                        Token( SyntaxKind.BreakKeyword ),
-                                        Token( TriviaList(), SyntaxKind.SemicolonToken, TriviaList( ElasticLineFeed ) ) ) )
                                 .WithLinkerGeneratedFlags( LinkerGeneratedFlags.FlattenableBlock );
                     }
                     else
@@ -251,23 +163,6 @@
             default:
                 throw new AssertionFailedException( $"{currentNode.Kind()} is not supported." );
         }
-=======
-                    expression = syntaxGenerator.SafeCastExpression(
-                        syntaxGenerator.Type( this._originalContainingSymbol.ReturnType ),
-                        expression );
-                }
-
-                return
-                    ExpressionStatement(
-                            AssignmentExpression(
-                                SyntaxKind.SimpleAssignmentExpression,
-                                identifier,
-                                Token( TriviaList( ElasticSpace ), SyntaxKind.EqualsToken, TriviaList( ElasticSpace ) ),
-                                expression ),
-                            Token( default, SyntaxKind.SemicolonToken, substitutionContext.SyntaxGenerationContext.ElasticEndOfLineTriviaList ) )
-                        .WithGeneratedCodeAnnotation( FormattingAnnotations.SystemGeneratedCodeAnnotation );
-            }
->>>>>>> a0c168e0
 
         StatementSyntax CreateAssignmentStatement( ExpressionSyntax expression )
         {
@@ -275,26 +170,15 @@
 
             if ( this._returnVariableIdentifier != null )
             {
-<<<<<<< HEAD
                 identifier = IdentifierName( this._returnVariableIdentifier );
             }
             else
             {
                 identifier = SyntaxFactoryEx.DiscardIdentifier();
 
-                expression = SyntaxFactoryEx.SafeCastExpression(
-                    substitutionContext.SyntaxGenerationContext.SyntaxGenerator.Type( this._originalContainingSymbol.ReturnType ),
+                    expression = syntaxGenerator.SafeCastExpression(
+                        syntaxGenerator.Type( this._originalContainingSymbol.ReturnType ),
                     expression );
-=======
-                return
-                    GotoStatement(
-                            SyntaxKind.GotoStatement,
-                            SyntaxFactoryEx.TokenWithTrailingSpace( SyntaxKind.GotoKeyword ),
-                            default,
-                            IdentifierName( this._returnLabelIdentifier.AssertNotNull() ),
-                            Token( default, SyntaxKind.SemicolonToken, substitutionContext.SyntaxGenerationContext.ElasticEndOfLineTriviaList ) )
-                        .WithGeneratedCodeAnnotation( FormattingAnnotations.SystemGeneratedCodeAnnotation );
->>>>>>> a0c168e0
             }
 
             return
@@ -304,7 +188,7 @@
                             identifier,
                             Token( TriviaList( ElasticSpace ), SyntaxKind.EqualsToken, TriviaList( ElasticSpace ) ),
                             expression ),
-                        Token( default, SyntaxKind.SemicolonToken, new SyntaxTriviaList( ElasticLineFeed ) ) )
+                            Token( default, SyntaxKind.SemicolonToken, substitutionContext.SyntaxGenerationContext.ElasticEndOfLineTriviaList ) )
                     .WithGeneratedCodeAnnotation( FormattingAnnotations.SystemGeneratedCodeAnnotation );
         }
 
@@ -316,7 +200,7 @@
                         SyntaxFactoryEx.TokenWithTrailingSpace( SyntaxKind.GotoKeyword ),
                         default,
                         IdentifierName( this._returnLabelIdentifier.AssertNotNull() ),
-                        Token( default, SyntaxKind.SemicolonToken, new SyntaxTriviaList( ElasticLineFeed ) ) )
+                            Token( default, SyntaxKind.SemicolonToken, substitutionContext.SyntaxGenerationContext.ElasticEndOfLineTriviaList ) )
                     .WithGeneratedCodeAnnotation( FormattingAnnotations.SystemGeneratedCodeAnnotation );
         }
     }
