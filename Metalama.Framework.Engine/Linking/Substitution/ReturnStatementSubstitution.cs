--- conflicted
+++ resolved
@@ -20,7 +20,6 @@
         private readonly IMethodSymbol _originalContainingSymbol;
         private readonly string? _returnVariableIdentifier;
         private readonly string? _returnLabelIdentifier;
-        private readonly ITypeSymbol _returnType;
         private readonly bool _replaceByBreakIfOmitted;
 
         public override SyntaxNode TargetNode { get; }
@@ -32,7 +31,6 @@
             IMethodSymbol containingSymbol,
             string? returnVariableIdentifier,
             string? returnLabelIdentifier,
-            ITypeSymbol returnType,
             bool replaceByBreakIfOmitted ) : base( compilationContext )
         {
             this.TargetNode = returnNode;
@@ -40,7 +38,6 @@
             this._originalContainingSymbol = containingSymbol;
             this._returnVariableIdentifier = returnVariableIdentifier;
             this._returnLabelIdentifier = returnLabelIdentifier;
-            this._returnType = returnType;
             this._replaceByBreakIfOmitted = replaceByBreakIfOmitted;
         }
 
@@ -131,21 +128,9 @@
                     }
                     else
                     {
-<<<<<<< HEAD
                         var assignmentStatement =
                             CreateAssignmentStatement( returnExpression )
                                 .WithOriginalLocationAnnotationFrom( returnExpression );
-=======
-                        if ( this._referencingSymbol.ReturnsVoid )
-                        {
-                            var discardStatement =
-                                ExpressionStatement(
-                                        AssignmentExpression(
-                                            SyntaxKind.SimpleAssignmentExpression,
-                                            IdentifierName( Identifier( TriviaList(), SyntaxKind.UnderscoreToken, "_", "_", TriviaList() ) ),
-                                            CastConditional( returnExpression ) ) )
-                                    .WithOriginalLocationAnnotationFrom( returnExpression );
->>>>>>> bcaf9d54
 
                         if ( this._replaceByBreakIfOmitted )
                         {
@@ -170,37 +155,18 @@
             StatementSyntax CreateAssignmentStatement( ExpressionSyntax expression )
             {
                 IdentifierNameSyntax identifier;
-                bool makeCastConditional;
 
                 if ( this._returnVariableIdentifier != null )
                 {
                     identifier = IdentifierName( this._returnVariableIdentifier );
-                    makeCastConditional = false;
                 }
                 else
                 {
-<<<<<<< HEAD
                     identifier = SyntaxFactoryEx.DiscardIdentifier();
 
                     expression = SyntaxFactoryEx.SafeCastExpression(
-                        this.CompilationContext.GetSyntaxGenerationContext( expression ).SyntaxGenerator.Type( this._returnType ),
+                        substitutionContext.SyntaxGenerationContext.SyntaxGenerator.Type( this._originalContainingSymbol.ReturnType ),
                         expression );
-=======
-                    identifier =
-                        IdentifierName(
-                            Identifier(
-                                TriviaList(),
-                                SyntaxKind.UnderscoreToken,
-                                "_",
-                                "_",
-                                TriviaList() ) );
-                    makeCastConditional = true;
-                }
-
-                if ( makeCastConditional )
-                {
-                    expression = CastConditional( expression );
->>>>>>> bcaf9d54
                 }
 
                 return
@@ -225,31 +191,6 @@
                             Token( SyntaxKind.SemicolonToken ).WithTrailingTrivia( ElasticLineFeed ) )
                         .WithGeneratedCodeAnnotation( FormattingAnnotations.SystemGeneratedCodeAnnotation );
             }
-
-            ExpressionSyntax CastConditional( ExpressionSyntax node )
-            {
-                // NOTE: One possibility is ignored:
-                //   A Foo(B x) {
-                //       return (C)x;
-                //   }
-                // Suppose there is an implicit conversion operator from C to A. When we inline as discard:
-                //   _ = (C)x;
-                // Instead of:
-                //   _ = (A)(C)x; 
-                // This skips the conversion operator, which might (and should not) have a side effect.
-
-                if ( node is not CastExpressionSyntax && !this._originalContainingSymbol.ReturnsVoid )
-                {
-                    return
-                        CastExpression(
-                            substitutionContext.SyntaxGenerationContext.SyntaxGenerator.Type( this._originalContainingSymbol.ReturnType ),
-                            ParenthesizedExpression( node ) );
-                }
-                else
-                {
-                    return node;
-                }
-            }
         }
     }
 }