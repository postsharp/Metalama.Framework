--- conflicted
+++ resolved
@@ -73,7 +73,6 @@
                 case MemberAccessExpressionSyntax memberAccessExpression:
                     return this.SubstituteMemberAccess( memberAccessExpression, substitutionContext );
 
-<<<<<<< HEAD
                 case ElementAccessExpressionSyntax elementAccessExpression:
                     return this.SubstituteElementAccess( elementAccessExpression, substitutionContext );
 
@@ -84,37 +83,6 @@
                     throw new AssertionFailedException( $"{currentNode.Kind()} is not supported." );
             }
         }
-=======
-                    if ( SymbolEqualityComparer.Default.Equals(
-                            this._aspectReference.ContainingSemantic.Symbol.ContainingType,
-                            targetSymbol.ContainingType ) )
-                    {
-                        // This is the same type, we can just change the identifier in the expression.
-                        // TODO: Is the target always accessible?
-                        switch ( targetSymbol )
-                        {
-                            case IMethodSymbol { MethodKind: MethodKind.Destructor }:
-                                return memberAccessExpression
-                                    .WithExpression( ThisExpression() )
-                                    .WithName( IdentifierName( targetMemberName ) );
-
-                            case IMethodSymbol { MethodKind: MethodKind.UserDefinedOperator or MethodKind.Conversion }:
-                                return memberAccessExpression
-                                    .WithExpression( context.SyntaxGenerationContext.SyntaxGenerator.Type( targetSymbol.ContainingType ) )
-                                    .WithName( IdentifierName( targetMemberName ) );
-
-                            default:
-                                return memberAccessExpression
-                                    .WithName( GetRewrittenName( memberAccessExpression.Name ) );
-                        }
-                    }
-                    else
-                    {
-                        if ( targetSymbol.ContainingType.TypeKind == TypeKind.Interface )
-                        {
-                            // Overrides are always targeting member defined in the current type.
-                            throw new AssertionFailedException( Justifications.CoverageMissing );
->>>>>>> 54b03419
 
         protected abstract string GetTargetMemberName();
 
