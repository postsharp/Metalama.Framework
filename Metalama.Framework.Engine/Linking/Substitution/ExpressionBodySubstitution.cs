﻿// Copyright (c) SharpCrafters s.r.o. See the LICENSE.md file in the root directory of this repository root for details.

using Metalama.Framework.Engine.Services;
using Metalama.Framework.Engine.Templating;
using Microsoft.CodeAnalysis;
using Microsoft.CodeAnalysis.CSharp;
using Microsoft.CodeAnalysis.CSharp.Syntax;
using static Microsoft.CodeAnalysis.CSharp.SyntaxFactory;

namespace Metalama.Framework.Engine.Linking.Substitution
{
    internal sealed class ExpressionBodySubstitution : SyntaxNodeSubstitution
    {
        private readonly ArrowExpressionClauseSyntax _rootNode;
        private readonly IMethodSymbol _referencingSymbol;
        private readonly IMethodSymbol _originalContainingSymbol;
        private readonly bool _usingSimpleInlining;
        private readonly string? _returnVariableIdentifier;

        public ExpressionBodySubstitution(
            CompilationContext compilationContext,
            ArrowExpressionClauseSyntax rootNode,
            IMethodSymbol referencingSymbol,
            IMethodSymbol originalContainingSymbol,
            bool usingSimpleInlining,
            string? returnVariableIdentifier = null ) : base( compilationContext )
        {
            Invariant.Implies( usingSimpleInlining, returnVariableIdentifier == null );
            Invariant.Implies( usingSimpleInlining, SymbolEqualityComparer.Default.Equals( referencingSymbol.ReturnType, originalContainingSymbol.ReturnType ) );
            Invariant.Implies( originalContainingSymbol.ReturnsVoid, this._returnVariableIdentifier == null );

            this._rootNode = rootNode;
            this._referencingSymbol = referencingSymbol;
            this._originalContainingSymbol = originalContainingSymbol;
            this._usingSimpleInlining = usingSimpleInlining;
            this._returnVariableIdentifier = returnVariableIdentifier;
        }

        public override SyntaxNode TargetNode => this._rootNode;

        public override SyntaxNode Substitute( SyntaxNode currentNode, SubstitutionContext substitutionContext )
        {
            switch ( currentNode )
            {
                case ArrowExpressionClauseSyntax { Expression: ThrowExpressionSyntax throwExpressionSyntax }:
                    {
                        return
                            SyntaxFactoryEx.FormattedBlock(
                                    ThrowStatement(
                                        throwExpressionSyntax.ThrowKeyword,
                                        throwExpressionSyntax.Expression,
                                        Token( SyntaxKind.SemicolonToken ) ) )
                                .WithLinkerGeneratedFlags( LinkerGeneratedFlags.FlattenableBlock );
                    }

                case ArrowExpressionClauseSyntax arrowExpressionClause:
                    if ( this._usingSimpleInlining )
                    {
                        // Uses the simple inlining, i.e. generating simple return statement without any changes for non-void methods.
                        if ( this._referencingSymbol.ReturnsVoid )
                        {
                            return
                                SyntaxFactoryEx.FormattedBlock( ExpressionStatement( arrowExpressionClause.Expression ) )
                                    .WithLinkerGeneratedFlags( LinkerGeneratedFlags.FlattenableBlock );
                        }
                        else
                        {
                            return
                                SyntaxFactoryEx.FormattedBlock(
                                        ReturnStatement(
                                            Token( arrowExpressionClause.Expression.GetLeadingTrivia(), SyntaxKind.ReturnKeyword, TriviaList( Space ) ),
                                            arrowExpressionClause.Expression,
                                            Token(
                                                TriviaList(),
                                                SyntaxKind.SemicolonToken,
                                                arrowExpressionClause.Expression.GetTrailingTrivia().Add( ElasticLineFeed ) ) ) )
                                    .WithLinkerGeneratedFlags( LinkerGeneratedFlags.FlattenableBlock );
                        }
                    }
                    else
                    {
                        if ( this._referencingSymbol.ReturnsVoid )
                        {
                            if ( this._originalContainingSymbol.ReturnsVoid )
                            {
                                // Both referencing and target methods return void, expression can be simply changed to 

                                return
                                    SyntaxFactoryEx.FormattedBlock( ExpressionStatement( arrowExpressionClause.Expression ) )
                                        .WithLinkerGeneratedFlags( LinkerGeneratedFlags.FlattenableBlock );
                            }
                            else
                            {
<<<<<<< HEAD
                                return DiscardBlock();
=======
                                return
                                    SyntaxFactoryEx.FormattedBlock(
                                            ExpressionStatement(
                                                AssignmentExpression(
                                                    SyntaxKind.SimpleAssignmentExpression,
                                                    IdentifierName(
                                                        Identifier(
                                                            TriviaList(),
                                                            SyntaxKind.UnderscoreToken,
                                                            "_",
                                                            "_",
                                                            TriviaList() ) ),
                                                    CastConditional( arrowExpressionClause.Expression ) ) ) )
                                        .WithLinkerGeneratedFlags( LinkerGeneratedFlags.FlattenableBlock );
>>>>>>> bcaf9d54
                            }
                        }
                        else
                        {
                            if ( this._returnVariableIdentifier != null )
                            {
                                return
                                    SyntaxFactoryEx.FormattedBlock(
                                            ExpressionStatement(
                                                AssignmentExpression(
                                                    SyntaxKind.SimpleAssignmentExpression,
                                                    IdentifierName( this._returnVariableIdentifier ),
                                                    Token( TriviaList( ElasticSpace ), SyntaxKind.EqualsToken, TriviaList( ElasticSpace ) ),
                                                    arrowExpressionClause.Expression ),
                                                Token( TriviaList(), SyntaxKind.SemicolonToken, TriviaList( ElasticLineFeed ) ) ) )
                                        .WithLinkerGeneratedFlags( LinkerGeneratedFlags.FlattenableBlock );
                            }
                            else
                            {
                                if ( this._originalContainingSymbol.ReturnsVoid )
                                {
                                    Invariant.Assert( this._returnVariableIdentifier == null );

                                    return
                                        SyntaxFactoryEx.FormattedBlock( ExpressionStatement( arrowExpressionClause.Expression ) )
                                            .WithLinkerGeneratedFlags( LinkerGeneratedFlags.FlattenableBlock );
                                }
                                else
                                {
<<<<<<< HEAD
                                    return DiscardBlock();
=======
                                    return
                                        SyntaxFactoryEx.FormattedBlock(
                                                ExpressionStatement(
                                                    AssignmentExpression(
                                                        SyntaxKind.SimpleAssignmentExpression,
                                                        IdentifierName(
                                                            Identifier(
                                                                TriviaList(),
                                                                SyntaxKind.UnderscoreToken,
                                                                "_",
                                                                "_",
                                                                TriviaList() ) ),
                                                        CastConditional( arrowExpressionClause.Expression ) ) ) )
                                            .WithLinkerGeneratedFlags( LinkerGeneratedFlags.FlattenableBlock );
>>>>>>> bcaf9d54
                                }
                            }
                        }

                        BlockSyntax DiscardBlock()
                        {
                            var returnTypeSyntax =
                                this.CompilationContext.GetSyntaxGenerationContext( currentNode ).SyntaxGenerator.Type( this._targetMethod.ReturnType );

                            return SyntaxFactoryEx.FormattedBlock(
                                    SyntaxFactoryEx.DiscardStatement(
                                        SyntaxFactoryEx.SafeCastExpression( returnTypeSyntax, arrowExpressionClause.Expression ) ) )
                                .WithLinkerGeneratedFlags( LinkerGeneratedFlags.FlattenableBlock );
                        }
                    }

                default:
                    throw new AssertionFailedException( $"{currentNode.Kind()} is not supported." );
            }

            ExpressionSyntax CastConditional( ExpressionSyntax node )
            {
                // NOTE: See ReturnStatementSubstitution for details.

                if ( currentNode is not CastExpressionSyntax && !this._originalContainingSymbol.ReturnsVoid )
                {
                    return
                        CastExpression(
                            substitutionContext.SyntaxGenerationContext.SyntaxGenerator.Type( this._originalContainingSymbol.ReturnType ),
                            ParenthesizedExpression( node ) );
                }
                else
                {
                    return node;
                }
            }
        }
    }
}<|MERGE_RESOLUTION|>--- conflicted
+++ resolved
@@ -91,24 +91,7 @@
                             }
                             else
                             {
-<<<<<<< HEAD
                                 return DiscardBlock();
-=======
-                                return
-                                    SyntaxFactoryEx.FormattedBlock(
-                                            ExpressionStatement(
-                                                AssignmentExpression(
-                                                    SyntaxKind.SimpleAssignmentExpression,
-                                                    IdentifierName(
-                                                        Identifier(
-                                                            TriviaList(),
-                                                            SyntaxKind.UnderscoreToken,
-                                                            "_",
-                                                            "_",
-                                                            TriviaList() ) ),
-                                                    CastConditional( arrowExpressionClause.Expression ) ) ) )
-                                        .WithLinkerGeneratedFlags( LinkerGeneratedFlags.FlattenableBlock );
->>>>>>> bcaf9d54
                             }
                         }
                         else
@@ -138,24 +121,7 @@
                                 }
                                 else
                                 {
-<<<<<<< HEAD
                                     return DiscardBlock();
-=======
-                                    return
-                                        SyntaxFactoryEx.FormattedBlock(
-                                                ExpressionStatement(
-                                                    AssignmentExpression(
-                                                        SyntaxKind.SimpleAssignmentExpression,
-                                                        IdentifierName(
-                                                            Identifier(
-                                                                TriviaList(),
-                                                                SyntaxKind.UnderscoreToken,
-                                                                "_",
-                                                                "_",
-                                                                TriviaList() ) ),
-                                                        CastConditional( arrowExpressionClause.Expression ) ) ) )
-                                            .WithLinkerGeneratedFlags( LinkerGeneratedFlags.FlattenableBlock );
->>>>>>> bcaf9d54
                                 }
                             }
                         }
@@ -163,7 +129,7 @@
                         BlockSyntax DiscardBlock()
                         {
                             var returnTypeSyntax =
-                                this.CompilationContext.GetSyntaxGenerationContext( currentNode ).SyntaxGenerator.Type( this._targetMethod.ReturnType );
+                                substitutionContext.SyntaxGenerationContext.SyntaxGenerator.Type( this._originalContainingSymbol.ReturnType );
 
                             return SyntaxFactoryEx.FormattedBlock(
                                     SyntaxFactoryEx.DiscardStatement(
@@ -175,23 +141,6 @@
                 default:
                     throw new AssertionFailedException( $"{currentNode.Kind()} is not supported." );
             }
-
-            ExpressionSyntax CastConditional( ExpressionSyntax node )
-            {
-                // NOTE: See ReturnStatementSubstitution for details.
-
-                if ( currentNode is not CastExpressionSyntax && !this._originalContainingSymbol.ReturnsVoid )
-                {
-                    return
-                        CastExpression(
-                            substitutionContext.SyntaxGenerationContext.SyntaxGenerator.Type( this._originalContainingSymbol.ReturnType ),
-                            ParenthesizedExpression( node ) );
-                }
-                else
-                {
-                    return node;
-                }
-            }
         }
     }
 }