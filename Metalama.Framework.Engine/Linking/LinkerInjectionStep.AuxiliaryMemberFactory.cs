﻿// Copyright (c) SharpCrafters s.r.o. See the LICENSE.md file in the root directory of this repository root for details.

using Metalama.Framework.Aspects;
using Metalama.Framework.Code;
using Metalama.Framework.Code.Collections;
using Metalama.Framework.Engine.Advising;
using Metalama.Framework.Engine.Aspects;
using Metalama.Framework.Engine.CodeModel;
using Metalama.Framework.Engine.Services;
<<<<<<< HEAD
=======
using Metalama.Framework.Engine.SyntaxGeneration;
>>>>>>> a0c168e0
using Metalama.Framework.Engine.Transformations;
using Metalama.Framework.Engine.Utilities.Roslyn;
using Microsoft.CodeAnalysis;
using Microsoft.CodeAnalysis.CSharp;
using Microsoft.CodeAnalysis.CSharp.Syntax;
using System.Linq;
using System.Threading.Tasks;
using static Metalama.Framework.Engine.SyntaxGeneration.SyntaxFactoryEx;
using static Microsoft.CodeAnalysis.CSharp.SyntaxFactory;
using SpecialType = Metalama.Framework.Code.SpecialType;

namespace Metalama.Framework.Engine.Linking;

internal sealed partial class LinkerInjectionStep
{
    private sealed class AuxiliaryMemberFactory
    {
        private readonly LinkerInjectionStep _parent;
        private readonly CompilationModel _finalCompilationModel;
        private readonly LexicalScopeFactory _lexicalScopeFactory;
        private readonly AspectReferenceSyntaxProvider _aspectReferenceSyntaxProvider;
        private readonly LinkerInjectionNameProvider _injectionNameProvider;
        private readonly LinkerInjectionHelperProvider _injectionHelperProvider;
        private readonly TransformationCollection _transformationCollection;

        public AuxiliaryMemberFactory(
            LinkerInjectionStep parent,
            CompilationModel finalCompilationModel,
            LexicalScopeFactory lexicalScopeFactory,
            AspectReferenceSyntaxProvider aspectReferenceSyntaxProvider,
            LinkerInjectionNameProvider linkerInjectionNameProvider,
            LinkerInjectionHelperProvider injectionHelperProvider,
            TransformationCollection transformationCollection )
        {
            this._parent = parent;
            this._finalCompilationModel = finalCompilationModel;
            this._lexicalScopeFactory = lexicalScopeFactory;
            this._aspectReferenceSyntaxProvider = aspectReferenceSyntaxProvider;
            this._injectionNameProvider = linkerInjectionNameProvider;
            this._injectionHelperProvider = injectionHelperProvider;
            this._transformationCollection = transformationCollection;
        }

        private CompilationContext CompilationContext => this._parent._compilationContext;

        private SyntaxGenerationOptions SyntaxGenerationOptions => this._parent._syntaxGenerationOptions;

        public ConstructorDeclarationSyntax GetAuxiliarySourceConstructor( IConstructor constructor )
        {
#if ROSLYN_4_8_0_OR_GREATER
            var syntax = (TypeDeclarationSyntax) constructor.GetPrimaryDeclarationSyntax().AssertNotNull();
#else
            var syntax = (RecordDeclarationSyntax) constructor.GetPrimaryDeclarationSyntax().AssertNotNull();
#endif

            var syntaxGenerationContext = this.CompilationContext.GetSyntaxGenerationContext( this.SyntaxGenerationOptions, syntax );

            var parameters = syntax.ParameterList.AssertNotNull();

            if ( this._transformationCollection.TryGetMemberLevelTransformations( syntax, out var memberTransformations )
                 && memberTransformations.Parameters.Length > 0 )
            {
                parameters =
                    parameters.AddParameters( memberTransformations.Parameters.SelectAsArray( p => p.ToSyntax( syntaxGenerationContext ) ) );
            }

            parameters =
                parameters.AddParameters(
                    Parameter(
                        List<AttributeListSyntax>(),
                        TokenList(),
                        this._injectionHelperProvider.GetSourceType(),
                        Identifier( AspectReferenceSyntaxProvider.LinkerOverrideParamName ),
                        EqualsValueClause(
                            LiteralExpression(
                                SyntaxKind.DefaultLiteralExpression,
                                Token( SyntaxKind.DefaultKeyword ) ) ) ) );

            return ConstructorDeclaration(
                List<AttributeListSyntax>(),
                constructor
                    .GetSyntaxModifierList( ModifierCategories.Unsafe )
                    .Insert( 0, TokenWithTrailingSpace( SyntaxKind.PrivateKeyword ) ),
                Identifier( constructor.DeclaringType.Name ),
                parameters,
                ConstructorInitializer(
                    SyntaxKind.ThisConstructorInitializer,
                    ArgumentList(
                        SeparatedList(
                            syntax.ParameterList.Parameters.SelectAsArray(
                                p =>
                                    Argument(
                                        null,
                                        p.Modifiers.FirstOrDefault( m => !m.IsKind( SyntaxKind.ParamsKeyword ) ),
                                        IdentifierName( p.Identifier.ValueText ) ) ) ) ) ),
                Block(),
                null,
                default );
        }

        public MemberDeclarationSyntax GetAuxiliaryContractMember(
            IMember member,
            CompilationModel compilationModel,
            Advice advice,
            string? returnVariableName )
        {
            switch ( member )
            {
                case IMethod method:
                    return this.GetAuxiliaryContractMethod( method, compilationModel, advice.AspectLayerId, returnVariableName );

                case IProperty property:
                    return this.GetAuxiliaryContractProperty( property, advice.AspectLayerId, returnVariableName );

                case IIndexer indexer:
                    return this.GetAuxiliaryContractIndexer( indexer, advice, returnVariableName );

                default:
                    throw new AssertionFailedException( $"Unsupported kind: {member.DeclarationKind}" );
            }
        }

        private MemberDeclarationSyntax GetAuxiliaryContractMethod(
            IMethod method,
            CompilationModel compilationModel,
            AspectLayerId aspectLayerId,
            string? returnVariableName )
        {
            var primaryDeclaration = method.GetPrimaryDeclarationSyntax();

            var syntaxGenerationContext =
                primaryDeclaration != null
                    ? this.CompilationContext.GetSyntaxGenerationContext( this.SyntaxGenerationOptions, primaryDeclaration )
                    : this.CompilationContext.GetSyntaxGenerationContext(
                        this.SyntaxGenerationOptions,
                        method.DeclaringType.GetPrimaryDeclarationSyntax().AssertNotNull() );

            var iteratorInfo = method.GetIteratorInfo();
            var asyncInfo = method.GetAsyncInfo();

            // Create proceed expression using common helpers.
            var invocationExpression =
                InvocationExpression(
                    ProceedHelper.CreateMemberAccessExpression( method, aspectLayerId, AspectReferenceTargetKind.Self, syntaxGenerationContext ),
                    ArgumentList(
                        SeparatedList(
<<<<<<< HEAD
                            method.Parameters.SelectAsReadOnlyList(
                                p => Argument( null, InvocationRefKindToken( p.RefKind ), IdentifierName( p.Name ) ) ) ) ) );
=======
                            method.Parameters.SelectAsReadOnlyList( p => Argument( null, p.RefKind.InvocationRefKindToken(), IdentifierName( p.Name ) ) ) ) ) );
>>>>>>> a0c168e0

            var (useStateMachine, emulatedTemplateKind) = (returnVariableName != null, asyncInfo, iteratorInfo) switch
            {
                (false, _, { IsIteratorMethod: true, EnumerableKind: EnumerableKind.IEnumerable or EnumerableKind.UntypedIEnumerable }) => (
                    false, TemplateKind.IEnumerable),
                (false, _, { IsIteratorMethod: true, EnumerableKind: EnumerableKind.IEnumerator or EnumerableKind.UntypedIEnumerator }) => (
                    false, TemplateKind.IEnumerator),
                (false, _, { IsIteratorMethod: true, EnumerableKind: EnumerableKind.IAsyncEnumerable }) => (false, TemplateKind.IAsyncEnumerable),
                (false, _, { IsIteratorMethod: true, EnumerableKind: EnumerableKind.IAsyncEnumerator }) => (false, TemplateKind.IAsyncEnumerator),
                (false, { IsAsync: true }, _) when method.ReturnType.Is( SpecialType.Void ) => (true, TemplateKind.Default),
                (false, { IsAsync: true }, _) => (false, TemplateKind.Async),
                (true, _, { IsIteratorMethod: true, EnumerableKind: EnumerableKind.IAsyncEnumerable }) => (true, TemplateKind.IAsyncEnumerable),
                (true, { IsAsync: true }, _) => (true, TemplateKind.Default),
                _ => (false, TemplateKind.Default)
            };

            var proceedExpression = ProceedHelper.CreateProceedExpression( syntaxGenerationContext, invocationExpression, emulatedTemplateKind, method ).Syntax;

            var modifiers = method
                .GetSyntaxModifierList( ModifierCategories.Static | ModifierCategories.Async | ModifierCategories.Unsafe )
                .Insert( 0, TokenWithTrailingSpace( SyntaxKind.PrivateKeyword ) );

            TypeSyntax? returnType = null;
            var isVoidReturning = method.GetAsyncInfo().ResultType.Is( SpecialType.Void );

            if ( !method.IsAsync )
            {
                if ( useStateMachine )
                {
                    // If the template is async but the overridden declaration is not, we have to add an async modifier.
                    modifiers = modifiers.Add( TokenWithTrailingSpace( SyntaxKind.AsyncKeyword ) );
                }
            }
            else
            {
                if ( !useStateMachine )
                {
                    // If the template is not async but the overridden declaration is, we have to remove the async modifier.
                    modifiers = TokenList( modifiers.Where( m => !m.IsKind( SyntaxKind.AsyncKeyword ) ) );
                }

                // If the template is async and the target declaration is `async void`, and regardless of the async flag the template, we have to change the type to ValueTask, otherwise
                // it is not awaitable

                if ( method.ReturnType.Equals( SpecialType.Void ) )
                {
                    returnType = syntaxGenerationContext.SyntaxGenerator.Type(
                        compilationModel.CompilationContext.ReflectionMapper.GetTypeSymbol( typeof(ValueTask) ) );
                }
            }

            BlockSyntax body;

            if ( returnVariableName != null && !isVoidReturning )
            {
                if ( emulatedTemplateKind is TemplateKind.IEnumerable or TemplateKind.IAsyncEnumerable )
                {
                    var returnItemName = this._lexicalScopeFactory.GetLexicalScope( method ).GetUniqueIdentifier( "returnItem" );

                    body = Block(
                        CreateLocalVariableDeclaration( returnVariableName ),
                        CreateEnumerableEpilogue( returnItemName, IdentifierName( returnVariableName ) ) );
                }
                else if ( iteratorInfo.EnumerableKind is EnumerableKind.IEnumerator or EnumerableKind.UntypedIEnumerator
                         or EnumerableKind.IAsyncEnumerator )
                {
                    // TODO: #34577 This is wrong, the enumerator needs to be cloned/reset.
                    var bufferedEnumeratorName = this._lexicalScopeFactory.GetLexicalScope( method ).GetUniqueIdentifier( "bufferedEnumerator" );

                    body = Block(
                        CreateLocalVariableDeclaration( bufferedEnumeratorName ),
                        LocalDeclarationStatement(
                            VariableDeclaration(
                                VarIdentifier(),
                                SingletonSeparatedList(
                                    VariableDeclarator(
                                        Identifier( returnVariableName ),
                                        null,
                                        EqualsValueClause( IdentifierName( bufferedEnumeratorName ) ) ) ) ) ),
                        CreateEnumeratorEpilogue( IdentifierName( bufferedEnumeratorName ) ) );
                }
                else
                {
                    body = Block(
                        CreateLocalVariableDeclaration( returnVariableName ),
                        ReturnStatement(
                            TokenWithTrailingSpace( SyntaxKind.ReturnKeyword ),
                            IdentifierName( returnVariableName ),
                            Token( SyntaxKind.SemicolonToken ) ) );
                }

                StatementSyntax CreateLocalVariableDeclaration( string variableName )
                {
                    return LocalDeclarationStatement(
                        VariableDeclaration(
                            VarIdentifier(),
                            SingletonSeparatedList(
                                VariableDeclarator(
                                    Identifier( variableName ),
                                    null,
                                    EqualsValueClause( proceedExpression ) ) ) ) );
                }
            }
            else if ( !isVoidReturning )
            {
                body = Block(
                    ReturnStatement(
                        TokenWithTrailingSpace( SyntaxKind.ReturnKeyword ),
                        proceedExpression,
                        Token( SyntaxKind.SemicolonToken ) ) );
            }
            else
            {
                body = Block( ExpressionStatement( proceedExpression ) );
            }

            returnType ??= syntaxGenerationContext.SyntaxGenerator.Type( method.ReturnType.GetSymbol() );

            return MethodDeclaration(
                List<AttributeListSyntax>(),
                modifiers,
                returnType.WithTrailingTriviaIfNecessary( ElasticSpace, syntaxGenerationContext.Options ),
                null,
                Identifier( this._injectionNameProvider.GetOverrideName( method.DeclaringType, aspectLayerId, method ) ),
                syntaxGenerationContext.SyntaxGenerator.TypeParameterList( method, compilationModel ),
                syntaxGenerationContext.SyntaxGenerator.ParameterList( method, compilationModel, true ),
                syntaxGenerationContext.SyntaxGenerator.ConstraintClauses( method ),
                body,
                null );

            StatementSyntax CreateEnumerableEpilogue( string itemName, ExpressionSyntax enumerableExpression )
            {
                return
                    ForEachStatement(
                        List<AttributeListSyntax>(),
                        method.IsAsync
                            ? Token( TriviaList(), SyntaxKind.AwaitKeyword, TriviaList( ElasticSpace ) )
                            : default,
                        Token( SyntaxKind.ForEachKeyword ),
                        Token( SyntaxKind.OpenParenToken ),
                        VarIdentifier(),
                        Identifier( itemName ),
                        Token( TriviaList( ElasticSpace ), SyntaxKind.InKeyword, TriviaList( ElasticSpace ) ),
                        enumerableExpression,
                        Token( SyntaxKind.CloseParenToken ),
                        Block(
                            YieldStatement(
                                SyntaxKind.YieldReturnStatement,
                                Token( TriviaList(), SyntaxKind.YieldKeyword, TriviaList( ElasticSpace ) ),
                                Token( TriviaList(), SyntaxKind.ReturnKeyword, TriviaList( ElasticSpace ) ),
                                IdentifierName( itemName ),
                                Token( SyntaxKind.SemicolonToken ) ) ) );
            }

            StatementSyntax CreateEnumeratorEpilogue( ExpressionSyntax enumeratorExpression )
            {
                ExpressionSyntax moveNextExpression =
                    method.IsAsync
                        ? AwaitExpression(
                            Token( TriviaList(), SyntaxKind.AwaitKeyword, TriviaList( ElasticSpace ) ),
                            InvocationExpression(
                                MemberAccessExpression(
                                    SyntaxKind.SimpleMemberAccessExpression,
                                    enumeratorExpression,
                                    IdentifierName( "MoveNextAsync" ) ) ) )
                        : InvocationExpression(
                            MemberAccessExpression(
                                SyntaxKind.SimpleMemberAccessExpression,
                                enumeratorExpression,
                                IdentifierName( "MoveNext" ) ) );

                return
                    WhileStatement(
                        List<AttributeListSyntax>(),
                        Token( TriviaList(), SyntaxKind.WhileKeyword, TriviaList() ),
                        Token( TriviaList(), SyntaxKind.OpenParenToken, TriviaList() ),
                        moveNextExpression,
                        Token( TriviaList(), SyntaxKind.CloseParenToken, TriviaList() ),
                        Block(
                            YieldStatement(
                                SyntaxKind.YieldReturnStatement,
                                Token( TriviaList(), SyntaxKind.YieldKeyword, TriviaList( ElasticSpace ) ),
                                Token( TriviaList(), SyntaxKind.ReturnKeyword, TriviaList( ElasticSpace ) ),
                                MemberAccessExpression(
                                    SyntaxKind.SimpleMemberAccessExpression,
                                    enumeratorExpression,
                                    IdentifierName( "Current" ) ),
                                Token( SyntaxKind.SemicolonToken ) ) ) );
            }
        }

        private MemberDeclarationSyntax GetAuxiliaryContractProperty(
            IProperty property,
            AspectLayerId aspectLayerId,
            string? returnVariableName )
        {
            var primaryDeclaration = property.GetPrimaryDeclarationSyntax();

            var syntaxGenerationContext =
                primaryDeclaration != null
                    ? this.CompilationContext.GetSyntaxGenerationContext( this.SyntaxGenerationOptions, primaryDeclaration )
                    : this.CompilationContext.GetSyntaxGenerationContext(
                        this.SyntaxGenerationOptions,
                        property.DeclaringType.GetPrimaryDeclarationSyntax().AssertNotNull() );

            // TODO: Should return expression body when there is no variable, but expression body inliners do not work yet.
            var getAccessorBody =
                property.GetMethod != null
                    ? returnVariableName != null
                        ? Block(
                            LocalDeclarationStatement(
                                VariableDeclaration(
                                    VarIdentifier(),
                                    SingletonSeparatedList(
                                        VariableDeclarator(
                                            Identifier( returnVariableName ),
                                            null,
                                            EqualsValueClause(
                                                this._aspectReferenceSyntaxProvider.GetPropertyReference(
                                                    aspectLayerId,
                                                    property,
                                                    AspectReferenceTargetKind.PropertyGetAccessor,
                                                    syntaxGenerationContext.SyntaxGenerator ) ) ) ) ) ),
                            ReturnStatement(
                                TokenWithTrailingSpace( SyntaxKind.ReturnKeyword ),
                                IdentifierName( returnVariableName ),
                                Token( SyntaxKind.SemicolonToken ) ) )
                        : Block(
                            ReturnStatement(
                                TokenWithTrailingSpace( SyntaxKind.ReturnKeyword ),
                                TransformationHelper.CreatePropertyProceedGetExpression(
                                    this._aspectReferenceSyntaxProvider,
                                    syntaxGenerationContext,
                                    property,
                                    aspectLayerId ),
                                Token( SyntaxKind.SemicolonToken ) ) )
                    : null;

            var setAccessorDeclarationKind = (property.IsStatic, property.Writeability) switch
            {
                (true, not Writeability.None) => SyntaxKind.SetAccessorDeclaration,
                (false, Writeability.ConstructorOnly) =>
                    syntaxGenerationContext.SupportsInitAccessors ? SyntaxKind.InitAccessorDeclaration : SyntaxKind.SetAccessorDeclaration,
                (false, Writeability.InitOnly) => SyntaxKind.InitAccessorDeclaration,
                (false, Writeability.All) => SyntaxKind.SetAccessorDeclaration,
                _ => SyntaxKind.None
            };

            // TODO: Should return expression body, but expression body inliners do not work yet.
            var setAccessorBody =
                property.SetMethod != null
                    ? Block(
                        ExpressionStatement(
                            TransformationHelper.CreatePropertyProceedSetExpression(
                                this._aspectReferenceSyntaxProvider,
                                syntaxGenerationContext,
                                property,
                                aspectLayerId ) ) )
                    : null;

            var modifiers = property
                .GetSyntaxModifierList( ModifierCategories.Static | ModifierCategories.Unsafe )
                .Insert( 0, TokenWithTrailingSpace( SyntaxKind.PrivateKeyword ) );

            return
                PropertyDeclaration(
                    List<AttributeListSyntax>(),
                    modifiers,
                    syntaxGenerationContext.SyntaxGenerator.PropertyType( property )
                        .WithTrailingTriviaIfNecessary( ElasticSpace, syntaxGenerationContext.Options ),
                    null,
                    Identifier( this._injectionNameProvider.GetOverrideName( property.DeclaringType, aspectLayerId, property ) ),
                    AccessorList(
                        List(
                            new[]
                            {
                                getAccessorBody != null
                                    ? AccessorDeclaration(
                                        SyntaxKind.GetAccessorDeclaration,
                                        List<AttributeListSyntax>(),
                                        TokenList(),
                                        Token( SyntaxKind.GetKeyword ),
                                        getAccessorBody,
                                        default,
                                        default )
                                    : null,
                                setAccessorBody != null
                                    ? AccessorDeclaration(
                                        setAccessorDeclarationKind,
                                        List<AttributeListSyntax>(),
                                        TokenList(),
                                        setAccessorDeclarationKind == SyntaxKind.SetAccessorDeclaration
                                            ? Token( SyntaxKind.SetKeyword )
                                            : Token( SyntaxKind.InitKeyword ),
                                        setAccessorBody,
                                        default,
                                        default )
                                    : null
                            }.WhereNotNull() ) ),
                    null,
                    null );
        }

        private MemberDeclarationSyntax GetAuxiliaryContractIndexer(
            IIndexer indexer,
            Advice advice,
            string? returnVariableName )
        {
            var primaryDeclaration = indexer.GetPrimaryDeclarationSyntax();

            var syntaxGenerationContext =
                primaryDeclaration != null
                    ? this.CompilationContext.GetSyntaxGenerationContext( this.SyntaxGenerationOptions, primaryDeclaration )
                    : this.CompilationContext.GetSyntaxGenerationContext(
                        this.SyntaxGenerationOptions,
                        indexer.DeclaringType.GetPrimaryDeclarationSyntax().AssertNotNull() );

            // TODO: Should return expression body when there is no variable, but expression body inliners do not work yet.
            var getAccessorBody =
                indexer.GetMethod != null
                    ? returnVariableName != null
                        ? Block(
                            LocalDeclarationStatement(
                                VariableDeclaration(
                                    VarIdentifier(),
                                    SingletonSeparatedList(
                                        VariableDeclarator(
                                            Identifier( returnVariableName ),
                                            null,
                                            EqualsValueClause(
                                                this._aspectReferenceSyntaxProvider.GetIndexerReference(
                                                    advice.AspectLayerId,
                                                    indexer,
                                                    AspectReferenceTargetKind.PropertyGetAccessor,
                                                    syntaxGenerationContext.SyntaxGenerator ) ) ) ) ) ),
                            ReturnStatement(
                                TokenWithTrailingSpace( SyntaxKind.ReturnKeyword ),
                                IdentifierName( returnVariableName ),
                                Token( SyntaxKind.SemicolonToken ) ) )
                        : Block(
                            ReturnStatement(
                                TokenWithTrailingSpace( SyntaxKind.ReturnKeyword ),
                                TransformationHelper.CreateIndexerProceedGetExpression(
                                    this._aspectReferenceSyntaxProvider,
                                    syntaxGenerationContext,
                                    indexer,
                                    advice.AspectLayerId ),
                                Token( SyntaxKind.SemicolonToken ) ) )
                    : null;

            var setAccessorDeclarationKind = (indexer.IsStatic, indexer.Writeability) switch
            {
                (true, not Writeability.None) => SyntaxKind.SetAccessorDeclaration,
                (false, Writeability.ConstructorOnly) =>
                    syntaxGenerationContext.SupportsInitAccessors ? SyntaxKind.InitAccessorDeclaration : SyntaxKind.SetAccessorDeclaration,
                (false, Writeability.InitOnly) => SyntaxKind.InitAccessorDeclaration,
                (false, Writeability.All) => SyntaxKind.SetAccessorDeclaration,
                _ => SyntaxKind.None
            };

            // TODO: Should return expression body, but expression body inliners do not work yet.
            var setAccessorBody =
                indexer.SetMethod != null
                    ? Block(
                        ExpressionStatement(
                            TransformationHelper.CreateIndexerProceedSetExpression(
                                this._aspectReferenceSyntaxProvider,
                                syntaxGenerationContext,
                                indexer,
                                advice.AspectLayerId ) ) )
                    : null;

            var modifiers = indexer
                .GetSyntaxModifierList( ModifierCategories.Static | ModifierCategories.Unsafe )
                .Insert( 0, TokenWithTrailingSpace( SyntaxKind.PrivateKeyword ) );

            return
                IndexerDeclaration(
                    List<AttributeListSyntax>(),
                    modifiers,
                    syntaxGenerationContext.SyntaxGenerator.IndexerType( indexer )
                        .WithTrailingTriviaIfNecessary( ElasticSpace, syntaxGenerationContext.Options ),
                    null,
                    Token( SyntaxKind.ThisKeyword ),
                    TransformationHelper.GetIndexerOverrideParameterList(
                        this._finalCompilationModel,
                        syntaxGenerationContext,
                        indexer,
                        this._injectionNameProvider.GetAuxiliaryType( advice.Aspect, indexer, syntaxGenerationContext ) ),
                    AccessorList(
                        List(
                            new[]
                                {
                                    getAccessorBody != null
                                        ? AccessorDeclaration(
                                            SyntaxKind.GetAccessorDeclaration,
                                            List<AttributeListSyntax>(),
                                            TokenList(),
                                            Token( SyntaxKind.GetKeyword ),
                                            getAccessorBody,
                                            default,
                                            default )
                                        : null,
                                    setAccessorBody != null
                                        ? AccessorDeclaration(
                                            setAccessorDeclarationKind,
                                            List<AttributeListSyntax>(),
                                            TokenList(),
                                            setAccessorDeclarationKind == SyntaxKind.SetAccessorDeclaration
                                                ? Token( SyntaxKind.SetKeyword )
                                                : Token( SyntaxKind.InitKeyword ),
                                            setAccessorBody,
                                            default,
                                            default )
                                        : null
                                }.Where( a => a != null )
                                .AssertNoneNull() ) ),
                    null,
                    default );
        }
    }
}<|MERGE_RESOLUTION|>--- conflicted
+++ resolved
@@ -7,10 +7,7 @@
 using Metalama.Framework.Engine.Aspects;
 using Metalama.Framework.Engine.CodeModel;
 using Metalama.Framework.Engine.Services;
-<<<<<<< HEAD
-=======
 using Metalama.Framework.Engine.SyntaxGeneration;
->>>>>>> a0c168e0
 using Metalama.Framework.Engine.Transformations;
 using Metalama.Framework.Engine.Utilities.Roslyn;
 using Microsoft.CodeAnalysis;
@@ -157,12 +154,7 @@
                     ProceedHelper.CreateMemberAccessExpression( method, aspectLayerId, AspectReferenceTargetKind.Self, syntaxGenerationContext ),
                     ArgumentList(
                         SeparatedList(
-<<<<<<< HEAD
-                            method.Parameters.SelectAsReadOnlyList(
-                                p => Argument( null, InvocationRefKindToken( p.RefKind ), IdentifierName( p.Name ) ) ) ) ) );
-=======
                             method.Parameters.SelectAsReadOnlyList( p => Argument( null, p.RefKind.InvocationRefKindToken(), IdentifierName( p.Name ) ) ) ) ) );
->>>>>>> a0c168e0
 
             var (useStateMachine, emulatedTemplateKind) = (returnVariableName != null, asyncInfo, iteratorInfo) switch
             {
