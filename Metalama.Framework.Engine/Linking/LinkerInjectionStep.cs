--- conflicted
+++ resolved
@@ -42,7 +42,6 @@
     private readonly ProjectServiceProvider _serviceProvider;
     private readonly CompilationContext _compilationContext;
     private readonly IConcurrentTaskRunner _concurrentTaskRunner;
-<<<<<<< HEAD
     private readonly SyntaxGenerationOptions _syntaxGenerationOptions;
 
     public LinkerInjectionStep( in ProjectServiceProvider serviceProvider, CompilationContext compilationContext )
@@ -76,45 +75,12 @@
             pendingInsertStatementContexts = new( input.CompilationModel.Comparers.Default );
 
         ConcurrentDictionary<IMember, AuxiliaryMemberTransformations> auxiliaryMemberTransformations = new( input.CompilationModel.Comparers.Default );
-=======
-
-    public LinkerInjectionStep( ProjectServiceProvider serviceProvider, CompilationContext compilationContext )
-    {
-        this._serviceProvider = serviceProvider;
-        this._compilationContext = compilationContext;
-        this._concurrentTaskRunner = serviceProvider.GetRequiredService<IConcurrentTaskRunner>();
-    }
-
-    public override async Task<LinkerInjectionStepOutput> ExecuteAsync( AspectLinkerInput input, CancellationToken cancellationToken )
-    {
-        // We don't use a code fix filter because the linker is not supposed to suggest code fixes. If that changes, we need to pass a filter.
-        var diagnostics = new UserDiagnosticSink( input.CompileTimeProject, null );
-
-        var supportsNullability = input.CompilationModel.RoslynCompilation.Options.NullableContextOptions != NullableContextOptions.Disable;
-
-        var transformationComparer = TransformationLinkerOrderComparer.Instance;
-        var injectionHelperProvider = new LinkerInjectionHelperProvider( input.CompilationModel, supportsNullability );
-        var nameProvider = new LinkerInjectionNameProvider( input.CompilationModel, injectionHelperProvider, OurSyntaxGenerator.Default );
-        var syntaxTransformationCollection = new SyntaxTransformationCollection( transformationComparer );
-        var lexicalScopeFactory = new LexicalScopeFactory( input.CompilationModel );
-        var aspectReferenceSyntaxProvider = new LinkerAspectReferenceSyntaxProvider();
-
-        ConcurrentSet<IIntroduceDeclarationTransformation> replacedIntroduceDeclarationTransformations = new();
-        ConcurrentSet<PropertyBuilder> buildersWithSynthesizedSetters = new();
-        ConcurrentDictionary<IMemberOrNamedTypeBuilder, ConcurrentLinkedList<AspectLinkerDeclarationFlags>> buildersWithAdditionalDeclarationFlags = new();
-        ConcurrentDictionary<SyntaxNode, MemberLevelTransformations> symbolMemberLevelTransformations = new();
-        ConcurrentDictionary<IDeclarationBuilder, MemberLevelTransformations> introductionMemberLevelTransformations = new();
-        ConcurrentDictionary<TypeDeclarationSyntax, TypeLevelTransformations> typeLevelTransformations = new();
-        ConcurrentDictionary<IDeclarationBuilder, IIntroduceDeclarationTransformation> builderToTransformationMap = new();
-        ConcurrentSet<SyntaxNode> nodesWithModifiedAttributes = new();
->>>>>>> 20f4794d
 
         void IndexTransformationsInSyntaxTree( IGrouping<SyntaxTree, ITransformation> transformationGroup )
         {
             // Transformations need to be sorted here because some transformations require a LexicalScope to get an unique name, and it
             // will give deterministic results only when called in a deterministic order.
             var sortedTransformations = transformationGroup.OrderBy( x => x, transformationComparer ).ToArray();
-<<<<<<< HEAD
 
             // IntroduceDeclarationTransformation instances need to be indexed first.
             foreach ( var transformation in sortedTransformations )
@@ -242,71 +208,6 @@
         }
 
         await this._concurrentTaskRunner.RunInParallelAsync( auxiliaryMemberTransformations, ProcessAuxiliaryMemberTransformations, cancellationToken );
-=======
-
-            // IntroduceDeclarationTransformation instances need to be indexed first.
-            foreach ( var transformation in sortedTransformations )
-            {
-                IndexIntroduceDeclarationTransformation( transformation, builderToTransformationMap );
-            }
-
-            // Replace transformations need to be indexed second.
-            // NOTE: This is correct because replaced transformation is always in the same syntax tree as the replacing one.
-            foreach ( var transformation in sortedTransformations )
-            {
-                IndexReplaceTransformation(
-                    input,
-                    transformation,
-                    syntaxTransformationCollection,
-                    builderToTransformationMap,
-                    replacedIntroduceDeclarationTransformations );
-            }
-
-            foreach ( var transformation in sortedTransformations )
-            {
-                IndexOverrideTransformation(
-                    transformation,
-                    syntaxTransformationCollection,
-                    buildersWithSynthesizedSetters );
-
-                this.IndexIntroduceTransformation(
-                    input,
-                    transformation,
-                    diagnostics,
-                    lexicalScopeFactory,
-                    nameProvider,
-                    aspectReferenceSyntaxProvider,
-                    buildersWithSynthesizedSetters,
-                    buildersWithAdditionalDeclarationFlags,
-                    syntaxTransformationCollection,
-                    replacedIntroduceDeclarationTransformations );
-
-                this.IndexMemberLevelTransformation(
-                    input,
-                    diagnostics,
-                    lexicalScopeFactory,
-                    transformation,
-                    symbolMemberLevelTransformations,
-                    introductionMemberLevelTransformations );
-
-                IndexNodesWithModifiedAttributes( transformation, nodesWithModifiedAttributes );
-            }
-        }
-
-        var transformationsBySyntaxTree = input.Transformations.GroupBy( t => t.TransformedSyntaxTree );
-
-        await this._concurrentTaskRunner.RunInParallelAsync( transformationsBySyntaxTree, IndexTransformationsInSyntaxTree, cancellationToken );
-
-        await this._concurrentTaskRunner.RunInParallelAsync(
-            introductionMemberLevelTransformations.Values,
-            t => t.Sort( transformationComparer ),
-            cancellationToken );
-
-        await this._concurrentTaskRunner.RunInParallelAsync(
-            symbolMemberLevelTransformations.Values,
-            t => t.Sort( transformationComparer ),
-            cancellationToken );
->>>>>>> 20f4794d
 
         var syntaxTreeForGlobalAttributes = input.CompilationModel.PartialCompilation.SyntaxTreeForCompilationLevelAttributes;
 
@@ -349,34 +250,17 @@
 #pragma warning restore CA1307
 
         // Rewrite syntax trees.
-<<<<<<< HEAD
         var inputCompilation = input.CompilationModel.PartialCompilation;
-=======
-        var intermediateCompilation = input.CompilationModel.PartialCompilation;
->>>>>>> 20f4794d
         var transformations = new ConcurrentBag<SyntaxTreeTransformation>();
 
         async Task RewriteSyntaxTreeAsync( SyntaxTree initialSyntaxTree )
         {
             Rewriter rewriter = new(
-<<<<<<< HEAD
                 this,
                 transformationCollection,
                 suppressionsByTarget,
                 input.CompilationModel,
                 syntaxTreeForGlobalAttributes );
-=======
-                this._compilationContext,
-                syntaxTransformationCollection,
-                suppressionsByTarget,
-                input.CompilationModel,
-                symbolMemberLevelTransformations,
-                introductionMemberLevelTransformations,
-                nodesWithModifiedAttributes,
-                syntaxTreeForGlobalAttributes,
-                typeLevelTransformations,
-                diagnostics );
->>>>>>> 20f4794d
 
             var oldRoot = await initialSyntaxTree.GetRootAsync( cancellationToken );
             var newRoot = rewriter.Visit( oldRoot ).AssertNotNull();
@@ -389,7 +273,6 @@
             }
         }
 
-<<<<<<< HEAD
         await this._concurrentTaskRunner.RunInParallelAsync( inputCompilation.SyntaxTrees.Values, RewriteSyntaxTreeAsync, cancellationToken );
 
         var helperSyntaxTree = injectionHelperProvider.GetLinkerHelperSyntaxTree( inputCompilation.LanguageOptions );
@@ -483,80 +366,6 @@
     {
         var compilation = input.CompilationModel;
 
-=======
-        await this._concurrentTaskRunner.RunInParallelAsync( intermediateCompilation.SyntaxTrees.Values, RewriteSyntaxTreeAsync, cancellationToken );
-
-        var helperSyntaxTree = injectionHelperProvider.GetLinkerHelperSyntaxTree( intermediateCompilation.LanguageOptions );
-        transformations.Add( SyntaxTreeTransformation.AddTree( helperSyntaxTree ) );
-
-        intermediateCompilation = intermediateCompilation.Update( transformations );
-
-        var injectionRegistry = new LinkerInjectionRegistry(
-            transformationComparer,
-            input.CompilationModel,
-            intermediateCompilation,
-            transformations,
-            syntaxTransformationCollection.InjectedMembers,
-            builderToTransformationMap );
-
-        var projectOptions = this._serviceProvider.GetService<IProjectOptions>();
-
-        return
-            new LinkerInjectionStepOutput(
-                diagnostics,
-                input.CompilationModel,
-                intermediateCompilation,
-                injectionRegistry,
-                input.OrderedAspectLayers,
-                projectOptions );
-    }
-
-    private static void IndexNodesWithModifiedAttributes(
-        ITransformation transformation,
-        ConcurrentSet<SyntaxNode> nodesWithModifiedAttributes )
-    {
-        // We only need to index transformations on syntax (i.e. on source code) because introductions on generated code
-        // are taken from the compilation model.
-
-        // Note: Compilation-level attributes will not be indexed because the containing declaration has no
-        // syntax reference.
-
-        if ( transformation is IntroduceAttributeTransformation introduceAttributeTransformation )
-        {
-            foreach ( var declaringSyntax in introduceAttributeTransformation.TargetDeclaration.GetDeclaringSyntaxReferences() )
-            {
-                nodesWithModifiedAttributes.Add( declaringSyntax.GetSyntax() );
-            }
-        }
-        else if ( transformation is RemoveAttributesTransformation removeAttributesTransformation )
-        {
-            foreach ( var declaringSyntax in removeAttributesTransformation.ContainingDeclaration.GetDeclaringSyntaxReferences() )
-            {
-                nodesWithModifiedAttributes.Add( declaringSyntax.GetSyntax() );
-            }
-        }
-    }
-
-    private static void IndexIntroduceDeclarationTransformation(
-        ITransformation transformation,
-        ConcurrentDictionary<IDeclarationBuilder, IIntroduceDeclarationTransformation> builderToTransformationMap )
-    {
-        if ( transformation is IIntroduceDeclarationTransformation introduceDeclarationTransformation )
-        {
-            builderToTransformationMap.TryAdd( introduceDeclarationTransformation.DeclarationBuilder, introduceDeclarationTransformation );
-        }
-    }
-
-    private static void IndexReplaceTransformation(
-        AspectLinkerInput input,
-        ITransformation transformation,
-        SyntaxTransformationCollection syntaxTransformationCollection,
-        ConcurrentDictionary<IDeclarationBuilder, IIntroduceDeclarationTransformation> builderToTransformationMap,
-        ConcurrentSet<IIntroduceDeclarationTransformation> replacedIntroduceDeclarationTransformations )
-    {
-        var compilation = input.CompilationModel;
-
->>>>>>> 20f4794d
         if ( transformation is not IReplaceMemberTransformation replaceMemberTransformation )
         {
             return;
@@ -588,11 +397,7 @@
                         ?? throw new AssertionFailedException( $"The field '{replacedField.Symbol}' does not have syntax." );
 
                     var removedFieldSyntax = fieldSyntaxReference.GetSyntax();
-<<<<<<< HEAD
                     transformationCollection.AddRemovedSyntax( removedFieldSyntax );
-=======
-                    syntaxTransformationCollection.AddRemovedSyntax( removedFieldSyntax );
->>>>>>> 20f4794d
 
                     break;
 
@@ -603,23 +408,15 @@
 
                 // This needs to point to an interface
                 case IDeclarationBuilder replacedBuilder:
-<<<<<<< HEAD
                     if ( !transformationCollection.TryGetIntroduceDeclarationTransformation( replacedBuilder, out var introduceDeclarationTransformation ) )
-=======
-                    if ( !builderToTransformationMap.TryGetValue( replacedBuilder, out var introduceDeclarationTransformation ) )
->>>>>>> 20f4794d
                     {
                         throw new AssertionFailedException( $"Builder {replacedBuilder} is missing registered transformation." );
                     }
 
-<<<<<<< HEAD
                     lock ( replacedIntroduceDeclarationTransformations )
                     {
                         replacedIntroduceDeclarationTransformations.Add( introduceDeclarationTransformation );
                     }
-=======
-                    replacedIntroduceDeclarationTransformations.Add( introduceDeclarationTransformation );
->>>>>>> 20f4794d
 
                     break;
 
@@ -629,11 +426,7 @@
         }
     }
 
-<<<<<<< HEAD
     private void IndexInjectTransformation(
-=======
-    private void IndexIntroduceTransformation(
->>>>>>> 20f4794d
         AspectLinkerInput input,
         ITransformation transformation,
         UserDiagnosticSink diagnostics,
@@ -641,11 +434,9 @@
         LinkerInjectionNameProvider nameProvider,
         LinkerAspectReferenceSyntaxProvider aspectReferenceSyntaxProvider,
         IReadOnlyCollection<PropertyBuilder> buildersWithSynthesizedSetters,
-<<<<<<< HEAD
         TransformationCollection transformationCollection,
         HashSet<IIntroduceDeclarationTransformation> replacedIntroduceDeclarationTransformations )
     {
-        {
             if ( transformation is IIntroduceDeclarationTransformation introduceDeclarationTransformation )
             {
                 lock ( replacedIntroduceDeclarationTransformations )
@@ -659,9 +450,9 @@
 
             switch ( transformation )
             {
-                case IInjectMemberTransformation injectMemberTransformation:
+            case IInjectMemberOrNamedTypeTransformation injectMemberTransformation:
                     // Transformed syntax tree must match insert position.
-                    Invariant.Assert( injectMemberTransformation.TransformedSyntaxTree == injectMemberTransformation.InsertPosition.SyntaxNode.SyntaxTree );
+                Invariant.Assert( injectMemberTransformation.TransformedSyntaxTree == injectMemberTransformation.InsertPosition.SyntaxTree );
 
                     // Create the SyntaxGenerationContext for the insertion point.
                     var positionInSyntaxTree = GetSyntaxTreePosition( injectMemberTransformation.InsertPosition );
@@ -701,7 +492,7 @@
                     break;
             }
 
-            IEnumerable<InjectedMember> PostProcessInjectedMembers( IEnumerable<InjectedMember> injectedMembers )
+        IEnumerable<InjectedMemberOrNamedType> PostProcessInjectedMembers( IEnumerable<InjectedMemberOrNamedType> injectedMembers )
             {
                 if ( transformation is IntroducePropertyTransformation introducePropertyTransformation )
                 {
@@ -745,13 +536,14 @@
                 return injectedMembers;
             }
         }
-    }
 
     private static int GetSyntaxTreePosition( InsertPosition insertPosition )
-        => insertPosition.Relation switch
-        {
-            InsertPositionRelation.After => insertPosition.SyntaxNode.Span.End + 1,
-            InsertPositionRelation.Within => ((BaseTypeDeclarationSyntax) insertPosition.SyntaxNode).CloseBraceToken.Span.Start - 1,
+        => insertPosition switch
+        {
+            { Relation: InsertPositionRelation.After, SyntaxNode: { } node } => node.Span.End + 1,
+            { Relation: InsertPositionRelation.Within, SyntaxNode: { } node } => ((BaseTypeDeclarationSyntax) node).CloseBraceToken.Span.Start - 1,
+            { Relation: InsertPositionRelation.Within, TypeBuilder.ContainingDeclaration: INamedType { } containingType }
+                => ((BaseTypeDeclarationSyntax) containingType.GetPrimaryDeclarationSyntax().AssertNotNull()).CloseBraceToken.Span.Start - 1,
             _ => 0
         };
 
@@ -805,146 +597,11 @@
         TransformationCollection transformationCollection,
         HashSet<PropertyBuilder> buildersWithSynthesizedSetters )
     {
-=======
-        ConcurrentDictionary<IMemberOrNamedTypeBuilder, ConcurrentLinkedList<AspectLinkerDeclarationFlags>> buildersWithAdditionalDeclarationFlags,
-        SyntaxTransformationCollection syntaxTransformationCollection,
-        ConcurrentSet<IIntroduceDeclarationTransformation> replacedIntroduceDeclarationTransformations )
-    {
-        if ( transformation is IIntroduceDeclarationTransformation introduceDeclarationTransformation
-             && replacedIntroduceDeclarationTransformations.Contains( introduceDeclarationTransformation ) )
-        {
-            return;
-        }
-
-        switch ( transformation )
-        {
-            case IInjectMemberOrNamedTypeTransformation injectMemberTransformation:
-                // Transformed syntax tree must match insert position.
-                Invariant.Assert( injectMemberTransformation.TransformedSyntaxTree == injectMemberTransformation.InsertPosition.SyntaxTree );
-
-                // Create the SyntaxGenerationContext for the insertion point.
-                var positionInSyntaxTree = GetSyntaxTreePosition( injectMemberTransformation.InsertPosition );
-
-                var syntaxGenerationContext = this._compilationContext.GetSyntaxGenerationContext(
-                    injectMemberTransformation.TransformedSyntaxTree,
-                    positionInSyntaxTree );
-
-                // TODO: It smells that we pass original compilation here. Should be the compilation for the transformation.
-                //       For introduction, this should be a compilation that INCLUDES the builder.
-
-                // Call GetInjectedMembers
-                var injectionContext = new MemberInjectionContext(
-                    this._serviceProvider,
-                    diagnostics,
-                    nameProvider,
-                    aspectReferenceSyntaxProvider,
-                    lexicalScopeFactory,
-                    syntaxGenerationContext,
-                    input.CompilationModel );
-
-                var injectedMembers = injectMemberTransformation.GetInjectedMembers( injectionContext );
-
-                injectedMembers = PostProcessInjectedMembers( injectedMembers );
-
-                syntaxTransformationCollection.Add( injectMemberTransformation, injectedMembers );
-
-                break;
-
-            case IInjectInterfaceTransformation injectInterfaceTransformation:
-                var introducedInterface = injectInterfaceTransformation.GetSyntax();
-                syntaxTransformationCollection.Add( injectInterfaceTransformation, introducedInterface );
-
-                break;
-        }
-
-        IEnumerable<InjectedMemberOrNamedType> PostProcessInjectedMembers( IEnumerable<InjectedMemberOrNamedType> injectedMembers )
-        {
-            if ( transformation is IntroducePropertyTransformation introducePropertyTransformation
-                 && buildersWithSynthesizedSetters.Contains( introducePropertyTransformation.IntroducedDeclaration ) )
-            {
-                // This is a property which should have a synthesized setter added.
-                injectedMembers =
-                    injectedMembers
-                        .Select(
-                            im =>
-                            {
-                                switch ( im )
-                                {
-                                    // ReSharper disable once MissingIndent
-                                    case
-                                    {
-                                        Semantic: InjectedMemberSemantic.Introduction, Kind: DeclarationKind.Property,
-                                        Syntax: PropertyDeclarationSyntax propertyDeclaration
-                                    }:
-                                        return im.WithSyntax(
-                                            propertyDeclaration.WithSynthesizedSetter( this._compilationContext.DefaultSyntaxGenerationContext ) );
-
-                                    case { Semantic: InjectedMemberSemantic.InitializerMethod }:
-                                        return im;
-
-                                    default:
-                                        throw new AssertionFailedException( $"Unexpected semantic for '{im.Declaration}'." );
-                                }
-                            } );
-            }
-
-            if ( transformation is IIntroduceDeclarationTransformation introduceMemberTransformation
-                 && buildersWithAdditionalDeclarationFlags.TryGetValue(
-                     (IMemberOrNamedTypeBuilder) introduceMemberTransformation.DeclarationBuilder,
-                     out var additionalFlagsList ) )
-            {
-                // This is a member builder that should have linker declaration flags added.
-                injectedMembers =
-                    injectedMembers
-                        .Select(
-                            im =>
-                            {
-                                var flags = im.Syntax.GetLinkerDeclarationFlags();
-
-                                foreach ( var additionalFlags in additionalFlagsList )
-                                {
-                                    flags &= additionalFlags;
-                                }
-
-                                return
-                                    im.WithSyntax( im.Syntax.WithLinkerDeclarationFlags( flags ) );
-                            } );
-            }
-
-            return injectedMembers;
-        }
-    }
-
-    private static int GetSyntaxTreePosition( InsertPosition insertPosition )
-        => insertPosition switch
-        {
-            { Relation: InsertPositionRelation.After, SyntaxNode: { } node } => node.Span.End + 1,
-            { Relation: InsertPositionRelation.Within, SyntaxNode: { } node } => ((BaseTypeDeclarationSyntax) node).CloseBraceToken.Span.Start - 1,
-            { Relation: InsertPositionRelation.Within, TypeBuilder.ContainingDeclaration: INamedType { } containingType }
-                => ((BaseTypeDeclarationSyntax) containingType.GetPrimaryDeclarationSyntax().AssertNotNull()).CloseBraceToken.Span.Start - 1,
-            _ => 0
-        };
-
-    private static void IndexOverrideTransformation(
-        ITransformation transformation,
-        SyntaxTransformationCollection syntaxTransformationCollection,
-        ConcurrentSet<PropertyBuilder> buildersWithSynthesizedSetters )
-    {
-        if ( transformation is not IOverrideDeclarationTransformation overriddenDeclaration )
-        {
-            return;
-        }
-
->>>>>>> 20f4794d
         // If this is an auto-property that does not override a base property, we can add synthesized init-only setter.
         // If this is overridden property we need to:
         //  1) Block inlining of the first override (force the trampoline).
         //  2) Substitute all sets of the property (can be only in constructors) to use the first override instead.
-<<<<<<< HEAD
         if ( overriddenDeclaration is IProperty
-=======
-        if ( overriddenDeclaration.OverriddenDeclaration is IProperty
->>>>>>> 20f4794d
             {
                 IsAutoPropertyOrField: true, Writeability: Writeability.ConstructorOnly, SetMethod.IsImplicitlyDeclared: true,
                 OverriddenProperty: null or { SetMethod: not null }
@@ -953,36 +610,24 @@
             switch ( overriddenAutoProperty )
             {
                 case Property codeProperty:
-<<<<<<< HEAD
                     transformationCollection.AddAutoPropertyWithSynthesizedSetter(
-=======
-                    syntaxTransformationCollection.AddAutoPropertyWithSynthesizedSetter(
->>>>>>> 20f4794d
                         (PropertyDeclarationSyntax) codeProperty.GetPrimaryDeclarationSyntax().AssertNotNull() );
 
                     break;
 
                 case BuiltProperty { PropertyBuilder: var builder }:
-<<<<<<< HEAD
                     lock ( buildersWithSynthesizedSetters )
                     {
                         buildersWithSynthesizedSetters.Add( builder.AssertNotNull() );
                     }
-=======
-                    buildersWithSynthesizedSetters.Add( builder.AssertNotNull() );
->>>>>>> 20f4794d
 
                     break;
 
                 case PropertyBuilder builder:
-<<<<<<< HEAD
                     lock ( buildersWithSynthesizedSetters )
                     {
                         buildersWithSynthesizedSetters.Add( builder.AssertNotNull() );
                     }
-=======
-                    buildersWithSynthesizedSetters.Add( builder.AssertNotNull() );
->>>>>>> 20f4794d
 
                     break;
 
@@ -992,32 +637,20 @@
         }
     }
 
-<<<<<<< HEAD
     private void IndexInsertStatementTransformation(
-=======
-    private void IndexMemberLevelTransformation(
->>>>>>> 20f4794d
         AspectLinkerInput input,
         UserDiagnosticSink diagnostics,
         LexicalScopeFactory lexicalScopeFactory,
         ITransformation transformation,
-<<<<<<< HEAD
         TransformationCollection transformationCollection,
         ConcurrentDictionary<IMember, AuxiliaryMemberTransformations> auxiliaryMemberTransformations,
         ConcurrentDictionary<IMember, InsertStatementTransformationContextImpl> pendingInsertStatementContexts )
     {
         if ( transformation is not IInsertStatementTransformation insertStatementTransformation )
-=======
-        ConcurrentDictionary<SyntaxNode, MemberLevelTransformations> symbolMemberLevelTransformations,
-        ConcurrentDictionary<IDeclarationBuilder, MemberLevelTransformations> introductionMemberLevelTransformations )
-    {
-        if ( transformation is not IMemberLevelTransformation memberLevelTransformation )
->>>>>>> 20f4794d
         {
             return;
         }
 
-<<<<<<< HEAD
         switch ( insertStatementTransformation.TargetMember )
         {
             case IPropertyOrIndexer propertyOrIndexer:
@@ -1167,210 +800,14 @@
                         _ = context.GetReturnValueVariableName();
                     }
                 }
-=======
-        // TODO: Supports only constructors without overrides.
-        //       Needs to be generalized for anything else (take into account overrides).
-
-        MemberLevelTransformations? memberLevelTransformations;
-        var declarationSyntax = memberLevelTransformation.TargetMember.GetPrimaryDeclarationSyntax();
-
-        if ( declarationSyntax != null )
-        {
-            memberLevelTransformations = symbolMemberLevelTransformations.GetOrAddNew( declarationSyntax );
-        }
-        else
-        {
-            var parentDeclarationBuilder = (memberLevelTransformation.TargetMember as DeclarationBuilder
-                                            ?? (memberLevelTransformation.TargetMember as BuiltDeclaration)?.Builder)
-                .AssertNotNull();
-
-            memberLevelTransformations = introductionMemberLevelTransformations.GetOrAddNew( parentDeclarationBuilder );
-        }
-
-        switch (transformation, memberLevelTransformation.TargetMember)
-        {
-            case (IInsertStatementTransformation insertStatementTransformation, Constructor constructor):
-                {
-                    var primaryDeclaration = constructor.GetPrimaryDeclarationSyntax().AssertNotNull();
-
-                    var syntaxGenerationContext = this._compilationContext.GetSyntaxGenerationContext( primaryDeclaration );
-
-                    var insertedStatements = GetInsertedStatements( insertStatementTransformation, syntaxGenerationContext );
-
-                    if ( constructor.IsPrimary )
-                    {
-                        // Convert each statement into a separate SetInitializerExpressionTransformation and index those.
-                        ProcessStatements( insertedStatements.Select( s => s.Statement ) );
-
-                        void ProcessStatements( IEnumerable<StatementSyntax> statements )
-                        {
-                            foreach ( var statement in statements )
-                            {
-                                if ( statement is BlockSyntax block )
-                                {
-                                    ProcessStatements( block.Statements );
-
-                                    return;
-                                }
-
-                                if ( statement is not ExpressionStatementSyntax
-                                    {
-                                        Expression: AssignmentExpressionSyntax
-                                        {
-                                            RawKind: (int) SyntaxKind.SimpleAssignmentExpression,
-                                            Left: var leftExpression,
-                                            Right: var rightExpression
-                                        }
-                                    } )
-                                {
-                                    diagnostics.Report(
-                                        AspectLinkerDiagnosticDescriptors.CannotAddStatementToPrimaryConstructor.CreateRoslynDiagnostic(
-                                            constructor.DiagnosticLocation,
-                                            (statement, constructor.DeclaringType) ) );
-
-                                    break;
-                                }
-
-                                var identifier = leftExpression switch
-                                {
-                                    IdentifierNameSyntax identifierName => identifierName,
-                                    MemberAccessExpressionSyntax
-                                    {
-                                        RawKind: (int) SyntaxKind.SimpleMemberAccessExpression,
-                                        Expression: ThisExpressionSyntax,
-                                        Name: IdentifierNameSyntax thisIdentifierName
-                                    } => thisIdentifierName,
-                                    _ => null
-                                };
-
-                                if ( identifier == null )
-                                {
-                                    diagnostics.Report(
-                                        AspectLinkerDiagnosticDescriptors.CannotAssignToExpressionFromPrimaryConstructor.CreateRoslynDiagnostic(
-                                            constructor.DiagnosticLocation,
-                                            (leftExpression, constructor.DeclaringType, "Only the 'memberName' and 'this.memberName' forms are supported.") ) );
-
-                                    break;
-                                }
-
-                                var memberName = identifier.Identifier.ValueText;
-                                var fieldOrProperty = constructor.DeclaringType.FieldsAndProperties.OfName( memberName ).Single();
-
-                                if ( fieldOrProperty.RefKind != RefKind.None )
-                                {
-                                    diagnostics.Report(
-                                        AspectLinkerDiagnosticDescriptors.CannotAssignToExpressionFromPrimaryConstructor.CreateRoslynDiagnostic(
-                                            constructor.DiagnosticLocation,
-                                            (leftExpression, constructor.DeclaringType, "It is a ref member.") ) );
-
-                                    break;
-                                }
-
-                                if ( fieldOrProperty.IsAutoPropertyOrField == false )
-                                {
-                                    diagnostics.Report(
-                                        AspectLinkerDiagnosticDescriptors.CannotAssignToExpressionFromPrimaryConstructor.CreateRoslynDiagnostic(
-                                            constructor.DiagnosticLocation,
-                                            (leftExpression, constructor.DeclaringType, "It is not an auto-property.") ) );
-
-                                    break;
-                                }
-
-                                this.IndexMemberLevelTransformation(
-                                    input,
-                                    diagnostics,
-                                    lexicalScopeFactory,
-                                    new SetInitializerExpressionTransformation( insertStatementTransformation.ParentAdvice, fieldOrProperty, rightExpression ),
-                                    symbolMemberLevelTransformations,
-                                    introductionMemberLevelTransformations );
-                            }
-                        }
-                    }
-                    else
-                    {
-                        foreach ( var insertedStatement in insertedStatements )
-                        {
-                            memberLevelTransformations.Add(
-                                new LinkerInsertedStatement(
-                                    transformation,
-                                    insertedStatement.Statement,
-                                    insertedStatement.ContextDeclaration,
-                                    insertedStatement.Kind ) );
-                        }
-                    }
-
-                    break;
-                }
-
-            case (IInsertStatementTransformation insertStatementTransformation, BuiltConstructor or ConstructorBuilder):
-                {
-                    var constructorBuilder = memberLevelTransformation.TargetMember as ConstructorBuilder
-                                             ?? ((BuiltConstructor) memberLevelTransformation.TargetMember).ConstructorBuilder;
-
-                    Invariant.Assert( !((IConstructor) constructorBuilder).IsPrimary );
-
-                    var positionInSyntaxTree = GetSyntaxTreePosition( constructorBuilder.ToInsertPosition() );
-
-                    var syntaxGenerationContext = this._compilationContext.GetSyntaxGenerationContext(
-                        constructorBuilder.PrimarySyntaxTree.AssertNotNull(),
-                        positionInSyntaxTree );
-
-                    foreach ( var insertedStatement in GetInsertedStatements( insertStatementTransformation, syntaxGenerationContext ) )
-                    {
-                        memberLevelTransformations.Add(
-                            new LinkerInsertedStatement(
-                                transformation,
-                                insertedStatement.Statement,
-                                insertedStatement.ContextDeclaration,
-                                insertedStatement.Kind ) );
-                    }
->>>>>>> 20f4794d
 
                 if ( markedForInputContracts && markedForOutputContracts )
                 {
                     break;
                 }
-<<<<<<< HEAD
             }
 
 #if DEBUG
-=======
-
-            case (IntroduceParameterTransformation appendParameterTransformation, _):
-                memberLevelTransformations.Add( appendParameterTransformation );
-
-                break;
-
-            case (IntroduceConstructorInitializerArgumentTransformation appendArgumentTransformation, _):
-                memberLevelTransformations.Add( appendArgumentTransformation );
-
-                break;
-
-            case (SetInitializerExpressionTransformation setInitializerExpressionTransformation, _):
-                memberLevelTransformations.Add( setInitializerExpressionTransformation );
-
-                break;
-
-            default:
-                throw new AssertionFailedException( $"Unexpected combination: ('{transformation}', '{memberLevelTransformation.TargetMember}')." );
-        }
-
-        IEnumerable<InsertedStatement> GetInsertedStatements(
-            IInsertStatementTransformation insertStatementTransformation,
-            SyntaxGenerationContext syntaxGenerationContext )
-        {
-            var context = new InsertStatementTransformationContext(
-                this._serviceProvider,
-                diagnostics,
-                lexicalScopeFactory,
-                syntaxGenerationContext,
-                input.CompilationModel );
-
-            var statements = insertStatementTransformation.GetInsertedStatements( context );
-#if DEBUG
-            statements = statements.ToMutableList();
-
->>>>>>> 20f4794d
             foreach ( var statement in statements )
             {
                 if ( statement.Statement is BlockSyntax block )
@@ -1391,7 +828,6 @@
 #endif
 
             return statements;
-<<<<<<< HEAD
         }
     }
 
@@ -1478,8 +914,6 @@
                 default:
                     throw new AssertionFailedException( $"Unsupported: {member}" );
             }
-=======
->>>>>>> 20f4794d
         }
 
         foreach ( var (originTransformation, returnVariableName) in transformations.AuxiliaryContractMembers )
@@ -1508,7 +942,7 @@
             //       TransformationCollection is not finalized at this point and now selects statements based on InjectedMember, which we are creating here.
 
             transformationCollection.AddInjectedMember(
-                new InjectedMember(
+                new InjectedMemberOrNamedType(
                     originTransformation,
                     member.DeclarationKind,
                     auxiliaryMemberFactory.GetAuxiliaryContractMember( rootMember, compilationModel, advice, returnVariableName ),
@@ -1518,14 +952,12 @@
         }
     }
 
+    // TODO: This is not optimal for cases with no output contracts, because we need this only to have "an override" to force other transformations.
+    //       But for these declarations, the auxiliary member is created always, even when there are no input contracts.
     private static bool RequiresAuxiliaryContractMember( IMember member, InsertStatementTransformationContextImpl insertStatementContext )
-        =>
-
-            // TODO: This is not optimal for cases with no output contracts, because we need this only to have "an override" to force other transformations.
-            //       But for these declarations, the auxiliary member is created always, even when there are no input contracts.
-            insertStatementContext.WasUsedForOutputContracts
-            || (member is IFieldOrProperty { IsAutoPropertyOrField: true }
-                    or IMethod { ContainingDeclaration: IFieldOrProperty { IsAutoPropertyOrField: true } }
-                    or IMethod { IsPartial: true, HasImplementation: false }
-                && insertStatementContext.WasUsedForInputContracts);
+        => insertStatementContext.WasUsedForOutputContracts
+           || (member is IFieldOrProperty { IsAutoPropertyOrField: true }
+                   or IMethod { ContainingDeclaration: IFieldOrProperty { IsAutoPropertyOrField: true } }
+                   or IMethod { IsPartial: true, HasImplementation: false }
+               && insertStatementContext.WasUsedForInputContracts);
 }