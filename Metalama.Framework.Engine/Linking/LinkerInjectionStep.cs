﻿// Copyright (c) SharpCrafters s.r.o. See the LICENSE.md file in the root directory of this repository root for details.

using Metalama.Compiler;
using Metalama.Framework.Code;
using Metalama.Framework.Code.DeclarationBuilders;
using Metalama.Framework.Engine.CodeModel;
using Metalama.Framework.Engine.CodeModel.Builders;
using Metalama.Framework.Engine.Collections;
using Metalama.Framework.Engine.Diagnostics;
using Metalama.Framework.Engine.Options;
using Metalama.Framework.Engine.Services;
using Metalama.Framework.Engine.Transformations;
using Metalama.Framework.Engine.Utilities.Roslyn;
using Metalama.Framework.Engine.Utilities.Threading;
using Microsoft.CodeAnalysis;
using Microsoft.CodeAnalysis.CSharp.Syntax;
using System.Collections.Concurrent;
using System.Collections.Generic;
using System.Linq;
using System.Threading;
using System.Threading.Tasks;
#if DEBUG
using Metalama.Framework.Engine.Formatting;
#endif

namespace Metalama.Framework.Engine.Linking
{
    /// <summary>
    /// Aspect linker injection steps. Adds introduced members from all transformation to the Roslyn compilation. This involves calling template expansion.
    /// This results in the transformation registry and intermediate compilation, and also produces diagnostics.
    /// </summary>
    internal partial class LinkerInjectionStep : AspectLinkerPipelineStep<AspectLinkerInput, LinkerInjectionStepOutput>
    {
        private readonly ProjectServiceProvider _serviceProvider;
        private readonly CompilationContext _compilationContext;
        private readonly ITaskScheduler _taskScheduler;

        public LinkerInjectionStep( ProjectServiceProvider serviceProvider, CompilationContext compilationContext )
        {
            this._serviceProvider = serviceProvider;
            this._compilationContext = compilationContext;
            this._taskScheduler = serviceProvider.GetRequiredService<ITaskScheduler>();
        }

        public override async Task<LinkerInjectionStepOutput> ExecuteAsync( AspectLinkerInput input, CancellationToken cancellationToken )
        {
            // We don't use a code fix filter because the linker is not supposed to suggest code fixes. If that changes, we need to pass a filter.
            var diagnostics = new UserDiagnosticSink( input.CompileTimeProject, null );

            var supportsNullability = input.InitialCompilation.InitialCompilation.Options.NullableContextOptions != NullableContextOptions.Disable;

            var transformationComparer = TransformationLinkerOrderComparer.Instance;
            var injectionHelperProvider = new LinkerInjectionHelperProvider( input.CompilationModel, supportsNullability );
            var nameProvider = new LinkerInjectionNameProvider( input.CompilationModel, injectionHelperProvider, OurSyntaxGenerator.Default );
            var syntaxTransformationCollection = new SyntaxTransformationCollection( transformationComparer );
            var lexicalScopeFactory = new LexicalScopeFactory( input.CompilationModel );
            var aspectReferenceSyntaxProvider = new LinkerAspectReferenceSyntaxProvider( injectionHelperProvider );

            ConcurrentSet<IIntroduceDeclarationTransformation> replacedIntroduceDeclarationTransformations = new();
            ConcurrentSet<PropertyBuilder> buildersWithSynthesizedSetters = new();
            ConcurrentDictionary<IMemberBuilder, ConcurrentLinkedList<AspectLinkerDeclarationFlags>> buildersWithAdditionalDeclarationFlags = new();
            ConcurrentDictionary<SyntaxNode, MemberLevelTransformations> symbolMemberLevelTransformations = new();
            ConcurrentDictionary<IDeclarationBuilder, MemberLevelTransformations> introductionMemberLevelTransformations = new();
            ConcurrentDictionary<TypeDeclarationSyntax, TypeLevelTransformations> typeLevelTransformations = new();
            ConcurrentDictionary<IDeclarationBuilder, IIntroduceDeclarationTransformation> builderToTransformationMap = new();
            ConcurrentSet<SyntaxNode> nodesWithModifiedAttributes = new();

            void IndexTransformationsInSyntaxTree( IGrouping<SyntaxTree, ITransformation> transformationGroup )
            {
                // Transformations need to be sorted here because some transformations require a LexicalScope to get an unique name, and it
                // will give deterministic results only when called in a deterministic order.
                var sortedTransformations = transformationGroup.OrderBy( x => x, transformationComparer ).ToArray();

                // IntroduceDeclarationTransformation instances need to be indexed first.
                foreach ( var transformation in sortedTransformations )
                {
                    IndexIntroduceDeclarationTransformation( transformation, builderToTransformationMap );
                }

                // Replace transformations need to be indexed second.
                // NOTE: This is correct because replaced transformation is always in the same syntax tree as the replacing one.
                foreach ( var transformation in sortedTransformations )
                {
                    IndexReplaceTransformation(
                        input,
                        transformation,
                        syntaxTransformationCollection,
                        builderToTransformationMap,
                        replacedIntroduceDeclarationTransformations );
                }

                foreach ( var transformation in sortedTransformations )
                {
                    IndexOverrideTransformation(
                        transformation,
                        syntaxTransformationCollection,
                        buildersWithSynthesizedSetters );

                    this.IndexIntroduceTransformation(
                        input,
                        transformation,
                        diagnostics,
                        lexicalScopeFactory,
                        nameProvider,
                        aspectReferenceSyntaxProvider,
                        buildersWithSynthesizedSetters,
                        buildersWithAdditionalDeclarationFlags,
                        syntaxTransformationCollection,
                        replacedIntroduceDeclarationTransformations );

                    this.IndexMemberLevelTransformation(
                        input,
                        diagnostics,
                        lexicalScopeFactory,
                        transformation,
                        symbolMemberLevelTransformations,
                        introductionMemberLevelTransformations );

                    IndexTypeLevelTransformation( transformation, symbolMemberLevelTransformations, typeLevelTransformations );

                    IndexNodesWithModifiedAttributes( transformation, nodesWithModifiedAttributes );
                }
            }

            var transformationsBySyntaxTree = input.Transformations.GroupBy( t => t.TransformedSyntaxTree );

            await this._taskScheduler.RunInParallelAsync( transformationsBySyntaxTree, IndexTransformationsInSyntaxTree, cancellationToken );

            await this._taskScheduler.RunInParallelAsync(
                introductionMemberLevelTransformations.Values,
                t => t.Sort( transformationComparer ),
                cancellationToken );

            await this._taskScheduler.RunInParallelAsync( symbolMemberLevelTransformations.Values, t => t.Sort( transformationComparer ), cancellationToken );

            var syntaxTreeForGlobalAttributes = input.CompilationModel.PartialCompilation.SyntaxTreeForCompilationLevelAttributes;

            // Group diagnostic suppressions by target.
            var suppressionsByTarget = input.DiagnosticSuppressions.ToMultiValueDictionary(
                s => s.Declaration,
                input.CompilationModel.Comparers.Default );

            // Rewrite syntax trees.
            Rewriter rewriter = new(
                this._compilationContext,
                syntaxTransformationCollection,
                suppressionsByTarget,
                input.CompilationModel,
                symbolMemberLevelTransformations,
                introductionMemberLevelTransformations,
                nodesWithModifiedAttributes,
                syntaxTreeForGlobalAttributes,
                typeLevelTransformations );

            var syntaxTreeMapping = new ConcurrentDictionary<SyntaxTree, SyntaxTree>();

            var intermediateCompilation = input.InitialCompilation;

            void RewriteSyntaxTree( SyntaxTree initialSyntaxTree )
            {
                var oldRoot = initialSyntaxTree.GetRoot();
                var newRoot = rewriter.Visit( oldRoot ).AssertNotNull();

                if ( oldRoot != newRoot )
                {
                    var intermediateSyntaxTree = initialSyntaxTree.WithRootAndOptions( newRoot, initialSyntaxTree.Options );

                    if ( !syntaxTreeMapping.TryAdd( initialSyntaxTree, intermediateSyntaxTree ) )
                    {
                        throw new AssertionFailedException( $"The syntax tree '{initialSyntaxTree.FilePath}' has already been added." );
                    }
                }
            }

            await this._taskScheduler.RunInParallelAsync( input.InitialCompilation.SyntaxTrees.Values, RewriteSyntaxTree, cancellationToken );

<<<<<<< HEAD
            var helperSyntaxTree = injectionHelperProvider.GetLinkerHelperSyntaxTree( intermediateCompilation.LanguageOptions );
            var transformations = syntaxTreeMapping.Select( p => SyntaxTreeTransformation.ReplaceTree( p.Key, p.Value ) ).ToList();
=======
            var helperSyntaxTree = aspectReferenceSyntaxProvider.GetLinkerHelperSyntaxTree( intermediateCompilation.LanguageOptions );
            var transformations = syntaxTreeMapping.SelectList( p => SyntaxTreeTransformation.ReplaceTree( p.Key, p.Value ) );
>>>>>>> d59ddfd7
            transformations.Add( SyntaxTreeTransformation.AddTree( helperSyntaxTree ) );

            intermediateCompilation = intermediateCompilation.Update( transformations );
            var intermediateCompilationContext = this._compilationContext.ForCompilation( intermediateCompilation.Compilation );

            var injectionRegistry = new LinkerInjectionRegistry(
                transformationComparer,
                input.CompilationModel,
                intermediateCompilation.Compilation,
                syntaxTreeMapping,
                syntaxTransformationCollection.InjectedMembers );

            var projectOptions = this._serviceProvider.GetService<IProjectOptions>();

            return
                new LinkerInjectionStepOutput(
                    diagnostics,
                    input.CompilationModel,
                    intermediateCompilation,
                    intermediateCompilationContext,
                    injectionRegistry,
                    input.OrderedAspectLayers,
                    projectOptions );
        }

        private static void IndexNodesWithModifiedAttributes(
            ITransformation transformation,
            ConcurrentSet<SyntaxNode> nodesWithModifiedAttributes )
        {
            // We only need to index transformations on syntax (i.e. on source code) because introductions on generated code
            // are taken from the compilation model.

            // Note: Compilation-level attributes will not be indexed because the containing declaration has no
            // syntax reference.

            if ( transformation is IntroduceAttributeTransformation introduceAttributeTransformation )
            {
                foreach ( var declaringSyntax in introduceAttributeTransformation.TargetDeclaration.GetDeclaringSyntaxReferences() )
                {
                    nodesWithModifiedAttributes.Add( declaringSyntax.GetSyntax() );
                }
            }
            else if ( transformation is RemoveAttributesTransformation removeAttributesTransformation )
            {
                foreach ( var declaringSyntax in removeAttributesTransformation.ContainingDeclaration.GetDeclaringSyntaxReferences() )
                {
                    nodesWithModifiedAttributes.Add( declaringSyntax.GetSyntax() );
                }
            }
        }

        private static void IndexIntroduceDeclarationTransformation(
            ITransformation transformation,
            ConcurrentDictionary<IDeclarationBuilder, IIntroduceDeclarationTransformation> builderToTransformationMap )
        {
            if ( transformation is IIntroduceDeclarationTransformation introduceDeclarationTransformation )
            {
                builderToTransformationMap.TryAdd( introduceDeclarationTransformation.DeclarationBuilder, introduceDeclarationTransformation );
            }
        }

        private static void IndexReplaceTransformation(
            AspectLinkerInput input,
            ITransformation transformation,
            SyntaxTransformationCollection syntaxTransformationCollection,
            ConcurrentDictionary<IDeclarationBuilder, IIntroduceDeclarationTransformation> builderToTransformationMap,
            ConcurrentSet<IIntroduceDeclarationTransformation> replacedIntroduceDeclarationTransformations )
        {
            var compilation = input.CompilationModel;

            if ( transformation is not IReplaceMemberTransformation replaceMemberTransformation )
            {
                return;
            }

            {
                if ( replaceMemberTransformation.ReplacedMember.IsDefault )
                {
                    return;
                }

                // We want to get the replaced member as it is in the compilation of the transformation, i.e. with applied redirections up to that point.
                // TODO: the target may have been removed from the
                var replacedDeclaration = (IDeclaration) replaceMemberTransformation.ReplacedMember.GetTarget(
                    compilation,
                    ReferenceResolutionOptions.DoNotFollowRedirections );

                replacedDeclaration = replacedDeclaration switch
                {
                    BuiltDeclaration declaration => declaration.Builder,
                    _ => replacedDeclaration
                };

                switch ( replacedDeclaration )
                {
                    case Field replacedField:
                        var fieldSyntaxReference = replacedField.Symbol.GetPrimarySyntaxReference();

                        if ( fieldSyntaxReference == null )
                        {
                            throw new AssertionFailedException( $"The field '{replacedField.Symbol}' does not have syntax." );
                        }

                        var removedFieldSyntax = fieldSyntaxReference.GetSyntax();
                        syntaxTransformationCollection.AddRemovedSyntax( removedFieldSyntax );

                        break;

                    case Constructor replacedConstructor:
                        Invariant.Assert( replacedConstructor.Symbol.GetPrimarySyntaxReference() == null );

                        break;

                    // This needs to point to an interface
                    case IDeclarationBuilder replacedBuilder:
                        if ( !builderToTransformationMap.TryGetValue( replacedBuilder, out var introduceDeclarationTransformation ) )
                        {
                            throw new AssertionFailedException( $"Builder {replacedBuilder} is missing registered transformation." );
                        }

                        replacedIntroduceDeclarationTransformations.Add( introduceDeclarationTransformation );

                        break;

                    default:
                        throw new AssertionFailedException( $"Unexpected replace declaration: '{replacedDeclaration}'." );
                }
            }
        }

        private void IndexIntroduceTransformation(
            AspectLinkerInput input,
            ITransformation transformation,
            UserDiagnosticSink diagnostics,
            LexicalScopeFactory lexicalScopeFactory,
            LinkerInjectionNameProvider nameProvider,
            LinkerAspectReferenceSyntaxProvider aspectReferenceSyntaxProvider,
            IReadOnlyCollection<PropertyBuilder> buildersWithSynthesizedSetters,
            ConcurrentDictionary<IMemberBuilder, ConcurrentLinkedList<AspectLinkerDeclarationFlags>> buildersWithAdditionalDeclarationFlags,
            SyntaxTransformationCollection syntaxTransformationCollection,
            ConcurrentSet<IIntroduceDeclarationTransformation> replacedIntroduceDeclarationTransformations )
        {
            {
                if ( transformation is IIntroduceDeclarationTransformation introduceDeclarationTransformation
                     && replacedIntroduceDeclarationTransformations.Contains( introduceDeclarationTransformation ) )
                {
                    return;
                }

                switch ( transformation )
                {
                    case IInjectMemberTransformation injectMemberTransformation:
                        // Create the SyntaxGenerationContext for the insertion point.
                        var positionInSyntaxTree = GetSyntaxTreePosition( injectMemberTransformation.InsertPosition );

                        var syntaxGenerationContext = this._compilationContext.GetSyntaxGenerationContext(
                            injectMemberTransformation.TransformedSyntaxTree,
                            positionInSyntaxTree );

                        // Call GetInjectedMembers
                        var injectionContext = new MemberInjectionContext(
                            this._serviceProvider,
                            diagnostics,
                            nameProvider,
                            aspectReferenceSyntaxProvider,
                            lexicalScopeFactory,
                            syntaxGenerationContext,
                            input.CompilationModel );

                        var injectedMembers = injectMemberTransformation.GetInjectedMembers( injectionContext );

                        injectedMembers = PostProcessInjectedMembers( injectedMembers );

                        syntaxTransformationCollection.Add( injectMemberTransformation, injectedMembers );

                        break;

                    case IInjectInterfaceTransformation injectInterfaceTransformation:
                        var introducedInterface = injectInterfaceTransformation.GetSyntax();
                        syntaxTransformationCollection.Add( injectInterfaceTransformation, introducedInterface );

                        break;
                }

                IEnumerable<InjectedMember> PostProcessInjectedMembers( IEnumerable<InjectedMember> injectedMembers )
                {
                    if ( transformation is IntroducePropertyTransformation introducePropertyTransformation
                         && buildersWithSynthesizedSetters.Contains( introducePropertyTransformation.IntroducedDeclaration ) )
                    {
                        // This is a property which should have a synthesized setter added.
                        injectedMembers =
                            injectedMembers
                                .Select(
                                    im =>
                                    {
                                        switch ( im )
                                        {
                                            // ReSharper disable once MissingIndent
                                            case
                                            {
                                                Semantic: InjectedMemberSemantic.Introduction, Kind: DeclarationKind.Property,
                                                Syntax: PropertyDeclarationSyntax propertyDeclaration
                                            }:
                                                return im.WithSyntax( propertyDeclaration.WithSynthesizedSetter() );

                                            case { Semantic: InjectedMemberSemantic.InitializerMethod }:
                                                return im;

                                            default:
                                                throw new AssertionFailedException( $"Unexpected semantic for '{im.Declaration}'." );
                                        }
                                    } );
                    }

                    if ( transformation is IIntroduceDeclarationTransformation introduceMemberTransformation
                         && buildersWithAdditionalDeclarationFlags.TryGetValue(
                             (IMemberBuilder) introduceMemberTransformation.DeclarationBuilder,
                             out var additionalFlagsList ) )
                    {
                        // This is a member builder that should have linker declaration flags added.
                        injectedMembers =
                            injectedMembers
                                .Select(
                                    im =>
                                    {
                                        var flags = im.Syntax.GetLinkerDeclarationFlags();

                                        foreach ( var additionalFlags in additionalFlagsList )
                                        {
                                            flags &= additionalFlags;
                                        }

                                        return
                                            im.WithSyntax( im.Syntax.WithLinkerDeclarationFlags( flags ) );
                                    } );
                    }

                    return injectedMembers;
                }
            }
        }

        private static int GetSyntaxTreePosition( InsertPosition insertPosition )
            => insertPosition.Relation switch
            {
                InsertPositionRelation.After => insertPosition.SyntaxNode.Span.End + 1,
                InsertPositionRelation.Within => ((BaseTypeDeclarationSyntax) insertPosition.SyntaxNode).CloseBraceToken.Span.Start - 1,
                _ => 0
            };

        private static void IndexOverrideTransformation(
            ITransformation transformation,
            SyntaxTransformationCollection syntaxTransformationCollection,
            ConcurrentSet<PropertyBuilder> buildersWithSynthesizedSetters )
        {
            if ( transformation is not IOverrideDeclarationTransformation overriddenDeclaration )
            {
                return;
            }

            // If this is an auto-property that does not override a base property, we can add synthesized init-only setter.
            // If this is overridden property we need to:
            //  1) Block inlining of the first override (force the trampoline).
            //  2) Substitute all sets of the property (can be only in constructors) to use the first override instead.
#pragma warning disable SA1513
            if ( overriddenDeclaration.OverriddenDeclaration is IProperty
                {
                    IsAutoPropertyOrField: true, Writeability: Writeability.ConstructorOnly, SetMethod: { IsImplicitlyDeclared: true },
                    OverriddenProperty: null or { SetMethod: not null }
                } overriddenAutoProperty )
#pragma warning restore SA1513
            {
                switch ( overriddenAutoProperty )
                {
                    case Property codeProperty:
                        syntaxTransformationCollection.AddAutoPropertyWithSynthesizedSetter(
                            (PropertyDeclarationSyntax) codeProperty.GetPrimaryDeclarationSyntax().AssertNotNull() );

                        break;

                    case BuiltProperty { PropertyBuilder: var builder }:
                        buildersWithSynthesizedSetters.Add( builder.AssertNotNull() );

                        break;

                    case PropertyBuilder builder:
                        buildersWithSynthesizedSetters.Add( builder.AssertNotNull() );

                        break;

                    default:
                        throw new AssertionFailedException( $"Unexpected declaration: '{overriddenAutoProperty}'." );
                }
            }
        }

        private static void IndexTypeLevelTransformation(
            ITransformation transformation,
            ConcurrentDictionary<SyntaxNode, MemberLevelTransformations> symbolMemberLevelTransformations,
            ConcurrentDictionary<TypeDeclarationSyntax, TypeLevelTransformations> typeLevelTransformations )
        {
            if ( transformation is not ITypeLevelTransformation typeLevelTransformation )
            {
                return;
            }

            var declarationSyntax = (TypeDeclarationSyntax?) typeLevelTransformation.TargetType.GetPrimaryDeclarationSyntax();

            if ( declarationSyntax == null )
            {
                return;
            }

            var thisTypeLevelTransformations = typeLevelTransformations.GetOrAddNew( declarationSyntax );

            switch ( transformation )
            {
                case AddExplicitDefaultConstructorTransformation:
                    thisTypeLevelTransformations.AddExplicitDefaultConstructor = true;

                    foreach ( var syntaxReference in typeLevelTransformation.TargetType.GetSymbol().DeclaringSyntaxReferences )
                    {
                        foreach ( var member in ((TypeDeclarationSyntax) syntaxReference.GetSyntax()).Members )
                        {
                            switch ( member )
                            {
                                case PropertyDeclarationSyntax propertyDeclaration:
                                    var propertyTransformations = symbolMemberLevelTransformations.GetOrAdd(
                                        propertyDeclaration,
                                        _ => new MemberLevelTransformations() );

                                    propertyTransformations.AddDefaultInitializer = true;

                                    break;

                                case FieldDeclarationSyntax fieldDeclaration:

                                    foreach ( var variable in fieldDeclaration.Declaration.Variables )
                                    {
                                        var fieldTransformations = symbolMemberLevelTransformations.GetOrAddNew( variable );

                                        fieldTransformations.AddDefaultInitializer = true;
                                    }

                                    break;

                                case EventDeclarationSyntax eventDeclaration
                                    when eventDeclaration.GetLinkerDeclarationFlags().HasFlagFast( AspectLinkerDeclarationFlags.EventField )
                                         && !eventDeclaration.GetLinkerDeclarationFlags()
                                             .HasFlagFast( AspectLinkerDeclarationFlags.HasHiddenInitializerExpression ):
                                    var eventTransformations = symbolMemberLevelTransformations.GetOrAddNew( eventDeclaration );
                                    eventTransformations.AddDefaultInitializer = true;

                                    break;

                                case EventFieldDeclarationSyntax eventFieldDeclaration:

                                    foreach ( var variable in eventFieldDeclaration.Declaration.Variables )
                                    {
                                        var eventFieldTransformations = symbolMemberLevelTransformations.GetOrAddNew( variable );
                                        eventFieldTransformations.AddDefaultInitializer = true;
                                    }

                                    break;
                            }
                        }
                    }

                    break;

                default:
                    throw new AssertionFailedException( $"Unexpected transformation: {transformation}/" );
            }
        }

        private void IndexMemberLevelTransformation(
            AspectLinkerInput input,
            UserDiagnosticSink diagnostics,
            LexicalScopeFactory lexicalScopeFactory,
            ITransformation transformation,
            ConcurrentDictionary<SyntaxNode, MemberLevelTransformations> symbolMemberLevelTransformations,
            ConcurrentDictionary<IDeclarationBuilder, MemberLevelTransformations> introductionMemberLevelTransformations )
        {
            if ( transformation is not IMemberLevelTransformation memberLevelTransformation )
            {
                return;
            }

            // TODO: Supports only constructors without overrides.
            //       Needs to be generalized for anything else (take into account overrides).

            MemberLevelTransformations? memberLevelTransformations;
            var declarationSyntax = memberLevelTransformation.TargetMember.GetPrimaryDeclarationSyntax();

            if ( declarationSyntax != null )
            {
                memberLevelTransformations = symbolMemberLevelTransformations.GetOrAddNew( declarationSyntax );
            }
            else
            {
                var parentDeclarationBuilder = (memberLevelTransformation.TargetMember as DeclarationBuilder
                                                ?? (memberLevelTransformation.TargetMember as BuiltDeclaration)?.Builder)
                    .AssertNotNull();

                memberLevelTransformations = introductionMemberLevelTransformations.GetOrAddNew( parentDeclarationBuilder );
            }

            switch (transformation, memberLevelTransformation.TargetMember)
            {
                case (IInsertStatementTransformation insertStatementTransformation, Constructor constructor):
                    {
                        var primaryDeclaration = constructor.GetPrimaryDeclarationSyntax().AssertNotNull();

                        var syntaxGenerationContext = this._compilationContext.GetSyntaxGenerationContext( primaryDeclaration );

                        foreach ( var insertedStatement in GetInsertedStatements( insertStatementTransformation, syntaxGenerationContext ) )
                        {
                            memberLevelTransformations.Add(
                                new LinkerInsertedStatement(
                                    transformation,
                                    primaryDeclaration,
                                    insertedStatement.Statement,
                                    insertedStatement.ContextDeclaration ) );
                        }

                        break;
                    }

                case (IInsertStatementTransformation insertStatementTransformation, BuiltConstructor or ConstructorBuilder):
                    {
                        var constructorBuilder = memberLevelTransformation.TargetMember as ConstructorBuilder
                                                 ?? ((BuiltConstructor) memberLevelTransformation.TargetMember).ConstructorBuilder;

                        var positionInSyntaxTree = GetSyntaxTreePosition( constructorBuilder.ToInsertPosition() );

                        var syntaxGenerationContext = this._compilationContext.GetSyntaxGenerationContext(
                            constructorBuilder.PrimarySyntaxTree.AssertNotNull(),
                            positionInSyntaxTree );

                        foreach ( var insertedStatement in GetInsertedStatements( insertStatementTransformation, syntaxGenerationContext ) )
                        {
                            memberLevelTransformations.Add(
                                new LinkerInsertedStatement(
                                    transformation,
                                    constructorBuilder,
                                    insertedStatement.Statement,
                                    insertedStatement.ContextDeclaration ) );
                        }

                        break;
                    }

                case (IntroduceParameterTransformation appendParameterTransformation, _):
                    memberLevelTransformations.Add( appendParameterTransformation );

                    break;

                case (IntroduceConstructorInitializerArgumentTransformation appendArgumentTransformation, _):
                    memberLevelTransformations.Add( appendArgumentTransformation );

                    break;

                default:
                    throw new AssertionFailedException( $"Unexpected combination: ('{transformation}', '{memberLevelTransformation.TargetMember}')." );
            }

            IEnumerable<InsertedStatement> GetInsertedStatements(
                IInsertStatementTransformation insertStatementTransformation,
                SyntaxGenerationContext syntaxGenerationContext )
            {
                var context = new InsertStatementTransformationContext(
                    this._serviceProvider,
                    diagnostics,
                    lexicalScopeFactory,
                    syntaxGenerationContext,
                    input.CompilationModel );

                var statements = insertStatementTransformation.GetInsertedStatements( context );
#if DEBUG
                statements = statements.ToList();

                foreach ( var statement in statements )
                {
                    if ( statement.Statement is BlockSyntax block )
                    {
                        if ( !block.Statements.All( s => s.HasAnnotations( FormattingAnnotations.GeneratedCodeAnnotationKind ) ) )
                        {
                            throw new AssertionFailedException( "GeneratedCodeAnnotationKind annotation missing." );
                        }
                    }
                    else
                    {
                        if ( !statement.Statement.HasAnnotations( FormattingAnnotations.GeneratedCodeAnnotationKind ) )
                        {
                            throw new AssertionFailedException( "GeneratedCodeAnnotationKind annotation missing." );
                        }
                    }
                }
#endif

                return statements;
            }
        }
    }
}<|MERGE_RESOLUTION|>--- conflicted
+++ resolved
@@ -174,13 +174,8 @@
 
             await this._taskScheduler.RunInParallelAsync( input.InitialCompilation.SyntaxTrees.Values, RewriteSyntaxTree, cancellationToken );
 
-<<<<<<< HEAD
             var helperSyntaxTree = injectionHelperProvider.GetLinkerHelperSyntaxTree( intermediateCompilation.LanguageOptions );
-            var transformations = syntaxTreeMapping.Select( p => SyntaxTreeTransformation.ReplaceTree( p.Key, p.Value ) ).ToList();
-=======
-            var helperSyntaxTree = aspectReferenceSyntaxProvider.GetLinkerHelperSyntaxTree( intermediateCompilation.LanguageOptions );
             var transformations = syntaxTreeMapping.SelectList( p => SyntaxTreeTransformation.ReplaceTree( p.Key, p.Value ) );
->>>>>>> d59ddfd7
             transformations.Add( SyntaxTreeTransformation.AddTree( helperSyntaxTree ) );
 
             intermediateCompilation = intermediateCompilation.Update( transformations );
