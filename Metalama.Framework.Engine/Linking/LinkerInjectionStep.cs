﻿// Copyright (c) SharpCrafters s.r.o. See the LICENSE.md file in the root directory of this repository root for details.

using Metalama.Compiler;
using Metalama.Framework.Code;
using Metalama.Framework.Code.DeclarationBuilders;
using Metalama.Framework.Engine.CodeModel;
using Metalama.Framework.Engine.CodeModel.Builders;
using Metalama.Framework.Engine.Collections;
using Metalama.Framework.Engine.Diagnostics;
using Metalama.Framework.Engine.Options;
using Metalama.Framework.Engine.Services;
using Metalama.Framework.Engine.Transformations;
using Metalama.Framework.Engine.Utilities.Roslyn;
using Metalama.Framework.Engine.Utilities.Threading;
using Metalama.Framework.Engine.Utilities.UserCode;
using Microsoft.CodeAnalysis;
using Microsoft.CodeAnalysis.CSharp.Syntax;
using System.Collections.Concurrent;
using System.Collections.Generic;
using System.Linq;
using System.Reflection;
using System.Threading;
using System.Threading.Tasks;
#if DEBUG
using Metalama.Framework.Engine.Formatting;
#endif

namespace Metalama.Framework.Engine.Linking
{
    /// <summary>
    /// Aspect linker injection steps. Adds introduced members from all transformation to the Roslyn compilation. This involves calling template expansion.
    /// This results in the transformation registry and intermediate compilation, and also produces diagnostics.
    /// </summary>
    internal sealed partial class LinkerInjectionStep : AspectLinkerPipelineStep<AspectLinkerInput, LinkerInjectionStepOutput>
    {
        private readonly ProjectServiceProvider _serviceProvider;
        private readonly CompilationContext _compilationContext;
        private readonly IConcurrentTaskRunner _concurrentTaskRunner;

        public LinkerInjectionStep( ProjectServiceProvider serviceProvider, CompilationContext compilationContext )
        {
            this._serviceProvider = serviceProvider;
            this._compilationContext = compilationContext;
            this._concurrentTaskRunner = serviceProvider.GetRequiredService<IConcurrentTaskRunner>();
        }

        public override async Task<LinkerInjectionStepOutput> ExecuteAsync( AspectLinkerInput input, CancellationToken cancellationToken )
        {
            // We don't use a code fix filter because the linker is not supposed to suggest code fixes. If that changes, we need to pass a filter.
            var diagnostics = new UserDiagnosticSink( input.CompileTimeProject, null );

            var supportsNullability = input.CompilationModel.RoslynCompilation.Options.NullableContextOptions != NullableContextOptions.Disable;

            var transformationComparer = TransformationLinkerOrderComparer.Instance;
            var injectionHelperProvider = new LinkerInjectionHelperProvider( input.CompilationModel, supportsNullability );
            var nameProvider = new LinkerInjectionNameProvider( input.CompilationModel, injectionHelperProvider, OurSyntaxGenerator.Default );
            var syntaxTransformationCollection = new SyntaxTransformationCollection( transformationComparer );
            var lexicalScopeFactory = new LexicalScopeFactory( input.CompilationModel );
            var aspectReferenceSyntaxProvider = new LinkerAspectReferenceSyntaxProvider();

            ConcurrentSet<IIntroduceDeclarationTransformation> replacedIntroduceDeclarationTransformations = new();
            ConcurrentSet<PropertyBuilder> buildersWithSynthesizedSetters = new();
            ConcurrentDictionary<IMemberBuilder, ConcurrentLinkedList<AspectLinkerDeclarationFlags>> buildersWithAdditionalDeclarationFlags = new();
            ConcurrentDictionary<SyntaxNode, MemberLevelTransformations> symbolMemberLevelTransformations = new();
            ConcurrentDictionary<IDeclarationBuilder, MemberLevelTransformations> introductionMemberLevelTransformations = new();
            ConcurrentDictionary<TypeDeclarationSyntax, TypeLevelTransformations> typeLevelTransformations = new();
            ConcurrentDictionary<IDeclarationBuilder, IIntroduceDeclarationTransformation> builderToTransformationMap = new();
            ConcurrentSet<SyntaxNode> nodesWithModifiedAttributes = new();

            void IndexTransformationsInSyntaxTree( IGrouping<SyntaxTree, ITransformation> transformationGroup )
            {
                // Transformations need to be sorted here because some transformations require a LexicalScope to get an unique name, and it
                // will give deterministic results only when called in a deterministic order.
                var sortedTransformations = transformationGroup.OrderBy( x => x, transformationComparer ).ToArray();

                // IntroduceDeclarationTransformation instances need to be indexed first.
                foreach ( var transformation in sortedTransformations )
                {
                    IndexIntroduceDeclarationTransformation( transformation, builderToTransformationMap );
                }

                // Replace transformations need to be indexed second.
                // NOTE: This is correct because replaced transformation is always in the same syntax tree as the replacing one.
                foreach ( var transformation in sortedTransformations )
                {
                    IndexReplaceTransformation(
                        input,
                        transformation,
                        syntaxTransformationCollection,
                        builderToTransformationMap,
                        replacedIntroduceDeclarationTransformations );
                }

                foreach ( var transformation in sortedTransformations )
                {
                    IndexOverrideTransformation(
                        transformation,
                        syntaxTransformationCollection,
                        buildersWithSynthesizedSetters );

                    this.IndexIntroduceTransformation(
                        input,
                        transformation,
                        diagnostics,
                        lexicalScopeFactory,
                        nameProvider,
                        aspectReferenceSyntaxProvider,
                        buildersWithSynthesizedSetters,
                        buildersWithAdditionalDeclarationFlags,
                        syntaxTransformationCollection,
                        replacedIntroduceDeclarationTransformations );

                    this.IndexMemberLevelTransformation(
                        input,
                        diagnostics,
                        lexicalScopeFactory,
                        transformation,
                        symbolMemberLevelTransformations,
                        introductionMemberLevelTransformations );

                    IndexNodesWithModifiedAttributes( transformation, nodesWithModifiedAttributes );
                }
            }

            var transformationsBySyntaxTree = input.Transformations.GroupBy( t => t.TransformedSyntaxTree );

            await this._concurrentTaskRunner.RunInParallelAsync( transformationsBySyntaxTree, IndexTransformationsInSyntaxTree, cancellationToken );

            await this._concurrentTaskRunner.RunInParallelAsync(
                introductionMemberLevelTransformations.Values,
                t => t.Sort( transformationComparer ),
                cancellationToken );

            await this._concurrentTaskRunner.RunInParallelAsync(
                symbolMemberLevelTransformations.Values,
                t => t.Sort( transformationComparer ),
                cancellationToken );

            var syntaxTreeForGlobalAttributes = input.CompilationModel.PartialCompilation.SyntaxTreeForCompilationLevelAttributes;

            // Group diagnostic suppressions by target.
            var suppressionsByTarget = input.DiagnosticSuppressions.ToMultiValueDictionary(
                s => s.Declaration,
                input.CompilationModel.Comparers.Default );

            // Replace wildcard AssemblyVersionAttribute with actual version.
            var attributes = input.CompilationModel.GetAttributeCollection( input.CompilationModel.ToRef() );
            var assemblyVersionType = (INamedType) input.CompilationModel.Factory.GetTypeByReflectionType( typeof(AssemblyVersionAttribute) );
            var assemblyVersionAttribute = input.CompilationModel.Attributes.OfAttributeType( assemblyVersionType ).FirstOrDefault();

#pragma warning disable CA1307 // Specify StringComparison for clarity
            if ( assemblyVersionAttribute?.ConstructorArguments.FirstOrDefault() is { Value: string version }
                 && version.Contains( '*' ) )
            {
                attributes.Remove( assemblyVersionType );

                using ( UserCodeExecutionContext.WithContext( this._serviceProvider, input.CompilationModel ) )
                {
                    // It's hacky to add an AttributeBuilder with null Advice, but it seems to work fine.
                    attributes.Add(
                        new AttributeBuilder(
                            null!,
                            input.CompilationModel.DeclaringAssembly,
                            AttributeConstruction.Create(
                                assemblyVersionType,
                                new object[] { input.CompilationModel.RoslynCompilation.Assembly.Identity.Version.ToString() } ) ) );
                }
            }
#pragma warning restore CA1307

            // Rewrite syntax trees.
            var intermediateCompilation = input.CompilationModel.PartialCompilation;
            var transformations = new ConcurrentBag<SyntaxTreeTransformation>();

            async Task RewriteSyntaxTreeAsync( SyntaxTree initialSyntaxTree )
            {
                Rewriter rewriter = new(
                    this._compilationContext,
                    syntaxTransformationCollection,
                    suppressionsByTarget,
                    input.CompilationModel,
                    symbolMemberLevelTransformations,
                    introductionMemberLevelTransformations,
                    nodesWithModifiedAttributes,
                    syntaxTreeForGlobalAttributes,
                    typeLevelTransformations );

                var oldRoot = await initialSyntaxTree.GetRootAsync( cancellationToken );
                var newRoot = rewriter.Visit( oldRoot ).AssertNotNull();

                if ( oldRoot != newRoot )
                {
                    var intermediateSyntaxTree = initialSyntaxTree.WithRootAndOptions( newRoot, initialSyntaxTree.Options );

                    transformations.Add( SyntaxTreeTransformation.ReplaceTree( initialSyntaxTree, intermediateSyntaxTree ) );
                }
            }

            await this._concurrentTaskRunner.RunInParallelAsync( intermediateCompilation.SyntaxTrees.Values, RewriteSyntaxTreeAsync, cancellationToken );

            var helperSyntaxTree = injectionHelperProvider.GetLinkerHelperSyntaxTree( intermediateCompilation.LanguageOptions );
            transformations.Add( SyntaxTreeTransformation.AddTree( helperSyntaxTree ) );

            intermediateCompilation = intermediateCompilation.Update( transformations );

            var injectionRegistry = new LinkerInjectionRegistry(
                transformationComparer,
                input.CompilationModel,
                intermediateCompilation,
                transformations,
                syntaxTransformationCollection.InjectedMembers,
                builderToTransformationMap );

            var projectOptions = this._serviceProvider.GetService<IProjectOptions>();

            return
                new LinkerInjectionStepOutput(
                    diagnostics,
                    input.CompilationModel,
                    intermediateCompilation,
                    injectionRegistry,
                    input.OrderedAspectLayers,
                    projectOptions );
        }

        private static void IndexNodesWithModifiedAttributes(
            ITransformation transformation,
            ConcurrentSet<SyntaxNode> nodesWithModifiedAttributes )
        {
            // We only need to index transformations on syntax (i.e. on source code) because introductions on generated code
            // are taken from the compilation model.

            // Note: Compilation-level attributes will not be indexed because the containing declaration has no
            // syntax reference.

            if ( transformation is IntroduceAttributeTransformation introduceAttributeTransformation )
            {
                foreach ( var declaringSyntax in introduceAttributeTransformation.TargetDeclaration.GetDeclaringSyntaxReferences() )
                {
                    nodesWithModifiedAttributes.Add( declaringSyntax.GetSyntax() );
                }
            }
            else if ( transformation is RemoveAttributesTransformation removeAttributesTransformation )
            {
                foreach ( var declaringSyntax in removeAttributesTransformation.ContainingDeclaration.GetDeclaringSyntaxReferences() )
                {
                    nodesWithModifiedAttributes.Add( declaringSyntax.GetSyntax() );
                }
            }
        }

        private static void IndexIntroduceDeclarationTransformation(
            ITransformation transformation,
            ConcurrentDictionary<IDeclarationBuilder, IIntroduceDeclarationTransformation> builderToTransformationMap )
        {
            if ( transformation is IIntroduceDeclarationTransformation introduceDeclarationTransformation )
            {
                builderToTransformationMap.TryAdd( introduceDeclarationTransformation.DeclarationBuilder, introduceDeclarationTransformation );
            }
        }

        private static void IndexReplaceTransformation(
            AspectLinkerInput input,
            ITransformation transformation,
            SyntaxTransformationCollection syntaxTransformationCollection,
            ConcurrentDictionary<IDeclarationBuilder, IIntroduceDeclarationTransformation> builderToTransformationMap,
            ConcurrentSet<IIntroduceDeclarationTransformation> replacedIntroduceDeclarationTransformations )
        {
            var compilation = input.CompilationModel;

            if ( transformation is not IReplaceMemberTransformation replaceMemberTransformation )
            {
                return;
            }

            {
                if ( replaceMemberTransformation.ReplacedMember.IsDefault )
                {
                    return;
                }

                // We want to get the replaced member as it is in the compilation of the transformation, i.e. with applied redirections up to that point.
                // TODO: the target may have been removed from the
                var replacedDeclaration = (IDeclaration) replaceMemberTransformation.ReplacedMember.GetTarget(
                    compilation,
                    ReferenceResolutionOptions.DoNotFollowRedirections );

                replacedDeclaration = replacedDeclaration switch
                {
                    BuiltDeclaration declaration => declaration.Builder,
                    _ => replacedDeclaration
                };

                switch ( replacedDeclaration )
                {
                    case Field replacedField:
<<<<<<< HEAD
                        var fieldSyntaxReference = 
=======
                        var fieldSyntaxReference =
>>>>>>> 643e72fc
                            replacedField.Symbol.GetPrimarySyntaxReference()
                            ?? throw new AssertionFailedException( $"The field '{replacedField.Symbol}' does not have syntax." );

                        var removedFieldSyntax = fieldSyntaxReference.GetSyntax();
                        syntaxTransformationCollection.AddRemovedSyntax( removedFieldSyntax );

                        break;

                    case Constructor replacedConstructor:
                        Invariant.Assert( replacedConstructor.Symbol.GetPrimarySyntaxReference() == null );

                        break;

                    // This needs to point to an interface
                    case IDeclarationBuilder replacedBuilder:
                        if ( !builderToTransformationMap.TryGetValue( replacedBuilder, out var introduceDeclarationTransformation ) )
                        {
                            throw new AssertionFailedException( $"Builder {replacedBuilder} is missing registered transformation." );
                        }

                        replacedIntroduceDeclarationTransformations.Add( introduceDeclarationTransformation );

                        break;

                    default:
                        throw new AssertionFailedException( $"Unexpected replace declaration: '{replacedDeclaration}'." );
                }
            }
        }

        private void IndexIntroduceTransformation(
            AspectLinkerInput input,
            ITransformation transformation,
            UserDiagnosticSink diagnostics,
            LexicalScopeFactory lexicalScopeFactory,
            LinkerInjectionNameProvider nameProvider,
            LinkerAspectReferenceSyntaxProvider aspectReferenceSyntaxProvider,
            IReadOnlyCollection<PropertyBuilder> buildersWithSynthesizedSetters,
            ConcurrentDictionary<IMemberBuilder, ConcurrentLinkedList<AspectLinkerDeclarationFlags>> buildersWithAdditionalDeclarationFlags,
            SyntaxTransformationCollection syntaxTransformationCollection,
            ConcurrentSet<IIntroduceDeclarationTransformation> replacedIntroduceDeclarationTransformations )
        {
            {
                if ( transformation is IIntroduceDeclarationTransformation introduceDeclarationTransformation
                     && replacedIntroduceDeclarationTransformations.Contains( introduceDeclarationTransformation ) )
                {
                    return;
                }

                switch ( transformation )
                {
                    case IInjectMemberTransformation injectMemberTransformation:
                        // Transformed syntax tree must match insert position.
                        Invariant.Assert( injectMemberTransformation.TransformedSyntaxTree == injectMemberTransformation.InsertPosition.SyntaxNode.SyntaxTree );

                        // Create the SyntaxGenerationContext for the insertion point.
                        var positionInSyntaxTree = GetSyntaxTreePosition( injectMemberTransformation.InsertPosition );

                        var syntaxGenerationContext = this._compilationContext.GetSyntaxGenerationContext(
                            injectMemberTransformation.TransformedSyntaxTree,
                            positionInSyntaxTree );

                        // TODO: It smells that we pass original compilation here. Should be the compilation for the transformation.
                        //       For introduction, this should be a compilation that INCLUDES the builder.

                        // Call GetInjectedMembers
                        var injectionContext = new MemberInjectionContext(
                            this._serviceProvider,
                            diagnostics,
                            nameProvider,
                            aspectReferenceSyntaxProvider,
                            lexicalScopeFactory,
                            syntaxGenerationContext,
                            input.CompilationModel );

                        var injectedMembers = injectMemberTransformation.GetInjectedMembers( injectionContext );

                        injectedMembers = PostProcessInjectedMembers( injectedMembers );

                        syntaxTransformationCollection.Add( injectMemberTransformation, injectedMembers );

                        break;

                    case IInjectInterfaceTransformation injectInterfaceTransformation:
                        var introducedInterface = injectInterfaceTransformation.GetSyntax();
                        syntaxTransformationCollection.Add( injectInterfaceTransformation, introducedInterface );

                        break;
                }

                IEnumerable<InjectedMember> PostProcessInjectedMembers( IEnumerable<InjectedMember> injectedMembers )
                {
                    if ( transformation is IntroducePropertyTransformation introducePropertyTransformation
                         && buildersWithSynthesizedSetters.Contains( introducePropertyTransformation.IntroducedDeclaration ) )
                    {
                        // This is a property which should have a synthesized setter added.
                        injectedMembers =
                            injectedMembers
                                .Select(
                                    im =>
                                    {
                                        switch ( im )
                                        {
                                            // ReSharper disable once MissingIndent
                                            case
                                            {
                                                Semantic: InjectedMemberSemantic.Introduction, Kind: DeclarationKind.Property,
                                                Syntax: PropertyDeclarationSyntax propertyDeclaration
                                            }:
                                                return im.WithSyntax( propertyDeclaration.WithSynthesizedSetter() );

                                            case { Semantic: InjectedMemberSemantic.InitializerMethod }:
                                                return im;

                                            default:
                                                throw new AssertionFailedException( $"Unexpected semantic for '{im.Declaration}'." );
                                        }
                                    } );
                    }

                    if ( transformation is IIntroduceDeclarationTransformation introduceMemberTransformation
                         && buildersWithAdditionalDeclarationFlags.TryGetValue(
                             (IMemberBuilder) introduceMemberTransformation.DeclarationBuilder,
                             out var additionalFlagsList ) )
                    {
                        // This is a member builder that should have linker declaration flags added.
                        injectedMembers =
                            injectedMembers
                                .Select(
                                    im =>
                                    {
                                        var flags = im.Syntax.GetLinkerDeclarationFlags();

                                        foreach ( var additionalFlags in additionalFlagsList )
                                        {
                                            flags &= additionalFlags;
                                        }

                                        return
                                            im.WithSyntax( im.Syntax.WithLinkerDeclarationFlags( flags ) );
                                    } );
                    }

                    return injectedMembers;
                }
            }
        }

        private static int GetSyntaxTreePosition( InsertPosition insertPosition )
            => insertPosition.Relation switch
            {
                InsertPositionRelation.After => insertPosition.SyntaxNode.Span.End + 1,
                InsertPositionRelation.Within => ((BaseTypeDeclarationSyntax) insertPosition.SyntaxNode).CloseBraceToken.Span.Start - 1,
                _ => 0
            };

        private static void IndexOverrideTransformation(
            ITransformation transformation,
            SyntaxTransformationCollection syntaxTransformationCollection,
            ConcurrentSet<PropertyBuilder> buildersWithSynthesizedSetters )
        {
            if ( transformation is not IOverrideDeclarationTransformation overriddenDeclaration )
            {
                return;
            }

            // If this is an auto-property that does not override a base property, we can add synthesized init-only setter.
            // If this is overridden property we need to:
            //  1) Block inlining of the first override (force the trampoline).
            //  2) Substitute all sets of the property (can be only in constructors) to use the first override instead.
            if ( overriddenDeclaration.OverriddenDeclaration is IProperty
                {
                    IsAutoPropertyOrField: true, Writeability: Writeability.ConstructorOnly, SetMethod.IsImplicitlyDeclared: true,
                    OverriddenProperty: null or { SetMethod: not null }
                } overriddenAutoProperty )
            {
                switch ( overriddenAutoProperty )
                {
                    case Property codeProperty:
                        syntaxTransformationCollection.AddAutoPropertyWithSynthesizedSetter(
                            (PropertyDeclarationSyntax) codeProperty.GetPrimaryDeclarationSyntax().AssertNotNull() );

                        break;

                    case BuiltProperty { PropertyBuilder: var builder }:
                        buildersWithSynthesizedSetters.Add( builder.AssertNotNull() );

                        break;

                    case PropertyBuilder builder:
                        buildersWithSynthesizedSetters.Add( builder.AssertNotNull() );

                        break;

                    default:
                        throw new AssertionFailedException( $"Unexpected declaration: '{overriddenAutoProperty}'." );
                }
            }
        }

        private void IndexMemberLevelTransformation(
            AspectLinkerInput input,
            UserDiagnosticSink diagnostics,
            LexicalScopeFactory lexicalScopeFactory,
            ITransformation transformation,
            ConcurrentDictionary<SyntaxNode, MemberLevelTransformations> symbolMemberLevelTransformations,
            ConcurrentDictionary<IDeclarationBuilder, MemberLevelTransformations> introductionMemberLevelTransformations )
        {
            if ( transformation is not IMemberLevelTransformation memberLevelTransformation )
            {
                return;
            }

            // TODO: Supports only constructors without overrides.
            //       Needs to be generalized for anything else (take into account overrides).

            MemberLevelTransformations? memberLevelTransformations;
            var declarationSyntax = memberLevelTransformation.TargetMember.GetPrimaryDeclarationSyntax();

            if ( declarationSyntax != null )
            {
                memberLevelTransformations = symbolMemberLevelTransformations.GetOrAddNew( declarationSyntax );
            }
            else
            {
                var parentDeclarationBuilder = (memberLevelTransformation.TargetMember as DeclarationBuilder
                                                ?? (memberLevelTransformation.TargetMember as BuiltDeclaration)?.Builder)
                    .AssertNotNull();

                memberLevelTransformations = introductionMemberLevelTransformations.GetOrAddNew( parentDeclarationBuilder );
            }

            switch (transformation, memberLevelTransformation.TargetMember)
            {
                case (IInsertStatementTransformation insertStatementTransformation, Constructor constructor):
                    {
                        var primaryDeclaration = constructor.GetPrimaryDeclarationSyntax().AssertNotNull();

                        var syntaxGenerationContext = this._compilationContext.GetSyntaxGenerationContext( primaryDeclaration );

                        foreach ( var insertedStatement in GetInsertedStatements( insertStatementTransformation, syntaxGenerationContext ) )
                        {
                            memberLevelTransformations.Add(
                                new LinkerInsertedStatement(
                                    transformation,
                                    insertedStatement.Statement,
                                    insertedStatement.ContextDeclaration ) );
                        }

                        break;
                    }

                case (IInsertStatementTransformation insertStatementTransformation, BuiltConstructor or ConstructorBuilder):
                    {
                        var constructorBuilder = memberLevelTransformation.TargetMember as ConstructorBuilder
                                                 ?? ((BuiltConstructor) memberLevelTransformation.TargetMember).ConstructorBuilder;

                        var positionInSyntaxTree = GetSyntaxTreePosition( constructorBuilder.ToInsertPosition() );

                        var syntaxGenerationContext = this._compilationContext.GetSyntaxGenerationContext(
                            constructorBuilder.PrimarySyntaxTree.AssertNotNull(),
                            positionInSyntaxTree );

                        foreach ( var insertedStatement in GetInsertedStatements( insertStatementTransformation, syntaxGenerationContext ) )
                        {
                            memberLevelTransformations.Add(
                                new LinkerInsertedStatement(
                                    transformation,
                                    insertedStatement.Statement,
                                    insertedStatement.ContextDeclaration ) );
                        }

                        break;
                    }

                case (IntroduceParameterTransformation appendParameterTransformation, _):
                    memberLevelTransformations.Add( appendParameterTransformation );

                    break;

                case (IntroduceConstructorInitializerArgumentTransformation appendArgumentTransformation, _):
                    memberLevelTransformations.Add( appendArgumentTransformation );

                    break;

                default:
                    throw new AssertionFailedException( $"Unexpected combination: ('{transformation}', '{memberLevelTransformation.TargetMember}')." );
            }

            IEnumerable<InsertedStatement> GetInsertedStatements(
                IInsertStatementTransformation insertStatementTransformation,
                SyntaxGenerationContext syntaxGenerationContext )
            {
                var context = new InsertStatementTransformationContext(
                    this._serviceProvider,
                    diagnostics,
                    lexicalScopeFactory,
                    syntaxGenerationContext,
                    input.CompilationModel );

                var statements = insertStatementTransformation.GetInsertedStatements( context );
#if DEBUG
                statements = statements.ToList();

                foreach ( var statement in statements )
                {
                    if ( statement.Statement is BlockSyntax block )
                    {
                        if ( !block.Statements.All( s => s.HasAnnotations( FormattingAnnotations.GeneratedCodeAnnotationKind ) ) )
                        {
                            throw new AssertionFailedException( "GeneratedCodeAnnotationKind annotation missing." );
                        }
                    }
                    else
                    {
                        if ( !statement.Statement.HasAnnotations( FormattingAnnotations.GeneratedCodeAnnotationKind ) )
                        {
                            throw new AssertionFailedException( "GeneratedCodeAnnotationKind annotation missing." );
                        }
                    }
                }
#endif

                return statements;
            }
        }
    }
}<|MERGE_RESOLUTION|>--- conflicted
+++ resolved
@@ -294,11 +294,7 @@
                 switch ( replacedDeclaration )
                 {
                     case Field replacedField:
-<<<<<<< HEAD
-                        var fieldSyntaxReference = 
-=======
                         var fieldSyntaxReference =
->>>>>>> 643e72fc
                             replacedField.Symbol.GetPrimarySyntaxReference()
                             ?? throw new AssertionFailedException( $"The field '{replacedField.Symbol}' does not have syntax." );
 
