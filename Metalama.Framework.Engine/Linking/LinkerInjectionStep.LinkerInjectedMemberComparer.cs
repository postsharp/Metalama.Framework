--- conflicted
+++ resolved
@@ -12,7 +12,7 @@
 
 internal sealed partial class LinkerInjectionStep
 {
-    private sealed class InjectedMemberComparer : IComparer<InjectedMember>
+    private sealed class InjectedMemberComparer : IComparer<InjectedMemberOrNamedType>
     {
         private static readonly ImmutableDictionary<DeclarationKind, int> _orderedDeclarationKinds = new Dictionary<DeclarationKind, int>()
         {
@@ -38,7 +38,7 @@
 
         private InjectedMemberComparer() { }
 
-        public int Compare( InjectedMember? x, InjectedMember? y )
+        public int Compare( InjectedMemberOrNamedType? x, InjectedMemberOrNamedType? y )
         {
             if ( x == y )
             {
@@ -202,12 +202,8 @@
         private static int GetAccessibilityOrder( Accessibility accessibility )
             => _orderedAccessibilities.TryGetValue( accessibility, out var order ) ? order : 10;
 
-<<<<<<< HEAD
-        private static int GetTransformationTypeOrder( ITransformation? transformation ) => transformation is IOverrideDeclarationTransformation ? 0 : 1;
-=======
         private static int GetTransformationTypeOrder( IInjectMemberOrNamedTypeTransformation injectMemberTransformation )
             => injectMemberTransformation is IOverrideDeclarationTransformation ? 0 : 1;
->>>>>>> 20f4794d
 
         private static int GetSemanticOrder( InjectedMemberSemantic semantic ) => semantic != InjectedMemberSemantic.InitializerMethod ? 0 : 1;
 
