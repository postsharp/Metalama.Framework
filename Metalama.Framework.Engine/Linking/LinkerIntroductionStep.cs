﻿// Copyright (c) SharpCrafters s.r.o. All rights reserved.
// This project is not open source. Please see the LICENSE.md file in the repository root for details.

using Metalama.Framework.Code;
using Metalama.Framework.Engine.Aspects;
using Metalama.Framework.Engine.CodeModel;
using Metalama.Framework.Engine.CodeModel.Builders;
using Metalama.Framework.Engine.Collections;
using Metalama.Framework.Engine.Diagnostics;
using Metalama.Framework.Engine.Options;
using Metalama.Framework.Engine.Pipeline;
using Metalama.Framework.Engine.Transformations;
using Metalama.Framework.Engine.Utilities;
using Metalama.Framework.Project;
using Microsoft.CodeAnalysis;
using Microsoft.CodeAnalysis.CSharp.Syntax;
using System;
using System.Collections.Generic;
using System.Linq;
#if DEBUG
using Metalama.Framework.Engine.Formatting;
#endif

namespace Metalama.Framework.Engine.Linking
{
    /// <summary>
    /// Aspect linker introduction steps. Adds introduced members from all transformation to the Roslyn compilation. This involves calling template expansion.
    /// This results in the transformation registry and intermediate compilation, and also produces diagnostics.
    /// </summary>
    internal partial class LinkerIntroductionStep : AspectLinkerPipelineStep<AspectLinkerInput, LinkerIntroductionStepOutput>
    {
        private readonly IServiceProvider _serviceProvider;

        public LinkerIntroductionStep( IServiceProvider serviceProvider )
        {
            serviceProvider.GetRequiredService<ServiceProviderMark>().RequireProjectWide();

            this._serviceProvider = serviceProvider;
        }

        public override LinkerIntroductionStepOutput Execute( AspectLinkerInput input )
        {
            // We don't use a code fix filter because the linker is not supposed to suggest code fixes. If that changes, we need to pass a filter.
            var diagnostics = new UserDiagnosticSink( input.CompileTimeProject, null );

            var nameProvider = new LinkerIntroductionNameProvider();
            var syntaxTransformationCollection = new SyntaxTransformationCollection();
            var lexicalScopeFactory = new LexicalScopeFactory( input.CompilationModel );

            // TODO: this sorting can be optimized.
            var allTransformations =
                input.Transformations
                    .OrderBy( x => x.ParentAdvice.AspectLayerId, new AspectLayerIdComparer( input.OrderedAspectLayers ) )
                    .ToList();

<<<<<<< HEAD
            ProcessReplaceTransformations( input, allTransformations, syntaxTransformationCollection, out var replacedTransformations );

            var lexicalScopeFactory = new LexicalScopeFactory( input.CompilationModel );
            var aspectReferenceSyntaxProvider = new LinkerAspectReferenceSyntaxProvider();
=======
            IndexReplaceTransformations( input, allTransformations, syntaxTransformationCollection, out var replacedTransformations );
>>>>>>> d630654f

            IndexOverrideTransformations(
                allTransformations,
                syntaxTransformationCollection,
                out var buildersWithSynthesizedSetters );

            this.IndexIntroduceTransformations(
                input,
                allTransformations,
                diagnostics,
                lexicalScopeFactory,
                nameProvider,
                aspectReferenceSyntaxProvider,
                buildersWithSynthesizedSetters,
                syntaxTransformationCollection,
                replacedTransformations );

            this.IndexMemberLevelTransformations(
                input,
                diagnostics,
                lexicalScopeFactory,
                allTransformations,
                out var syntaxMemberLevelTransformations,
                out var introductionMemberLevelTransformations );

            IndexNodesWithModifiedAttributes( allTransformations, out var nodesWithModifiedAttributes );

            FindPrimarySyntaxTreeForGlobalAttributes( input.CompilationModel, out var syntaxTreeForGlobalAttributes );

            // Group diagnostic suppressions by target.
            var suppressionsByTarget = input.DiagnosticSuppressions.ToMultiValueDictionary(
                s => s.Declaration,
                input.CompilationModel.InvariantComparer );

            Rewriter rewriter = new(
                this._serviceProvider,
                syntaxTransformationCollection,
                suppressionsByTarget,
                input.CompilationModel,
                input.OrderedAspectLayers,
                syntaxMemberLevelTransformations,
                introductionMemberLevelTransformations,
                nodesWithModifiedAttributes,
                syntaxTreeForGlobalAttributes );

            var syntaxTreeMapping = new Dictionary<SyntaxTree, SyntaxTree>();

            // Process syntax trees one by one.
            var intermediateCompilation = input.InitialCompilation;

            foreach ( var initialSyntaxTree in input.InitialCompilation.SyntaxTrees.Values )
            {
                var oldRoot = initialSyntaxTree.GetRoot();
                var newRoot = rewriter.Visit( oldRoot ).AssertNotNull();

                if ( oldRoot != newRoot )
                {
                    var intermediateSyntaxTree = initialSyntaxTree.WithRootAndOptions( newRoot, initialSyntaxTree.Options );

                    syntaxTreeMapping.Add( initialSyntaxTree, intermediateSyntaxTree );
                }
            }

            intermediateCompilation = intermediateCompilation.Update(
                syntaxTreeMapping.Select( p => new SyntaxTreeModification( p.Value, p.Key ) ).ToList(),
                new[] { LinkerAspectReferenceSyntaxProvider.LinkerHelperSyntaxTree } );

            var introductionRegistry = new LinkerIntroductionRegistry(
                input.CompilationModel,
                intermediateCompilation.Compilation,
                syntaxTreeMapping,
                syntaxTransformationCollection.IntroducedMembers );

            var projectOptions = this._serviceProvider.GetService<IProjectOptions>();

            return new LinkerIntroductionStepOutput(
                diagnostics,
                input.CompilationModel,
                intermediateCompilation,
                introductionRegistry,
                input.OrderedAspectLayers,
                projectOptions );
        }

        private static void FindPrimarySyntaxTreeForGlobalAttributes( CompilationModel compilation, out SyntaxTree globalAttributeSyntaxTree )
        {
            globalAttributeSyntaxTree =
                compilation.Attributes.SelectMany( a => a.GetDeclaringSyntaxReferences() )
                    .Select( x => x.SyntaxTree )
                    .OrderByDescending( t => t.FilePath.Length )
                    .FirstOrDefault()
                ?? compilation.PartialCompilation.SyntaxTrees.OrderByDescending( t => t.Key.Length )
                    .FirstOrDefault()
                    .Value;
        }

        private static void IndexNodesWithModifiedAttributes(
            List<ITransformation> allTransformations,
            out HashSet<SyntaxNode> nodesWithModifiedAttributes )
        {
            // We only need to index transformations on syntax (i.e. on source code) because introductions on generated code
            // are taken from the compilation model.

            // Note: Compilation-level attributes will not be indexed because the containing declaration has no
            // syntax reference.

            nodesWithModifiedAttributes = new HashSet<SyntaxNode>();

            foreach ( var transformation in allTransformations )
            {
                if ( transformation is AttributeBuilder attributeBuilder )
                {
                    foreach ( var declaringSyntax in attributeBuilder.ContainingDeclaration.GetDeclaringSyntaxReferences() )
                    {
                        nodesWithModifiedAttributes.Add( declaringSyntax.GetSyntax() );
                    }
                }
                else if ( transformation is RemoveAttributesTransformation removeAttributesTransformation )
                {
                    foreach ( var declaringSyntax in removeAttributesTransformation.ContainingDeclaration.GetDeclaringSyntaxReferences() )
                    {
                        nodesWithModifiedAttributes.Add( declaringSyntax.GetSyntax() );
                    }
                }
            }
        }

        private static void IndexReplaceTransformations(
            AspectLinkerInput input,
            List<ITransformation> allTransformations,
            SyntaxTransformationCollection syntaxTransformationCollection,
            out HashSet<ITransformation> replacedTransformations )
        {
            var compilation = input.CompilationModel;
            replacedTransformations = new HashSet<ITransformation>();

            foreach ( var transformation in allTransformations.OfType<IReplaceMemberTransformation>() )
            {
                if ( transformation.ReplacedMember.IsDefault )
                {
                    continue;
                }

                // We want to get the replaced member as it is in the compilation of the transformation, i.e. with applied redirections up to that point.
                // TODO: the target may have been removed from the
                var replacedDeclaration = (IDeclaration) transformation.ReplacedMember.GetTarget(
                    compilation,
                    ReferenceResolutionOptions.DoNotFollowRedirections );

                replacedDeclaration = replacedDeclaration switch
                {
                    BuiltDeclaration declaration => declaration.Builder,
                    _ => replacedDeclaration
                };

                switch ( replacedDeclaration )
                {
                    case Field replacedField:
                        var fieldSyntaxReference = replacedField.Symbol.GetPrimarySyntaxReference();

                        if ( fieldSyntaxReference == null )
                        {
                            throw new AssertionFailedException();
                        }

                        var removedFieldSyntax = fieldSyntaxReference.GetSyntax();
                        syntaxTransformationCollection.AddRemovedSyntax( removedFieldSyntax );

                        break;

                    case Constructor replacedConstructor:
                        Invariant.Assert( replacedConstructor.Symbol.GetPrimarySyntaxReference() == null );

                        break;

                    case ITransformation replacedTransformation:
                        replacedTransformations.Add( replacedTransformation );

                        break;

                    default:
                        throw new AssertionFailedException();
                }
            }
        }

        private void IndexIntroduceTransformations(
            AspectLinkerInput input,
            List<ITransformation> allTransformations,
            UserDiagnosticSink diagnostics,
            LexicalScopeFactory lexicalScopeFactory,
            LinkerIntroductionNameProvider nameProvider,
            LinkerAspectReferenceSyntaxProvider aspectReferenceSyntaxProvider,
            IReadOnlyCollection<PropertyBuilder> buildersWithSynthesizedSetters,
            SyntaxTransformationCollection syntaxTransformationCollection,
            HashSet<ITransformation> replacedTransformations )
        {
            // Visit all transformations, respect aspect part ordering.
            foreach ( var transformation in allTransformations )
            {
                if ( replacedTransformations.Contains( transformation ) )
                {
                    continue;
                }

                switch ( transformation )
                {
                    case IIntroduceMemberTransformation memberIntroduction:
                        // Create the SyntaxGenerationContext for the insertion point.
                        var positionInSyntaxTree = GetSyntaxTreePosition( memberIntroduction.InsertPosition );

                        var syntaxGenerationContext = SyntaxGenerationContext.Create(
                            this._serviceProvider,
                            input.InitialCompilation.Compilation,
                            memberIntroduction.TransformedSyntaxTree,
                            positionInSyntaxTree );

                        // Call GetIntroducedMembers
                        var introductionContext = new MemberIntroductionContext(
                            diagnostics,
                            nameProvider,
                            aspectReferenceSyntaxProvider,
                            lexicalScopeFactory,
                            syntaxGenerationContext,
                            this._serviceProvider,
                            input.CompilationModel );

                        var introducedMembers = memberIntroduction.GetIntroducedMembers( introductionContext );

                        introducedMembers = PostProcessIntroducedMembers( introducedMembers );

                        syntaxTransformationCollection.Add( memberIntroduction, introducedMembers );

                        break;

                    case IIntroduceInterfaceTransformation interfaceIntroduction:
                        var introducedInterface = interfaceIntroduction.GetSyntax();
                        syntaxTransformationCollection.Add( interfaceIntroduction, introducedInterface );

                        break;
                }

                IEnumerable<IntroducedMember> PostProcessIntroducedMembers( IEnumerable<IntroducedMember> introducedMembers )
                {
                    if ( transformation is PropertyBuilder propertyBuilder && buildersWithSynthesizedSetters.Contains( propertyBuilder ) )
                    {
                        // This is a property which should have a synthesized setter added.
                        return
                            introducedMembers
                                .Select(
                                    im =>
                                    {
                                        switch ( im )
                                        {
                                            // ReSharper disable once MissingIndent
                                            case
                                            {
                                                Semantic: IntroducedMemberSemantic.Introduction, Kind: DeclarationKind.Property,
                                                Syntax: PropertyDeclarationSyntax propertyDeclaration
                                            }:
                                                return im.WithSyntax( propertyDeclaration.WithSynthesizedSetter() );

                                            case { Semantic: IntroducedMemberSemantic.InitializerMethod }:
                                                return im;

                                            default:
                                                throw new AssertionFailedException();
                                        }
                                    } );
                    }

                    return introducedMembers;
                }
            }
        }

        private static int GetSyntaxTreePosition( InsertPosition insertPosition )
            => insertPosition.Relation switch
            {
                InsertPositionRelation.After => insertPosition.SyntaxNode.Span.End + 1,
                InsertPositionRelation.Within => ((BaseTypeDeclarationSyntax) insertPosition.SyntaxNode).CloseBraceToken.Span.Start - 1,
                _ => 0
            };

        private static void IndexOverrideTransformations(
            List<ITransformation> allTransformations,
            SyntaxTransformationCollection syntaxTransformationCollection,
            out IReadOnlyCollection<PropertyBuilder> buildersWithSynthesizedSetters )
        {
            buildersWithSynthesizedSetters = new HashSet<PropertyBuilder>();

            foreach ( var transformation in allTransformations.OfType<IOverriddenDeclaration>() )
            {
#pragma warning disable SA1513
                if ( transformation.OverriddenDeclaration is IProperty
                    {
                        IsAutoPropertyOrField: true, Writeability: Writeability.ConstructorOnly, SetMethod: { IsImplicit: true }
                    } overriddenAutoProperty )
#pragma warning restore SA1513
                {
                    switch ( overriddenAutoProperty )
                    {
                        case Property codeProperty:
                            syntaxTransformationCollection.AddAutoPropertyWithSynthesizedSetter(
                                (PropertyDeclarationSyntax) codeProperty.GetPrimaryDeclarationSyntax().AssertNotNull() );

                            break;

                        case BuiltProperty { PropertyBuilder: var builder }:
                            ((HashSet<PropertyBuilder>) buildersWithSynthesizedSetters).Add( builder.AssertNotNull() );

                            break;

                        case PropertyBuilder builder:
                            ((HashSet<PropertyBuilder>) buildersWithSynthesizedSetters).Add( builder.AssertNotNull() );

                            break;

                        default:
                            throw new AssertionFailedException();
                    }
                }
            }
        }

        private void IndexMemberLevelTransformations(
            AspectLinkerInput input,
            UserDiagnosticSink diagnostics,
            LexicalScopeFactory lexicalScopeFactory,
            List<ITransformation> allTransformations,
            out Dictionary<SyntaxNode, MemberLevelTransformations> symbolMemberLevelTransformations,
            out Dictionary<IIntroduceMemberTransformation, MemberLevelTransformations> introductionMemberLevelTransformations )
        {
            symbolMemberLevelTransformations = new Dictionary<SyntaxNode, MemberLevelTransformations>();
            introductionMemberLevelTransformations = new Dictionary<IIntroduceMemberTransformation, MemberLevelTransformations>();

            // Insert statements must be executed in inverse order (because we need the forward execution order and not the override order)
            // except within an aspect, where the order needs to be preserved.
            var allMemberLevelTransformations = allTransformations.OfType<IMemberLevelTransformation>()
                .GroupBy( x => x.ParentAdvice.Aspect )
                .Reverse()
                .SelectMany( x => x );

            foreach ( var transformation in allMemberLevelTransformations )
            {
                // TODO: Supports only constructors without overrides.
                //       Needs to be generalized for anything else (take into account overrides).

                MemberLevelTransformations? memberLevelTransformations;
                var declarationSyntax = transformation.TargetMember.GetPrimaryDeclarationSyntax();

                if ( declarationSyntax != null )
                {
                    if ( !symbolMemberLevelTransformations.TryGetValue( declarationSyntax, out memberLevelTransformations ) )
                    {
                        symbolMemberLevelTransformations[declarationSyntax] = memberLevelTransformations = new MemberLevelTransformations();
                    }
                }
                else
                {
                    var parentTransformation = (transformation.TargetMember as IIntroduceMemberTransformation
                                                ?? (transformation.TargetMember as BuiltDeclaration)?.Builder as IIntroduceMemberTransformation)
                        .AssertNotNull();

                    if ( !introductionMemberLevelTransformations.TryGetValue( parentTransformation, out memberLevelTransformations ) )
                    {
                        introductionMemberLevelTransformations[parentTransformation] = memberLevelTransformations = new MemberLevelTransformations();
                    }
                }

                switch (transformation, transformation.TargetMember)
                {
                    case (IInsertStatementTransformation insertStatementTransformation, Constructor constructor):
                        {
                            var primaryDeclaration = constructor.GetPrimaryDeclarationSyntax().AssertNotNull();

                            var syntaxGenerationContext = SyntaxGenerationContext.Create(
                                this._serviceProvider,
                                input.InitialCompilation.Compilation,
                                primaryDeclaration );

                            var insertedStatement = GetInsertedStatement( insertStatementTransformation, syntaxGenerationContext );

                            if ( insertedStatement != null )
                            {
                                memberLevelTransformations.Add(
                                    new LinkerInsertedStatement(
                                        transformation,
                                        primaryDeclaration,
                                        insertedStatement.Value.Statement,
                                        insertedStatement.Value.ContextDeclaration ) );
                            }

                            break;
                        }

                    case (IInsertStatementTransformation insertStatementTransformation, BuiltConstructor or ConstructorBuilder):
                        {
                            var constructorBuilder = transformation.TargetMember as ConstructorBuilder
                                                     ?? ((BuiltConstructor) transformation.TargetMember).ConstructorBuilder;

                            var positionInSyntaxTree = GetSyntaxTreePosition( constructorBuilder.InsertPosition );

                            var syntaxGenerationContext = SyntaxGenerationContext.Create(
                                this._serviceProvider,
                                input.InitialCompilation.Compilation,
                                constructorBuilder.PrimarySyntaxTree.AssertNotNull(),
                                positionInSyntaxTree );

                            var insertedStatement = GetInsertedStatement( insertStatementTransformation, syntaxGenerationContext );

                            if ( insertedStatement != null )
                            {
                                memberLevelTransformations.Add(
                                    new LinkerInsertedStatement(
                                        transformation,
                                        constructorBuilder,
                                        insertedStatement.Value.Statement,
                                        insertedStatement.Value.ContextDeclaration ) );
                            }

                            break;
                        }

                    case (IntroduceParameterTransformation appendParameterTransformation, _):
                        memberLevelTransformations.Add( appendParameterTransformation );

                        break;

                    case (IntroduceConstructorInitializerArgumentTransformation appendArgumentTransformation, _):
                        memberLevelTransformations.Add( appendArgumentTransformation );

                        break;

                    default:
                        throw new AssertionFailedException();
                }

                InsertedStatement? GetInsertedStatement(
                    IInsertStatementTransformation insertStatementTransformation,
                    SyntaxGenerationContext syntaxGenerationContext )
                {
                    var context = new InsertStatementTransformationContext(
                        diagnostics,
                        lexicalScopeFactory,
                        syntaxGenerationContext,
                        this._serviceProvider );

                    var statement = insertStatementTransformation.GetInsertedStatement( context );

#if DEBUG
                    if ( statement != null )
                    {
                        if ( statement.Value.Statement is BlockSyntax block )
                        {
                            if ( !block.Statements.All( s => s.HasAnnotations( FormattingAnnotations.GeneratedCodeAnnotationKind ) ) )
                            {
                                throw new AssertionFailedException();
                            }
                        }
                        else
                        {
                            if ( !statement.Value.Statement.HasAnnotations( FormattingAnnotations.GeneratedCodeAnnotationKind ) )
                            {
                                throw new AssertionFailedException();
                            }
                        }
                    }
#endif

                    return statement;
                }
            }
        }
    }
}<|MERGE_RESOLUTION|>--- conflicted
+++ resolved
@@ -46,6 +46,7 @@
             var nameProvider = new LinkerIntroductionNameProvider();
             var syntaxTransformationCollection = new SyntaxTransformationCollection();
             var lexicalScopeFactory = new LexicalScopeFactory( input.CompilationModel );
+            var aspectReferenceSyntaxProvider = new LinkerAspectReferenceSyntaxProvider();
 
             // TODO: this sorting can be optimized.
             var allTransformations =
@@ -53,14 +54,7 @@
                     .OrderBy( x => x.ParentAdvice.AspectLayerId, new AspectLayerIdComparer( input.OrderedAspectLayers ) )
                     .ToList();
 
-<<<<<<< HEAD
-            ProcessReplaceTransformations( input, allTransformations, syntaxTransformationCollection, out var replacedTransformations );
-
-            var lexicalScopeFactory = new LexicalScopeFactory( input.CompilationModel );
-            var aspectReferenceSyntaxProvider = new LinkerAspectReferenceSyntaxProvider();
-=======
             IndexReplaceTransformations( input, allTransformations, syntaxTransformationCollection, out var replacedTransformations );
->>>>>>> d630654f
 
             IndexOverrideTransformations(
                 allTransformations,
@@ -339,7 +333,7 @@
 
         private static int GetSyntaxTreePosition( InsertPosition insertPosition )
             => insertPosition.Relation switch
-            {
+        {
                 InsertPositionRelation.After => insertPosition.SyntaxNode.Span.End + 1,
                 InsertPositionRelation.Within => ((BaseTypeDeclarationSyntax) insertPosition.SyntaxNode).CloseBraceToken.Span.Start - 1,
                 _ => 0
@@ -415,7 +409,7 @@
                 if ( declarationSyntax != null )
                 {
                     if ( !symbolMemberLevelTransformations.TryGetValue( declarationSyntax, out memberLevelTransformations ) )
-                    {
+                        {
                         symbolMemberLevelTransformations[declarationSyntax] = memberLevelTransformations = new MemberLevelTransformations();
                     }
                 }
@@ -518,8 +512,8 @@
                         {
                             if ( !block.Statements.All( s => s.HasAnnotations( FormattingAnnotations.GeneratedCodeAnnotationKind ) ) )
                             {
-                                throw new AssertionFailedException();
-                            }
+                        throw new AssertionFailedException();
+                    }
                         }
                         else
                         {
