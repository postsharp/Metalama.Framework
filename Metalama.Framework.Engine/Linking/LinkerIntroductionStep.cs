﻿// Copyright (c) SharpCrafters s.r.o. All rights reserved.
// This project is not open source. Please see the LICENSE.md file in the repository root for details.

using Metalama.Framework.Code;
using Metalama.Framework.Engine.AspectOrdering;
using Metalama.Framework.Engine.CodeModel;
using Metalama.Framework.Engine.CodeModel.Builders;
using Metalama.Framework.Engine.Collections;
using Metalama.Framework.Engine.Diagnostics;
using Metalama.Framework.Engine.Options;
using Metalama.Framework.Engine.Pipeline;
using Metalama.Framework.Engine.Transformations;
using Metalama.Framework.Engine.Utilities;
using Metalama.Framework.Project;
using Microsoft.CodeAnalysis;
using Microsoft.CodeAnalysis.CSharp.Syntax;
using System;
using System.Collections.Generic;
using System.Linq;

namespace Metalama.Framework.Engine.Linking
{
    /// <summary>
    /// Aspect linker introduction steps. Adds introduced members from all transformation to the Roslyn compilation. This involves calling template expansion.
    /// This results in the transformation registry and intermediate compilation, and also produces diagnostics.
    /// </summary>
    internal partial class LinkerIntroductionStep : AspectLinkerPipelineStep<AspectLinkerInput, LinkerIntroductionStepOutput>
    {
        private readonly IServiceProvider _serviceProvider;

        public LinkerIntroductionStep( IServiceProvider serviceProvider )
        {
            serviceProvider.GetRequiredService<ServiceProviderMark>().RequireProjectWide();

            this._serviceProvider = serviceProvider;
        }

        public override LinkerIntroductionStepOutput Execute( AspectLinkerInput input )
        {
            // We don't use a code fix filter because the linker is not supposed to suggest code fixes. If that changes, we need to pass a filter.
            var diagnostics = new UserDiagnosticSink( input.CompileTimeProject, null );

            var nameProvider = new LinkerIntroductionNameProvider();
            var syntaxTransformationCollection = new SyntaxTransformationCollection();

            // TODO: Merge observable and non-observable transformations so that the order is preserved.
            //       Maybe have all transformations already together in the input?
            var allTransformations =
                MergeOrderedTransformations(
                        input.OrderedAspectLayers,
                        input.CompilationModel.GetAllObservableTransformations( false ).Select( x => x.Transformations.OfType<ISyntaxTreeTransformation>() ),
                        input.NonObservableTransformations.OfType<ISyntaxTreeTransformation>() )
                    .ToList();

            ProcessReplaceTransformations( input, allTransformations, syntaxTransformationCollection, out var replacedTransformations );

            var lexicalScopeFactory = new LexicalScopeFactory( input.CompilationModel );

            this.ProcessIntroduceTransformations(
                input,
                allTransformations,
                diagnostics,
                lexicalScopeFactory,
                nameProvider,
                syntaxTransformationCollection,
                replacedTransformations );

            this.ProcessInsertStatementTransformations(
                input,
                diagnostics,
                lexicalScopeFactory,
                allTransformations,
                out var syntaxNodeInsertStatements,
                out var memberIntroductionInsertStatements );

            // Group diagnostic suppressions by target.
            var suppressionsByTarget = input.DiagnosticSuppressions.ToMultiValueDictionary(
                s => s.Declaration,
                input.CompilationModel.InvariantComparer );

            Rewriter rewriter = new(
                syntaxTransformationCollection,
                suppressionsByTarget,
                input.CompilationModel,
                input.OrderedAspectLayers,
                syntaxNodeInsertStatements,
                memberIntroductionInsertStatements );

            var syntaxTreeMapping = new Dictionary<SyntaxTree, SyntaxTree>();

            // Process syntax trees one by one.
            var intermediateCompilation = input.InitialCompilation;

            foreach ( var initialSyntaxTree in input.InitialCompilation.SyntaxTrees.Values )
            {
                var oldRoot = initialSyntaxTree.GetRoot();
                var newRoot = rewriter.Visit( oldRoot ).AssertNotNull();

                if ( oldRoot != newRoot )
                {
                    var intermediateSyntaxTree = initialSyntaxTree.WithRootAndOptions( newRoot, initialSyntaxTree.Options );

                    syntaxTreeMapping.Add( initialSyntaxTree, intermediateSyntaxTree );
                }
            }

            intermediateCompilation = intermediateCompilation.Update(
                syntaxTreeMapping.Select( p => new SyntaxTreeModification( p.Value, p.Key ) ).ToList(),
                Array.Empty<SyntaxTree>() );

            var introductionRegistry = new LinkerIntroductionRegistry(
                input.CompilationModel,
                intermediateCompilation.Compilation,
                syntaxTreeMapping,
                syntaxTransformationCollection.IntroducedMembers );

            var projectOptions = this._serviceProvider.GetService<IProjectOptions>();

            return new LinkerIntroductionStepOutput(
                diagnostics,
                input.CompilationModel,
                intermediateCompilation,
                introductionRegistry,
                input.OrderedAspectLayers,
                projectOptions );
        }

        private static void ProcessReplaceTransformations(
            AspectLinkerInput input,
            List<ITransformation> allTransformations,
            SyntaxTransformationCollection syntaxTransformationCollection,
            out HashSet<ISyntaxTreeTransformation> replacedTransformations )
        {
            replacedTransformations = new HashSet<ISyntaxTreeTransformation>();

            foreach ( var transformation in allTransformations.OfType<IReplaceMember>() )
            {
                if ( transformation.ReplacedMember == null )
                {
                    continue;
                }

<<<<<<< HEAD
                var replacedMember = transformation.ReplacedMember.Value.GetTarget( ((IDeclarationInternal) transformation).Compilation );
=======
                // We want to get the replaced member as it is in the compilation of the transformation, i.e. with applied redirections up to that point.
                var replacedDeclaration = (IDeclaration)transformation.ReplacedMember.Value.GetTarget( input.CompilationModel );
>>>>>>> 5be63a5f

                replacedDeclaration = replacedDeclaration switch
                {
                    BuiltDeclaration declaration => declaration.Builder,
                    _ => replacedDeclaration
                };

<<<<<<< HEAD
                ProcessReplacedMember( syntaxTransformationCollection, canonicalReplacedMember, replacedTransformations );

                static void ProcessReplacedMember(
                    SyntaxTransformationCollection syntaxTransformationCollection,
                    IDeclaration replacedMember,
                    HashSet<ISyntaxTreeTransformation> replacedTransformations )
                {
                    switch ( replacedMember )
                    {
                        case IReplaceMember { ReplacedMember: { } } recursiveReplaceMember:
                            // If the replaced member is IReplaceMember itself, we will just move recursively to it's ReplacedMember.
                            // This is currently used only for read-only fields that are first promoted and then have their members added.

                            ProcessReplacedMember(
                                syntaxTransformationCollection,
                                recursiveReplaceMember.ReplacedMember.Value.GetTarget( ((IDeclarationInternal) recursiveReplaceMember).Compilation ),
                                replacedTransformations );

                            break;

                        case Field replacedField:
                            var fieldSyntaxReference = replacedField.Symbol.GetPrimarySyntaxReference();
=======
                switch ( replacedDeclaration )
                {
                    case Field replacedField:
                        var fieldSyntaxReference = replacedField.Symbol.GetPrimarySyntaxReference();

                        if ( fieldSyntaxReference == null )
                        {
                            throw new AssertionFailedException();
                        }

                        var removedFieldSyntax = fieldSyntaxReference.GetSyntax();
                        syntaxTransformationCollection.AddRemovedSyntax( removedFieldSyntax );

                        break;

                    case Property replacedProperty:
                        var propertySyntaxReference = replacedProperty.Symbol.GetPrimarySyntaxReference();

                        if ( propertySyntaxReference == null )
                        {
                            throw new AssertionFailedException();
                        }

                        var removedPropertySyntax = propertySyntaxReference.GetSyntax();
                        syntaxTransformationCollection.AddRemovedSyntax( removedPropertySyntax );
>>>>>>> 5be63a5f

                            if ( fieldSyntaxReference == null )
                            {
                                throw new AssertionFailedException();
                            }

                            var removedFieldSyntax = fieldSyntaxReference.GetSyntax();
                            syntaxTransformationCollection.AddRemovedSyntax( removedFieldSyntax );

                            break;

                        case Property replacedProperty:
                            var propertySyntaxReference = replacedProperty.Symbol.GetPrimarySyntaxReference();

                            if ( propertySyntaxReference == null )
                            {
                                throw new AssertionFailedException();
                            }

                            var removedPropertySyntax = propertySyntaxReference.GetSyntax();
                            syntaxTransformationCollection.AddRemovedSyntax( removedPropertySyntax );

                            break;

                        case Constructor replacedConstructor:
                            Invariant.Assert( replacedConstructor.Symbol.GetPrimarySyntaxReference() == null );

                            break;

                        case ISyntaxTreeTransformation replacedTransformation:
                            replacedTransformations.Add( replacedTransformation );

                            break;

                        default:
                            throw new AssertionFailedException();
                    }
                }
            }
        }

        private void ProcessIntroduceTransformations(
            AspectLinkerInput input,
            List<ITransformation> allTransformations,
            UserDiagnosticSink diagnostics,
            LexicalScopeFactory lexicalScopeFactory,
            LinkerIntroductionNameProvider nameProvider,
            SyntaxTransformationCollection syntaxTransformationCollection,
            HashSet<ISyntaxTreeTransformation> replacedTransformations )
        {
            // Visit all transformations, respect aspect part ordering.
            foreach ( var transformation in allTransformations )
            {
                if ( replacedTransformations.Contains( transformation ) )
                {
                    continue;
                }

                switch ( transformation )
                {
                    case IMemberIntroduction memberIntroduction:
                        // Create the SyntaxGenerationContext for the insertion point.
                        var positionInSyntaxTree = GetSyntaxTreePosition( memberIntroduction.InsertPosition );

                        var syntaxGenerationContext = SyntaxGenerationContext.Create(
                            this._serviceProvider,
                            input.InitialCompilation.Compilation,
                            memberIntroduction.TargetSyntaxTree,
                            positionInSyntaxTree );

                        // Call GetIntroducedMembers
                        var introductionContext = new MemberIntroductionContext(
                            diagnostics,
                            nameProvider,
                            lexicalScopeFactory,
                            syntaxGenerationContext,
                            this._serviceProvider );

                        var introducedMembers = memberIntroduction.GetIntroducedMembers( introductionContext );

                        syntaxTransformationCollection.Add( memberIntroduction, introducedMembers );

                        break;

                    case IIntroducedInterface interfaceIntroduction:
                        var introducedInterface = interfaceIntroduction.GetSyntax();
                        syntaxTransformationCollection.Add( interfaceIntroduction, introducedInterface );

                        break;
                }
            }
        }

        private static int GetSyntaxTreePosition( InsertPosition insertPosition )
        {
            var positionInSyntaxTree = 0;

            if ( insertPosition.SyntaxNode != null )
            {
                switch ( insertPosition.Relation )
                {
                    case InsertPositionRelation.After:
                        positionInSyntaxTree = insertPosition.SyntaxNode.Span.End + 1;

                        break;

                    case InsertPositionRelation.Within:
                        positionInSyntaxTree = ((BaseTypeDeclarationSyntax) insertPosition.SyntaxNode).CloseBraceToken.Span.Start
                                               - 1;

                        break;

                    default:
                        positionInSyntaxTree = 0;

                        break;
                }
            }

            return positionInSyntaxTree;
        }

        private void ProcessInsertStatementTransformations(
            AspectLinkerInput input,
            UserDiagnosticSink diagnostics,
            LexicalScopeFactory lexicalScopeFactory,
            List<ITransformation> allTransformations,
            out Dictionary<SyntaxNode, IReadOnlyList<LinkerInsertedStatement>> symbolInsertedStatements,
            out Dictionary<IMemberIntroduction, IReadOnlyList<LinkerInsertedStatement>> introductionInsertedStatements )
        {
            symbolInsertedStatements = new Dictionary<SyntaxNode, IReadOnlyList<LinkerInsertedStatement>>();
            introductionInsertedStatements = new Dictionary<IMemberIntroduction, IReadOnlyList<LinkerInsertedStatement>>();

            foreach ( var insertStatementTransformation in allTransformations.OfType<IInsertStatementTransformation>() )
            {
                // TODO: Supports only constructors without overrides.
                //       Needs to be generalized for anything else (take into account overrides).
                switch ( insertStatementTransformation.TargetDeclaration )
                {
                    case Constructor constructor:
                        {
                            var primaryDeclaration = constructor.GetPrimaryDeclaration().AssertNotNull();

                            var syntaxGenerationContext = SyntaxGenerationContext.Create(
                                this._serviceProvider,
                                input.InitialCompilation.Compilation,
                                primaryDeclaration );

                            var insertedStatement = GetInsertedStatement( syntaxGenerationContext );

                            if ( insertedStatement != null )
                            {
                                var syntaxNode = constructor.GetPrimaryDeclaration().AssertNotNull();

                                if ( !symbolInsertedStatements.TryGetValue( syntaxNode, out var list ) )
                                {
                                    symbolInsertedStatements[syntaxNode] = list = new List<LinkerInsertedStatement>();
                                }

                                ((List<LinkerInsertedStatement>) list).Add(
                                    new LinkerInsertedStatement(
                                        insertStatementTransformation,
                                        primaryDeclaration,
                                        insertedStatement.Value.Statement,
                                        insertedStatement.Value.ContextDeclaration ) );
                            }

                            break;
                        }

                    case ConstructorBuilder constructorBuilder:
                        {
                            var positionInSyntaxTree = GetSyntaxTreePosition( constructorBuilder.InsertPosition );

                            var syntaxGenerationContext = SyntaxGenerationContext.Create(
                                this._serviceProvider,
                                input.InitialCompilation.Compilation,
                                constructorBuilder.PrimarySyntaxTree.AssertNotNull(),
                                positionInSyntaxTree );

                            var insertedStatement = GetInsertedStatement( syntaxGenerationContext );

                            if ( insertedStatement != null )
                            {
                                if ( !introductionInsertedStatements.TryGetValue( constructorBuilder, out var list ) )
                                {
                                    introductionInsertedStatements[constructorBuilder] = list = new List<LinkerInsertedStatement>();
                                }

                                ((List<LinkerInsertedStatement>) list).Add(
                                    new LinkerInsertedStatement(
                                        insertStatementTransformation,
                                        constructorBuilder,
                                        insertedStatement.Value.Statement,
                                        insertedStatement.Value.ContextDeclaration ) );
                            }

                            break;
                        }

                    default:
                        throw new AssertionFailedException();
                }

                InsertedStatement? GetInsertedStatement( SyntaxGenerationContext syntaxGenerationContext )
                {
                    var context = new InsertStatementTransformationContext(
                        diagnostics,
                        lexicalScopeFactory,
                        syntaxGenerationContext,
                        this._serviceProvider );

                    return insertStatementTransformation.GetInsertedStatement( context );
                }
            }
        }

        private static IEnumerable<ITransformation> MergeOrderedTransformations(
            IReadOnlyList<OrderedAspectLayer> orderedLayers,
            IEnumerable<IEnumerable<ITransformation>> observableTransformationLists,
            IEnumerable<ITransformation> nonObservableTransformations )
        {
            var enumerators = new LinkedList<IEnumerator<ITransformation>>();

            foreach ( var observableTransformations in observableTransformationLists )
            {
                enumerators.AddLast( observableTransformations.GetEnumerator() );
            }

            enumerators.AddLast( nonObservableTransformations.GetEnumerator() );

            // Initialize enumerators and remove empty ones.
            var currentEnumerator = enumerators.First;

            while ( currentEnumerator != null )
            {
                if ( !currentEnumerator.Value.MoveNext() )
                {
                    enumerators.Remove( currentEnumerator );
                }

                currentEnumerator = currentEnumerator.Next;
            }

            // Go through ordered layers and yield all transformations for these layers.
            // Presumes all input enumerable are ordered according to ordered layers.
            foreach ( var orderedLayer in orderedLayers )
            {
                currentEnumerator = enumerators.First;

                if ( currentEnumerator == null )
                {
                    break;
                }

                do
                {
                    var current = currentEnumerator.Value.Current.AssertNotNull();

                    while ( current.Advice.AspectLayerId == orderedLayer.AspectLayerId )
                    {
                        yield return current;

                        if ( !currentEnumerator.Value.MoveNext() )
                        {
                            var toRemove = currentEnumerator;
                            currentEnumerator = currentEnumerator.Next;
                            enumerators.Remove( toRemove );

                            goto next;
                        }

                        current = currentEnumerator.Value.Current;
                    }

                    currentEnumerator = currentEnumerator.Next;

                next:

                    // Comment to make the formatter happy.

                    ;
                }
                while ( currentEnumerator != null );
            }
        }
    }
}<|MERGE_RESOLUTION|>--- conflicted
+++ resolved
@@ -140,12 +140,8 @@
                     continue;
                 }
 
-<<<<<<< HEAD
-                var replacedMember = transformation.ReplacedMember.Value.GetTarget( ((IDeclarationInternal) transformation).Compilation );
-=======
                 // We want to get the replaced member as it is in the compilation of the transformation, i.e. with applied redirections up to that point.
                 var replacedDeclaration = (IDeclaration)transformation.ReplacedMember.Value.GetTarget( input.CompilationModel );
->>>>>>> 5be63a5f
 
                 replacedDeclaration = replacedDeclaration switch
                 {
@@ -153,7 +149,6 @@
                     _ => replacedDeclaration
                 };
 
-<<<<<<< HEAD
                 ProcessReplacedMember( syntaxTransformationCollection, canonicalReplacedMember, replacedTransformations );
 
                 static void ProcessReplacedMember(
@@ -176,33 +171,6 @@
 
                         case Field replacedField:
                             var fieldSyntaxReference = replacedField.Symbol.GetPrimarySyntaxReference();
-=======
-                switch ( replacedDeclaration )
-                {
-                    case Field replacedField:
-                        var fieldSyntaxReference = replacedField.Symbol.GetPrimarySyntaxReference();
-
-                        if ( fieldSyntaxReference == null )
-                        {
-                            throw new AssertionFailedException();
-                        }
-
-                        var removedFieldSyntax = fieldSyntaxReference.GetSyntax();
-                        syntaxTransformationCollection.AddRemovedSyntax( removedFieldSyntax );
-
-                        break;
-
-                    case Property replacedProperty:
-                        var propertySyntaxReference = replacedProperty.Symbol.GetPrimarySyntaxReference();
-
-                        if ( propertySyntaxReference == null )
-                        {
-                            throw new AssertionFailedException();
-                        }
-
-                        var removedPropertySyntax = propertySyntaxReference.GetSyntax();
-                        syntaxTransformationCollection.AddRemovedSyntax( removedPropertySyntax );
->>>>>>> 5be63a5f
 
                             if ( fieldSyntaxReference == null )
                             {
@@ -242,7 +210,6 @@
                     }
                 }
             }
-        }
 
         private void ProcessIntroduceTransformations(
             AspectLinkerInput input,
