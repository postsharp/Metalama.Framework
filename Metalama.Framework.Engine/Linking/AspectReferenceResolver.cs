﻿// Copyright (c) SharpCrafters s.r.o. All rights reserved.
// This project is not open source. Please see the LICENSE.md file in the repository root for details.

using Metalama.Framework.Code;
using Metalama.Framework.Engine.AspectOrdering;
using Metalama.Framework.Engine.Aspects;
using Metalama.Framework.Engine.CodeModel;
using Metalama.Framework.Engine.CodeModel.Builders;
using Metalama.Framework.Engine.Collections;
using Metalama.Framework.Engine.Transformations;
using Metalama.Framework.Engine.Utilities;
using Microsoft.CodeAnalysis;
using Microsoft.CodeAnalysis.CSharp.Syntax;
using System;
using System.Collections.Generic;
using System.Diagnostics.CodeAnalysis;
using System.Linq;
using MethodKind = Microsoft.CodeAnalysis.MethodKind;
using TypeKind = Microsoft.CodeAnalysis.TypeKind;

// Ordered declaration versions (intermediate compilation):
//  * Overridden declaration (base class declaration)
//  * Target declaration, base semantic (if from source code)
//  * Target declaration, default semantic (if introduced, no overridden declaration)
//  * Override 1-1
//  ...
//  * Override z-1
//  ...
//  * Override z-k (there are multiple overrides of the same declaration on one layer).
//  ...
//  * Override n
//  * Target declaration,final semantic)

// Each of above correspond to an aspect layer in the global order.
// The reference we are trying to resolve also originates in of the aspect layers.

// Declaration semantics projected to global aspect layer order:
// * Layer (0, 0):   Overridden declaration (base class declaration).
// * Layer (0, 0):   Target declaration, default semantic (if from source code).
// * Layer (0, 0):   Target declaration, base semantic (if introduced, no overridden declaration).
// ...
// * Layer (k, 0):   Target declaration, default semantic (if introduced).
// * Layer (k, 1):   After override 1-1 (same layer as introduction).
// ...
// * Layer (l_1, 1): After override 2-1 (layer with multiple overrides).
// ...
// * Layer (l_1, k): After override 2-k.
// ...
// * Layer (l_n, 1): After override n.
// ...
// * Layer (m, 0):   Target declaration, final semantic.

// AspectReferenceOrder resolution:
//  * Original - resolves to the first in the order.
//  * Base - resolved to the last override preceding the origin layer.
//  * Self - resolved to the last override preceding or equal to the origin layer.
//  * Final - resolved to the last in the order.

// Special cases:
//  * Promoted fields do not count as introductions. The layer of the promotion target applies.
//    Source promoted fields are treated as source declarations. Introduced and then promoted fields
//    are treated as being introduced at the point of field introduction.

// Notes:
//  * Base and Self are different only for layers that override the referenced declaration.

namespace Metalama.Framework.Engine.Linking
{
    /// <summary>
    /// Resolves aspect references.
    /// </summary>
    internal class AspectReferenceResolver
    {
        private readonly LinkerIntroductionRegistry _introductionRegistry;
        private readonly IReadOnlyList<AspectLayerId> _orderedLayers;
        private readonly IReadOnlyDictionary<AspectLayerId, int> _layerIndex;
        private readonly CompilationModel _finalCompilationModel;
        private readonly Compilation _intermediateCompilation;

        public AspectReferenceResolver(
            LinkerIntroductionRegistry introductionRegistry,
            IReadOnlyList<OrderedAspectLayer> orderedAspectLayers,
            CompilationModel finalCompilationModel,
            Compilation intermediateCompilation )
        {
            this._introductionRegistry = introductionRegistry;

            var indexedLayers =
                new[] { AspectLayerId.Null }
                    .Concat( orderedAspectLayers.Select( x => x.AspectLayerId ) )
                    .Select( ( al, i ) => (AspectLayerId: al, Index: i) )
                    .ToList();

            this._orderedLayers = indexedLayers.Select( x => x.AspectLayerId ).ToReadOnlyList();
            this._layerIndex = indexedLayers.ToDictionary( x => x.AspectLayerId, x => x.Index );
            this._finalCompilationModel = finalCompilationModel;
            this._intermediateCompilation = intermediateCompilation;
        }

        public ResolvedAspectReference Resolve(
            ISymbol containingSymbol,
            ISymbol referencedSymbol,
            ExpressionSyntax expression,
            AspectReferenceSpecification referenceSpecification )
        {
            // Get the local symbol that is referenced.
            // E.g. explicit interface implementation must be referenced as interface member reference.
            referencedSymbol = GetLocalReferencedSymbol( containingSymbol, referencedSymbol );

            var annotationLayerIndex = this.GetAnnotationLayerIndex( containingSymbol, referencedSymbol, referenceSpecification );

            // If the override target was introduced, determine the index.
            var targetMemberIntroduction = this._introductionRegistry.GetIntroducedMemberForSymbol( referencedSymbol );
            var targetMemberIntroductionIndex = this.GetIntroductionLogicalIndex( targetMemberIntroduction );

            var overrideIndices = this.GetOverrideIndices( referencedSymbol );

            this.ResolveLayerIndex(
                referenceSpecification,
                annotationLayerIndex,
                targetMemberIntroduction,
                targetMemberIntroductionIndex,
                overrideIndices,
                out var resolvedIndex,
                out var resolvedIntroducedMember );

            if ( referencedSymbol is IFieldSymbol field )
            {
                // Field symbols are resolved to themselves (this may be temporary).
                var fieldSemantic =
                    targetMemberIntroduction == null
                        ? IntermediateSymbolSemanticKind.Default
                        : resolvedIndex < targetMemberIntroductionIndex
                            ? IntermediateSymbolSemanticKind.Base
                            : IntermediateSymbolSemanticKind.Default;

                return new ResolvedAspectReference(
                    containingSymbol,
                    referencedSymbol,
                    new IntermediateSymbolSemantic<IFieldSymbol>( field, fieldSemantic ),
                    expression,
                    referenceSpecification );
            }

            // At this point resolvedIndex should be 0, equal to target introduction index, this._orderedLayers.Count or be equal to index of one of the overrides.
            Invariant.Assert(
                resolvedIndex == default
                || resolvedIndex == new MemberLayerIndex( this._orderedLayers.Count, 0 )
                || overrideIndices.Any( x => x.Index == resolvedIndex )
                || resolvedIndex == targetMemberIntroductionIndex );

            if ( overrideIndices.Count > 0 && resolvedIndex == overrideIndices[overrideIndices.Count - 1].Index )
            {
                // If we have resolved to the last override, transition to the final declaration index.
                resolvedIndex = new MemberLayerIndex( this._orderedLayers.Count, 0 );
            }

            if ( resolvedIndex == default )
            {
                if ( targetMemberIntroduction == null )
                {
                    // There is no introduction, i.e. this is a user source symbol.
                    return new ResolvedAspectReference(
                        containingSymbol,
                        referencedSymbol,
                        new IntermediateSymbolSemantic(
                            referencedSymbol,
                            IntermediateSymbolSemanticKind.Default ),
                        expression,
                        referenceSpecification );
                }
                else
                {
                    // There is an introduction and this reference points to a state before that introduction.
                    if ( referencedSymbol.IsOverride )
                    {
                        // Introduction is an override, resolve to symbol in the base class.
                        return new ResolvedAspectReference(
                            containingSymbol,
                            referencedSymbol,
                            new IntermediateSymbolSemantic(
                                GetOverriddenSymbol( referencedSymbol ).AssertNotNull(),
                                IntermediateSymbolSemanticKind.Default ),
                            expression,
                            referenceSpecification );
                    }
                    else if ( targetMemberIntroduction.Introduction is IReplaceMember replaceMember
                              && replaceMember.ReplacedMember.GetTarget( this._finalCompilationModel ).GetSymbol() != null )
                    {
                        // Introduction replaced existing source member, resolve to default semantics, i.e. source symbol.

                        return new ResolvedAspectReference(
                            containingSymbol,
                            referencedSymbol,
                            new IntermediateSymbolSemantic( referencedSymbol, IntermediateSymbolSemanticKind.Default ),
                            expression,
                            referenceSpecification );
                    }
                    else
                    {
                        // Introduction is a new member, resolve to base semantics, i.e. empty method.
                        return new ResolvedAspectReference(
                            containingSymbol,
                            referencedSymbol,
                            new IntermediateSymbolSemantic(
                                referencedSymbol,
                                IntermediateSymbolSemanticKind.Base ),
                            expression,
                            referenceSpecification );
                    }
                }
            }
            else if ( resolvedIndex == targetMemberIntroductionIndex )
            {
                // We have resolved to the target member introduction.
                // The only way to get here is using "Base" order in the first override.
                if ( HasImplicitImplementation( referencedSymbol ) )
                {
                    return new ResolvedAspectReference(
                        containingSymbol,
                        referencedSymbol,
                        new IntermediateSymbolSemantic(
                            referencedSymbol,
                            IntermediateSymbolSemanticKind.Default ),
                        expression,
                        referenceSpecification );
                }
                else
                {
                    if ( referencedSymbol.IsOverride )
                    {
                        // Introduction is an override, resolve to symbol in the base class.
                        return new ResolvedAspectReference(
                            containingSymbol,
                            referencedSymbol,
                            new IntermediateSymbolSemantic(
                                GetOverriddenSymbol( referencedSymbol ).AssertNotNull(),
                                IntermediateSymbolSemanticKind.Default ),
                            expression,
                            referenceSpecification );
                    }
                    else if ( this.TryGetHiddenSymbol( referencedSymbol, out var hiddenSymbol ) )
                    {
                        // The introduction is hiding another member, resolve to default semantics.
                        return new ResolvedAspectReference(
                            containingSymbol,
                            referencedSymbol,
                            new IntermediateSymbolSemantic(
                                hiddenSymbol,
                                IntermediateSymbolSemanticKind.Default ),
                            expression,
                            referenceSpecification );
                    }
                    else
                    {
                        // Introduction is a new member, resolve to base semantics, i.e. empty method.
                        return new ResolvedAspectReference(
                            containingSymbol,
                            referencedSymbol,
                            new IntermediateSymbolSemantic(
                                referencedSymbol,
                                IntermediateSymbolSemanticKind.Base ),
                            expression,
                            referenceSpecification );
                    }
                }
            }
            else if ( resolvedIndex.LayerIndex < this._orderedLayers.Count )
            {
                // One of the overrides or the introduced member.
                if ( targetMemberIntroduction != null && resolvedIndex.MemberIndex == 0 )
                {
                    // TODO: This would happen has the introduced member contained aspect reference. Bodies of introduced members are
                    //       currently not used.
                    throw new AssertionFailedException( Justifications.CoverageMissing );

                    // // There is no introduction, i.e. this is a user source symbol.
                    // return new ResolvedAspectReference(
                    //     containingSymbol,
                    //     referencedSymbol,
                    //     new IntermediateSymbolSemantic(
                    //         this.GetSymbolFromIntroducedMember( referencedSymbol, targetMemberIntroduction.AssertNotNull() ),
                    //         IntermediateSymbolSemanticKind.Default ),
                    //     expression,
                    //     referenceSpecification );
                }
                else
                {
                    return new ResolvedAspectReference(
                        containingSymbol,
                        referencedSymbol,
                        new IntermediateSymbolSemantic(
                            this.GetSymbolFromIntroducedMember( referencedSymbol, resolvedIntroducedMember.AssertNotNull() ),
                            IntermediateSymbolSemanticKind.Default ),
                        expression,
                        referenceSpecification );
                }
            }
            else
            {
                return new ResolvedAspectReference(
                    containingSymbol,
                    referencedSymbol,
                    new IntermediateSymbolSemantic(
                        referencedSymbol,
                        IntermediateSymbolSemanticKind.Final ),
                    expression,
                    referenceSpecification );
            }
        }

        private void ResolveLayerIndex(
            AspectReferenceSpecification referenceSpecification,
            MemberLayerIndex annotationLayerIndex,
            LinkerIntroducedMember? targetMemberIntroduction,
            MemberLayerIndex? targetMemberIntroductionIndex,
            IReadOnlyList<(MemberLayerIndex Index, LinkerIntroducedMember Override)> overrideIndices,
            out MemberLayerIndex resolvedIndex,
            out LinkerIntroducedMember? resolvedIntroducedMember )
        {
            resolvedIntroducedMember = null;

            switch ( referenceSpecification.Order )
            {
                case AspectReferenceOrder.Original:
                    resolvedIndex = default;

                    break;

                case AspectReferenceOrder.Base:
                    // TODO: optimize.

                    var lowerOverride = overrideIndices.LastOrDefault( x => x.Index < annotationLayerIndex );

                    if ( lowerOverride.Override != null )
                    {
                        resolvedIndex = lowerOverride.Index;
                        resolvedIntroducedMember = lowerOverride.Override;
                    }
                    else if ( targetMemberIntroductionIndex != null && targetMemberIntroductionIndex.Value < annotationLayerIndex )
                    {
                        resolvedIndex = targetMemberIntroductionIndex.Value;
                        resolvedIntroducedMember = targetMemberIntroduction;
                    }
                    else
                    {
                        resolvedIndex = default;
                    }

                    break;

                case AspectReferenceOrder.Self:
                    // TODO: optimize.

                    var lowerOrEqualOverride = overrideIndices.LastOrDefault( x => x.Index <= annotationLayerIndex );

                    if ( lowerOrEqualOverride.Override != null )
                    {
                        resolvedIndex = lowerOrEqualOverride.Index;
                        resolvedIntroducedMember = lowerOrEqualOverride.Override;
                    }
                    else if ( targetMemberIntroductionIndex != null && targetMemberIntroductionIndex.Value <= annotationLayerIndex )
                    {
                        resolvedIndex = targetMemberIntroductionIndex.Value;
                        resolvedIntroducedMember = targetMemberIntroduction;
                    }
                    else
                    {
                        resolvedIndex = default;
                    }

                    break;

                case AspectReferenceOrder.Final:
                    resolvedIndex = new MemberLayerIndex( this._orderedLayers.Count, 0 );

                    break;

                default:
                    throw new AssertionFailedException();
            }
        }

        private IReadOnlyList<(MemberLayerIndex Index, LinkerIntroducedMember Override)> GetOverrideIndices( ISymbol referencedSymbol )
        {
            var referencedDeclarationOverrides = this._introductionRegistry.GetOverridesForSymbol( referencedSymbol );

            // Compute indices of overrides of the referenced declaration.
            return (from overrideIntroduction in referencedDeclarationOverrides
                    group overrideIntroduction by overrideIntroduction.AspectLayerId
                    into g
                    select g.Select( ( o, i ) => (Index: new MemberLayerIndex( this._layerIndex[o.AspectLayerId], i + 1 ), Override: o) )
                ).SelectMany( g => g )
                .ToReadOnlyList();
        }

        private MemberLayerIndex? GetIntroductionLogicalIndex( LinkerIntroducedMember? introducedMember )
        {
            // This supports only field promotions.
            if ( introducedMember == null )
            {
                return null;
            }

            if ( introducedMember.Introduction is IReplaceMember replaceMember )
            {
                var replacedMember = replaceMember.ReplacedMember.GetTarget( this._finalCompilationModel );

                IDeclaration canonicalReplacedMember = replacedMember switch
                {
                    BuiltDeclaration builtDeclaration => builtDeclaration.Builder,
                    _ => replacedMember
                };

                if ( canonicalReplacedMember is ITransformation replacedTransformation )
                {
                    // This is introduced field, which is then promoted. Semantics of the field and of the property are the same.
                    return new MemberLayerIndex( this._layerIndex[replacedTransformation.Advice.AspectLayerId], 0 );
                }
                else
                {
                    // This is promoted source declaration we treat it as being present from the beginning.
                    return new MemberLayerIndex( 0, 0 );
                }
            }

            return new MemberLayerIndex( this._layerIndex[introducedMember.AspectLayerId], 0 );
        }

        private MemberLayerIndex GetAnnotationLayerIndex(
            ISymbol containingSymbol,
            ISymbol referencedSymbol,
            AspectReferenceSpecification referenceSpecification )
        {
            var referencedDeclarationOverrides = this._introductionRegistry.GetOverridesForSymbol( referencedSymbol );

            var containedInTargetOverride =
                this._introductionRegistry.IsOverrideTarget( referencedSymbol )
                && referencedDeclarationOverrides.Any(
                    x => SymbolEqualityComparer.Default.Equals(
                        this._introductionRegistry.GetSymbolForIntroducedMember( x ),
                        GetPrimarySymbol( containingSymbol ) ) );

            // TODO: Optimize (most of this can be precomputed).
            // TODO: Support multiple overrides in the same layer (the memberIndex has to be determined).
            // Determine the layer from which this reference originates.
            //  * If the reference is coming from and override of the same declaration it's referencing, we need to select the correct override index.
            //  * Otherwise, treat the reference as coming from the last override of the declaration.
            var annotationLayerIndex =
                containedInTargetOverride
                    ? new MemberLayerIndex(
                        this._layerIndex[referenceSpecification.AspectLayerId],
                        referencedDeclarationOverrides
                            .Where( x => x.AspectLayerId == referenceSpecification.AspectLayerId )
                            .Select( ( x, i ) => (Symbol: x, Index: i + 1) )
                            .Single(
                                x =>
                                    SymbolEqualityComparer.Default.Equals(
                                        this._introductionRegistry.GetSymbolForIntroducedMember( x.Symbol ),
                                        GetPrimarySymbol( containingSymbol ) ) )
                            .Index )
                    : new MemberLayerIndex(
                        this._layerIndex[referenceSpecification.AspectLayerId],
                        referencedDeclarationOverrides.Count( x => x.AspectLayerId == referenceSpecification.AspectLayerId ) );

            return annotationLayerIndex;
        }

        private static ISymbol GetLocalReferencedSymbol( ISymbol containingSymbol, ISymbol referencedSymbol )
        {
            // Check whether we are referencing explicit interface implementation.
            if ( (!SymbolEqualityComparer.Default.Equals( containingSymbol.ContainingType, referencedSymbol.ContainingType )
                  && referencedSymbol.ContainingType.TypeKind == TypeKind.Interface)
                 || referencedSymbol.IsInterfaceMemberImplementation() )
            {
                // TODO: For some reason we get here in two ways (see the condition):
                //          1) The symbol is directly interface symbol (first condition matches).
                //          2) sometimes it is a "reference", i.e. contained within the current type (second condition matches).
                //       This may depend on the declaring assembly or on presence of compilation errors.

                // It's not possible to reference the introduced explicit interface implementation directly, so the reference expression
                // is in form "((<interface_type>)this).<member>", which means that the symbol points to interface member. We will transition
                // to the real member (explicit implementation) of the type before doing the rest of resolution.

                // Replace the referenced symbol with the overridden interface implementation.                
                return containingSymbol.ContainingType.AssertNotNull().FindImplementationForInterfaceMember( referencedSymbol ).AssertNotNull();
            }

            return referencedSymbol;
        }

        private static bool HasImplicitImplementation( ISymbol symbol )
        {
            switch ( symbol )
            {
                case IPropertySymbol property when property.IsAutoProperty():
                case IEventSymbol @event when @event.IsExplicitInterfaceEventField() || @event.IsEventField():
                    return true;

                default:
                    return false;
            }
        }

        /// <summary>
        /// Translates the resolved introduction to the same kind of symbol as the referenced symbol.
        /// </summary>
        /// <param name="referencedSymbol"></param>
        /// <param name="resolvedIntroduction"></param>
        /// <returns></returns>
        private ISymbol GetSymbolFromIntroducedMember( ISymbol referencedSymbol, LinkerIntroducedMember resolvedIntroduction )
        {
            var symbol = this._introductionRegistry.GetSymbolForIntroducedMember( resolvedIntroduction );

            return GetCorrespondingSymbolForResolvedSymbol( referencedSymbol, symbol );
        }

        private static ISymbol? GetOverriddenSymbol( ISymbol symbol )
            => symbol switch
            {
                IMethodSymbol methodSymbol => methodSymbol.OverriddenMethod,
                IPropertySymbol propertySymbol => propertySymbol.OverriddenProperty,
                IEventSymbol eventSymbol => eventSymbol.OverriddenEvent,
                _ => throw new AssertionFailedException()
            };

        private static ISymbol? GetPrimarySymbol( ISymbol symbol )
            => symbol switch
            {
                IMethodSymbol { MethodKind: MethodKind.PropertyGet or MethodKind.PropertySet } methodSymbol => methodSymbol.AssociatedSymbol,
                IMethodSymbol { MethodKind: MethodKind.EventAdd or MethodKind.EventRemove or MethodKind.EventRaise } methodSymbol => methodSymbol
                    .AssociatedSymbol,
                IMethodSymbol methodSymbol => methodSymbol,
                IPropertySymbol propertySymbol => propertySymbol,
                IEventSymbol eventSymbol => eventSymbol,
                _ => throw new AssertionFailedException()
            };

        /// <summary>
        /// Gets a symbol the "new" symbol is hiding.
        /// </summary>
<<<<<<< HEAD
        /// <param name="symbol">Hiding symbol.</param>
        /// <param name="hiddenSymbol">Hidden symbol.</param>
=======
        /// <param name="symbol">The hiding symbol.</param>
        /// <param name="hiddenSymbol">The hidden symbol.</param>
>>>>>>> 91a35fb0
        /// <returns>Hidden symbol or null.</returns>
        private bool TryGetHiddenSymbol( ISymbol symbol, [NotNullWhen( true )] out ISymbol? hiddenSymbol )
        {
            var currentType = symbol.ContainingType.BaseType;

            while ( currentType != null )
            {
                var matchingSymbol = currentType.GetMembers()
                    .SingleOrDefault(
                        member => member.IsVisibleTo( this._intermediateCompilation, symbol ) && StructuralSymbolComparer.Signature.Equals( symbol, member ) );

                if ( matchingSymbol != null )
                {
                    hiddenSymbol = matchingSymbol;

                    return true;
                }

                currentType = currentType.BaseType;
            }

            hiddenSymbol = null;

            return false;
        }

        /// <summary>
        /// Gets a symbol that corresponds to the referenced symbol for the resolved symbol. 
        /// This has a meaning when referenced symbol was a property/event accessor and the resolved symbol is the property/event itself.
        /// </summary>
        /// <param name="referencedSymbol"></param>
        /// <param name="resolvedSymbol"></param>
        /// <returns></returns>
        private static ISymbol GetCorrespondingSymbolForResolvedSymbol( ISymbol referencedSymbol, ISymbol resolvedSymbol )
        {
            switch (referencedSymbol, resolvedSymbol)
            {
                case (IMethodSymbol { MethodKind: MethodKind.Ordinary }, IMethodSymbol { MethodKind: MethodKind.Ordinary }):
                case (IMethodSymbol { MethodKind: MethodKind.ExplicitInterfaceImplementation }, IMethodSymbol { MethodKind: MethodKind.Ordinary }):
                case (IMethodSymbol { MethodKind: MethodKind.ExplicitInterfaceImplementation },
                    IMethodSymbol { MethodKind: MethodKind.ExplicitInterfaceImplementation }):
                case (IPropertySymbol, IPropertySymbol):
                case (IEventSymbol, IEventSymbol):
                case (IFieldSymbol, IFieldSymbol):
                    return resolvedSymbol;

                case (IMethodSymbol { MethodKind: MethodKind.PropertyGet }, IPropertySymbol):
                    // This seems to happen only in invalid compilations.
                    throw new AssertionFailedException( Justifications.CoverageMissing );

                // return propertySymbol.GetMethod.AssertNotNull();

                case (IMethodSymbol { MethodKind: MethodKind.PropertySet }, IPropertySymbol):
                    // This seems to happen only in invalid compilations.
                    throw new AssertionFailedException( Justifications.CoverageMissing );

                // return propertySymbol.SetMethod.AssertNotNull();

                case (IMethodSymbol { MethodKind: MethodKind.EventAdd }, IEventSymbol):
                    // This seems to happen only in invalid compilations.
                    throw new AssertionFailedException( Justifications.CoverageMissing );

                // return eventSymbol.AddMethod.AssertNotNull();

                case (IMethodSymbol { MethodKind: MethodKind.EventRemove }, IEventSymbol):
                    // This seems to happen only in invalid compilations.
                    throw new AssertionFailedException( Justifications.CoverageMissing );

                // return eventSymbol.RemoveMethod.AssertNotNull();

                default:
                    throw new AssertionFailedException();
            }
        }

        private readonly struct MemberLayerIndex : IComparable<MemberLayerIndex>, IEquatable<MemberLayerIndex>
        {
            public int LayerIndex { get; }

            public int MemberIndex { get; }

            public MemberLayerIndex( int layerIndex, int memberIndex )
            {
                this.LayerIndex = layerIndex;
                this.MemberIndex = memberIndex;
            }

            public int CompareTo( MemberLayerIndex other )
            {
                var layerDiff = this.LayerIndex - other.LayerIndex;

                if ( layerDiff == 0 )
                {
                    return this.MemberIndex - other.MemberIndex;
                }
                else
                {
                    return layerDiff;
                }
            }

            public bool Equals( MemberLayerIndex other )
            {
                return this.CompareTo( other ) == 0;
            }

            public override bool Equals( object obj )
            {
                return obj is MemberLayerIndex mli && this.Equals( mli );
            }

            public override int GetHashCode()
            {
                return HashCode.Combine( this.LayerIndex, this.MemberIndex );
            }

            public override string ToString()
            {
                return $"({this.LayerIndex}, {this.MemberIndex})";
            }

            public static bool operator ==( MemberLayerIndex a, MemberLayerIndex b ) => a.Equals( b );

            public static bool operator !=( MemberLayerIndex a, MemberLayerIndex b ) => !a.Equals( b );

            public static bool operator <( MemberLayerIndex a, MemberLayerIndex b ) => a.CompareTo( b ) < 0;

            public static bool operator <=( MemberLayerIndex a, MemberLayerIndex b ) => a.CompareTo( b ) <= 0;

            public static bool operator >( MemberLayerIndex a, MemberLayerIndex b ) => a.CompareTo( b ) > 0;

            public static bool operator >=( MemberLayerIndex a, MemberLayerIndex b ) => a.CompareTo( b ) >= 0;
        }
    }
}<|MERGE_RESOLUTION|>--- conflicted
+++ resolved
@@ -539,13 +539,9 @@
         /// <summary>
         /// Gets a symbol the "new" symbol is hiding.
         /// </summary>
-<<<<<<< HEAD
-        /// <param name="symbol">Hiding symbol.</param>
-        /// <param name="hiddenSymbol">Hidden symbol.</param>
-=======
         /// <param name="symbol">The hiding symbol.</param>
         /// <param name="hiddenSymbol">The hidden symbol.</param>
->>>>>>> 91a35fb0
+        /// <param name="hiddenSymbol">Hidden symbol.</param>
         /// <returns>Hidden symbol or null.</returns>
         private bool TryGetHiddenSymbol( ISymbol symbol, [NotNullWhen( true )] out ISymbol? hiddenSymbol )
         {
