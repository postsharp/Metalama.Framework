--- conflicted
+++ resolved
@@ -8,11 +8,8 @@
 using Metalama.Framework.Engine.Linking.Inlining;
 using Metalama.Framework.Engine.Services;
 using Microsoft.CodeAnalysis;
-<<<<<<< HEAD
 using Microsoft.CodeAnalysis.CSharp.Syntax;
 using System;
-=======
->>>>>>> d59ddfd7
 using System.Collections.Generic;
 using System.Linq;
 using System.Threading;
@@ -106,15 +103,13 @@
             var nonInlinedSemantics = reachableSemantics.Except( inlinedSemantics ).ToList();
             var nonInlinedReferencesByContainingSemantic = GetNonInlinedReferences( reachableReferencesByContainingSemantic, inlinedReferences );
 
-<<<<<<< HEAD
             VerifyUnsupportedInlineability(
                 input.InjectionRegistry,
                 input.DiagnosticSink,
                 nonInlinedSemantics );
-=======
+
             var forcefullyInitializedSymbols = GetForcefullyInitializedSymbols( input.InjectionRegistry, inlinedSemantics );
             var forcefullyInitializedTypes = GetForcefullyInitializedTypes( forcefullyInitializedSymbols );
->>>>>>> d59ddfd7
 
             var bodyAnalyzer = new BodyAnalyzer(
                 this._serviceProvider,
@@ -269,7 +264,6 @@
             return result.ToDictionary( x => x.Key, x => (IReadOnlyList<ResolvedAspectReference>) x.Value );
         }
 
-<<<<<<< HEAD
         private static void VerifyUnsupportedInlineability(
             LinkerInjectionRegistry injectionRegistry,
             UserDiagnosticSink diagnosticSink,
@@ -310,7 +304,8 @@
                             ( sourceName, overrideTarget ) ) );
                 }
             }
-=======
+        }
+
         private static IReadOnlyList<ISymbol> GetForcefullyInitializedSymbols(
             LinkerInjectionRegistry injectionRegistry,
             IReadOnlyList<IntermediateSymbolSemantic> inlinedSemantics )
@@ -375,7 +370,6 @@
             }
 
             return constructors.SelectArray( x => new ForcefullyInitializedType( x.Value.ToArray(), byDeclaringType[x.Key].ToArray() ) );
->>>>>>> d59ddfd7
         }
     }
 }