﻿// Copyright (c) SharpCrafters s.r.o. See the LICENSE.md file in the root directory of this repository root for details.

using Metalama.Framework.Engine.CodeModel;
using Metalama.Framework.Engine.Formatting;
using Metalama.Framework.Engine.Linking.Substitution;
using Metalama.Framework.Engine.SyntaxGeneration;
using Metalama.Framework.Engine.Utilities.Roslyn;
using Microsoft.CodeAnalysis;
using Microsoft.CodeAnalysis.CSharp;
using Microsoft.CodeAnalysis.CSharp.Syntax;
using System;
using System.Collections.Generic;
using System.Linq;
using static Microsoft.CodeAnalysis.CSharp.SyntaxFactory;

namespace Metalama.Framework.Engine.Linking;

internal sealed partial class LinkerRewritingDriver
{
    private IReadOnlyList<MemberDeclarationSyntax> RewriteMethod(
        MethodDeclarationSyntax methodDeclaration,
        IMethodSymbol symbol,
        SyntaxGenerationContext generationContext )
    {
        if ( this.InjectionRegistry.IsOverrideTarget( symbol ) )
        {
            if ( symbol is { IsPartialDefinition: true, PartialImplementationPart: not null } )
            {
                // This is a partial method declaration that is not to be transformed.
                return new[] { methodDeclaration };
            }

<<<<<<< HEAD
            var members = new List<MemberDeclarationSyntax>();
=======
                if ( this.AnalysisRegistry.IsInlined( lastOverride.ToSemantic( IntermediateSymbolSemanticKind.Default ) ) )
                {
                    members.Add( GetLinkedDeclaration( IntermediateSymbolSemanticKind.Final, lastOverride.IsAsync ) );
                }
                else
                {
                    members.Add(
                        this.GetTrampolineForMethod(
                            methodDeclaration,
                            lastOverride.ToSemantic( IntermediateSymbolSemanticKind.Default ),
                            generationContext ) );
                }
>>>>>>> a0c168e0

            if ( symbol is { IsPartialDefinition: true, PartialImplementationPart: null } )
            {
                // This is a partial method declaration that did not have any body.
                // Keep it as is and add a new declaration that will contain the override.
                members.Add( methodDeclaration );
            }

            var lastOverride = this.InjectionRegistry.GetLastOverride( symbol );

            if ( this.AnalysisRegistry.IsInlined( lastOverride.ToSemantic( IntermediateSymbolSemanticKind.Default ) ) )
            {
                members.Add( GetLinkedDeclaration( IntermediateSymbolSemanticKind.Final, lastOverride.IsAsync ) );
            }
            else
            {
                members.Add( this.GetTrampolineForMethod( methodDeclaration, lastOverride.ToSemantic( IntermediateSymbolSemanticKind.Default ) ) );
            }

            if ( this.AnalysisRegistry.IsReachable( symbol.ToSemantic( IntermediateSymbolSemanticKind.Default ) )
                 && !this.AnalysisRegistry.IsInlined( symbol.ToSemantic( IntermediateSymbolSemanticKind.Default ) )
                 && this.ShouldGenerateSourceMember( symbol ) )
            {
                members.Add( this.GetOriginalImplMethod( methodDeclaration, symbol, generationContext ) );
            }

<<<<<<< HEAD
            if ( this.AnalysisRegistry.IsReachable( symbol.ToSemantic( IntermediateSymbolSemanticKind.Base ) )
                 && !this.AnalysisRegistry.IsInlined( symbol.ToSemantic( IntermediateSymbolSemanticKind.Base ) )
                 && this.ShouldGenerateEmptyMember( symbol ) )
            {
                members.Add( this.GetEmptyImplMethod( methodDeclaration, symbol, generationContext ) );
=======
                return new[]
                {
                    this.GetTrampolineForMethod( methodDeclaration, symbol.ToSemantic( IntermediateSymbolSemanticKind.Base ), generationContext ),
                    this.GetOriginalImplMethod( methodDeclaration, symbol, generationContext )
                };
>>>>>>> a0c168e0
            }

            return members;
        }
        else if ( this.InjectionRegistry.IsOverride( symbol ) )
        {
            if ( this.AnalysisRegistry.IsReachable( symbol.ToSemantic( IntermediateSymbolSemanticKind.Default ) )
                 && !this.AnalysisRegistry.IsInlined( symbol.ToSemantic( IntermediateSymbolSemanticKind.Default ) ) )
            {
                return new[] { GetLinkedDeclaration( IntermediateSymbolSemanticKind.Default, symbol.IsAsync ) };
            }
            else
            {
                return Array.Empty<MemberDeclarationSyntax>();
            }
        }
        else if ( this.AnalysisRegistry.HasBaseSemanticReferences( symbol ) )
        {
            Invariant.Assert( symbol is { IsOverride: true, IsSealed: false } or { IsVirtual: true } );

            return new[]
            {
<<<<<<< HEAD
                this.GetTrampolineForMethod( methodDeclaration, symbol.ToSemantic( IntermediateSymbolSemanticKind.Base ) ),
                this.GetOriginalImplMethod( methodDeclaration, symbol, generationContext )
            };
=======
                var linkedBody = this.GetSubstitutedBody(
                    symbol.ToSemantic( semanticKind ),
                    new SubstitutionContext(
                        this,
                        generationContext,
                        new InliningContextIdentifier( symbol.ToSemantic( semanticKind ) ) ) );

                var modifiers = methodDeclaration.Modifiers;

                if ( isAsync && !symbol.IsAsync )
                {
                    modifiers = modifiers.Add( Token( TriviaList( ElasticSpace ), SyntaxKind.AsyncKeyword, TriviaList( ElasticSpace ) ) );
                }
                else if ( !isAsync && symbol.IsAsync )
                {
                    modifiers = TokenList( modifiers.Where( m => !m.IsKind( SyntaxKind.AsyncKeyword ) ) );
                }

                // Trivia processing:
                //   * For block bodies methods, we preserve trivia of the opening/closing brace.
                //   * For expression bodied methods:
                //       int Foo() <trivia_leading_equals_value> => <trivia_trailing_equals_value> <expression> <trivia_leading_semicolon> ; <trivia_trailing_semicolon>
                //       int Foo() <trivia_leading_equals_value> { <trivia_trailing_equals_value> <linked_body> <trivia_leading_semicolon> } <trivia_trailing_semicolon>

                var (openBraceLeadingTrivia, openBraceTrailingTrivia, closeBraceLeadingTrivia, closeBraceTrailingTrivia) =
                    methodDeclaration switch
                    {
                        { Body: { OpenBraceToken: var openBraceToken, CloseBraceToken: var closeBraceToken } } =>
                            (openBraceToken.LeadingTrivia, openBraceToken.TrailingTrivia, closeBraceToken.LeadingTrivia, closeBraceToken.TrailingTrivia),
                        { ExpressionBody.ArrowToken: var arrowToken, SemicolonToken: var semicolonToken } =>
                            (arrowToken.LeadingTrivia.AddLineFeedIfNecessary( generationContext ),
                             arrowToken.TrailingTrivia.AddLineFeedIfNecessary( generationContext ),
                             semicolonToken.LeadingTrivia.AddLineFeedIfNecessary( generationContext ), semicolonToken.TrailingTrivia),
                        { Body: null, ExpressionBody: null, SemicolonToken: var semicolonToken } =>
                            (semicolonToken.LeadingTrivia.AddLineFeedIfNecessary( generationContext ), generationContext.ElasticEndOfLineTriviaList,
                             generationContext.ElasticEndOfLineTriviaList,
                             semicolonToken.TrailingTrivia),
                        _ => throw new AssertionFailedException( $"Unexpected method declaration at '{methodDeclaration.GetLocation()}'." )
                    };

                var ret = methodDeclaration
                    .PartialUpdate(
                        expressionBody: null,
                        modifiers: modifiers,
                        body: Block(
                                Token( openBraceLeadingTrivia, SyntaxKind.OpenBraceToken, openBraceTrailingTrivia ),
                                SingletonList<StatementSyntax>( linkedBody ),
                                Token( closeBraceLeadingTrivia, SyntaxKind.CloseBraceToken, closeBraceTrailingTrivia ) )
                            .WithLinkerGeneratedFlags( LinkerGeneratedFlags.FlattenableBlock )
                            .WithGeneratedCodeAnnotation( FormattingAnnotations.SystemGeneratedCodeAnnotation ),
                        semicolonToken: default(SyntaxToken) );

                if ( symbol is { IsPartialDefinition: true, PartialImplementationPart: null } )
                {
                    ret = RemoveAttributesForPartialImplementation( ret );
                }

                return ret;
            }
>>>>>>> a0c168e0
        }
        else if ( this.AnalysisRegistry.HasAnySubstitutions( symbol ) )
        {
            return new[] { GetLinkedDeclaration( IntermediateSymbolSemanticKind.Default, symbol.IsAsync ) };
        }
        else
        {
            return new[] { methodDeclaration };
        }

        MethodDeclarationSyntax GetLinkedDeclaration( IntermediateSymbolSemanticKind semanticKind, bool isAsync )
        {
            var linkedBody = this.GetSubstitutedBody(
                symbol.ToSemantic( semanticKind ),
                new SubstitutionContext(
                    this,
                    generationContext,
                    new InliningContextIdentifier( symbol.ToSemantic( semanticKind ) ) ) );

            var modifiers = methodDeclaration.Modifiers;

            if ( isAsync && !symbol.IsAsync )
            {
                modifiers = modifiers.Add( Token( TriviaList( ElasticSpace ), SyntaxKind.AsyncKeyword, TriviaList( ElasticSpace ) ) );
            }
            else if ( !isAsync && symbol.IsAsync )
            {
                modifiers = TokenList( modifiers.Where( m => !m.IsKind( SyntaxKind.AsyncKeyword ) ) );
            }

            // Trivia processing:
            //   * For block bodies methods, we preserve trivia of the opening/closing brace.
            //   * For expression bodied methods:
            //       int Foo() <trivia_leading_equals_value> => <trivia_trailing_equals_value> <expression> <trivia_leading_semicolon> ; <trivia_trailing_semicolon>
            //       int Foo() <trivia_leading_equals_value> { <trivia_trailing_equals_value> <linked_body> <trivia_leading_semicolon> } <trivia_trailing_semicolon>

            var (openBraceLeadingTrivia, openBraceTrailingTrivia, closeBraceLeadingTrivia, closeBraceTrailingTrivia) =
                methodDeclaration switch
                {
                    { Body: { OpenBraceToken: var openBraceToken, CloseBraceToken: var closeBraceToken } } =>
                        (openBraceToken.LeadingTrivia, openBraceToken.TrailingTrivia, closeBraceToken.LeadingTrivia, closeBraceToken.TrailingTrivia),
                    { ExpressionBody.ArrowToken: var arrowToken, SemicolonToken: var semicolonToken } =>
                        (arrowToken.LeadingTrivia.Add( ElasticLineFeed ), arrowToken.TrailingTrivia.Add( ElasticLineFeed ),
                         semicolonToken.LeadingTrivia.Add( ElasticLineFeed ), semicolonToken.TrailingTrivia),
                    { Body: null, ExpressionBody: null, SemicolonToken: var semicolonToken } =>
                        (semicolonToken.LeadingTrivia.Add( ElasticLineFeed ), TriviaList( ElasticLineFeed ), TriviaList( ElasticLineFeed ),
                         semicolonToken.TrailingTrivia),
                    _ => throw new AssertionFailedException( $"Unexpected method declaration at '{methodDeclaration.GetLocation()}'." )
                };

            var ret = methodDeclaration
                .PartialUpdate(
                    expressionBody: null,
                    modifiers: modifiers,
                    body: Block(
                            Token( openBraceLeadingTrivia, SyntaxKind.OpenBraceToken, openBraceTrailingTrivia ),
                            SingletonList<StatementSyntax>( linkedBody ),
                            Token( closeBraceLeadingTrivia, SyntaxKind.CloseBraceToken, closeBraceTrailingTrivia ) )
                        .WithLinkerGeneratedFlags( LinkerGeneratedFlags.FlattenableBlock )
                        .WithGeneratedCodeAnnotation( FormattingAnnotations.SystemGeneratedCodeAnnotation ),
                    semicolonToken: default(SyntaxToken) );

            if ( symbol is { IsPartialDefinition: true, PartialImplementationPart: null } )
            {
                ret = RemoveAttributesForPartialImplementation( ret );
            }

<<<<<<< HEAD
            return ret;
=======
            var isIterator = IteratorHelper.IsIteratorMethod( symbol );

            var emptyBody =
                isIterator
                    ? generationContext.SyntaxGenerator.FormattedBlock(
                        YieldStatement(
                            SyntaxKind.YieldBreakStatement,
                            List<AttributeListSyntax>(),
                            Token( TriviaList(), SyntaxKind.YieldKeyword, TriviaList( ElasticSpace ) ),
                            Token( TriviaList(), SyntaxKind.BreakKeyword, TriviaList( ElasticSpace ) ),
                            null,
                            Token( TriviaList(), SyntaxKind.SemicolonToken, TriviaList() ) ) )
                    : resultType.OriginalDefinition.SpecialType == SpecialType.System_Void
                        ? generationContext.SyntaxGenerator.FormattedBlock()
                        : generationContext.SyntaxGenerator.FormattedBlock(
                            ReturnStatement(
                                SyntaxFactoryEx.TokenWithTrailingSpace( SyntaxKind.ReturnKeyword ),
                                DefaultExpression( generationContext.SyntaxGenerator.Type( resultType ) ),
                                Token( SyntaxKind.SemicolonToken ) ) );

            return this.GetSpecialImplMethod( method, emptyBody, null, symbol, GetEmptyImplMemberName( symbol ), generationContext );
>>>>>>> a0c168e0
        }
    }

    private static MethodDeclarationSyntax RemoveAttributesForPartialImplementation( MethodDeclarationSyntax declaration )
        => declaration.PartialUpdate(
            List<AttributeListSyntax>(),
            parameterList: declaration.ParameterList.PartialUpdate(
                parameters: SeparatedList( declaration.ParameterList.Parameters.SelectAsArray( p => p.PartialUpdate( List<AttributeListSyntax>() ) ) ) ) );

    private MemberDeclarationSyntax GetOriginalImplMethod(
        MethodDeclarationSyntax method,
        IMethodSymbol symbol,
        SyntaxGenerationContext generationContext )
    {
        var semantic = symbol.ToSemantic( IntermediateSymbolSemanticKind.Default );
        var context = new InliningContextIdentifier( semantic );

        var substitutedBody =
            method.Body != null
                ? (BlockSyntax) RewriteBody( method.Body, symbol, new SubstitutionContext( this, generationContext, context ) )
                : null;

        var substitutedExpressionBody =
            method.ExpressionBody != null
                ? (ArrowExpressionClauseSyntax) RewriteBody(
                    method.ExpressionBody,
                    symbol,
                    new SubstitutionContext( this, generationContext, context ) )
                : null;

        if ( substitutedBody == null && substitutedExpressionBody == null )
        {
            // Partial methods with no definition.
            substitutedBody = Block();
        }

        return this.GetSpecialImplMethod(
            method,
            substitutedBody.WithSourceCodeAnnotation(),
            substitutedExpressionBody.WithSourceCodeAnnotation(),
            symbol,
            GetOriginalImplMemberName( symbol ),
            generationContext );
    }

    private MemberDeclarationSyntax GetEmptyImplMethod(
        MethodDeclarationSyntax method,
        IMethodSymbol symbol,
        SyntaxGenerationContext generationContext )
    {
        var returnType = symbol.ReturnType;

        if ( !AsyncHelper.TryGetAsyncInfo( symbol.ReturnType, out var resultType, out _ ) )
        {
            resultType = returnType;
        }

        var isIterator = IteratorHelper.IsIteratorMethod( symbol );

<<<<<<< HEAD
        var emptyBody =
            isIterator
                ? SyntaxFactoryEx.FormattedBlock(
                    YieldStatement(
                        SyntaxKind.YieldBreakStatement,
                        List<AttributeListSyntax>(),
                        Token( TriviaList(), SyntaxKind.YieldKeyword, TriviaList( ElasticSpace ) ),
                        Token( TriviaList(), SyntaxKind.BreakKeyword, TriviaList( ElasticSpace ) ),
                        null,
                        Token( TriviaList(), SyntaxKind.SemicolonToken, TriviaList() ) ) )
                : resultType.OriginalDefinition.SpecialType == SpecialType.System_Void
                    ? SyntaxFactoryEx.FormattedBlock()
                    : SyntaxFactoryEx.FormattedBlock(
                        ReturnStatement(
                            SyntaxFactoryEx.TokenWithTrailingSpace( SyntaxKind.ReturnKeyword ),
                            DefaultExpression( generationContext.SyntaxGenerator.Type( resultType ) ),
                            Token( SyntaxKind.SemicolonToken ) ) );

        return this.GetSpecialImplMethod( method, emptyBody, null, symbol, GetEmptyImplMemberName( symbol ), generationContext );
    }

    private MemberDeclarationSyntax GetSpecialImplMethod(
        MethodDeclarationSyntax method,
        BlockSyntax? body,
        ArrowExpressionClauseSyntax? expressionBody,
        IMethodSymbol symbol,
        string name,
        SyntaxGenerationContext generationContext )
    {
        var returnType = AsyncHelper.GetIntermediateMethodReturnType( symbol, method.ReturnType, generationContext );

        var modifiers = symbol
            .GetSyntaxModifierList( ModifierCategories.Static | ModifierCategories.Unsafe | ModifierCategories.Async )
            .Insert( 0, SyntaxFactoryEx.TokenWithTrailingSpace( SyntaxKind.PrivateKeyword ) );

        var constraints = method.ConstraintClauses;

        if ( constraints.Count == 0 && symbol.OverriddenMethod != null )
=======
            return
                MethodDeclaration(
                        this.FilterAttributesOnSpecialImpl( symbol ),
                        modifiers,
                        returnType.WithTrailingTriviaIfNecessary( ElasticSpace, generationContext.Options ),
                        null,
                        Identifier( name ),
                        method.TypeParameterList != null ? this.FilterAttributesOnSpecialImpl( symbol.TypeParameters, method.TypeParameterList ) : null,
                        this.FilterAttributesOnSpecialImpl(
                            symbol.Parameters,
                            method.ParameterList.WithTrailingTriviaIfNecessary( default(SyntaxTriviaList), generationContext.Options ) ),
                        constraints,
                        body,
                        expressionBody,
                        expressionBody != null ? Token( SyntaxKind.SemicolonToken ) : default )
                    .WithLeadingAndTrailingLineFeedIfNecessary( generationContext )
                    .WithGeneratedCodeAnnotation( FormattingAnnotations.SystemGeneratedCodeAnnotation );
        }

        private MethodDeclarationSyntax GetTrampolineForMethod(
            MethodDeclarationSyntax method,
            IntermediateSymbolSemantic<IMethodSymbol> targetSemantic,
            SyntaxGenerationContext context )
>>>>>>> a0c168e0
        {
            // Constraints may be inherited from the overridden method.

            constraints = generationContext.SyntaxGenerator.TypeParameterConstraintClauses( symbol.TypeParameters );
        }

        return
            MethodDeclaration(
                    this.FilterAttributesOnSpecialImpl( symbol ),
                    modifiers,
                    returnType.WithTrailingTriviaIfNecessary( ElasticSpace, generationContext.NormalizeWhitespace ),
                    null,
                    Identifier( name ),
                    method.TypeParameterList != null ? this.FilterAttributesOnSpecialImpl( symbol.TypeParameters, method.TypeParameterList ) : null,
                    this.FilterAttributesOnSpecialImpl(
                        symbol.Parameters,
                        method.ParameterList.WithTrailingTriviaIfNecessary( default(SyntaxTriviaList), generationContext.PreserveTrivia ) ),
                    constraints,
                    body,
                    expressionBody,
                    expressionBody != null ? Token( SyntaxKind.SemicolonToken ) : default )
                .WithTriviaIfNecessary( ElasticLineFeed, ElasticLineFeed, generationContext.NormalizeWhitespace )
                .WithGeneratedCodeAnnotation( FormattingAnnotations.SystemGeneratedCodeAnnotation );
    }

<<<<<<< HEAD
    private MethodDeclarationSyntax GetTrampolineForMethod(
        MethodDeclarationSyntax method,
        IntermediateSymbolSemantic<IMethodSymbol> targetSemantic )
    {
        Invariant.Assert( targetSemantic.Kind is IntermediateSymbolSemanticKind.Base or IntermediateSymbolSemanticKind.Default );

        Invariant.Implies(
            targetSemantic.Kind is IntermediateSymbolSemanticKind.Base,
            targetSemantic.Symbol is { IsOverride: true } or { IsVirtual: true } );

        // TODO: First override not being inlineable probably does not happen outside of specifically written linker tests, i.e. trampolines may not be needed.

        return method
            .PartialUpdate( body: GetBody(), modifiers: TokenList( method.Modifiers.Where( m => !m.IsKind( SyntaxKind.AsyncKeyword ) ) ) )
            .WithTriviaFromIfNecessary( method, this.SyntaxGenerationOptions.PreserveTrivia );

        BlockSyntax GetBody()
        {
            var invocation =
                InvocationExpression(
                    GetInvocationTarget(),
                    ArgumentList( SeparatedList( method.ParameterList.Parameters.SelectAsReadOnlyList( x => Argument( IdentifierName( x.Identifier ) ) ) ) ) );
=======
            return method
                .PartialUpdate( body: GetBody(), modifiers: TokenList( method.Modifiers.Where( m => !m.IsKind( SyntaxKind.AsyncKeyword ) ) ) )
                .WithTriviaFromIfNecessary( method, this.SyntaxGenerationOptions );
>>>>>>> a0c168e0

            if ( !targetSemantic.Symbol.ReturnsVoid )
            {
                return SyntaxFactoryEx.FormattedBlock(
                    ReturnStatement(
                        SyntaxFactoryEx.TokenWithTrailingSpace( SyntaxKind.ReturnKeyword ),
                        invocation,
                        Token( SyntaxKind.SemicolonToken ) ) );
            }
            else
            {
                return SyntaxFactoryEx.FormattedBlock( ExpressionStatement( invocation ) );
            }

            ExpressionSyntax GetInvocationTarget()
            {
                if ( targetSemantic.Symbol.IsStatic )
                {
<<<<<<< HEAD
                    return GetTargetName();
                }
                else
                {
                    return MemberAccessExpression( SyntaxKind.SimpleMemberAccessExpression, ThisExpression(), GetTargetName() );
=======
                    return context.SyntaxGenerator.FormattedBlock(
                        ReturnStatement(
                            SyntaxFactoryEx.TokenWithTrailingSpace( SyntaxKind.ReturnKeyword ),
                            invocation,
                            Token( SyntaxKind.SemicolonToken ) ) );
                }
                else
                {
                    return context.SyntaxGenerator.FormattedBlock( ExpressionStatement( invocation ) );
>>>>>>> a0c168e0
                }
            }

            IdentifierNameSyntax GetTargetName()
            {
                if ( targetSemantic.Kind is IntermediateSymbolSemanticKind.Base )
                {
                    return IdentifierName( GetOriginalImplMemberName( targetSemantic.Symbol ) );
                }
                else
                {
                    return IdentifierName( targetSemantic.Symbol.Name );
                }
            }
        }
    }
}<|MERGE_RESOLUTION|>--- conflicted
+++ resolved
@@ -30,39 +30,28 @@
                 return new[] { methodDeclaration };
             }
 
-<<<<<<< HEAD
             var members = new List<MemberDeclarationSyntax>();
-=======
-                if ( this.AnalysisRegistry.IsInlined( lastOverride.ToSemantic( IntermediateSymbolSemanticKind.Default ) ) )
-                {
-                    members.Add( GetLinkedDeclaration( IntermediateSymbolSemanticKind.Final, lastOverride.IsAsync ) );
-                }
-                else
-                {
+
+            if ( symbol is { IsPartialDefinition: true, PartialImplementationPart: null } )
+            {
+                // This is a partial method declaration that did not have any body.
+                // Keep it as is and add a new declaration that will contain the override.
+                members.Add( methodDeclaration );
+            }
+
+            var lastOverride = this.InjectionRegistry.GetLastOverride( symbol );
+
+            if ( this.AnalysisRegistry.IsInlined( lastOverride.ToSemantic( IntermediateSymbolSemanticKind.Default ) ) )
+            {
+                members.Add( GetLinkedDeclaration( IntermediateSymbolSemanticKind.Final, lastOverride.IsAsync ) );
+            }
+            else
+            {
                     members.Add(
                         this.GetTrampolineForMethod(
                             methodDeclaration,
                             lastOverride.ToSemantic( IntermediateSymbolSemanticKind.Default ),
                             generationContext ) );
-                }
->>>>>>> a0c168e0
-
-            if ( symbol is { IsPartialDefinition: true, PartialImplementationPart: null } )
-            {
-                // This is a partial method declaration that did not have any body.
-                // Keep it as is and add a new declaration that will contain the override.
-                members.Add( methodDeclaration );
-            }
-
-            var lastOverride = this.InjectionRegistry.GetLastOverride( symbol );
-
-            if ( this.AnalysisRegistry.IsInlined( lastOverride.ToSemantic( IntermediateSymbolSemanticKind.Default ) ) )
-            {
-                members.Add( GetLinkedDeclaration( IntermediateSymbolSemanticKind.Final, lastOverride.IsAsync ) );
-            }
-            else
-            {
-                members.Add( this.GetTrampolineForMethod( methodDeclaration, lastOverride.ToSemantic( IntermediateSymbolSemanticKind.Default ) ) );
             }
 
             if ( this.AnalysisRegistry.IsReachable( symbol.ToSemantic( IntermediateSymbolSemanticKind.Default ) )
@@ -72,19 +61,11 @@
                 members.Add( this.GetOriginalImplMethod( methodDeclaration, symbol, generationContext ) );
             }
 
-<<<<<<< HEAD
             if ( this.AnalysisRegistry.IsReachable( symbol.ToSemantic( IntermediateSymbolSemanticKind.Base ) )
                  && !this.AnalysisRegistry.IsInlined( symbol.ToSemantic( IntermediateSymbolSemanticKind.Base ) )
                  && this.ShouldGenerateEmptyMember( symbol ) )
             {
                 members.Add( this.GetEmptyImplMethod( methodDeclaration, symbol, generationContext ) );
-=======
-                return new[]
-                {
-                    this.GetTrampolineForMethod( methodDeclaration, symbol.ToSemantic( IntermediateSymbolSemanticKind.Base ), generationContext ),
-                    this.GetOriginalImplMethod( methodDeclaration, symbol, generationContext )
-                };
->>>>>>> a0c168e0
             }
 
             return members;
@@ -107,71 +88,9 @@
 
             return new[]
             {
-<<<<<<< HEAD
-                this.GetTrampolineForMethod( methodDeclaration, symbol.ToSemantic( IntermediateSymbolSemanticKind.Base ) ),
+                    this.GetTrampolineForMethod( methodDeclaration, symbol.ToSemantic( IntermediateSymbolSemanticKind.Base ), generationContext ),
                 this.GetOriginalImplMethod( methodDeclaration, symbol, generationContext )
             };
-=======
-                var linkedBody = this.GetSubstitutedBody(
-                    symbol.ToSemantic( semanticKind ),
-                    new SubstitutionContext(
-                        this,
-                        generationContext,
-                        new InliningContextIdentifier( symbol.ToSemantic( semanticKind ) ) ) );
-
-                var modifiers = methodDeclaration.Modifiers;
-
-                if ( isAsync && !symbol.IsAsync )
-                {
-                    modifiers = modifiers.Add( Token( TriviaList( ElasticSpace ), SyntaxKind.AsyncKeyword, TriviaList( ElasticSpace ) ) );
-                }
-                else if ( !isAsync && symbol.IsAsync )
-                {
-                    modifiers = TokenList( modifiers.Where( m => !m.IsKind( SyntaxKind.AsyncKeyword ) ) );
-                }
-
-                // Trivia processing:
-                //   * For block bodies methods, we preserve trivia of the opening/closing brace.
-                //   * For expression bodied methods:
-                //       int Foo() <trivia_leading_equals_value> => <trivia_trailing_equals_value> <expression> <trivia_leading_semicolon> ; <trivia_trailing_semicolon>
-                //       int Foo() <trivia_leading_equals_value> { <trivia_trailing_equals_value> <linked_body> <trivia_leading_semicolon> } <trivia_trailing_semicolon>
-
-                var (openBraceLeadingTrivia, openBraceTrailingTrivia, closeBraceLeadingTrivia, closeBraceTrailingTrivia) =
-                    methodDeclaration switch
-                    {
-                        { Body: { OpenBraceToken: var openBraceToken, CloseBraceToken: var closeBraceToken } } =>
-                            (openBraceToken.LeadingTrivia, openBraceToken.TrailingTrivia, closeBraceToken.LeadingTrivia, closeBraceToken.TrailingTrivia),
-                        { ExpressionBody.ArrowToken: var arrowToken, SemicolonToken: var semicolonToken } =>
-                            (arrowToken.LeadingTrivia.AddLineFeedIfNecessary( generationContext ),
-                             arrowToken.TrailingTrivia.AddLineFeedIfNecessary( generationContext ),
-                             semicolonToken.LeadingTrivia.AddLineFeedIfNecessary( generationContext ), semicolonToken.TrailingTrivia),
-                        { Body: null, ExpressionBody: null, SemicolonToken: var semicolonToken } =>
-                            (semicolonToken.LeadingTrivia.AddLineFeedIfNecessary( generationContext ), generationContext.ElasticEndOfLineTriviaList,
-                             generationContext.ElasticEndOfLineTriviaList,
-                             semicolonToken.TrailingTrivia),
-                        _ => throw new AssertionFailedException( $"Unexpected method declaration at '{methodDeclaration.GetLocation()}'." )
-                    };
-
-                var ret = methodDeclaration
-                    .PartialUpdate(
-                        expressionBody: null,
-                        modifiers: modifiers,
-                        body: Block(
-                                Token( openBraceLeadingTrivia, SyntaxKind.OpenBraceToken, openBraceTrailingTrivia ),
-                                SingletonList<StatementSyntax>( linkedBody ),
-                                Token( closeBraceLeadingTrivia, SyntaxKind.CloseBraceToken, closeBraceTrailingTrivia ) )
-                            .WithLinkerGeneratedFlags( LinkerGeneratedFlags.FlattenableBlock )
-                            .WithGeneratedCodeAnnotation( FormattingAnnotations.SystemGeneratedCodeAnnotation ),
-                        semicolonToken: default(SyntaxToken) );
-
-                if ( symbol is { IsPartialDefinition: true, PartialImplementationPart: null } )
-                {
-                    ret = RemoveAttributesForPartialImplementation( ret );
-                }
-
-                return ret;
-            }
->>>>>>> a0c168e0
         }
         else if ( this.AnalysisRegistry.HasAnySubstitutions( symbol ) )
         {
@@ -214,10 +133,12 @@
                     { Body: { OpenBraceToken: var openBraceToken, CloseBraceToken: var closeBraceToken } } =>
                         (openBraceToken.LeadingTrivia, openBraceToken.TrailingTrivia, closeBraceToken.LeadingTrivia, closeBraceToken.TrailingTrivia),
                     { ExpressionBody.ArrowToken: var arrowToken, SemicolonToken: var semicolonToken } =>
-                        (arrowToken.LeadingTrivia.Add( ElasticLineFeed ), arrowToken.TrailingTrivia.Add( ElasticLineFeed ),
-                         semicolonToken.LeadingTrivia.Add( ElasticLineFeed ), semicolonToken.TrailingTrivia),
+                            (arrowToken.LeadingTrivia.AddLineFeedIfNecessary( generationContext ),
+                             arrowToken.TrailingTrivia.AddLineFeedIfNecessary( generationContext ),
+                             semicolonToken.LeadingTrivia.AddLineFeedIfNecessary( generationContext ), semicolonToken.TrailingTrivia),
                     { Body: null, ExpressionBody: null, SemicolonToken: var semicolonToken } =>
-                        (semicolonToken.LeadingTrivia.Add( ElasticLineFeed ), TriviaList( ElasticLineFeed ), TriviaList( ElasticLineFeed ),
+                            (semicolonToken.LeadingTrivia.AddLineFeedIfNecessary( generationContext ), generationContext.ElasticEndOfLineTriviaList,
+                             generationContext.ElasticEndOfLineTriviaList,
                          semicolonToken.TrailingTrivia),
                     _ => throw new AssertionFailedException( $"Unexpected method declaration at '{methodDeclaration.GetLocation()}'." )
                 };
@@ -239,31 +160,7 @@
                 ret = RemoveAttributesForPartialImplementation( ret );
             }
 
-<<<<<<< HEAD
             return ret;
-=======
-            var isIterator = IteratorHelper.IsIteratorMethod( symbol );
-
-            var emptyBody =
-                isIterator
-                    ? generationContext.SyntaxGenerator.FormattedBlock(
-                        YieldStatement(
-                            SyntaxKind.YieldBreakStatement,
-                            List<AttributeListSyntax>(),
-                            Token( TriviaList(), SyntaxKind.YieldKeyword, TriviaList( ElasticSpace ) ),
-                            Token( TriviaList(), SyntaxKind.BreakKeyword, TriviaList( ElasticSpace ) ),
-                            null,
-                            Token( TriviaList(), SyntaxKind.SemicolonToken, TriviaList() ) ) )
-                    : resultType.OriginalDefinition.SpecialType == SpecialType.System_Void
-                        ? generationContext.SyntaxGenerator.FormattedBlock()
-                        : generationContext.SyntaxGenerator.FormattedBlock(
-                            ReturnStatement(
-                                SyntaxFactoryEx.TokenWithTrailingSpace( SyntaxKind.ReturnKeyword ),
-                                DefaultExpression( generationContext.SyntaxGenerator.Type( resultType ) ),
-                                Token( SyntaxKind.SemicolonToken ) ) );
-
-            return this.GetSpecialImplMethod( method, emptyBody, null, symbol, GetEmptyImplMemberName( symbol ), generationContext );
->>>>>>> a0c168e0
         }
     }
 
@@ -323,10 +220,9 @@
 
         var isIterator = IteratorHelper.IsIteratorMethod( symbol );
 
-<<<<<<< HEAD
         var emptyBody =
             isIterator
-                ? SyntaxFactoryEx.FormattedBlock(
+                    ? generationContext.SyntaxGenerator.FormattedBlock(
                     YieldStatement(
                         SyntaxKind.YieldBreakStatement,
                         List<AttributeListSyntax>(),
@@ -335,8 +231,8 @@
                         null,
                         Token( TriviaList(), SyntaxKind.SemicolonToken, TriviaList() ) ) )
                 : resultType.OriginalDefinition.SpecialType == SpecialType.System_Void
-                    ? SyntaxFactoryEx.FormattedBlock()
-                    : SyntaxFactoryEx.FormattedBlock(
+                        ? generationContext.SyntaxGenerator.FormattedBlock()
+                        : generationContext.SyntaxGenerator.FormattedBlock(
                         ReturnStatement(
                             SyntaxFactoryEx.TokenWithTrailingSpace( SyntaxKind.ReturnKeyword ),
                             DefaultExpression( generationContext.SyntaxGenerator.Type( resultType ) ),
@@ -362,31 +258,6 @@
         var constraints = method.ConstraintClauses;
 
         if ( constraints.Count == 0 && symbol.OverriddenMethod != null )
-=======
-            return
-                MethodDeclaration(
-                        this.FilterAttributesOnSpecialImpl( symbol ),
-                        modifiers,
-                        returnType.WithTrailingTriviaIfNecessary( ElasticSpace, generationContext.Options ),
-                        null,
-                        Identifier( name ),
-                        method.TypeParameterList != null ? this.FilterAttributesOnSpecialImpl( symbol.TypeParameters, method.TypeParameterList ) : null,
-                        this.FilterAttributesOnSpecialImpl(
-                            symbol.Parameters,
-                            method.ParameterList.WithTrailingTriviaIfNecessary( default(SyntaxTriviaList), generationContext.Options ) ),
-                        constraints,
-                        body,
-                        expressionBody,
-                        expressionBody != null ? Token( SyntaxKind.SemicolonToken ) : default )
-                    .WithLeadingAndTrailingLineFeedIfNecessary( generationContext )
-                    .WithGeneratedCodeAnnotation( FormattingAnnotations.SystemGeneratedCodeAnnotation );
-        }
-
-        private MethodDeclarationSyntax GetTrampolineForMethod(
-            MethodDeclarationSyntax method,
-            IntermediateSymbolSemantic<IMethodSymbol> targetSemantic,
-            SyntaxGenerationContext context )
->>>>>>> a0c168e0
         {
             // Constraints may be inherited from the overridden method.
 
@@ -397,25 +268,25 @@
             MethodDeclaration(
                     this.FilterAttributesOnSpecialImpl( symbol ),
                     modifiers,
-                    returnType.WithTrailingTriviaIfNecessary( ElasticSpace, generationContext.NormalizeWhitespace ),
+                        returnType.WithTrailingTriviaIfNecessary( ElasticSpace, generationContext.Options ),
                     null,
                     Identifier( name ),
                     method.TypeParameterList != null ? this.FilterAttributesOnSpecialImpl( symbol.TypeParameters, method.TypeParameterList ) : null,
                     this.FilterAttributesOnSpecialImpl(
                         symbol.Parameters,
-                        method.ParameterList.WithTrailingTriviaIfNecessary( default(SyntaxTriviaList), generationContext.PreserveTrivia ) ),
+                            method.ParameterList.WithTrailingTriviaIfNecessary( default(SyntaxTriviaList), generationContext.Options ) ),
                     constraints,
                     body,
                     expressionBody,
                     expressionBody != null ? Token( SyntaxKind.SemicolonToken ) : default )
-                .WithTriviaIfNecessary( ElasticLineFeed, ElasticLineFeed, generationContext.NormalizeWhitespace )
+                    .WithLeadingAndTrailingLineFeedIfNecessary( generationContext )
                 .WithGeneratedCodeAnnotation( FormattingAnnotations.SystemGeneratedCodeAnnotation );
     }
 
-<<<<<<< HEAD
     private MethodDeclarationSyntax GetTrampolineForMethod(
         MethodDeclarationSyntax method,
-        IntermediateSymbolSemantic<IMethodSymbol> targetSemantic )
+            IntermediateSymbolSemantic<IMethodSymbol> targetSemantic,
+            SyntaxGenerationContext context )
     {
         Invariant.Assert( targetSemantic.Kind is IntermediateSymbolSemanticKind.Base or IntermediateSymbolSemanticKind.Default );
 
@@ -427,7 +298,7 @@
 
         return method
             .PartialUpdate( body: GetBody(), modifiers: TokenList( method.Modifiers.Where( m => !m.IsKind( SyntaxKind.AsyncKeyword ) ) ) )
-            .WithTriviaFromIfNecessary( method, this.SyntaxGenerationOptions.PreserveTrivia );
+                .WithTriviaFromIfNecessary( method, this.SyntaxGenerationOptions );
 
         BlockSyntax GetBody()
         {
@@ -435,15 +306,10 @@
                 InvocationExpression(
                     GetInvocationTarget(),
                     ArgumentList( SeparatedList( method.ParameterList.Parameters.SelectAsReadOnlyList( x => Argument( IdentifierName( x.Identifier ) ) ) ) ) );
-=======
-            return method
-                .PartialUpdate( body: GetBody(), modifiers: TokenList( method.Modifiers.Where( m => !m.IsKind( SyntaxKind.AsyncKeyword ) ) ) )
-                .WithTriviaFromIfNecessary( method, this.SyntaxGenerationOptions );
->>>>>>> a0c168e0
 
             if ( !targetSemantic.Symbol.ReturnsVoid )
             {
-                return SyntaxFactoryEx.FormattedBlock(
+                    return context.SyntaxGenerator.FormattedBlock(
                     ReturnStatement(
                         SyntaxFactoryEx.TokenWithTrailingSpace( SyntaxKind.ReturnKeyword ),
                         invocation,
@@ -451,30 +317,18 @@
             }
             else
             {
-                return SyntaxFactoryEx.FormattedBlock( ExpressionStatement( invocation ) );
+                    return context.SyntaxGenerator.FormattedBlock( ExpressionStatement( invocation ) );
             }
 
             ExpressionSyntax GetInvocationTarget()
             {
                 if ( targetSemantic.Symbol.IsStatic )
                 {
-<<<<<<< HEAD
                     return GetTargetName();
                 }
                 else
                 {
                     return MemberAccessExpression( SyntaxKind.SimpleMemberAccessExpression, ThisExpression(), GetTargetName() );
-=======
-                    return context.SyntaxGenerator.FormattedBlock(
-                        ReturnStatement(
-                            SyntaxFactoryEx.TokenWithTrailingSpace( SyntaxKind.ReturnKeyword ),
-                            invocation,
-                            Token( SyntaxKind.SemicolonToken ) ) );
-                }
-                else
-                {
-                    return context.SyntaxGenerator.FormattedBlock( ExpressionStatement( invocation ) );
->>>>>>> a0c168e0
                 }
             }
 
