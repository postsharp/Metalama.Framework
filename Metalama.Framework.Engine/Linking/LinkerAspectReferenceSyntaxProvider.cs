﻿// Copyright (c) SharpCrafters s.r.o. See the LICENSE.md file in the root directory of this repository root for details.

using Metalama.Framework.Code;
using Metalama.Framework.Engine.Aspects;
using Metalama.Framework.Engine.CodeModel;
using Metalama.Framework.Engine.CodeModel.Pseudo;
using Metalama.Framework.Engine.Templating;
using Metalama.Framework.Engine.Transformations;
using Microsoft.CodeAnalysis;
using Microsoft.CodeAnalysis.CSharp;
using Microsoft.CodeAnalysis.CSharp.Syntax;
using System;
using System.Collections.Concurrent;
using System.Linq;
using System.Linq.Expressions;
using System.Text;
using static Microsoft.CodeAnalysis.CSharp.SyntaxFactory;
using RefKind = Metalama.Framework.Code.RefKind;

namespace Metalama.Framework.Engine.Linking
{
    internal class LinkerAspectReferenceSyntaxProvider : AspectReferenceSyntaxProvider
    {
        private readonly LinkerInjectionHelperProvider _injectionHelperProvider;

        public LinkerAspectReferenceSyntaxProvider(LinkerInjectionHelperProvider injectionHelperProvider)
        {
            this._injectionHelperProvider = injectionHelperProvider;
        }

        public override ExpressionSyntax GetFinalizerReference( AspectLayerId aspectLayer, IMethod overriddenFinalizer, OurSyntaxGenerator syntaxGenerator )
            => InvocationExpression(
                    this._injectionHelperProvider.GetFinalizeMemberExpression()
                    .WithAspectReferenceAnnotation(
                        aspectLayer,
                        AspectReferenceOrder.Base,
                        AspectReferenceTargetKind.Self,
                        flags: AspectReferenceFlags.Inlineable ) );

        public override ExpressionSyntax GetPropertyReference(
            AspectLayerId aspectLayer,
            IProperty overriddenProperty,
            AspectReferenceTargetKind targetKind,
            OurSyntaxGenerator syntaxGenerator )
        {
            switch (targetKind, overriddenProperty)
            {
                case (AspectReferenceTargetKind.PropertySetAccessor, { SetMethod: IPseudoDeclaration }):
                case (AspectReferenceTargetKind.PropertyGetAccessor, { GetMethod: IPseudoDeclaration }):
                    // For pseudo source: __LinkerInjectionHelpers__.__Property(<property_expression>)
                    // It is important to track the <property_expression>.
                    var symbolSourceExpression = CreateMemberAccessExpression( overriddenProperty, syntaxGenerator );

                    return
                        InvocationExpression(
                            this._injectionHelperProvider.GetPropertyMemberExpression()
                            .WithAspectReferenceAnnotation(
                                aspectLayer,
                                AspectReferenceOrder.Base,
                                targetKind,
                                flags: AspectReferenceFlags.Inlineable ),
                            ArgumentList( SingletonSeparatedList( Argument( symbolSourceExpression ) ) ) );

                default:
                    // Otherwise: <property_expression>
                    return
                        CreateMemberAccessExpression( overriddenProperty, syntaxGenerator )
                            .WithAspectReferenceAnnotation(
                                aspectLayer,
                                AspectReferenceOrder.Base,
                                targetKind,
                                AspectReferenceFlags.Inlineable );
            }
        }

        public override ExpressionSyntax GetIndexerReference(
            AspectLayerId aspectLayer,
            IIndexer overriddenIndexer,
            AspectReferenceTargetKind targetKind,
            OurSyntaxGenerator syntaxGenerator )
        {
            return
                ElementAccessExpression(
                        CreateIndexerAccessExpression( overriddenIndexer, syntaxGenerator ),
                        BracketedArgumentList(
                            SeparatedList(
                                overriddenIndexer.Parameters.Select(
                                    p =>
                                    {
                                        var refKind = p.RefKind switch
                                        {
                                            RefKind.None => default,
                                            RefKind.In => default,
                                            RefKind.Out => Token( SyntaxKind.OutKeyword ),
                                            RefKind.Ref => Token( SyntaxKind.RefKeyword ),
                                            _ => throw new AssertionFailedException( $"Unexpected RefKind: {p.RefKind}." )
                                        };

                                        return Argument( null, refKind, IdentifierName( p.Name ) );
                                    } ) ) ) )
                    .WithAspectReferenceAnnotation(
                        aspectLayer,
                        AspectReferenceOrder.Base,
                        targetKind,
                        AspectReferenceFlags.Inlineable );
        }

        public override ExpressionSyntax GetOperatorReference( AspectLayerId aspectLayer, IMethod overriddenOperator, OurSyntaxGenerator syntaxGenerator )
        {
            return
                InvocationExpression(
<<<<<<< HEAD
                    this._injectionHelperProvider.GetOperatorMemberExpression(
                        syntaxGenerator,
                        overriddenOperator.OperatorKind,
                        overriddenOperator.ReturnType,
                        overriddenOperator.Parameters.Select(p => p.Type) ) 
                    .WithAspectReferenceAnnotation(
                        aspectLayer,
                        AspectReferenceOrder.Base,
                        AspectReferenceTargetKind.Self,
                        flags: AspectReferenceFlags.Inlineable ),
=======
                    MemberAccessExpression(
                            SyntaxKind.SimpleMemberAccessExpression,
                            IdentifierName( HelperTypeName ),
                            GenericName(
                                Identifier( overriddenOperator.OperatorKind.ToOperatorMethodName() ),
                                TypeArgumentList(
                                    SeparatedList(
                                        overriddenOperator.Parameters.SelectEnumerable( p => syntaxGenerator.Type( p.Type.GetSymbol().AssertNotNull() ) )
                                            .Append( syntaxGenerator.Type( overriddenOperator.ReturnType.GetSymbol().AssertNotNull() ) ) ) ) ) )
                        .WithAspectReferenceAnnotation(
                            aspectLayer,
                            AspectReferenceOrder.Base,
                            AspectReferenceTargetKind.Self,
                            flags: AspectReferenceFlags.Inlineable ),
>>>>>>> d59ddfd7
                    syntaxGenerator.ArgumentList( overriddenOperator, p => IdentifierName( p.Name ) ) );
        }

        private static ExpressionSyntax CreateIndexerAccessExpression( IIndexer overriddenIndexer, OurSyntaxGenerator syntaxGenerator )
        {
            ExpressionSyntax expression;

            if ( overriddenIndexer.IsExplicitInterfaceImplementation )
            {
                var implementedInterfaceMember = overriddenIndexer.GetExplicitInterfaceImplementation();

                expression =
                    ParenthesizedExpression(
                        SyntaxFactoryEx.SafeCastExpression(
                            syntaxGenerator.Type( implementedInterfaceMember.DeclaringType.GetSymbol() ),
                            ThisExpression() ) );
            }
            else
            {
                expression = ThisExpression();
            }

            return expression;
        }

        private static ExpressionSyntax CreateMemberAccessExpression( IMember overriddenDeclaration, OurSyntaxGenerator syntaxGenerator )
        {
            ExpressionSyntax expression;

            var memberNameString =
                overriddenDeclaration switch
                {
                    { IsExplicitInterfaceImplementation: true } => overriddenDeclaration.Name.Split( '.' ).Last(),
                    _ => overriddenDeclaration.Name
                };

            SimpleNameSyntax memberName;

            if ( overriddenDeclaration is IGeneric generic && generic.TypeParameters.Count > 0 )
            {
                memberName = GenericName( memberNameString )
                    .WithTypeArgumentList(
                        TypeArgumentList( SeparatedList( generic.TypeParameters.SelectEnumerable( p => (TypeSyntax) IdentifierName( p.Name ) ) ) ) );
            }
            else
            {
                memberName = IdentifierName( memberNameString );
            }

            if ( !overriddenDeclaration.IsStatic )
            {
                if ( overriddenDeclaration.IsExplicitInterfaceImplementation )
                {
                    var implementedInterfaceMember = overriddenDeclaration.GetExplicitInterfaceImplementation();

                    expression = MemberAccessExpression(
                        SyntaxKind.SimpleMemberAccessExpression,
                        ParenthesizedExpression(
                            SyntaxFactoryEx.SafeCastExpression(
                                syntaxGenerator.Type( implementedInterfaceMember.DeclaringType.GetSymbol() ),
                                ThisExpression() ) ),
                        memberName );
                }
                else
                {
                    expression = MemberAccessExpression(
                        SyntaxKind.SimpleMemberAccessExpression,
                        ThisExpression(),
                        memberName );
                }
            }
            else
            {
                expression =
                    MemberAccessExpression(
                        SyntaxKind.SimpleMemberAccessExpression,
                        syntaxGenerator.Type( overriddenDeclaration.DeclaringType.GetSymbol() ),
                        memberName );
            }

            return expression;
        }
    }
}<|MERGE_RESOLUTION|>--- conflicted
+++ resolved
@@ -109,7 +109,6 @@
         {
             return
                 InvocationExpression(
-<<<<<<< HEAD
                     this._injectionHelperProvider.GetOperatorMemberExpression(
                         syntaxGenerator,
                         overriddenOperator.OperatorKind,
@@ -120,22 +119,6 @@
                         AspectReferenceOrder.Base,
                         AspectReferenceTargetKind.Self,
                         flags: AspectReferenceFlags.Inlineable ),
-=======
-                    MemberAccessExpression(
-                            SyntaxKind.SimpleMemberAccessExpression,
-                            IdentifierName( HelperTypeName ),
-                            GenericName(
-                                Identifier( overriddenOperator.OperatorKind.ToOperatorMethodName() ),
-                                TypeArgumentList(
-                                    SeparatedList(
-                                        overriddenOperator.Parameters.SelectEnumerable( p => syntaxGenerator.Type( p.Type.GetSymbol().AssertNotNull() ) )
-                                            .Append( syntaxGenerator.Type( overriddenOperator.ReturnType.GetSymbol().AssertNotNull() ) ) ) ) ) )
-                        .WithAspectReferenceAnnotation(
-                            aspectLayer,
-                            AspectReferenceOrder.Base,
-                            AspectReferenceTargetKind.Self,
-                            flags: AspectReferenceFlags.Inlineable ),
->>>>>>> d59ddfd7
                     syntaxGenerator.ArgumentList( overriddenOperator, p => IdentifierName( p.Name ) ) );
         }
 
