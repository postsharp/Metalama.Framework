﻿// Copyright (c) SharpCrafters s.r.o. All rights reserved.
// This project is not open source. Please see the LICENSE.md file in the repository root for details.

using Metalama.Framework.Code;
using Metalama.Framework.Engine.Aspects;
using Metalama.Framework.Engine.CodeModel;
using Metalama.Framework.Engine.Transformations;
using Microsoft.CodeAnalysis;
using Microsoft.CodeAnalysis.CSharp;
using Microsoft.CodeAnalysis.CSharp.Syntax;
using System;
using System.Collections.Concurrent;
using System.Linq;
using System.Text;
using static Microsoft.CodeAnalysis.CSharp.SyntaxFactory;

namespace Metalama.Framework.Engine.Linking
{
    internal class LinkerAspectReferenceSyntaxProvider : AspectReferenceSyntaxProvider
    {
        public const string HelperTypeName = "__LinkerIntroductionHelpers__";
        public const string FinalizeMemberName = "__Finalize";

        private static readonly ConcurrentDictionary<LanguageVersion, SyntaxTree> _linkerHelperSyntaxTreeCache = new();

        private readonly bool _useNullability;

        public LinkerAspectReferenceSyntaxProvider( bool useNullability )
        {
            // TODO: Usage of nullability should be determined from context (design time).
            this._useNullability = useNullability;
        }

        public override ExpressionSyntax GetFinalizerReference( AspectLayerId aspectLayer, IMethod overriddenFinalizer, OurSyntaxGenerator syntaxGenerator )
            => InvocationExpression(
                MemberAccessExpression(
                        SyntaxKind.SimpleMemberAccessExpression,
                        IdentifierName( HelperTypeName ),
                        IdentifierName( FinalizeMemberName ) )
                    .WithAspectReferenceAnnotation(
                        aspectLayer,
                        AspectReferenceOrder.Base,
                        AspectReferenceTargetKind.Self,
                        flags: AspectReferenceFlags.Inlineable ) );

<<<<<<< HEAD
        public override ExpressionSyntax GetOperatorReference( AspectLayerId aspectLayer, IMethod overriddenOperator, OurSyntaxGenerator syntaxGenerator )
        {
            return
                InvocationExpression(
                    MemberAccessExpression(
                            SyntaxKind.SimpleMemberAccessExpression,
                            IdentifierName( HelperTypeName ),
                            GenericName(
                                Identifier( overriddenOperator.OperatorKind.ToOperatorMethodName() ),
                                TypeArgumentList(
                                    SeparatedList(
                                        overriddenOperator.Parameters.Select( p => syntaxGenerator.Type( p.Type.GetSymbol().AssertNotNull() ) )
                                            .Append( syntaxGenerator.Type( overriddenOperator.ReturnType.GetSymbol().AssertNotNull() ) ) ) ) ) )
                        .WithAspectReferenceAnnotation(
                            aspectLayer,
                            AspectReferenceOrder.Base,
                            AspectReferenceTargetKind.Self,
                            flags: AspectReferenceFlags.Inlineable ),
                    syntaxGenerator.ArgumentList( overriddenOperator, p => IdentifierName( p.Name ) ) );
        }

        public SyntaxTree GetLinkerHelperSyntaxTree( LanguageVersion languageVersion )
            => _linkerHelperSyntaxTreeCache.GetOrAdd( languageVersion, this.GetLinkerHelperSyntaxTreeCode );

        private SyntaxTree GetLinkerHelperSyntaxTreeCode( LanguageVersion v )
=======
        private static NameSyntax HelperTypeName => IdentifierName( "__LinkerIntroductionHelpers__" );

        private static readonly ConcurrentDictionary<LanguageOptions, SyntaxTree> _linkerHelperSyntaxTreeCache = new();

        public static SyntaxTree GetLinkerHelperSyntaxTree( LanguageOptions options )
            => _linkerHelperSyntaxTreeCache.GetOrAdd( options, GetLinkerHelperSyntaxTreeCode );

        private static SyntaxTree GetLinkerHelperSyntaxTreeCode( LanguageOptions options )
>>>>>>> 754ae698
        {
            var useNullability = this._useNullability && v is LanguageVersion.CSharp9 or LanguageVersion.CSharp10;
            var suffix = useNullability ? "?" : "";

            var binaryOperators =
                Enum.GetValues( typeof(OperatorKind) )
                    .Cast<OperatorKind>()
                    .Where( op => op.IsBinaryOperator() )
                    .Select( op => $"public static R{suffix} {op.ToOperatorMethodName()}<A,B,R>(A{suffix} a, B{suffix} b) => default(R{suffix});" );

            var unaryOperators =
                Enum.GetValues( typeof(OperatorKind) )
                    .Cast<OperatorKind>()
                    .Where( op => op.IsUnaryOperator() )
                    .Select( op => $"public static R{suffix} {op.ToOperatorMethodName()}<A,R>(A{suffix} a) => default(R{suffix});" );

            var conversionOperators =
                Enum.GetValues( typeof(OperatorKind) )
                    .Cast<OperatorKind>()
                    .Where( op => op.IsConversionOperator() )
                    .Select( op => $"public static R{suffix} {op.ToOperatorMethodName()}<A,R>(A{suffix} a) => default(R{suffix});" );

            var code = @$"
{(useNullability ? "#nullable enable" : "")}
internal class {HelperTypeName}
{{
    public static void {FinalizeMemberName}() {{}}
    {string.Join( "\n    ", binaryOperators )}
    {string.Join( "\n    ", unaryOperators )}
    {string.Join( "\n    ", conversionOperators )}
}}
                ";

            return CSharpSyntaxTree.ParseText(
                code,
                path: "__LinkerIntroductionHelpers__.cs",
                encoding: Encoding.UTF8,
                options: options.ToParseOptions() );
        }
    }
}<|MERGE_RESOLUTION|>--- conflicted
+++ resolved
@@ -43,7 +43,6 @@
                         AspectReferenceTargetKind.Self,
                         flags: AspectReferenceFlags.Inlineable ) );
 
-<<<<<<< HEAD
         public override ExpressionSyntax GetOperatorReference( AspectLayerId aspectLayer, IMethod overriddenOperator, OurSyntaxGenerator syntaxGenerator )
         {
             return
@@ -68,17 +67,12 @@
         public SyntaxTree GetLinkerHelperSyntaxTree( LanguageVersion languageVersion )
             => _linkerHelperSyntaxTreeCache.GetOrAdd( languageVersion, this.GetLinkerHelperSyntaxTreeCode );
 
-        private SyntaxTree GetLinkerHelperSyntaxTreeCode( LanguageVersion v )
-=======
-        private static NameSyntax HelperTypeName => IdentifierName( "__LinkerIntroductionHelpers__" );
-
         private static readonly ConcurrentDictionary<LanguageOptions, SyntaxTree> _linkerHelperSyntaxTreeCache = new();
 
         public static SyntaxTree GetLinkerHelperSyntaxTree( LanguageOptions options )
             => _linkerHelperSyntaxTreeCache.GetOrAdd( options, GetLinkerHelperSyntaxTreeCode );
 
-        private static SyntaxTree GetLinkerHelperSyntaxTreeCode( LanguageOptions options )
->>>>>>> 754ae698
+        private SyntaxTree GetLinkerHelperSyntaxTreeCore( LanguageOptions languageOptions )
         {
             var useNullability = this._useNullability && v is LanguageVersion.CSharp9 or LanguageVersion.CSharp10;
             var suffix = useNullability ? "?" : "";
