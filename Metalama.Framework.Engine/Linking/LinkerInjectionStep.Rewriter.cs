--- conflicted
+++ resolved
@@ -476,24 +476,17 @@
                     {
                         case ConstructorDeclarationSyntax constructorDeclaration:
                             {
-<<<<<<< HEAD
-                                injectedNode = ApplyMemberLevelTransformations(
-                                    constructorDeclaration,
-                                    memberLevelTransformations,
-                                    syntaxGenerationContext );
-=======
                                 if ( this._introductionMemberLevelTransformations.TryGetValue(
                                         injectedMember.DeclarationBuilder.AssertNotNull(),
                                         out var memberLevelTransformations ) )
                                 {
-                                    injectedNode = this.ApplyMemberLevelTransformations(
+                                    injectedNode = ApplyMemberLevelTransformations(
                                         constructorDeclaration,
                                         memberLevelTransformations,
                                         syntaxGenerationContext );
                                 }
 
                                 break;
->>>>>>> 9fe7a2a8
                             }
 
                         case FieldDeclarationSyntax fieldDeclaration:
@@ -555,9 +548,6 @@
             };
         }
 
-<<<<<<< HEAD
-        private static ConstructorDeclarationSyntax ApplyMemberLevelTransformations(
-=======
         private FieldDeclarationSyntax ApplyMemberLevelTransformations(
             FieldDeclarationSyntax fieldDeclaration,
             MemberLevelTransformations memberLevelTransformations )
@@ -652,19 +642,14 @@
             return propertyDeclaration;
         }
 
-        private ConstructorDeclarationSyntax ApplyMemberLevelTransformations(
->>>>>>> 9fe7a2a8
+        private static ConstructorDeclarationSyntax ApplyMemberLevelTransformations(
             ConstructorDeclarationSyntax constructorDeclaration,
             MemberLevelTransformations memberLevelTransformations,
             SyntaxGenerationContext syntaxGenerationContext )
         {
-<<<<<<< HEAD
+            Invariant.Assert( memberLevelTransformations.Expressions.Length == 0 );
+
             constructorDeclaration = InsertStatements( constructorDeclaration, memberLevelTransformations.Statements );
-=======
-            Invariant.Assert( memberLevelTransformations.Expressions.Length == 0 );
-
-            constructorDeclaration = this.InsertStatements( constructorDeclaration, memberLevelTransformations.Statements );
->>>>>>> 9fe7a2a8
 
             constructorDeclaration = constructorDeclaration.WithParameterList(
                 AppendParameters( constructorDeclaration.ParameterList, memberLevelTransformations.Parameters, syntaxGenerationContext ) );
