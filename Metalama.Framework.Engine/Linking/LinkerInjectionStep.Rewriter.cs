﻿// Copyright (c) SharpCrafters s.r.o. See the LICENSE.md file in the root directory of this repository root for details.

using Metalama.Framework.Code;
using Metalama.Framework.Engine.CodeModel;
using Metalama.Framework.Engine.CodeModel.Builders;
using Metalama.Framework.Engine.CodeModel.References;
using Metalama.Framework.Engine.Collections;
using Metalama.Framework.Engine.Diagnostics;
using Metalama.Framework.Engine.Formatting;
using Metalama.Framework.Engine.Services;
using Metalama.Framework.Engine.SyntaxGeneration;
using Metalama.Framework.Engine.Templating;
using Metalama.Framework.Engine.Transformations;
using Metalama.Framework.Engine.Utilities.Roslyn;
using Microsoft.CodeAnalysis;
using Microsoft.CodeAnalysis.CSharp;
using Microsoft.CodeAnalysis.CSharp.Syntax;
using System;
using System.Collections.Generic;
using System.Collections.Immutable;
using System.Linq;
using static Microsoft.CodeAnalysis.CSharp.SyntaxFactory;
using MethodKind = Metalama.Framework.Code.MethodKind;
using SpecialType = Metalama.Framework.Code.SpecialType;

namespace Metalama.Framework.Engine.Linking;

internal sealed partial class LinkerInjectionStep
{
    private sealed partial class Rewriter : SafeSyntaxRewriter
    {
        private readonly CompilationModel _compilation;
        private readonly SemanticModelProvider _semanticModelProvider;

        private readonly LinkerInjectionStep _parent;
        private readonly ImmutableDictionaryOfArray<IDeclaration, ScopedSuppression> _diagnosticSuppressions;
        private readonly TransformationCollection _transformationCollection;
        private readonly SyntaxTree _syntaxTreeForGlobalAttributes;

        // Maps a diagnostic id to the number of times it has been suppressed.
        private ImmutableHashSet<string> _activeSuppressions = ImmutableHashSet.Create<string>( StringComparer.OrdinalIgnoreCase );

        public Rewriter(
            LinkerInjectionStep parent,
            TransformationCollection syntaxTransformationCollection,
            ImmutableDictionaryOfArray<IDeclaration, ScopedSuppression> diagnosticSuppressions,
            CompilationModel compilation,
            SyntaxTree syntaxTreeForGlobalAttributes )
        {
            this._parent = parent;
            this._diagnosticSuppressions = diagnosticSuppressions;
            this._compilation = compilation;
            this._transformationCollection = syntaxTransformationCollection;
            this._semanticModelProvider = compilation.RoslynCompilation.GetSemanticModelProvider();
            this._syntaxTreeForGlobalAttributes = syntaxTreeForGlobalAttributes;
        }

        private CompilationContext CompilationContext => this._parent._compilationContext;

        private SyntaxGenerationOptions SyntaxGenerationOptions => this._parent._syntaxGenerationOptions;

        private SyntaxGenerationContext GetSyntaxGenerationContext( SyntaxNode node )
            => this.CompilationContext.GetSyntaxGenerationContext( this.SyntaxGenerationOptions, node );

        public override bool VisitIntoStructuredTrivia => true;

        /// <summary>
        /// Gets the list of suppressions for a given syntax node.
        /// </summary>
        /// <param name="node"></param>
        /// <returns></returns>
        private IEnumerable<string> GetSuppressions( SyntaxNode node )
        {
            return node switch
            {
                FieldDeclarationSyntax { Declaration.Variables.Count: 1 } field => FindSuppressionsCore( field.Declaration.Variables.First() ),

                // If we have a field declaration that declares many field, we merge all suppressions
                // and suppress all for all fields. This is significantly simpler than splitting the declaration.
                FieldDeclarationSyntax { Declaration.Variables.Count: > 1 } field => field.Declaration.Variables.SelectAsReadOnlyList( FindSuppressionsCore )
                    .SelectMany( l => l ),

                _ => FindSuppressionsCore( node )
            };

            IEnumerable<string> FindSuppressionsCore( SyntaxNode identifierNode )
            {
                var declaredSymbol = this._semanticModelProvider.GetSemanticModel( node.SyntaxTree ).GetDeclaredSymbol( identifierNode );

                if ( declaredSymbol != null )
                {
                    var declaration = this._compilation.Factory.GetDeclaration( declaredSymbol );

                    return this.GetSuppressions( declaration );
                }
                else
                {
                    return ImmutableArray<string>.Empty;
                }
            }
        }

        private IEnumerable<string> GetSuppressions( IDeclaration declaration )
            => this._diagnosticSuppressions[declaration].Select( s => s.Definition.SuppressedDiagnosticId );

        /// <summary>
        /// Adds suppression to a node. This is done both by adding <c>#pragma warning</c> trivia
        /// around the node and by updating (or even suppressing) the <c>#pragma warning</c>
        /// inside the node.
        /// </summary>
        private T AddSuppression<T>( T node, IReadOnlyList<string> suppressionsOnThisElement, SyntaxGenerationContext context )
            where T : SyntaxNode
        {
            var transformedNode = node;

            if ( !this._activeSuppressions.IsEmpty && node is not BaseTypeDeclarationSyntax )
            {
                // TODO: We are probably processing classes incorrectly.

                // Since we're adding suppressions, we need to visit each `#pragma warning` of the added node to update them.
                transformedNode = (T) this.Visit( transformedNode ).AssertNotNull();
            }

            if ( suppressionsOnThisElement.Any() )
            {
                // Add `#pragma warning` trivia around the node.
                var errorCodes = SeparatedList<ExpressionSyntax>( suppressionsOnThisElement.Distinct().OrderBy( e => e ).Select( IdentifierName ) );

                var disable = Trivia( context.SyntaxGenerator.PragmaWarningDirectiveTrivia( SyntaxKind.DisableKeyword, errorCodes ) )
                    .WithLinkerGeneratedFlags( LinkerGeneratedFlags.GeneratedSuppression );

                var restore = Trivia( context.SyntaxGenerator.PragmaWarningDirectiveTrivia( SyntaxKind.RestoreKeyword, errorCodes ) )
                    .WithLinkerGeneratedFlags( LinkerGeneratedFlags.GeneratedSuppression );

#pragma warning disable LAMA0832 // Avoid WithLeadingTrivia and WithTrailingTrivia calls.
                transformedNode = transformedNode
                    .WithLeadingTrivia(
                        transformedNode.GetLeadingTrivia().InsertRange( 0, new[] { context.ElasticEndOfLineTrivia, disable, context.ElasticEndOfLineTrivia } ) )
                    .WithTrailingTrivia(
                        transformedNode.GetTrailingTrivia().AddRange( new[] { context.ElasticEndOfLineTrivia, restore, context.ElasticEndOfLineTrivia } ) );
#pragma warning restore LAMA0832
            }

            return transformedNode;
        }

        private (SyntaxList<AttributeListSyntax> Attributes, List<SyntaxTrivia> Trivia)? RewriteDeclarationAttributeLists(
            SyntaxNode originalDeclaringNode,
            SyntaxList<AttributeListSyntax> attributeLists,
            SyntaxNode? originalNodeForTrivia = null )
        {
            if ( !this._transformationCollection.IsNodeWithModifiedAttributes( originalDeclaringNode ) )
            {
                return null;
            }

            // Resolve the symbol.
            var semanticModel = this._semanticModelProvider.GetSemanticModel( originalDeclaringNode.SyntaxTree );
            var symbol = semanticModel.GetDeclaredSymbol( originalDeclaringNode );

            if ( symbol == null )
            {
                return null;
            }

            // Find trivia that's directly on the declaration (and not on its attributes).
            originalNodeForTrivia ??= originalDeclaringNode;

            if ( attributeLists.Any() )
            {
                originalNodeForTrivia = originalNodeForTrivia.RemoveNodes( attributeLists, SyntaxRemoveOptions.KeepNoTrivia )!;
            }

            var originalDeclarationTrivia = originalNodeForTrivia.GetLeadingTrivia();

            var outputLists = new List<AttributeListSyntax>();
            var outputTrivias = new List<SyntaxTrivia>( originalDeclarationTrivia );
            SyntaxGenerationContext? syntaxGenerationContext = null;

            this.RewriteAttributeLists(
                Ref.FromSymbol( symbol, this._compilation.CompilationContext ),
                SyntaxKind.None,
                originalDeclaringNode,
                attributeLists,
                ( a, n ) => a.ContainingDeclaration.GetPrimaryDeclarationSyntax() == n,
                outputLists,
                outputTrivias,
                ref syntaxGenerationContext );

            switch ( symbol )
            {
                case IMethodSymbol method:
                    this.RewriteAttributeLists(
                        Ref.ReturnParameter( method, this._compilation.CompilationContext ),
                        SyntaxKind.ReturnKeyword,
                        originalDeclaringNode,
                        attributeLists,
                        ( a, n ) => a.ContainingDeclaration.ContainingDeclaration!.GetPrimaryDeclarationSyntax() == n,
                        outputLists,
                        outputTrivias,
                        ref syntaxGenerationContext );

                    break;
            }

            if ( outputLists.Count == 0 )
            {
                return (default, outputTrivias);
            }
            else
            {
                return (List( outputLists ), outputTrivias);
            }
        }

        private void RewriteAttributeLists(
            Ref<IDeclaration> target,
            SyntaxKind targetKind,
            SyntaxNode originalDeclaringNode,
            SyntaxList<AttributeListSyntax> inputAttributeLists,
            Func<AttributeBuilder, SyntaxNode, bool> isPrimaryNode,
            List<AttributeListSyntax> outputAttributeLists,
            List<SyntaxTrivia> outputTrivia,
            ref SyntaxGenerationContext? syntaxGenerationContext )
        {
            // Get the final list of attributes.
            var finalModelAttributes = this._compilation.GetAttributeCollection( target );

            List<SyntaxTrivia>? firstListLeadingTrivia = null;
            var isFirstList = true;

            // Remove attributes from the list.
            foreach ( var list in inputAttributeLists )
            {
                var wasFirstList = isFirstList;
                isFirstList = false;

                // Skip the different target kinds.
                if ( list.Target == null )
                {
                    if ( targetKind != SyntaxKind.None )
                    {
                        continue;
                    }
                }
                else
                {
                    if ( !list.Target.Identifier.IsKind( targetKind ) )
                    {
                        continue;
                    }
                }

                var modifiedList = list;

                foreach ( var attribute in list.Attributes )
                {
                    if ( !finalModelAttributes.Any( a => a.IsSyntax( attribute ) ) )
                    {
                        modifiedList = modifiedList.RemoveNode( attribute, SyntaxRemoveOptions.KeepDirectives )!;
                    }
                }

                if ( modifiedList.Attributes.Count > 0 )
                {
                    outputAttributeLists.Add( modifiedList );
                }
                else
                {
                    // If we are removing a custom attribute, keep its trivia.
                    foreach ( var trivia in list.GetLeadingTrivia() )
                    {
                        if ( trivia.Kind() is SyntaxKind.SingleLineCommentTrivia
                            or SyntaxKind.MultiLineCommentTrivia
                            or SyntaxKind.SingleLineDocumentationCommentTrivia
                            or SyntaxKind.MultiLineDocumentationCommentTrivia )
                        {
                            List<SyntaxTrivia> targetList;

                            if ( wasFirstList )
                            {
                                // Trivia preceding the first attribute list needs to before the first final attribute list.
                                targetList = firstListLeadingTrivia ??= new List<SyntaxTrivia>();
                            }
                            else
                            {
                                targetList = outputTrivia;
                            }

                            targetList.Add( trivia );

                            if ( trivia.Kind() is SyntaxKind.SingleLineCommentTrivia or SyntaxKind.SingleLineDocumentationCommentTrivia )
                            {
                                targetList.Add( ElasticLineFeed );
                            }

                            break;
                        }
                    }
                }
            }

            // Add new attributes.
            foreach ( var attribute in finalModelAttributes )
            {
                if ( attribute.Target is AttributeBuilder attributeBuilder && isPrimaryNode( attributeBuilder, originalDeclaringNode ) )
                {
                    syntaxGenerationContext ??= this.GetSyntaxGenerationContext( originalDeclaringNode );

                    var newAttribute = syntaxGenerationContext.SyntaxGenerator.Attribute( attributeBuilder )
                        .AssertNotNull();

                    var newList = AttributeList( SingletonSeparatedList( newAttribute ) )
                        .WithTrailingLineFeedIfNecessary( syntaxGenerationContext )
                        .WithAdditionalAnnotations(
                            attributeBuilder.ParentAdvice?.Aspect.AspectClass.GeneratedCodeAnnotation ?? FormattingAnnotations.SystemGeneratedCodeAnnotation );

                    if ( targetKind != SyntaxKind.None )
                    {
                        newList = newList.WithTarget( AttributeTargetSpecifier( Token( targetKind ) ) );
                    }

                    if ( outputTrivia.Any() && !outputAttributeLists.Any() )
                    {
                        newList = newList.WithLeadingTriviaIfNecessary(
                            newList.GetLeadingTrivia().InsertRange( 0, outputTrivia ),
                            syntaxGenerationContext.Options );

                        outputTrivia.Clear();
                    }

                    outputAttributeLists.Add( newList );
                }
            }

            if ( firstListLeadingTrivia != null )
            {
                if ( outputAttributeLists.Count > 0 )
                {
                    syntaxGenerationContext ??= this.GetSyntaxGenerationContext( originalDeclaringNode );

                    outputAttributeLists[0] =
                        outputAttributeLists[0]
                            .WithLeadingTriviaIfNecessary(
                                outputAttributeLists[0].GetLeadingTrivia().AddRange( firstListLeadingTrivia ),
                                syntaxGenerationContext.Options );
                }
                else
                {
                    outputTrivia.InsertRange( 0, firstListLeadingTrivia );
                }
            }
        }

        private T ReplaceAttributes<T>( T node, (SyntaxList<AttributeListSyntax> Attributes, List<SyntaxTrivia> Trivia)? attributesTuple )
            where T : MemberDeclarationSyntax
        {
            if ( attributesTuple is var (attributes, trivia) )
            {
                if ( trivia.ShouldBePreserved( this.SyntaxGenerationOptions ) )
                {
#pragma warning disable LAMA0832 // Avoid WithLeadingTrivia and WithTrailingTrivia calls.
                    return (T) node.WithAttributeLists( default ).WithLeadingTrivia( trivia ).WithAttributeLists( attributes );
#pragma warning restore LAMA0832
                }
                else
                {
                    return (T) node.WithAttributeLists( attributes );
                }
            }
            else
            {
                return node;
            }
        }

        public override SyntaxNode VisitClassDeclaration( ClassDeclarationSyntax node ) => this.VisitTypeDeclaration( node );

        public override SyntaxNode VisitStructDeclaration( StructDeclarationSyntax node ) => this.VisitTypeDeclaration( node );

        public override SyntaxNode VisitInterfaceDeclaration( InterfaceDeclarationSyntax node ) => this.VisitTypeDeclaration( node );

        public override SyntaxNode VisitRecordDeclaration( RecordDeclarationSyntax node ) => this.VisitTypeDeclaration( node );

        public override SyntaxNode VisitEnumDeclaration( EnumDeclarationSyntax node )
        {
            var originalNode = node;
            var members = new List<EnumMemberDeclarationSyntax>( node.Members.Count );
            var context = this.GetSyntaxGenerationContext( node );

            using ( var suppressionContext = this.WithSuppressions( node ) )
            {
                // Process the type members.
                foreach ( var member in node.Members )
                {
                    var visitedMember = this.VisitEnumMemberDeclarationCore( member );

                    using ( var memberSuppressions = this.WithSuppressions( member ) )
                    {
                        var memberWithSuppressions = this.AddSuppression( visitedMember, memberSuppressions.NewSuppressions, context );
                        members.Add( memberWithSuppressions );
                    }
                }

                node = this.AddSuppression( node, suppressionContext.NewSuppressions, context );
            }

            node = node.WithMembers( SeparatedList( members ) );

            // Rewrite attributes.
            var rewrittenAttributes = this.RewriteDeclarationAttributeLists( originalNode, originalNode.AttributeLists );
            node = this.ReplaceAttributes( node, rewrittenAttributes );

            return node;
        }

        public override SyntaxNode VisitDelegateDeclaration( DelegateDeclarationSyntax node )
        {
            var originalNode = node;
            var context = this.GetSyntaxGenerationContext( node );

            using ( var suppressionContext = this.WithSuppressions( node ) )
            {
                node = this.AddSuppression( node, suppressionContext.NewSuppressions, context );
            }

            // Rewrite attributes.
            var rewrittenAttributes = this.RewriteDeclarationAttributeLists( originalNode, originalNode.AttributeLists );
            node = this.ReplaceAttributes( node, rewrittenAttributes );

            return node;
        }

        private SyntaxNode VisitTypeDeclaration<T>( T node )
            where T : TypeDeclarationSyntax
        {
            var originalNode = node;
            var members = new List<MemberDeclarationSyntax>( node.Members.Count );
            var additionalBaseList = this._transformationCollection.GetIntroducedInterfacesForTypeDeclaration( node );
            var syntaxGenerationContext = this.CompilationContext.GetSyntaxGenerationContext( this.SyntaxGenerationOptions, node );

            var baseList = node.BaseList;
            var parameterList = node.GetParameterList();

            this.ApplyMemberLevelTransformationsToPrimaryConstructor(
                node,
                syntaxGenerationContext,
                ref baseList,
                ref parameterList );

            using ( var suppressionContext = this.WithSuppressions( node ) )
            {
                // Process the type members.
                foreach ( var member in node.Members )
                {
                    foreach ( var visitedMember in this.VisitMember( member ) )
                    {
                        using ( var memberSuppressions = this.WithSuppressions( member ) )
                        {
                            var memberWithSuppressions = this.AddSuppression( visitedMember, memberSuppressions.NewSuppressions, syntaxGenerationContext );
                            members.Add( memberWithSuppressions );
                        }
                    }

                    // We have to call AddIntroductionsOnPosition outside of the previous suppression scope, otherwise we don't get new suppressions.
                    AddInjectionsOnPosition( new InsertPosition( InsertPositionRelation.After, member ) );
                }

                AddInjectionsOnPosition( new InsertPosition( InsertPositionRelation.Within, node ) );

                node = this.AddSuppression( node, suppressionContext.NewSuppressions, syntaxGenerationContext );

                // If the type has no braces, add them.
                if ( node.OpenBraceToken.IsKind( SyntaxKind.None ) && members.Count > 0 )
                {
                    // TODO: trivias.
                    node = (T) node
                        .WithOpenBraceToken( Token( SyntaxKind.OpenBraceToken ).AddColoringAnnotation( TextSpanClassification.GeneratedCode ) )
                        .WithCloseBraceToken( Token( SyntaxKind.CloseBraceToken ).AddColoringAnnotation( TextSpanClassification.GeneratedCode ) )
                        .WithSemicolonToken( default );
                }

                node = (T) node.WithMembers( List( members ) );

                // Process the type bases.
                if ( additionalBaseList.Any() )
                {
                    if ( baseList == null )
                    {
                        node = (T) node
                            .WithIdentifier(
                                node.Identifier.WithTrailingTriviaIfNecessary(
                                    default,
                                    syntaxGenerationContext.Options.PreserveTrivia || node.Identifier.ContainsDirectives ) )
                            .WithBaseList(
                                BaseList( SeparatedList( additionalBaseList.SelectAsReadOnlyList( i => i.Syntax ) ) )
                                    .WithGeneratedCodeAnnotation( FormattingAnnotations.SystemGeneratedCodeAnnotation ) )
                            .WithTrailingTriviaIfNecessary( node.Identifier.TrailingTrivia, syntaxGenerationContext.Options );
                    }
                    else
                    {
                        node = (T) node.WithBaseList(
                            BaseList(
                                baseList.Types.AddRange(
                                    additionalBaseList.SelectAsReadOnlyList(
                                        i => i.Syntax.WithGeneratedCodeAnnotation( FormattingAnnotations.SystemGeneratedCodeAnnotation ) ) ) ) );
                    }
                }
                else if ( baseList != null )
                {
                    node = (T) node.WithBaseList( baseList );
                }

                node = (T) node.WithParameterList( parameterList );

                // Rewrite attributes.
                var rewrittenAttributes = this.RewriteDeclarationAttributeLists( originalNode, originalNode.AttributeLists );
                node = this.ReplaceAttributes( node, rewrittenAttributes );

                return node;
            }

            // TODO: Try to avoid closure allocation.
            void AddInjectionsOnPosition( InsertPosition position )
            {
                var injectedMembersAtPosition = this._transformationCollection.GetInjectedMembersOnPosition( position );

                foreach ( var injectedMember in injectedMembersAtPosition )
                {
                    // We should inject into a correct syntax tree.
                    Invariant.Assert( injectedMember.TargetSyntaxTree == originalNode.SyntaxTree );

                    // Allow for tracking of the node inserted.
                    // IMPORTANT: This need to be here and cannot be in injectedMember.Syntax, result of TrackNodes is not trackable!
                    var injectedNode = injectedMember.Syntax.TrackNodes( injectedMember.Syntax );

                    switch ( injectedMember.Declaration )
                    {
                        case IMethod or IConstructor:
                            // TODO: AssertNotNull is needed due to some weird bug in Roslyn.
                            var entryStatements = this._transformationCollection.GetInjectedEntryStatements( injectedMember );
                            var exitStatements = this._transformationCollection.GetInjectedExitStatements( injectedMember );

                            injectedNode = InjectStatementsIntoMemberDeclaration( injectedMember.Declaration, entryStatements, exitStatements, injectedNode );

                            break;

                        case IPropertyOrIndexer propertyOrIndexer:
                            if ( propertyOrIndexer.GetMethod != null )
                            {
                                var getEntryStatements = this._transformationCollection.GetInjectedEntryStatements(
                                    propertyOrIndexer.GetMethod,
                                    injectedMember );

                                var getExitStatements = this._transformationCollection.GetInjectedExitStatements( propertyOrIndexer.GetMethod, injectedMember );

                                injectedNode = InjectStatementsIntoMemberDeclaration(
                                    propertyOrIndexer.GetMethod,
                                    getEntryStatements,
                                    getExitStatements,
                                    injectedNode );
                            }

                            if ( propertyOrIndexer.SetMethod != null )
                            {
                                var setEntryStatements = this._transformationCollection.GetInjectedEntryStatements(
                                    propertyOrIndexer.SetMethod,
                                    injectedMember );

                                var setExitStatements = this._transformationCollection.GetInjectedExitStatements( propertyOrIndexer.SetMethod, injectedMember );

                                injectedNode = InjectStatementsIntoMemberDeclaration(
                                    propertyOrIndexer.SetMethod,
                                    setEntryStatements,
                                    setExitStatements,
                                    injectedNode );
                            }

                            break;
                    }

                    injectedNode = injectedNode
                        .WithLeadingTriviaIfNecessary( new SyntaxTriviaList( ElasticLineFeed, ElasticLineFeed ), syntaxGenerationContext.Options )
                        .WithGeneratedCodeAnnotation(
                            injectedMember.Transformation?.ParentAdvice.Aspect.AspectClass.GeneratedCodeAnnotation
                            ?? FormattingAnnotations.SystemGeneratedCodeAnnotation );

                    switch ( injectedNode )
                    {
                        case ConstructorDeclarationSyntax constructorDeclaration:
                            {
                                if ( injectedMember.DeclarationBuilder != null &&
                                     this._transformationCollection.TryGetMemberLevelTransformations(
                                         injectedMember.DeclarationBuilder.AssertNotNull(),
                                         out var memberLevelTransformations ) )
                                {
                                    injectedNode = this.ApplyMemberLevelTransformations(
                                        constructorDeclaration,
                                        memberLevelTransformations,
                                        syntaxGenerationContext );
                                }

                                break;
                            }
                    }

                    using ( var suppressions = this.WithSuppressions( injectedMember.Declaration ) )
                    {
<<<<<<< HEAD
                        injectedNode = this.AddSuppression( injectedNode, suppressions.NewSuppressions );
=======
                        using ( var suppressions = this.WithSuppressions( injectedMember.Declaration ) )
                        {
                            injectedNode = this.AddSuppression( injectedNode, suppressions.NewSuppressions, syntaxGenerationContext );
                        }
>>>>>>> a0c168e0
                    }

                    members.Add( injectedNode );
                }
            }
        }

        private static MemberDeclarationSyntax InjectStatementsIntoMemberDeclaration(
            IMemberOrNamedType contextDeclaration,
            IReadOnlyList<StatementSyntax> entryStatements,
            IReadOnlyList<StatementSyntax> exitStatements,
            MemberDeclarationSyntax currentNode )
        {
            if ( entryStatements.Count == 0 && exitStatements.Count == 0 )
            {
                return currentNode;
            }

            switch ( currentNode )
            {
                case ConstructorDeclarationSyntax { Body: { } body } constructor:
                    return constructor.WithBody( ReplaceBlock( contextDeclaration, entryStatements, exitStatements, body ) );

                case ConstructorDeclarationSyntax { ExpressionBody: { } expressionBody } constructor:
                    return
                        constructor.PartialUpdate(
                            expressionBody: null,
                            semicolonToken: default(SyntaxToken),
                            body: ReplaceExpression( entryStatements, exitStatements, expressionBody.Expression, true ) );

                // Static constructor overrides also go here.
                case MethodDeclarationSyntax { Body: { } body } method:
                    return method.WithBody( ReplaceBlock( contextDeclaration, entryStatements, exitStatements, body ) );

                case MethodDeclarationSyntax { ExpressionBody: { } expressionBody } method:
                    var returnsVoid =
                        contextDeclaration switch
                        {
                            IConstructor => true,
                            IMethod { IsAsync: false } contextMethod => contextMethod.ReturnType.Is( SpecialType.Void ),
                            IMethod { IsAsync: true } contextMethod => contextMethod.GetAsyncInfo().ResultType.Is( SpecialType.Void ),
                            _ => throw new InvalidOperationException( $"Not supported: {contextDeclaration}" )
                        };

                    return
                        method.PartialUpdate(
                            expressionBody: null,
                            semicolonToken: default(SyntaxToken),
                            body: ReplaceExpression( entryStatements, exitStatements, expressionBody.Expression, returnsVoid ) );

                case MethodDeclarationSyntax { Body: null, ExpressionBody: null } method:
                    Invariant.Assert( method.Modifiers.All( m => !m.IsKind( SyntaxKind.AbstractKeyword ) && !m.IsKind( SyntaxKind.ExternKeyword ) ) );

                    return method.PartialUpdate(
                        body: Block( entryStatements.Concat( exitStatements ) ),
                        semicolonToken: default(SyntaxToken) );

                case OperatorDeclarationSyntax { Body: { } body } @operator:
                    return @operator.WithBody( ReplaceBlock( contextDeclaration, entryStatements, exitStatements, body ) );

                case OperatorDeclarationSyntax { ExpressionBody: { } expressionBody } @operator:
                    return
                        @operator.PartialUpdate(
                            expressionBody: null,
                            semicolonToken: default(SyntaxToken),
                            body: ReplaceExpression( entryStatements, exitStatements, expressionBody.Expression, false ) );

                case PropertyDeclarationSyntax { ExpressionBody: { } expressionBody } property:
                    Invariant.Assert( contextDeclaration is IMethod { MethodKind: MethodKind.PropertyGet } );

                    return
                        property.PartialUpdate(
                            expressionBody: null,
                            semicolonToken: default(SyntaxToken),
                            accessorList: AccessorList(
                                SingletonList(
                                    AccessorDeclaration(
                                        SyntaxKind.GetAccessorDeclaration,
                                        ReplaceExpression( entryStatements, exitStatements, expressionBody.Expression, false ) ) ) ) );

                case IndexerDeclarationSyntax { ExpressionBody: { } expressionBody } indexer:
                    Invariant.Assert( contextDeclaration is IMethod { MethodKind: MethodKind.PropertyGet } );

                    return
                        indexer.PartialUpdate(
                            expressionBody: null,
                            semicolonToken: default(SyntaxToken),
                            accessorList: AccessorList(
                                SingletonList(
                                    AccessorDeclaration(
                                        SyntaxKind.GetAccessorDeclaration,
                                        ReplaceExpression( entryStatements, exitStatements, expressionBody.Expression, false ) ) ) ) );

                case BasePropertyDeclarationSyntax { AccessorList: { } accessorList } propertyOrIndexer:
                    Invariant.Assert( contextDeclaration is IMethod { MethodKind: MethodKind.PropertyGet or MethodKind.PropertySet } );

                    return
                        propertyOrIndexer.WithAccessorList(
                            accessorList.WithAccessors(
                                List(
                                    accessorList.Accessors.SelectAsArray(
                                        a =>
                                            IsMatchingAccessor( a, contextDeclaration )
                                                ? a switch
                                                {
                                                    { Body: { } body } => a.WithBody(
                                                        ReplaceBlock( contextDeclaration, entryStatements, exitStatements, body ) ),
                                                    { ExpressionBody: { } expressionBody } =>
                                                        a.PartialUpdate(
                                                            expressionBody: null,
                                                            semicolonToken: default(SyntaxToken),
                                                            body: ReplaceExpression(
                                                                entryStatements,
                                                                exitStatements,
                                                                expressionBody.Expression,
                                                                a.Kind() is not SyntaxKind.GetAccessorDeclaration ) ),
                                                    _ => throw new AssertionFailedException( $"Not supported: {a.Kind()}" )
                                                }
                                                : a ) ) ) );

                    static bool IsMatchingAccessor( AccessorDeclarationSyntax accessorDeclaration, IDeclaration contextDeclaration )
                    {
                        return (accessorDeclaration.Kind(), contextDeclaration) switch
                        {
                            (SyntaxKind.GetAccessorDeclaration, IMethod { MethodKind: MethodKind.PropertyGet }) => true,
                            (SyntaxKind.SetAccessorDeclaration, IMethod { MethodKind: MethodKind.PropertySet }) => true,
                            (SyntaxKind.InitAccessorDeclaration, IMethod { MethodKind: MethodKind.PropertySet }) => true,
                            _ => false
                        };
                    }

                default:
                    throw new AssertionFailedException( $"Not supported: {currentNode.Kind()}" );
            }

            static BlockSyntax ReplaceBlock(
                IDeclaration declaration,
                IReadOnlyList<StatementSyntax> entryStatements,
                IReadOnlyList<StatementSyntax> exitStatements,
                BlockSyntax targetBlock )
            {
                if ( exitStatements.Count > 0 )
                {
                    // Patterns recognizing bodies generated by AuxiliaryMemberFactory.
                    switch ( targetBlock )
                    {
                        case { Statements: [ExpressionStatementSyntax expressionStatement] }:
                            return
                                Block(
                                    Block( List( entryStatements ) )
                                        .WithLinkerGeneratedFlags( LinkerGeneratedFlags.FlattenableBlock ),
                                    expressionStatement,
                                    Block( List( exitStatements ) )
                                        .WithLinkerGeneratedFlags( LinkerGeneratedFlags.FlattenableBlock ) );

                        case { Statements: [LocalDeclarationStatementSyntax localDeclarationStatement, ReturnStatementSyntax returnStatement] }:
                            return
                                Block(
                                    Block( List( entryStatements ) )
                                        .WithLinkerGeneratedFlags( LinkerGeneratedFlags.FlattenableBlock ),
                                    localDeclarationStatement,
                                    Block( List( exitStatements ) )
                                        .WithLinkerGeneratedFlags( LinkerGeneratedFlags.FlattenableBlock ),
                                    returnStatement );

                        case { Statements: [LocalDeclarationStatementSyntax localDeclarationStatement, ForEachStatementSyntax foreachStatement] }:
                            return
                                Block(
                                    Block( List( entryStatements ) )
                                        .WithLinkerGeneratedFlags( LinkerGeneratedFlags.FlattenableBlock ),
                                    localDeclarationStatement,
                                    Block( List( exitStatements ) ).WithLinkerGeneratedFlags( LinkerGeneratedFlags.FlattenableBlock ),
                                    foreachStatement );

                        case
                        {
                            Statements:
                            [
                                LocalDeclarationStatementSyntax bufferedEnumerableLocal, LocalDeclarationStatementSyntax returnValueLocal,
                                WhileStatementSyntax whileStatement
                            ]
                        }:
                            return
                                Block(
                                    Block( List( entryStatements ) )
                                        .WithLinkerGeneratedFlags( LinkerGeneratedFlags.FlattenableBlock ),
                                    bufferedEnumerableLocal,
                                    returnValueLocal,
                                    Block(
                                            List(
                                                exitStatements.Select(
                                                    ( s, i ) =>
                                                    {
                                                        if ( i == 0 )
                                                        {
                                                            return s;
                                                        }
                                                        else
                                                        {
                                                            var declarator = returnValueLocal.Declaration.Variables.Single();

                                                            return
                                                                Block(
                                                                        ExpressionStatement(
                                                                            AssignmentExpression(
                                                                                SyntaxKind.SimpleAssignmentExpression,
                                                                                IdentifierName( declarator.Identifier.ValueText ),
                                                                                declarator.Initializer.AssertNotNull().Value ) ),
                                                                        s )
                                                                    .WithLinkerGeneratedFlags( LinkerGeneratedFlags.FlattenableBlock );
                                                        }
                                                    } ) ) )
                                        .WithLinkerGeneratedFlags( LinkerGeneratedFlags.FlattenableBlock ),
                                    whileStatement );

                        default:
                            throw new AssertionFailedException( $"Unsupported form of body with exit statements for: {declaration}" );
                    }
                }
                else
                {
                    return
                        Block(
                            Block( List( entryStatements ) )
                                .WithLinkerGeneratedFlags( LinkerGeneratedFlags.FlattenableBlock ),
                            targetBlock
                                .WithSourceCodeAnnotationIfNotGenerated()
                                .WithLinkerGeneratedFlags( LinkerGeneratedFlags.FlattenableBlock ) );
                }
            }

            static BlockSyntax ReplaceExpression(
                IReadOnlyList<StatementSyntax> entryStatements,
                IReadOnlyList<StatementSyntax> exitStatements,
                ExpressionSyntax targetExpression,
                bool returnsVoid )
            {
                // Auxiliary bodies that may receive exit statements are never expression bodies.
                Invariant.Assert( exitStatements.Count == 0 );

                return
                    Block(
                        Block( List( entryStatements ) )
                            .WithLinkerGeneratedFlags( LinkerGeneratedFlags.FlattenableBlock ),
                        returnsVoid
                            ? ExpressionStatement( targetExpression.WithSourceCodeAnnotationIfNotGenerated() )
                            : ReturnStatement(
                                Token( default, SyntaxKind.ReturnKeyword, TriviaList( ElasticSpace ) ),
                                targetExpression.WithSourceCodeAnnotationIfNotGenerated(),
                                Token( SyntaxKind.SemicolonToken ) ) );
            }
        }

        private IReadOnlyList<MemberDeclarationSyntax> VisitMember( MemberDeclarationSyntax member )
        {
            static MemberDeclarationSyntax[] Singleton( MemberDeclarationSyntax m )
            {
                return new[] { m };
            }

            return member switch
            {
                ConstructorDeclarationSyntax constructor => Singleton( this.VisitConstructorDeclarationCore( constructor ) ),
                MethodDeclarationSyntax method => Singleton( this.VisitMethodDeclarationCore( method ) ),
                PropertyDeclarationSyntax property => Singleton( this.VisitPropertyDeclarationCore( property ) ),
                IndexerDeclarationSyntax indexer => Singleton( this.VisitIndexerDeclarationCore( indexer ) ),
                OperatorDeclarationSyntax @operator => Singleton( this.VisitOperatorDeclarationCore( @operator ) ),
                EventDeclarationSyntax @event => Singleton( this.VisitEventDeclarationCore( @event ) ),
                FieldDeclarationSyntax field => this.VisitFieldDeclarationCore( field ),
                EventFieldDeclarationSyntax @eventField => this.VisitEventFieldDeclarationCore( @eventField ),
                _ => Singleton( (MemberDeclarationSyntax) this.Visit( member )! )
            };
        }

        private ConstructorDeclarationSyntax ApplyMemberLevelTransformations(
            ConstructorDeclarationSyntax constructorDeclaration,
            MemberLevelTransformations memberLevelTransformations,
            SyntaxGenerationContext syntaxGenerationContext )
        {
            constructorDeclaration = constructorDeclaration.WithParameterList(
                AppendParameters( constructorDeclaration.ParameterList, memberLevelTransformations.Parameters, syntaxGenerationContext ) );

            constructorDeclaration = constructorDeclaration.WithInitializer(
                this.AppendInitializerArguments( constructorDeclaration.Initializer, memberLevelTransformations.Arguments ) );

            return constructorDeclaration;
        }

        private void ApplyMemberLevelTransformationsToPrimaryConstructor(
            TypeDeclarationSyntax typeDeclaration,
            SyntaxGenerationContext syntaxGenerationContext,
            ref BaseListSyntax? baseList,
            ref ParameterListSyntax? parameterList )
        {
            if ( !this._transformationCollection.TryGetMemberLevelTransformations( typeDeclaration, out var memberLevelTransformations ) )
            {
                return;
            }

            Invariant.AssertNot( typeDeclaration.BaseList == null && memberLevelTransformations.Arguments.Length > 0 );
            Invariant.AssertNot( typeDeclaration.GetParameterList() == null );

            parameterList = AppendParameters( typeDeclaration.GetParameterList()!, memberLevelTransformations.Parameters, syntaxGenerationContext );
            baseList = typeDeclaration.BaseList;

            if ( memberLevelTransformations.Arguments.Length > 0 )
            {
                var baseTypeSyntax = typeDeclaration.BaseList.AssertNotNull().Types[0];

                BaseTypeSyntax newBaseTypeSyntax;

                switch ( baseTypeSyntax )
                {
                    case SimpleBaseTypeSyntax simpleBaseType:
                        newBaseTypeSyntax =
                            PrimaryConstructorBaseType(
                                simpleBaseType.Type,
                                ArgumentList( SeparatedList( memberLevelTransformations.Arguments.Select( x => x.ToSyntax() ) ) ) );

                        break;

                    case PrimaryConstructorBaseTypeSyntax primaryCtorBaseType:
                        newBaseTypeSyntax =
                            primaryCtorBaseType
                                .WithArgumentList(
                                    primaryCtorBaseType.ArgumentList.AddArguments( memberLevelTransformations.Arguments.SelectAsArray( x => x.ToSyntax() ) ) );

                        break;

                    default:
                        throw new AssertionFailedException( $"Unexpected base type: {baseTypeSyntax.Kind()}" );
                }

                // TODO: This may be slower than replacing specific index.
                baseList = typeDeclaration.BaseList.ReplaceNode( baseTypeSyntax, newBaseTypeSyntax );
            }
        }

        private static ParameterListSyntax AppendParameters(
            ParameterListSyntax existingParameters,
            ImmutableArray<IntroduceParameterTransformation> newParameters,
            SyntaxGenerationContext syntaxGenerationContext )
        {
            if ( newParameters.IsEmpty )
            {
                return existingParameters;
            }
            else
            {
                if ( existingParameters.Parameters.Any( p => p.Modifiers.Any( m => m.IsKind( SyntaxKind.ParamsKeyword ) ) ) )
                {
                    return existingParameters.WithParameters(
                        existingParameters.Parameters.InsertRange(
                            existingParameters.Parameters.Count - 1,
                            newParameters.Select(
                                x => x.ToSyntax( syntaxGenerationContext )
                                    .WithTrailingTriviaIfNecessary( ElasticSpace, syntaxGenerationContext.Options ) ) ) );
                }
                else
                {
                    return existingParameters.WithParameters(
                        existingParameters.Parameters.AddRange(
                            newParameters.Select(
                                x => x.ToSyntax( syntaxGenerationContext )
                                    .WithTrailingTriviaIfNecessary( ElasticSpace, syntaxGenerationContext.Options ) ) ) );
                }
            }
        }

        private ConstructorInitializerSyntax? AppendInitializerArguments(
            ConstructorInitializerSyntax? initializerSyntax,
            ImmutableArray<IntroduceConstructorInitializerArgumentTransformation> newArguments )
        {
            if ( newArguments.IsEmpty )
            {
                return initializerSyntax;
            }

            var newArgumentsSyntax = newArguments.Select( a => a.ToSyntax().WithTrailingTriviaIfNecessary( ElasticSpace, this.SyntaxGenerationOptions ) );

            if ( initializerSyntax == null )
            {
                return ConstructorInitializer(
                    SyntaxKind.BaseConstructorInitializer,
                    ArgumentList( SeparatedList( newArgumentsSyntax ) ) );
            }
            else
            {
                return initializerSyntax.WithArgumentList( initializerSyntax.ArgumentList.AddArguments( newArgumentsSyntax.ToArray() ) );
            }
        }

        private IReadOnlyList<FieldDeclarationSyntax> VisitFieldDeclarationCore( FieldDeclarationSyntax node )
        {
            var originalNode = node;
            var context = this.GetSyntaxGenerationContext( node );

            // Rewrite attributes.
            if ( originalNode.Declaration.Variables.Count > 1
                 && originalNode.Declaration.Variables.Any( this._transformationCollection.IsNodeWithModifiedAttributes ) )
            {
                // TODO: This needs to use rewritten variable declaration or do removal in place.
                var members = new List<FieldDeclarationSyntax>( originalNode.Declaration.Variables.Count );

                // If we have changes in attributes and several members, we have to split them.
                foreach ( var variable in originalNode.Declaration.Variables )
                {
                    if ( this._transformationCollection.IsRemovedSyntax( variable ) )
                    {
                        continue;
                    }

                    var declaration = VariableDeclaration( node.Declaration.Type, SingletonSeparatedList( variable ) );
                    var attributes = this.RewriteDeclarationAttributeLists( variable, originalNode.AttributeLists, originalNode );

                    var fieldDeclaration = FieldDeclaration(
                        default,
                        node.Modifiers,
                        declaration,
                        Token( default, SyntaxKind.SemicolonToken, new SyntaxTriviaList( context.ElasticEndOfLineTrivia ) ) );

                    fieldDeclaration = this.ReplaceAttributes( fieldDeclaration, attributes );

                    members.Add( fieldDeclaration );
                }

                return members;
            }
            else
            {
                var rewrittenAttributes = this.RewriteDeclarationAttributeLists(
                    originalNode.Declaration.Variables[0],
                    originalNode.AttributeLists,
                    originalNode );

                node = this.ReplaceAttributes( node, rewrittenAttributes );

                var anyChangeToVariables = false;
                var rewrittenVariables = new List<VariableDeclaratorSyntax>();

                foreach ( var variable in originalNode.Declaration.Variables )
                {
                    if ( this._transformationCollection.IsRemovedSyntax( variable ) )
                    {
                        anyChangeToVariables = true;

                        continue;
                    }

                    rewrittenVariables.Add( variable );
                }

                if ( anyChangeToVariables )
                {
                    if ( rewrittenVariables.Count > 0 )
                    {
                        return new[] { node.WithDeclaration( node.Declaration.WithVariables( SeparatedList( rewrittenVariables ) ) ) };
                    }
                    else
                    {
                        return Array.Empty<FieldDeclarationSyntax>();
                    }
                }
                else
                {
                    return new[] { node };
                }
            }
        }

        private EnumMemberDeclarationSyntax VisitEnumMemberDeclarationCore( EnumMemberDeclarationSyntax node )
        {
            var originalNode = node;

            // Rewrite attributes.
            var rewrittenAttributes = this.RewriteDeclarationAttributeLists( originalNode, originalNode.AttributeLists );
            node = this.ReplaceAttributes( node, rewrittenAttributes );

            return node;
        }

        private ConstructorDeclarationSyntax VisitConstructorDeclarationCore( ConstructorDeclarationSyntax node )
        {
            var originalNode = node;

            node = (ConstructorDeclarationSyntax) this.VisitConstructorDeclaration( node )!;

            if ( this._transformationCollection.TryGetMemberLevelTransformations( node, out var memberLevelTransformations ) )
            {
                var syntaxGenerationContext = this.CompilationContext.GetSyntaxGenerationContext( this.SyntaxGenerationOptions, node );
                node = this.ApplyMemberLevelTransformations( node, memberLevelTransformations, syntaxGenerationContext );
            }

            var semanticModel = this._semanticModelProvider.GetSemanticModel( originalNode.SyntaxTree );
            var symbol = semanticModel.GetDeclaredSymbol( originalNode );

            if ( symbol != null )
            {
                var constructor = (IConstructor) this._compilation.GetDeclaration( symbol );
                var entryStatements = this._transformationCollection.GetInjectedEntryStatements( constructor );

                node = (ConstructorDeclarationSyntax) InjectStatementsIntoMemberDeclaration(
                    constructor,
                    entryStatements,
                    Array.Empty<StatementSyntax>(),
                    node );
            }

            // Rewrite attributes.
            var rewrittenAttributes = this.RewriteDeclarationAttributeLists( originalNode, originalNode.AttributeLists );
            node = this.ReplaceAttributes( node, rewrittenAttributes );

            return node;
        }

        private MethodDeclarationSyntax VisitMethodDeclarationCore( MethodDeclarationSyntax node )
        {
            var originalNode = node;

            node = (MethodDeclarationSyntax) this.VisitMethodDeclaration( node )!;

            var semanticModel = this._semanticModelProvider.GetSemanticModel( originalNode.SyntaxTree );
            var symbol = semanticModel.GetDeclaredSymbol( originalNode );

            if ( symbol != null && symbol is not { PartialImplementationPart: not null } )
            {
                var method = (IMethod) this._compilation.GetDeclaration( symbol );
                var entryStatements = this._transformationCollection.GetInjectedEntryStatements( method );

                node = (MethodDeclarationSyntax) InjectStatementsIntoMemberDeclaration( method, entryStatements, Array.Empty<StatementSyntax>(), node );
            }

            // Rewrite attributes.
            var rewrittenAttributes = this.RewriteDeclarationAttributeLists( originalNode, originalNode.AttributeLists );
            node = this.ReplaceAttributes( node, rewrittenAttributes );

            return node;
        }

        private OperatorDeclarationSyntax VisitOperatorDeclarationCore( OperatorDeclarationSyntax node )
        {
            var originalNode = node;

            node = (OperatorDeclarationSyntax) this.VisitOperatorDeclaration( node )!;

            var semanticModel = this._semanticModelProvider.GetSemanticModel( originalNode.SyntaxTree );
            var symbol = semanticModel.GetDeclaredSymbol( originalNode );

            if ( symbol != null )
            {
                var method = (IMethod) this._compilation.GetDeclaration( symbol );
                var entryStatements = this._transformationCollection.GetInjectedEntryStatements( method );

                node = (OperatorDeclarationSyntax) InjectStatementsIntoMemberDeclaration( method, entryStatements, Array.Empty<StatementSyntax>(), node );
            }

            // Rewrite attributes.
            var rewrittenAttributes = this.RewriteDeclarationAttributeLists( originalNode, originalNode.AttributeLists );
            node = this.ReplaceAttributes( node, rewrittenAttributes );

            return node;
        }

        public override SyntaxNode VisitParameter( ParameterSyntax node )
        {
            var originalNode = node;
            node = (ParameterSyntax) base.VisitParameter( node )!;

            // Rewrite attributes.
            var rewrittenAttributes = this.RewriteDeclarationAttributeLists( originalNode, originalNode.AttributeLists );

            if ( rewrittenAttributes is var (attributes, trivia) )
            {
                if ( trivia.ShouldBePreserved( this.SyntaxGenerationOptions ) )
                {
#pragma warning disable LAMA0832 // Avoid WithLeadingTrivia and WithTrailingTrivia calls.
                    node = node.WithAttributeLists( default ).WithLeadingTrivia( trivia ).WithAttributeLists( attributes );
#pragma warning restore LAMA0832
                }
                else
                {
                    node = node.WithAttributeLists( attributes );
                }
            }

            return node;
        }

        public override SyntaxNode VisitTypeParameter( TypeParameterSyntax node )
        {
            var originalNode = node;
            node = (TypeParameterSyntax) base.VisitTypeParameter( node )!;

            // Rewrite attributes.
            var rewrittenAttributes = this.RewriteDeclarationAttributeLists( originalNode, originalNode.AttributeLists );

            if ( rewrittenAttributes is var (attributes, trivia) )
            {
                if ( trivia.ShouldBePreserved( this.SyntaxGenerationOptions ) )
                {
#pragma warning disable LAMA0832 // Avoid WithLeadingTrivia and WithTrailingTrivia calls.
                    node = node.WithAttributeLists( default ).WithLeadingTrivia( trivia ).WithAttributeLists( attributes );
#pragma warning restore LAMA0832
                }
                else
                {
                    node = node.WithAttributeLists( attributes );
                }
            }

            return node;
        }

        private PropertyDeclarationSyntax VisitPropertyDeclarationCore( PropertyDeclarationSyntax node )
        {
            var originalNode = node;

            node = (PropertyDeclarationSyntax) this.VisitPropertyDeclaration( node )!;

            var semanticModel = this._semanticModelProvider.GetSemanticModel( originalNode.SyntaxTree );
            var symbol = semanticModel.GetDeclaredSymbol( originalNode );

            if ( symbol is { SetMethod: not null } )
            {
                var declaration = (IProperty) this._compilation.GetDeclaration( symbol );
                var entryStatements = this._transformationCollection.GetInjectedEntryStatements( declaration.SetMethod.AssertNotNull() );

                node = (PropertyDeclarationSyntax) InjectStatementsIntoMemberDeclaration(
                    declaration.SetMethod,
                    entryStatements,
                    Array.Empty<StatementSyntax>(),
                    node );
            }

            if ( this._transformationCollection.IsAutoPropertyWithSynthesizedSetter( originalNode ) )
            {
                node = node.WithSynthesizedSetter( this.GetSyntaxGenerationContext( originalNode ) );
            }

            if ( this._transformationCollection.GetAdditionalDeclarationFlags( originalNode ) is not AspectLinkerDeclarationFlags.None and var flags )
            {
                var existingFlags = node.GetLinkerDeclarationFlags();
                node = node.WithLinkerDeclarationFlags( existingFlags | flags );
            }

            // Rewrite attributes.
            var rewrittenAttributes = this.RewriteDeclarationAttributeLists( originalNode, originalNode.AttributeLists );
            node = this.ReplaceAttributes( node, rewrittenAttributes );

            return node;
        }

        private IndexerDeclarationSyntax VisitIndexerDeclarationCore( IndexerDeclarationSyntax node )
        {
            var originalNode = node;

            node = (IndexerDeclarationSyntax) this.VisitIndexerDeclaration( node )!;

            var semanticModel = this._semanticModelProvider.GetSemanticModel( originalNode.SyntaxTree );
            var symbol = semanticModel.GetDeclaredSymbol( originalNode );

            if ( symbol != null )
            {
                var declaration = (IPropertyOrIndexer) this._compilation.GetDeclaration( symbol );

                if ( symbol.GetMethod != null )
                {
                    var entryStatements = this._transformationCollection.GetInjectedEntryStatements( declaration.GetMethod.AssertNotNull() );

                    node = (IndexerDeclarationSyntax) InjectStatementsIntoMemberDeclaration(
                        declaration.GetMethod,
                        entryStatements,
                        Array.Empty<StatementSyntax>(),
                        node );
                }

                if ( symbol.SetMethod != null )
                {
                    var entryStatements = this._transformationCollection.GetInjectedEntryStatements( declaration.SetMethod.AssertNotNull() );

                    node = (IndexerDeclarationSyntax) InjectStatementsIntoMemberDeclaration(
                        declaration.SetMethod,
                        entryStatements,
                        Array.Empty<StatementSyntax>(),
                        node );
                }
            }

            // Rewrite attributes.
            var rewrittenAttributes = this.RewriteDeclarationAttributeLists( originalNode, originalNode.AttributeLists );
            node = this.ReplaceAttributes( node, rewrittenAttributes );

            return node;
        }

        public override SyntaxNode VisitAccessorDeclaration( AccessorDeclarationSyntax node )
        {
            var originalNode = node;
            node = (AccessorDeclarationSyntax) base.VisitAccessorDeclaration( node )!;

            // Rewrite attributes.
            var rewrittenAttributes = this.RewriteDeclarationAttributeLists( originalNode, originalNode.AttributeLists );

            if ( rewrittenAttributes is var (attributes, trivia) )
            {
                if ( trivia.ShouldBePreserved( this.SyntaxGenerationOptions ) )
                {
#pragma warning disable LAMA0832 // Avoid WithLeadingTrivia and WithTrailingTrivia calls.
                    node = node.WithAttributeLists( default ).WithLeadingTrivia( trivia ).WithAttributeLists( attributes );
#pragma warning restore LAMA0832
                }
                else
                {
                    node = node.WithAttributeLists( attributes );
                }
            }

            return node;
        }

        private EventDeclarationSyntax VisitEventDeclarationCore( EventDeclarationSyntax node )
        {
            var originalNode = node;
            node = (EventDeclarationSyntax) this.VisitEventDeclaration( node )!;

            // Rewrite attributes.
            var rewrittenAttributes = this.RewriteDeclarationAttributeLists( originalNode, originalNode.AttributeLists );
            node = this.ReplaceAttributes( node, rewrittenAttributes );

            return node;
        }

        private IReadOnlyList<MemberDeclarationSyntax> VisitEventFieldDeclarationCore( EventFieldDeclarationSyntax node )
        {
            var originalNode = node;

            // Rewrite attributes.
            if ( originalNode.Declaration.Variables.Count > 1
                 && originalNode.Declaration.Variables.Any( this._transformationCollection.IsNodeWithModifiedAttributes ) )
            {
                var members = new List<MemberDeclarationSyntax>( originalNode.Declaration.Variables.Count );

                // If we have changes in attributes and several members, we have to split them.
                foreach ( var variable in originalNode.Declaration.Variables )
                {
                    var declaration = VariableDeclaration( node.Declaration.Type, SingletonSeparatedList( variable ) );

                    var attributes = this.RewriteDeclarationAttributeLists( variable, originalNode.AttributeLists, node );

                    var eventDeclaration = EventFieldDeclaration(
                        default,
                        node.Modifiers,
                        Token( TriviaList(), SyntaxKind.EventKeyword, TriviaList( Space ) ),
                        declaration,
                        Token( default, SyntaxKind.SemicolonToken, new SyntaxTriviaList( ElasticLineFeed ) ) );

                    eventDeclaration = this.ReplaceAttributes( eventDeclaration, attributes );

                    members.Add( eventDeclaration );
                }

                return members;
            }
            else
            {
                var rewrittenAttributes = this.RewriteDeclarationAttributeLists( originalNode.Declaration.Variables[0], originalNode.AttributeLists, node );
                node = this.ReplaceAttributes( node, rewrittenAttributes );

                return new[] { node };
            }
        }

        public override SyntaxNode VisitCompilationUnit( CompilationUnitSyntax node )
        {
            SyntaxGenerationContext? syntaxGenerationContext = null;
            List<AttributeListSyntax> outputLists = new();
            List<SyntaxTrivia> outputTrivias = new();

            this.RewriteAttributeLists(
                this._compilation.ToTypedRef<IDeclaration>(),
                SyntaxKind.AssemblyKeyword,
                node,
                node.AttributeLists,
                ( _, n ) => n.SyntaxTree == this._syntaxTreeForGlobalAttributes,
                outputLists,
                outputTrivias,
                ref syntaxGenerationContext );

            return ((CompilationUnitSyntax) base.VisitCompilationUnit( node )!).WithAttributeLists( List( outputLists ) );
        }

        public override SyntaxNode? VisitPragmaWarningDirectiveTrivia( PragmaWarningDirectiveTriviaSyntax node )
        {
            // Don't disable or restore warnings that have been suppressed in a parent scope.

            var remainingErrorCodes = node
                .ErrorCodes
                .Where( c => !this._activeSuppressions.Contains( GetErrorCode( c ) ) )
                .ToImmutableArray();

            if ( remainingErrorCodes.IsEmpty )
            {
                return null;
            }
            else
            {
                return node.WithErrorCodes( SeparatedList( remainingErrorCodes ) );
            }

            static string GetErrorCode( ExpressionSyntax expression )
            {
                return expression switch
                {
                    IdentifierNameSyntax identifier => identifier.Identifier.Text,
                    LiteralExpressionSyntax literal => $"CS{literal.Token.Value:0000}",
                    _ => throw new AssertionFailedException( $"Unexpected expression '{expression.Kind()}' at '{expression.GetLocation()}'." )
                };
            }
        }

        private SuppressionContext WithSuppressions( SyntaxNode node ) => new( this, this.GetSuppressions( node ) );

        private SuppressionContext WithSuppressions( IDeclaration declaration ) => new( this, this.GetSuppressions( declaration ) );
    }
}<|MERGE_RESOLUTION|>--- conflicted
+++ resolved
@@ -606,14 +606,7 @@
 
                     using ( var suppressions = this.WithSuppressions( injectedMember.Declaration ) )
                     {
-<<<<<<< HEAD
-                        injectedNode = this.AddSuppression( injectedNode, suppressions.NewSuppressions );
-=======
-                        using ( var suppressions = this.WithSuppressions( injectedMember.Declaration ) )
-                        {
                             injectedNode = this.AddSuppression( injectedNode, suppressions.NewSuppressions, syntaxGenerationContext );
-                        }
->>>>>>> a0c168e0
                     }
 
                     members.Add( injectedNode );
