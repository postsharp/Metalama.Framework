﻿// Copyright (c) SharpCrafters s.r.o. See the LICENSE.md file in the root directory of this repository root for details.

using Metalama.Framework.Engine.CodeModel;
using Metalama.Framework.Engine.CodeModel.Builders;
using Metalama.Framework.Engine.Formatting;
using Metalama.Framework.Engine.Linking.Substitution;
using Metalama.Framework.Engine.Services;
using Metalama.Framework.Engine.Templating;
using Metalama.Framework.Engine.Utilities;
using Metalama.Framework.Engine.Utilities.Roslyn;
using Microsoft.CodeAnalysis;
using Microsoft.CodeAnalysis.CSharp;
using Microsoft.CodeAnalysis.CSharp.Syntax;
using System;
using System.Collections.Generic;
using System.Collections.Immutable;
using System.Linq;
using static Microsoft.CodeAnalysis.CSharp.SyntaxFactory;

// TODO: A lot methods here are called multiple times. Optimize.
// TODO: Split into a subclass for each declaration type?

namespace Metalama.Framework.Engine.Linking;

/// <summary>
/// Provides methods for rewriting of types and members.
/// </summary>
internal sealed partial class LinkerRewritingDriver
{
    private ProjectServiceProvider ServiceProvider { get; }

    private CompilationContext IntermediateCompilationContext { get; }

    private LinkerInjectionRegistry InjectionRegistry { get; }

<<<<<<< HEAD
    private LinkerLateTransformationRegistry LateTransformationRegistry { get; }
=======
        public SyntaxGenerationOptions SyntaxGenerationOptions { get; }

        private CompilationContext IntermediateCompilationContext { get; }
>>>>>>> b764a1c0

    private LinkerAnalysisRegistry AnalysisRegistry { get; }

    public LinkerRewritingDriver(
        ProjectServiceProvider serviceProvider,
        CompilationContext intermediateCompilationContext,
        LinkerInjectionRegistry injectionRegistry,
        LinkerLateTransformationRegistry lateTransformationRegistry,
        LinkerAnalysisRegistry analysisRegistry )
    {
        this.ServiceProvider = serviceProvider;
        this.IntermediateCompilationContext = intermediateCompilationContext;
        this.InjectionRegistry = injectionRegistry;
        this.LateTransformationRegistry = lateTransformationRegistry;
        this.AnalysisRegistry = analysisRegistry;
    }

    /// <summary>
    /// Assembles a linked body of the method/accessor, where aspect reference annotations are replaced by target symbols and inlineable references are inlined.
    /// </summary>
    /// <param name="semantic">Method or accessor symbol.</param>
    /// <param name="substitutionContext">Substitution context.</param>
    /// <returns>Block representing the linked body.</returns>
    public BlockSyntax GetSubstitutedBody( IntermediateSymbolSemantic<IMethodSymbol> semantic, SubstitutionContext substitutionContext )
    {
        var triviaSource = this.ResolveBodyBlockTriviaSource( semantic, out var shouldRemoveExistingTrivia );
        var bodyRootNode = this.GetBodyRootNode( semantic.Symbol, substitutionContext.SyntaxGenerationContext );
        var rewrittenBody = RewriteBody( bodyRootNode, semantic.Symbol, substitutionContext );
        var rewrittenBlock = TransformToBlock( rewrittenBody, semantic.Symbol );

        // Add the SourceCode annotation, if it is the source code.
        if ( semantic.Kind == IntermediateSymbolSemanticKind.Default && this.InjectionRegistry.IsOverrideTarget( semantic.Symbol ) )
        {
<<<<<<< HEAD
            rewrittenBlock = rewrittenBlock.WithSourceCodeAnnotation();
=======
            this.ServiceProvider = serviceProvider;
            this.SyntaxGenerationOptions = serviceProvider.GetRequiredService<SyntaxGenerationOptions>();
            this.IntermediateCompilationContext = intermediateCompilationContext;
            this.InjectionRegistry = injectionRegistry;
            this.LateTransformationRegistry = lateTransformationRegistry;
            this.AnalysisRegistry = analysisRegistry;
>>>>>>> b764a1c0
        }

        if ( triviaSource == null )
        {
<<<<<<< HEAD
            // Strip the trivia from the block and add a flattenable annotation.
            return rewrittenBlock.PartialUpdate(
                    openBraceToken: Token( new SyntaxTriviaList( ElasticMarker ), SyntaxKind.OpenBraceToken, new SyntaxTriviaList( ElasticMarker ) ),
                    closeBraceToken: Token( new SyntaxTriviaList( ElasticMarker ), SyntaxKind.CloseBraceToken, new SyntaxTriviaList( ElasticMarker ) ) )
                .WithLinkerGeneratedFlags( LinkerGeneratedFlags.FlattenableBlock );
        }
        else
        {
            var (openBraceLeadingTrivia, openBraceTrailingTrivia, closeBraceLeadingTrivia, closeBraceTrailingTrivia) =
                triviaSource switch
                {
                    BlockSyntax blockSyntax => (
                        blockSyntax.OpenBraceToken.LeadingTrivia,
                        blockSyntax.OpenBraceToken.TrailingTrivia,
                        blockSyntax.CloseBraceToken.LeadingTrivia,
                        blockSyntax.CloseBraceToken.TrailingTrivia
                    ),
                    ArrowExpressionClauseSyntax arrowExpression => (
                        arrowExpression.ArrowToken.LeadingTrivia,
                        arrowExpression.ArrowToken.TrailingTrivia,
                        TriviaList(),
                        TriviaList()
                    ),
                    _ => throw new AssertionFailedException( Justifications.CoverageMissing )
                };

            if ( shouldRemoveExistingTrivia )
            {
                rewrittenBlock =
                    rewrittenBlock
                        .PartialUpdate(
                            openBraceToken: rewrittenBlock.OpenBraceToken.WithoutTrivia(),
                            closeBraceToken: rewrittenBlock.CloseBraceToken.WithoutTrivia() )
                        .WithLinkerGeneratedFlags( LinkerGeneratedFlags.FlattenableBlock );
            }
            else
            {
                rewrittenBlock =
                    rewrittenBlock
                        .WithLinkerGeneratedFlags( LinkerGeneratedFlags.FlattenableBlock );
            }

            // Keep all trivia from the source block and add trivias from the root block.
            return Block( rewrittenBlock )
                .PartialUpdate(
                    openBraceToken: Token(
                        openBraceLeadingTrivia.Add( ElasticMarker ),
                        SyntaxKind.OpenBraceToken,
                        openBraceTrailingTrivia.Insert( 0, ElasticMarker ) ),
                    closeBraceToken: Token(
                        closeBraceLeadingTrivia.Add( ElasticMarker ),
                        SyntaxKind.CloseBraceToken,
                        closeBraceTrailingTrivia.Insert( 0, ElasticMarker ) ) )
                .WithLinkerGeneratedFlags( LinkerGeneratedFlags.FlattenableBlock );
        }
=======
            var triviaSource = this.ResolveBodyBlockTriviaSource( semantic, out var shouldRemoveExistingTrivia );
            var bodyRootNode = this.GetBodyRootNode( semantic.Symbol, substitutionContext.SyntaxGenerationContext );
            var rewrittenBody = RewriteBody( bodyRootNode, semantic.Symbol, substitutionContext );
            var rewrittenBlock = TransformToBlock( rewrittenBody, semantic.Symbol );

            // Add the SourceCode annotation, if it is the source code.
            if ( semantic.Kind == IntermediateSymbolSemanticKind.Default && this.InjectionRegistry.IsOverrideTarget( semantic.Symbol ) )
            {
                rewrittenBlock = rewrittenBlock.WithSourceCodeAnnotation();
            }

            if ( triviaSource == null )
            {
                // Strip the trivia from the block and add a flattenable annotation.
                return rewrittenBlock.PartialUpdate(
                        openBraceToken: Token( new SyntaxTriviaList( ElasticMarker ), SyntaxKind.OpenBraceToken, new SyntaxTriviaList( ElasticMarker ) ),
                        closeBraceToken: Token( new SyntaxTriviaList( ElasticMarker ), SyntaxKind.CloseBraceToken, new SyntaxTriviaList( ElasticMarker ) ) )
                    .WithLinkerGeneratedFlags( LinkerGeneratedFlags.FlattenableBlock );
            }
            else
            {
                var (openBraceLeadingTrivia, openBraceTrailingTrivia, closeBraceLeadingTrivia, closeBraceTrailingTrivia) =
                    triviaSource switch
                    {
                        BlockSyntax blockSyntax => (
                            blockSyntax.OpenBraceToken.LeadingTrivia,
                            blockSyntax.OpenBraceToken.TrailingTrivia,
                            blockSyntax.CloseBraceToken.LeadingTrivia,
                            blockSyntax.CloseBraceToken.TrailingTrivia
                        ),
                        ArrowExpressionClauseSyntax arrowExpression => (
                            arrowExpression.ArrowToken.LeadingTrivia,
                            arrowExpression.ArrowToken.TrailingTrivia,
                            TriviaList(),
                            TriviaList()
                        ),
                        _ => throw new AssertionFailedException( Justifications.CoverageMissing )
                    };

                if ( shouldRemoveExistingTrivia )
                {
                    rewrittenBlock =
                        rewrittenBlock
                            .PartialUpdate(
                                openBraceToken: rewrittenBlock.OpenBraceToken.WithoutTrivia(),
                                closeBraceToken: rewrittenBlock.CloseBraceToken.WithoutTrivia() )
                            .WithLinkerGeneratedFlags( LinkerGeneratedFlags.FlattenableBlock );
                }
                else
                {
                    rewrittenBlock =
                        rewrittenBlock
                            .WithLinkerGeneratedFlags( LinkerGeneratedFlags.FlattenableBlock );
                }

                // Keep all trivia from the source block and add trivias from the root block.
                return Block( rewrittenBlock )
                    .PartialUpdate(
                        openBraceToken: Token(
                            openBraceLeadingTrivia.Add( ElasticMarker ),
                            SyntaxKind.OpenBraceToken,
                            openBraceTrailingTrivia.Insert( 0, ElasticMarker ) ),
                        closeBraceToken: Token(
                            closeBraceLeadingTrivia.Add( ElasticMarker ),
                            SyntaxKind.CloseBraceToken,
                            closeBraceTrailingTrivia.Insert( 0, ElasticMarker ) ) )
                    .WithLinkerGeneratedFlags( LinkerGeneratedFlags.FlattenableBlock );
            }
>>>>>>> b764a1c0

        static BlockSyntax TransformToBlock( SyntaxNode node, IMethodSymbol symbol )
        {
            // TODO: Convert to block.
            if ( symbol.ReturnsVoid )
            {
                switch ( node )
                {
                    case null:
                        throw new AssertionFailedException( Justifications.CoverageMissing );

                    // return
                    //     SyntaxFactoryEx.FormattedBlock()
                    //         .AddLinkerGeneratedFlags( LinkerGeneratedFlags.FlattenableBlock );

                    case BlockSyntax rewrittenBlock:
                        return rewrittenBlock;

                    case ArrowExpressionClauseSyntax rewrittenArrowClause:
                        return
                            Block( ExpressionStatement( rewrittenArrowClause.Expression ) )
                                .WithLinkerGeneratedFlags( LinkerGeneratedFlags.FlattenableBlock );

                    default:
                        throw new AssertionFailedException( $"{node.Kind()} is not an expected output of the body substitution." );
                }
            }
            else
            {
                switch ( node )
                {
                    case null:
                        throw new AssertionFailedException( Justifications.CoverageMissing );

                    // return
                    //     Block(
                    //             ReturnStatement(
                    //                 Token( SyntaxKind.ReturnKeyword ).WithTrailingTrivia( ElasticSpace ),
                    //                 LiteralExpression( SyntaxKind.DefaultLiteralExpression ),
                    //                 Token( SyntaxKind.SemicolonToken ) ) )
                    //         .AddLinkerGeneratedFlags( LinkerGeneratedFlags.FlattenableBlock );

                    case ArrowExpressionClauseSyntax rewrittenArrowClause:
                        return
                            SyntaxFactoryEx.FormattedBlock(
                                    ReturnStatement(
                                        SyntaxFactoryEx.TokenWithTrailingSpace( SyntaxKind.ReturnKeyword ),
                                        rewrittenArrowClause.Expression,
                                        Token( SyntaxKind.SemicolonToken ) ) )
                                .WithLinkerGeneratedFlags( LinkerGeneratedFlags.FlattenableBlock );

                    case BlockSyntax rewrittenBlock:
                        return rewrittenBlock;

                    default:
                        throw new AssertionFailedException( $"{node.Kind()} is not an expected output of the body substitution." );
                }
            }
        }
    }

    /// <summary>
    /// Gets a node that is going to be starting point of substitutions.
    /// </summary>
    private SyntaxNode GetBodyRootNode( IMethodSymbol symbol, SyntaxGenerationContext generationContext )
    {
        var declaration = symbol.GetPrimaryDeclaration();

        if ( this.InjectionRegistry.IsOverrideTarget( symbol ) )
        {
            switch ( declaration )
            {
                case MethodDeclarationSyntax methodDecl:
                    // Partial methods without declared body have the whole declaration as body.
                    return methodDecl.Body ?? (SyntaxNode?) methodDecl.ExpressionBody ?? methodDecl;

                case DestructorDeclarationSyntax destructorDecl:
                    return (SyntaxNode?) destructorDecl.Body
                           ?? destructorDecl.ExpressionBody ?? throw new AssertionFailedException( $"'{symbol}' has no implementation." );

                case ConstructorDeclarationSyntax constructorDecl:
                    return (SyntaxNode?) constructorDecl.Body
                           ?? constructorDecl.ExpressionBody ?? throw new AssertionFailedException( $"'{symbol}' has no implementation." );

                case OperatorDeclarationSyntax operatorDecl:
                    return (SyntaxNode?) operatorDecl.Body
                           ?? operatorDecl.ExpressionBody ?? throw new AssertionFailedException( $"'{symbol}' has no implementation." );

                case ConversionOperatorDeclarationSyntax operatorDecl:
                    return (SyntaxNode?) operatorDecl.Body
                           ?? operatorDecl.ExpressionBody ?? throw new AssertionFailedException( $"'{symbol}' has no implementation." );

                case AccessorDeclarationSyntax accessorDecl:
                    // Accessors with no body are auto-properties, in which case we have substitution for the whole accessor declaration.
                    Invariant.Assert( !symbol.IsAbstract );

                    return accessorDecl.Body ?? (SyntaxNode?) accessorDecl.ExpressionBody ?? accessorDecl;

                case ArrowExpressionClauseSyntax arrowExpressionClause:
                    // Expression-bodied property.
                    return arrowExpressionClause;

                case VariableDeclaratorSyntax { Parent: VariableDeclarationSyntax { Parent: EventFieldDeclarationSyntax } } variableDecl:
                    // Event field accessors start replacement as variableDecls.
                    return variableDecl;

                case ParameterSyntax { Parent.Parent: RecordDeclarationSyntax } positionalProperty:
                    // Record positional property.
                    return positionalProperty;

                default:
                    throw new AssertionFailedException( $"Unexpected override target symbol: '{symbol}'." );
            }
        }

        if ( this.InjectionRegistry.IsOverride( symbol ) )
        {
            switch ( declaration )
            {
                case MethodDeclarationSyntax methodDecl:
                    return (SyntaxNode?) methodDecl.Body
                           ?? methodDecl.ExpressionBody ?? throw new AssertionFailedException( $"'{symbol}' has no implementation." );

                case AccessorDeclarationSyntax accessorDecl:
                    return (SyntaxNode?) accessorDecl.Body
                           ?? accessorDecl.ExpressionBody ?? throw new AssertionFailedException( $"'{symbol}' has no implementation." );

                case DestructorDeclarationSyntax destructorDecl:
                    return (SyntaxNode?) destructorDecl.Body
                           ?? destructorDecl.ExpressionBody ?? throw new AssertionFailedException( $"'{symbol}' has no implementation." );

                case ConstructorDeclarationSyntax constructorDecl:
                    return (SyntaxNode?) constructorDecl.Body
                           ?? constructorDecl.ExpressionBody ?? throw new AssertionFailedException( $"'{symbol}' has no implementation." );

                default:
                    throw new AssertionFailedException( $"Unexpected override symbol: '{symbol}'." );
            }
        }

        if ( symbol.AssociatedSymbol != null && symbol.AssociatedSymbol.IsExplicitInterfaceEventField() )
        {
            return GetImplicitAccessorBody( symbol, generationContext );
        }

        if ( this.AnalysisRegistry.HasAnySubstitutions( symbol ) )
        {
            switch ( declaration )
            {
                case ConstructorDeclarationSyntax constructorDecl:
                    return (SyntaxNode?) constructorDecl.Body
                           ?? constructorDecl.ExpressionBody
                           ?? throw new AssertionFailedException( "Constructor is expected to have body or expression body." );

                case DestructorDeclarationSyntax destructorDecl:
                    return (SyntaxNode?) destructorDecl.Body
                           ?? destructorDecl.ExpressionBody
                           ?? throw new AssertionFailedException( "Destructor is expected to have body or expression body." );

                case MethodDeclarationSyntax methodDecl:
                    return (SyntaxNode?) methodDecl.Body
                           ?? methodDecl.ExpressionBody
                           ?? throw new AssertionFailedException( "Method is expected to have body or expression body." );

                case ConversionOperatorDeclarationSyntax conversionOperatorDecl:
                    return (SyntaxNode?) conversionOperatorDecl.Body
                           ?? conversionOperatorDecl.ExpressionBody
                           ?? throw new AssertionFailedException( "ConversionOperator is expected to have body or expression body." );

                case OperatorDeclarationSyntax operatorDecl:
                    return (SyntaxNode?) operatorDecl.Body
                           ?? operatorDecl.ExpressionBody
                           ?? throw new AssertionFailedException( "Operator is expected to have body or expression body." );

                case AccessorDeclarationSyntax accessorDecl:
                    return (SyntaxNode?) accessorDecl.Body
                           ?? accessorDecl.ExpressionBody
                           ?? throw new AssertionFailedException( "Operator is expected to have body or expression body." );

                default:
                    throw new AssertionFailedException( $"Unexpected redirection: '{symbol}'." );
            }
        }

        throw new AssertionFailedException( $"Don't know how to process '{symbol}'." );
    }

    private static BlockSyntax GetImplicitAccessorBody( IMethodSymbol symbol, SyntaxGenerationContext generationContext )
    {
        switch ( symbol )
        {
            case { MethodKind: MethodKind.PropertyGet, Parameters.Length: > 0 }:
                return GetImplicitIndexerGetterBody( symbol, generationContext );

            case { MethodKind: MethodKind.PropertySet, Parameters.Length: > 0 }:
                return GetImplicitIndexerSetterBody( symbol, generationContext );

            case { MethodKind: MethodKind.PropertyGet }:
                return GetImplicitGetterBody( symbol, generationContext );

            case { MethodKind: MethodKind.PropertySet }:
                return GetImplicitSetterBody( symbol, generationContext );

            case { MethodKind: MethodKind.EventAdd }:
                return GetImplicitAdderBody( symbol, generationContext );

            case { MethodKind: MethodKind.EventRemove }:
                return GetImplicitRemoverBody( symbol, generationContext );

            default:
                throw new AssertionFailedException( $"Don't know how to process '{symbol}'." );
        }
    }

    private static SyntaxNode RewriteBody( SyntaxNode bodyRootNode, IMethodSymbol symbol, SubstitutionContext context )
    {
        var rewriter = new SubstitutingRewriter( context );

        switch ( bodyRootNode )
        {
            case BlockSyntax block:
                return (BlockSyntax) rewriter.Visit( block ).AssertNotNull();

            case AccessorDeclarationSyntax accessorDecl:
                return (BlockSyntax) rewriter.Visit( accessorDecl ).AssertNotNull();

            case MethodDeclarationSyntax partialMethodDeclaration:
                return (BlockSyntax) rewriter.Visit( partialMethodDeclaration ).AssertNotNull();

            case VariableDeclaratorSyntax { Parent.Parent: EventFieldDeclarationSyntax } eventFieldVariable:
                return (BlockSyntax) rewriter.Visit( eventFieldVariable ).AssertNotNull();

            case ParameterSyntax { Parent.Parent: RecordDeclarationSyntax } positionalProperty:
                return (BlockSyntax) rewriter.Visit( positionalProperty ).AssertNotNull();

            case ArrowExpressionClauseSyntax arrowExpressionClause:
                var rewrittenNode = rewriter.Visit( arrowExpressionClause );

                // TODO: This may be useless.
                if ( symbol.ReturnsVoid )
                {
                    switch ( rewrittenNode )
                    {
                        case null:
                            throw new AssertionFailedException( Justifications.CoverageMissing );

                        // return
                        //     SyntaxFactoryEx.FormattedBlock()
                        //         .AddLinkerGeneratedFlags( LinkerGeneratedFlags.FlattenableBlock );

                        case BlockSyntax rewrittenBlock:
                            return rewrittenBlock;

                        case ArrowExpressionClauseSyntax rewrittenArrowClause:
                            return rewrittenArrowClause;

                        default:
                            throw new AssertionFailedException( $"{rewrittenNode.Kind()} is not an expected output of the body substitution." );
                    }
                }
                else
                {
                    switch ( rewrittenNode )
                    {
                        case null:
                            throw new AssertionFailedException( Justifications.CoverageMissing );

                        // return
                        //     Block(
                        //             ReturnStatement(
                        //                 Token( SyntaxKind.ReturnKeyword ).WithTrailingTrivia( ElasticSpace ),
                        //                 LiteralExpression( SyntaxKind.DefaultLiteralExpression ),
                        //                 Token( SyntaxKind.SemicolonToken ) ) )
                        //         .AddLinkerGeneratedFlags( LinkerGeneratedFlags.FlattenableBlock );

                        case ArrowExpressionClauseSyntax rewrittenArrowClause:
                            return rewrittenArrowClause;

                        case BlockSyntax rewrittenBlock:
                            return rewrittenBlock;

                        default:
                            throw new AssertionFailedException( $"{rewrittenNode.Kind()} is not an expected output of the body substitution." );
                    }
                }

            default:
                throw new AssertionFailedException( $"{bodyRootNode.Kind()} is not an expected kind of body root node." );
        }
    }

    public IReadOnlyDictionary<SyntaxNode, SyntaxNodeSubstitution>? GetSubstitutions( InliningContextIdentifier inliningContextId )
        => this.AnalysisRegistry.GetSubstitutions( inliningContextId );

    /// <summary>
    /// Determines whether the symbol should be rewritten.
    /// </summary>
    /// <param name="symbol"></param>
    /// <returns></returns>
    public bool IsRewriteTarget( ISymbol symbol )
    {
        if ( this.InjectionRegistry.IsOverrideTarget( symbol ) )
        {
            // Override targets need to be rewritten.
            return true;
        }

        if ( this.InjectionRegistry.IsOverride( symbol ) )
        {
            // Overrides need to be rewritten.
            return true;
        }

        if ( this.AnalysisRegistry.HasAnySubstitutions( symbol ) )
        {
            // Any declarations with substitutions need to be rewritten.
            return true;
        }

        if ( this.InjectionRegistry.IsIntroduced( symbol ) )
        {
            // Introduced declarations need to be rewritten.
            return true;
        }

        if ( this.AnalysisRegistry.HasBaseSemanticReferences( symbol ) )
        {
            // Override member with no aspect override that has it's base semantic referenced. 
            return true;
        }

        if ( symbol.IsExplicitInterfaceEventField() )
        {
            return true;
        }

        if ( this.LateTransformationRegistry.IsPrimaryConstructorInitializedMember( symbol ) )
        {
            return true;
        }

        if ( this.InjectionRegistry.IsAuxiliarySourceSymbol( symbol ) )
        {
            return true;
        }

        return false;
    }

    /// <summary>
    /// Gets rewritten member and any additional induced members (e.g. backing field of auto property).
    /// </summary>
    public IReadOnlyList<MemberDeclarationSyntax> RewriteMember( MemberDeclarationSyntax syntax, ISymbol symbol, SyntaxGenerationContext generationContext )
    {
        if ( this.AnalysisRegistry.HasAnyUnsupportedOverride( symbol ) )
        {
            // If there is unsupported code in overrides, we will not rewrite the member.
            return new[] { syntax };
        }

        if ( this.InjectionRegistry.IsOverride( symbol )
             && this.AnalysisRegistry.HasAnyUnsupportedOverride( this.InjectionRegistry.GetOverrideTarget( symbol ).AssertNotNull() ) )
        {
<<<<<<< HEAD
            // If there are any overrides with unsupported code, we will skip this member.
            return Array.Empty<MemberDeclarationSyntax>();
        }
=======
            if ( this.AnalysisRegistry.HasAnyUnsupportedOverride( symbol ) )
            {
                // If there is unsupported code in overrides, we will not rewrite the member.
                return new[] { syntax };
            }

            if ( this.InjectionRegistry.IsOverride( symbol )
                 && this.AnalysisRegistry.HasAnyUnsupportedOverride( this.InjectionRegistry.GetOverrideTarget( symbol ).AssertNotNull() ) )
            {
                // If there are any overrides with unsupported code, we will skip this member.
                return Array.Empty<MemberDeclarationSyntax>();
            }

            switch ( symbol )
            {
                case IMethodSymbol { MethodKind: MethodKind.Ordinary or MethodKind.ExplicitInterfaceImplementation } methodSymbol:
                    return this.RewriteMethod( (MethodDeclarationSyntax) syntax, methodSymbol, generationContext );
>>>>>>> b764a1c0

        switch ( symbol )
        {
            case IMethodSymbol { MethodKind: MethodKind.Ordinary or MethodKind.ExplicitInterfaceImplementation } methodSymbol:
                return this.RewriteMethod( (MethodDeclarationSyntax) syntax, methodSymbol, generationContext );

            case IMethodSymbol { MethodKind: MethodKind.Destructor } destructorSymbol:
                return this.RewriteDestructor( (DestructorDeclarationSyntax) syntax, destructorSymbol, generationContext );

            case IMethodSymbol { MethodKind: MethodKind.Constructor or MethodKind.StaticConstructor } constructorSymbol:
                return this.RewriteConstructor( (ConstructorDeclarationSyntax) syntax, constructorSymbol, generationContext );

            case IMethodSymbol { MethodKind: MethodKind.Conversion } operatorSymbol:
                return this.RewriteConversionOperator( (ConversionOperatorDeclarationSyntax) syntax, operatorSymbol, generationContext );

            case IMethodSymbol { MethodKind: MethodKind.UserDefinedOperator } operatorSymbol:
                return this.RewriteOperator( (OperatorDeclarationSyntax) syntax, operatorSymbol, generationContext );

            case IPropertySymbol { Parameters.Length: 0 } propertySymbol:
                return this.RewriteProperty( (PropertyDeclarationSyntax) syntax, propertySymbol, generationContext );

            case IPropertySymbol indexerSymbol:
                return this.RewriteIndexer( (IndexerDeclarationSyntax) syntax, indexerSymbol, generationContext );

            case IFieldSymbol fieldSymbol:
                return this.RewriteField( (FieldDeclarationSyntax) syntax, fieldSymbol );

            case IEventSymbol eventSymbol:
                return syntax switch
                {
                    EventDeclarationSyntax eventSyntax => this.RewriteEvent( eventSyntax, eventSymbol ),
                    EventFieldDeclarationSyntax eventFieldSyntax => this.RewriteEventField( eventFieldSyntax, eventSymbol ),
                    _ => throw new InvalidOperationException( $"Unsupported event syntax: {syntax.Kind()}" )
                };

            default:
                // ReSharper disable once ConditionalAccessQualifierIsNonNullableAccordingToAPIContract
                throw new AssertionFailedException( $"Unsupported symbol kind: {symbol?.Kind.ToString() ?? "(null)"}" );
        }
    }

    /// <summary>
    /// Gets a syntax node that will the the source of trivia of the specified declaration root block.
    /// </summary>
    private SyntaxNode? ResolveBodyBlockTriviaSource( IntermediateSymbolSemantic<IMethodSymbol> semantic, out bool shouldRemoveExistingTrivia )
    {
        ISymbol? symbol;

        if ( this.InjectionRegistry.IsOverride( semantic.Symbol ) )
        {
            Invariant.Assert( semantic.Kind == IntermediateSymbolSemanticKind.Default );

            symbol = semantic.Symbol;
            shouldRemoveExistingTrivia = true;
        }
        else if ( this.InjectionRegistry.IsOverrideTarget( semantic.Symbol ) )
        {
            symbol = null;

            switch ( semantic.Kind )
            {
                case IntermediateSymbolSemanticKind.Base:
                case IntermediateSymbolSemanticKind.Default:
                    shouldRemoveExistingTrivia = false;

                    break;

                case IntermediateSymbolSemanticKind.Final:
                    shouldRemoveExistingTrivia = true;

                    break;

                default:
                    throw new AssertionFailedException( $"Unsupported symbol kind: {symbol?.Kind.ToString() ?? "(null)"}" );
            }
        }
        else if ( this.InjectionRegistry.IsIntroduced( semantic.Symbol ) )
        {
            // Introduced, but not override target.

            symbol = semantic.Symbol;
            shouldRemoveExistingTrivia = false;
        }
        else if ( semantic.Symbol.AssociatedSymbol != null && semantic.Symbol.AssociatedSymbol.IsExplicitInterfaceEventField() )
        {
            symbol = semantic.Symbol;
            shouldRemoveExistingTrivia = true;
        }
        else if ( this.AnalysisRegistry.HasAnySubstitutions( semantic.Symbol ) )
        {
            symbol = semantic.Symbol;
            shouldRemoveExistingTrivia = false;
        }
        else
        {
            throw new AssertionFailedException( $"{semantic} is not expected for trivia source resolution." );
        }

        return symbol?.GetPrimaryDeclaration() switch
        {
            null => null,
            MethodDeclarationSyntax methodDeclaration => (SyntaxNode?) methodDeclaration.Body ?? methodDeclaration.ExpressionBody,
            AccessorDeclarationSyntax accessorDeclaration => (SyntaxNode?) accessorDeclaration.Body ?? accessorDeclaration.ExpressionBody,
            ConstructorDeclarationSyntax constructorDeclaration => (SyntaxNode?) constructorDeclaration.Body ?? constructorDeclaration.ExpressionBody,
            DestructorDeclarationSyntax destructorDeclaration => (SyntaxNode?) destructorDeclaration.Body ?? destructorDeclaration.ExpressionBody,
            ConversionOperatorDeclarationSyntax conversionOperatorDeclaration => (SyntaxNode?) conversionOperatorDeclaration.Body
                                                                                 ?? conversionOperatorDeclaration.ExpressionBody,
            OperatorDeclarationSyntax operatorDeclaration => (SyntaxNode?) operatorDeclaration.Body ?? operatorDeclaration.ExpressionBody,
            ArrowExpressionClauseSyntax arrowExpression => arrowExpression,
            var declaration => throw new AssertionFailedException( $"{declaration.Kind()} is not expected primary declaration." )
        };
    }

    private bool ShouldGenerateEmptyMember( ISymbol symbol )
        => this.InjectionRegistry.IsIntroduced( symbol ) && !symbol.IsOverride
                                                         && !symbol.TryGetHiddenSymbol( this.IntermediateCompilationContext.Compilation, out _ );

    private bool ShouldGenerateSourceMember( ISymbol symbol ) => this.InjectionRegistry.IsOverrideTarget( symbol );

    public static string GetOriginalImplMemberName( ISymbol symbol ) => GetSpecialMemberName( symbol, "Source" );

    public static string GetEmptyImplMemberName( ISymbol symbol ) => GetSpecialMemberName( symbol, "Empty" );

    private static TypeSyntax GetOriginalImplParameterType()
        => QualifiedName(
            QualifiedName(
                QualifiedName(
                    AliasQualifiedName(
                        IdentifierName( Token( SyntaxKind.GlobalKeyword ) ),
                        IdentifierName( "Metalama" ) ),
                    IdentifierName( "Framework" ) ),
                IdentifierName( "RunTime" ) ),
            IdentifierName( "Source" ) );

    private static TypeSyntax GetEmptyImplParameterType()
        => QualifiedName(
            QualifiedName(
                QualifiedName(
                    AliasQualifiedName(
                        IdentifierName( Token( SyntaxKind.GlobalKeyword ) ),
                        IdentifierName( "Metalama" ) ),
                    IdentifierName( "Framework" ) ),
                IdentifierName( "RunTime" ) ),
            IdentifierName( "Empty" ) );

    private static string GetSpecialMemberName( ISymbol symbol, string suffix )
    {
        switch ( symbol )
        {
            case IMethodSymbol methodSymbol:
                if ( methodSymbol.ExplicitInterfaceImplementations.Any() )
                {
                    return CreateName( symbol, GetInterfaceMemberName( methodSymbol.ExplicitInterfaceImplementations[0] ), suffix );
                }
                else
                {
                    return CreateName( symbol, methodSymbol.Name, suffix );
                }

            case IPropertySymbol propertySymbol:
                if ( propertySymbol.ExplicitInterfaceImplementations.Any() )
                {
                    return CreateName( symbol, GetInterfaceMemberName( propertySymbol.ExplicitInterfaceImplementations[0] ), suffix );
                }
                else
                {
                    return CreateName( symbol, propertySymbol.Name, suffix );
                }

            case IEventSymbol eventSymbol:
                if ( eventSymbol.ExplicitInterfaceImplementations.Any() )
                {
                    return CreateName( symbol, GetInterfaceMemberName( eventSymbol.ExplicitInterfaceImplementations[0] ), suffix );
                }
                else
                {
                    return CreateName( symbol, eventSymbol.Name, suffix );
                }

            case IFieldSymbol fieldSymbol:
                return CreateName( symbol, fieldSymbol.Name, suffix );

            default:
                // ReSharper disable once ConditionalAccessQualifierIsNonNullableAccordingToAPIContract
                throw new AssertionFailedException( $"Unsupported symbol kind: {symbol?.Kind.ToString() ?? "(null)"}" );
        }

        static string CreateName( ISymbol symbol, string name, string suffix )
        {
            var hint = $"{name}_{suffix}";

            for ( var i = 2; symbol.ContainingType.GetMembers( hint ).Any(); i++ )
            {
                hint = $"{name}_{suffix}{i}";
            }

            return hint;
        }

        static string GetInterfaceMemberName( ISymbol interfaceMember )
        {
            var interfaceType = interfaceMember.ContainingType;

            return $"{interfaceType.GetFullName().AssertNotNull().ReplaceOrdinal( ".", "_" ).ReplaceOrdinal( "`", "__" )}_{interfaceMember.Name}";
        }
    }

    public static string GetBackingFieldName( ISymbol symbol )
    {
        string name;

        switch ( symbol )
        {
            case IPropertySymbol propertySymbol:
                name =
                    propertySymbol.ExplicitInterfaceImplementations.Any()
                        ? propertySymbol.ExplicitInterfaceImplementations[0].Name
                        : propertySymbol.Name;

                break;

            case IEventSymbol eventSymbol:
                name =
                    eventSymbol.ExplicitInterfaceImplementations.Any()
                        ? eventSymbol.ExplicitInterfaceImplementations[0].Name
                        : eventSymbol.Name;

                break;

            default:
                // ReSharper disable once ConditionalAccessQualifierIsNonNullableAccordingToAPIContract
                throw new AssertionFailedException( $"Unsupported symbol kind: {symbol?.Kind.ToString() ?? "(null)"}" );
        }

        var firstPropertyLetter = name.Substring( 0, 1 );
        var camelCasePropertyName = name.ToCamelCase();

        if ( symbol.ContainingType.GetMembers( camelCasePropertyName ).Any() && firstPropertyLetter == firstPropertyLetter.ToLowerInvariant() )
        {
            // If there there is another property whose name differs only by the case of the first character, then the lower case variant will be suffixed.
            // This is unlikely given naming standards.

            camelCasePropertyName = FindUniqueName( camelCasePropertyName );
        }

        // TODO: Write tests of the collision resolution algorithm.
        if ( camelCasePropertyName.StartsWith( "_", StringComparison.Ordinal ) )
        {
            return camelCasePropertyName;
        }
        else
        {
            var fieldName = FindUniqueName( "_" + camelCasePropertyName );

            return fieldName;
        }

        string FindUniqueName( string hint )
        {
            if ( !symbol.ContainingType.GetMembers( hint ).Any() )
            {
                return hint;
            }
            else
            {
                for ( var i = 1; /* Nothing */; i++ )
                {
                    var candidate = hint + i;

                    if ( !symbol.ContainingType.GetMembers( candidate ).Any() )
                    {
                        return candidate;
                    }
                }
            }
        }
    }

    private static SyntaxList<AttributeListSyntax> FilterAttributeListsForTarget(
        SyntaxList<AttributeListSyntax> attributeLists,
        SyntaxKind targetKind,
        bool includeEmptyTarget,
        bool preserveTarget )
    {
        if ( preserveTarget )
        {
            return List( attributeLists.Where( Filter ).ToReadOnlyList() );
        }
        else
        {
            return List( attributeLists.Where( Filter ).Select( al => al.WithTarget( null ) ).ToReadOnlyList() );
        }

        bool Filter( AttributeListSyntax list )
        {
            if ( list.Target == null && includeEmptyTarget )
            {
                return true;
            }
            else
            {
                return list.Target?.Identifier.IsKind( targetKind ) == true;
            }
        }
    }

    private T FilterAttributesOnSpecialImpl<T>( ImmutableArray<IParameterSymbol> parameterSymbols, T parameters )
        where T : BaseParameterListSyntax
    {
        var transformed = new List<ParameterSyntax>();

        for ( var i = 0; i < parameters.Parameters.Count; i++ )
        {
            if ( i < parameterSymbols.Length )
            {
                transformed.Add( parameters.Parameters[i].WithAttributeLists( this.FilterAttributesOnSpecialImpl( parameterSymbols[i] ) ) );
            }
            else
            {
                // This is only used in indexer linking, before an error is produced.
                transformed.Add( parameters.Parameters[i] );
            }
        }

        return (T) parameters.WithParameters( SeparatedList( transformed ) );
    }

    private TypeParameterListSyntax FilterAttributesOnSpecialImpl(
        ImmutableArray<ITypeParameterSymbol> typeParameterSymbols,
        TypeParameterListSyntax typeParameters )
    {
        if ( typeParameterSymbols.Length != typeParameters.Parameters.Count )
        {
            // This would mean that linker added a type parameter.
            throw new AssertionFailedException( $"Type parameter count doesn't match ({typeParameterSymbols.Length} != {typeParameters.Parameters.Count})." );
        }

        var transformed = new List<TypeParameterSyntax>();

        for ( var i = 0; i < typeParameterSymbols.Length; i++ )
        {
            transformed.Add( typeParameters.Parameters[i].WithAttributeLists( this.FilterAttributesOnSpecialImpl( typeParameterSymbols[i] ) ) );
        }

        return typeParameters.WithParameters( SeparatedList( transformed ) );
    }

    private AccessorDeclarationSyntax FilterAttributesOnSpecialImpl( IMethodSymbol originalAccessor, AccessorDeclarationSyntax accessorSyntax )
        => accessorSyntax.WithAttributeLists( this.FilterAttributesOnSpecialImpl( originalAccessor ) );

    private SyntaxList<AttributeListSyntax> FilterAttributesOnSpecialImpl( ISymbol symbol )
    {
        var classificationService = this.ServiceProvider.Global.GetRequiredService<AttributeClassificationService>();

        var filteredAttributeLists = new List<AttributeListSyntax>();

        foreach ( var attribute in symbol.GetAttributes() )
        {
            if ( attribute.AttributeClass != null && classificationService.IsCompilerRecognizedAttribute( attribute.AttributeClass ) )
            {
                filteredAttributeLists.Add(
                    AttributeList( SingletonSeparatedList( (AttributeSyntax) attribute.ApplicationSyntaxReference.AssertNotNull().GetSyntax() ) ) );
            }
        }

        return List( filteredAttributeLists );
    }
}<|MERGE_RESOLUTION|>--- conflicted
+++ resolved
@@ -29,17 +29,13 @@
 {
     private ProjectServiceProvider ServiceProvider { get; }
 
+    public SyntaxGenerationOptions SyntaxGenerationOptions { get; }
+
     private CompilationContext IntermediateCompilationContext { get; }
 
     private LinkerInjectionRegistry InjectionRegistry { get; }
 
-<<<<<<< HEAD
     private LinkerLateTransformationRegistry LateTransformationRegistry { get; }
-=======
-        public SyntaxGenerationOptions SyntaxGenerationOptions { get; }
-
-        private CompilationContext IntermediateCompilationContext { get; }
->>>>>>> b764a1c0
 
     private LinkerAnalysisRegistry AnalysisRegistry { get; }
 
@@ -51,6 +47,7 @@
         LinkerAnalysisRegistry analysisRegistry )
     {
         this.ServiceProvider = serviceProvider;
+        this.SyntaxGenerationOptions = serviceProvider.GetRequiredService<SyntaxGenerationOptions>();
         this.IntermediateCompilationContext = intermediateCompilationContext;
         this.InjectionRegistry = injectionRegistry;
         this.LateTransformationRegistry = lateTransformationRegistry;
@@ -73,21 +70,11 @@
         // Add the SourceCode annotation, if it is the source code.
         if ( semantic.Kind == IntermediateSymbolSemanticKind.Default && this.InjectionRegistry.IsOverrideTarget( semantic.Symbol ) )
         {
-<<<<<<< HEAD
             rewrittenBlock = rewrittenBlock.WithSourceCodeAnnotation();
-=======
-            this.ServiceProvider = serviceProvider;
-            this.SyntaxGenerationOptions = serviceProvider.GetRequiredService<SyntaxGenerationOptions>();
-            this.IntermediateCompilationContext = intermediateCompilationContext;
-            this.InjectionRegistry = injectionRegistry;
-            this.LateTransformationRegistry = lateTransformationRegistry;
-            this.AnalysisRegistry = analysisRegistry;
->>>>>>> b764a1c0
         }
 
         if ( triviaSource == null )
         {
-<<<<<<< HEAD
             // Strip the trivia from the block and add a flattenable annotation.
             return rewrittenBlock.PartialUpdate(
                     openBraceToken: Token( new SyntaxTriviaList( ElasticMarker ), SyntaxKind.OpenBraceToken, new SyntaxTriviaList( ElasticMarker ) ),
@@ -143,76 +130,6 @@
                         closeBraceTrailingTrivia.Insert( 0, ElasticMarker ) ) )
                 .WithLinkerGeneratedFlags( LinkerGeneratedFlags.FlattenableBlock );
         }
-=======
-            var triviaSource = this.ResolveBodyBlockTriviaSource( semantic, out var shouldRemoveExistingTrivia );
-            var bodyRootNode = this.GetBodyRootNode( semantic.Symbol, substitutionContext.SyntaxGenerationContext );
-            var rewrittenBody = RewriteBody( bodyRootNode, semantic.Symbol, substitutionContext );
-            var rewrittenBlock = TransformToBlock( rewrittenBody, semantic.Symbol );
-
-            // Add the SourceCode annotation, if it is the source code.
-            if ( semantic.Kind == IntermediateSymbolSemanticKind.Default && this.InjectionRegistry.IsOverrideTarget( semantic.Symbol ) )
-            {
-                rewrittenBlock = rewrittenBlock.WithSourceCodeAnnotation();
-            }
-
-            if ( triviaSource == null )
-            {
-                // Strip the trivia from the block and add a flattenable annotation.
-                return rewrittenBlock.PartialUpdate(
-                        openBraceToken: Token( new SyntaxTriviaList( ElasticMarker ), SyntaxKind.OpenBraceToken, new SyntaxTriviaList( ElasticMarker ) ),
-                        closeBraceToken: Token( new SyntaxTriviaList( ElasticMarker ), SyntaxKind.CloseBraceToken, new SyntaxTriviaList( ElasticMarker ) ) )
-                    .WithLinkerGeneratedFlags( LinkerGeneratedFlags.FlattenableBlock );
-            }
-            else
-            {
-                var (openBraceLeadingTrivia, openBraceTrailingTrivia, closeBraceLeadingTrivia, closeBraceTrailingTrivia) =
-                    triviaSource switch
-                    {
-                        BlockSyntax blockSyntax => (
-                            blockSyntax.OpenBraceToken.LeadingTrivia,
-                            blockSyntax.OpenBraceToken.TrailingTrivia,
-                            blockSyntax.CloseBraceToken.LeadingTrivia,
-                            blockSyntax.CloseBraceToken.TrailingTrivia
-                        ),
-                        ArrowExpressionClauseSyntax arrowExpression => (
-                            arrowExpression.ArrowToken.LeadingTrivia,
-                            arrowExpression.ArrowToken.TrailingTrivia,
-                            TriviaList(),
-                            TriviaList()
-                        ),
-                        _ => throw new AssertionFailedException( Justifications.CoverageMissing )
-                    };
-
-                if ( shouldRemoveExistingTrivia )
-                {
-                    rewrittenBlock =
-                        rewrittenBlock
-                            .PartialUpdate(
-                                openBraceToken: rewrittenBlock.OpenBraceToken.WithoutTrivia(),
-                                closeBraceToken: rewrittenBlock.CloseBraceToken.WithoutTrivia() )
-                            .WithLinkerGeneratedFlags( LinkerGeneratedFlags.FlattenableBlock );
-                }
-                else
-                {
-                    rewrittenBlock =
-                        rewrittenBlock
-                            .WithLinkerGeneratedFlags( LinkerGeneratedFlags.FlattenableBlock );
-                }
-
-                // Keep all trivia from the source block and add trivias from the root block.
-                return Block( rewrittenBlock )
-                    .PartialUpdate(
-                        openBraceToken: Token(
-                            openBraceLeadingTrivia.Add( ElasticMarker ),
-                            SyntaxKind.OpenBraceToken,
-                            openBraceTrailingTrivia.Insert( 0, ElasticMarker ) ),
-                        closeBraceToken: Token(
-                            closeBraceLeadingTrivia.Add( ElasticMarker ),
-                            SyntaxKind.CloseBraceToken,
-                            closeBraceTrailingTrivia.Insert( 0, ElasticMarker ) ) )
-                    .WithLinkerGeneratedFlags( LinkerGeneratedFlags.FlattenableBlock );
-            }
->>>>>>> b764a1c0
 
         static BlockSyntax TransformToBlock( SyntaxNode node, IMethodSymbol symbol )
         {
@@ -576,29 +493,9 @@
         if ( this.InjectionRegistry.IsOverride( symbol )
              && this.AnalysisRegistry.HasAnyUnsupportedOverride( this.InjectionRegistry.GetOverrideTarget( symbol ).AssertNotNull() ) )
         {
-<<<<<<< HEAD
             // If there are any overrides with unsupported code, we will skip this member.
             return Array.Empty<MemberDeclarationSyntax>();
         }
-=======
-            if ( this.AnalysisRegistry.HasAnyUnsupportedOverride( symbol ) )
-            {
-                // If there is unsupported code in overrides, we will not rewrite the member.
-                return new[] { syntax };
-            }
-
-            if ( this.InjectionRegistry.IsOverride( symbol )
-                 && this.AnalysisRegistry.HasAnyUnsupportedOverride( this.InjectionRegistry.GetOverrideTarget( symbol ).AssertNotNull() ) )
-            {
-                // If there are any overrides with unsupported code, we will skip this member.
-                return Array.Empty<MemberDeclarationSyntax>();
-            }
-
-            switch ( symbol )
-            {
-                case IMethodSymbol { MethodKind: MethodKind.Ordinary or MethodKind.ExplicitInterfaceImplementation } methodSymbol:
-                    return this.RewriteMethod( (MethodDeclarationSyntax) syntax, methodSymbol, generationContext );
->>>>>>> b764a1c0
 
         switch ( symbol )
         {
