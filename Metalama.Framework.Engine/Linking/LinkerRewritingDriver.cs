﻿// Copyright (c) SharpCrafters s.r.o. All rights reserved.
// This project is not open source. Please see the LICENSE.md file in the repository root for details.

using Metalama.Framework.Engine.Aspects;
using Metalama.Framework.Engine.CodeModel;
using Metalama.Framework.Engine.Diagnostics;
using Metalama.Framework.Engine.Formatting;
using Metalama.Framework.Engine.Linking.Inlining;
using Metalama.Framework.Engine.Utilities;
using Microsoft.CodeAnalysis;
using Microsoft.CodeAnalysis.CSharp;
using Microsoft.CodeAnalysis.CSharp.Syntax;
using System;
using System.Collections.Generic;
using System.Linq;
using static Microsoft.CodeAnalysis.CSharp.SyntaxFactory;

// TODO: A lot methods here are called multiple times. Optimize.
// TODO: Split into a subclass for each declaration type?

namespace Metalama.Framework.Engine.Linking
{
    /// <summary>
    /// Provides methods for rewriting of types and members.
    /// </summary>
    internal partial class LinkerRewritingDriver
    {
        private readonly LinkerIntroductionRegistry _introductionRegistry;
        private readonly LinkerAnalysisRegistry _analysisRegistry;
        private readonly LinkerCodeTransformationRegistry _codeTransformationRegistry;
        private readonly IServiceProvider _serviceProvider;
        private readonly Compilation _intermediateCompilation;
        private readonly UserDiagnosticSink _diagnosticSink;

        public LinkerRewritingDriver(
            Compilation intermediateCompilation,
            LinkerIntroductionRegistry introductionRegistry,
            LinkerAnalysisRegistry analysisRegistry,
            LinkerCodeTransformationRegistry codeTransformationRegistry,
            UserDiagnosticSink diagnosticSink,
            IServiceProvider serviceProvider )
        {
            this._introductionRegistry = introductionRegistry;
            this._analysisRegistry = analysisRegistry;
            this._codeTransformationRegistry = codeTransformationRegistry;
            this._intermediateCompilation = intermediateCompilation;
            this._diagnosticSink = diagnosticSink;
            this._serviceProvider = serviceProvider;
        }

        /// <summary>
        /// Assembles a linked body of the method/accessor, where aspect reference annotations are replaced by target symbols and inlineable references are inlined.
        /// </summary>
        /// <param name="semantic">Method or accessor symbol.</param>
        /// <param name="inliningContext"></param>
        /// <returns>Block representing the linked body.</returns>
        public BlockSyntax GetLinkedBody( IntermediateSymbolSemantic<IMethodSymbol> semantic, InliningContext inliningContext )
        {
            var replacements = new Dictionary<SyntaxNode, SyntaxNode?>();
            var symbol = this.ResolveBodySource( semantic );
            var triviaSource = this.ResolveBodyBlockTriviaSource( semantic, out var shouldRemoveExistingTrivia );
            var bodyRootNode = this.GetBodyRootNode( symbol, inliningContext.SyntaxGenerationContext, out var isImplicitlyLinked );

            if ( !isImplicitlyLinked )
            {
                AddAspectReferenceReplacements();
            }

            if ( inliningContext.HasIndirectReturn )
            {
                // If the inlining context has indirect return (i.e. return through variable/label), we need to replace all remaining return statements.
                AddReturnNodeReplacements();
            }

            var rewrittenBody = this.RewriteBody( bodyRootNode, symbol, replacements );

            // TODO: This is not a nice place to have this, but there are problems if we attempt to do this using the replacements.
            //       The replacement block would already have different statements that would not match original instances.
            //       We would need either to annotate child statements or provide special mechanism for block changes (which should be enough for now).
            if ( inliningContext.HasIndirectReturn
                 && symbol.ReturnsVoid
                 && !SymbolEqualityComparer.Default.Equals( symbol, inliningContext.CurrentDeclaration ) )
            {
                // TODO: This will not be hit until we are using results of control flow analysis. 
                throw new AssertionFailedException( Justifications.CoverageMissing );

                // // Add the implicit return for void methods.
                // inliningContext.UseLabel();
                //
                // rewrittenBody =
                //     Block(
                //             rewrittenBody,
                //             CreateGotoStatement() )
                //         .AddLinkerGeneratedFlags( LinkerGeneratedFlags.FlattenableBlock );
            }

            // Add the SourceCode annotation, if it is source code.
            if ( !(symbol.GetPrimarySyntaxReference() is { } primarySyntax && primarySyntax.GetSyntax().HasAnnotation( FormattingAnnotations.GeneratedCode )) )
            {
                rewrittenBody = rewrittenBody.AddSourceCodeAnnotation();
            }

            if ( triviaSource == null )
            {
                // Strip the trivia from the block.
                return rewrittenBody
                    .WithOpenBraceToken(
                        Token( SyntaxKind.OpenBraceToken )
                            .WithLeadingTrivia( ElasticMarker )
                            .WithTrailingTrivia( ElasticMarker ) )
                    .WithCloseBraceToken(
                        Token( SyntaxKind.CloseBraceToken )
                            .WithLeadingTrivia( ElasticMarker )
                            .WithTrailingTrivia( ElasticMarker ) )
                    .WithLinkerGeneratedFlags( LinkerGeneratedFlags.FlattenableBlock );
            }
            else
            {
                var (openBraceLeadingTrivia, openBraceTrailingTrivia, closeBraceLeadingTrivia, closeBraceTrailingTrivia) =
                    triviaSource switch
                    {
                        BlockSyntax blockSyntax => (
                            blockSyntax.OpenBraceToken.LeadingTrivia,
                            blockSyntax.OpenBraceToken.TrailingTrivia,
                            blockSyntax.CloseBraceToken.LeadingTrivia,
                            blockSyntax.CloseBraceToken.TrailingTrivia
                        ),
                        _ => throw new AssertionFailedException( Justifications.CoverageMissing )
                    };

                if ( shouldRemoveExistingTrivia )
                {
                    rewrittenBody =
                        rewrittenBody
                            .WithOpenBraceToken( rewrittenBody.OpenBraceToken.WithoutTrivia() )
                            .WithCloseBraceToken( rewrittenBody.CloseBraceToken.WithoutTrivia() )
                            .WithLinkerGeneratedFlags( LinkerGeneratedFlags.FlattenableBlock );
                }
                else
                {
                    rewrittenBody =
                        rewrittenBody
                            .WithLinkerGeneratedFlags( LinkerGeneratedFlags.FlattenableBlock );
                }

                // Keep all trivia from the source block and add trivias from the root block.
                return Block( rewrittenBody )
                    .WithOpenBraceToken(
                        Token( SyntaxKind.OpenBraceToken )
                            .WithLeadingTrivia( openBraceLeadingTrivia.Add( ElasticMarker ) )
                            .WithTrailingTrivia( openBraceTrailingTrivia.Insert( 0, ElasticMarker ) ) )
                    .WithCloseBraceToken(
                        Token( SyntaxKind.CloseBraceToken )
                            .WithLeadingTrivia( closeBraceLeadingTrivia.Add( ElasticMarker ) )
                            .WithTrailingTrivia( closeBraceTrailingTrivia.Insert( 0, ElasticMarker ) ) )
                    .WithLinkerGeneratedFlags( LinkerGeneratedFlags.FlattenableBlock );
            }

            void AddAspectReferenceReplacements()
            {
                // Get all aspect references that were found in the symbol during analysis.
                var containedAspectReferences = this._analysisRegistry.GetContainedAspectReferences( symbol );

                // Collect syntax node replacements from inliners and redirect the rest to correct targets.
                foreach ( var aspectReference in containedAspectReferences )
                {
                    if ( aspectReference.Specification.Flags.HasFlag( AspectReferenceFlags.Inlineable )
                         && SymbolEqualityComparer.Default.Equals( aspectReference.ContainingSymbol, aspectReference.ResolvedSemantic.Symbol ) )
                    {
                        // Inlineable self-reference would cause a stack overflow.
                        throw new AssertionFailedException();
                    }

                    if ( this._analysisRegistry.IsInlineable( aspectReference.ResolvedSemantic, out var inliningSpecification ) )
                    {
                        inliningSpecification.SelectedInliners[aspectReference]
                            .Inline( inliningContext, aspectReference, out var replacedNode, out var newNode );

                        replacements.Add( replacedNode, newNode );
                    }
                    else
                    {
                        var linkedExpression = this.GetLinkedExpression( aspectReference, inliningContext.SyntaxGenerationContext );
                        replacements.Add( aspectReference.Expression, linkedExpression );
                    }
                }
            }

            void AddReturnNodeReplacements()
            {
                foreach ( var returnNode in GetReturnNodes( bodyRootNode ) )
                {
                    if ( returnNode is ReturnStatementSyntax returnStatement )
                    {
                        if ( !replacements.ContainsKey( returnStatement ) )
                        {
                            inliningContext.UseLabel();

                            if ( returnStatement.Expression != null )
                            {
                                replacements[returnStatement] =
                                    Block(
                                            CreateAssignmentStatement( returnStatement.Expression ),
                                            CreateGotoStatement() )
                                        .WithLinkerGeneratedFlags( LinkerGeneratedFlags.FlattenableBlock );
                            }
                            else
                            {
                                replacements[returnStatement] = CreateGotoStatement();
                            }
                        }
                    }
                    else if ( returnNode is ExpressionSyntax returnExpression )
                    {
                        inliningContext.UseLabel();

                        if ( symbol.ReturnsVoid )
                        {
                            replacements[returnNode] =
                                Block(
                                        ExpressionStatement( returnExpression ),
                                        CreateGotoStatement() )
                                    .WithLinkerGeneratedFlags( LinkerGeneratedFlags.FlattenableBlock );
                        }
                        else
                        {
                            replacements[returnNode] =
                                Block(
                                        CreateAssignmentStatement( returnExpression ),
                                        CreateGotoStatement() )
                                    .WithLinkerGeneratedFlags( LinkerGeneratedFlags.FlattenableBlock );
                        }
                    }
                    else
                    {
                        throw new AssertionFailedException();
                    }
                }
            }

            StatementSyntax CreateAssignmentStatement( ExpressionSyntax expression )
            {
                IdentifierNameSyntax identifier;

                if ( inliningContext.ReturnVariableName != null )
                {
                    identifier = IdentifierName( inliningContext.ReturnVariableName );
                }
                else
                {
                    identifier =
                        IdentifierName(
                            Identifier(
                                TriviaList(),
                                SyntaxKind.UnderscoreToken,
                                "_",
                                "_",
                                TriviaList() ) );
                }

                return
                    ExpressionStatement(
                            AssignmentExpression(
                                SyntaxKind.SimpleAssignmentExpression,
                                identifier,
                                Token( TriviaList( ElasticSpace ), SyntaxKind.EqualsToken, TriviaList( ElasticSpace ) ),
                                expression ),
                            Token( SyntaxKind.SemicolonToken ).WithTrailingTrivia( ElasticLineFeed ) )
                        .AddGeneratedCodeAnnotation();
            }

            GotoStatementSyntax CreateGotoStatement()
            {
                return
                    GotoStatement(
                            SyntaxKind.GotoStatement,
                            Token( SyntaxKind.GotoKeyword ).WithTrailingTrivia( ElasticSpace ),
                            default,
                            IdentifierName( inliningContext.ReturnLabelName.AssertNotNull() ),
                            Token( SyntaxKind.SemicolonToken ).WithTrailingTrivia( ElasticLineFeed ) )
                        .AddGeneratedCodeAnnotation();
            }
        }

        /// <summary>
        /// Gets a node that becomes root node of the target symbol in the final compilation. This is used to get a block/expression for implicit
        /// accessors, i.e. auto-properties and event fields.
        /// </summary>
        private SyntaxNode GetBodyRootNode( IMethodSymbol symbol, SyntaxGenerationContext generationContext, out bool isImplicitlyLinked )
        {
            var declaration = symbol.GetPrimaryDeclaration();

            if ( this._introductionRegistry.IsOverrideTarget( symbol ) )
            {
                // Override targets are implicitly linked, i.e. no replacement of aspect references is necessary.
                isImplicitlyLinked = true;

                switch ( declaration )
                {
                    case MethodDeclarationSyntax methodDecl:
                        return (SyntaxNode?) methodDecl.Body ?? methodDecl.ExpressionBody ?? throw new AssertionFailedException();

                    case AccessorDeclarationSyntax accessorDecl:
                        var body = (SyntaxNode?) accessorDecl.Body ?? accessorDecl.ExpressionBody;

                        if ( body != null && !(symbol.AssociatedSymbol != null && symbol.AssociatedSymbol.IsExplicitInterfaceEventField()) )
                        {
                            return body;
                        }
                        else
                        {
                            return GetImplicitAccessorBody( symbol, generationContext );
                        }

                    case ArrowExpressionClauseSyntax arrowExpressionClause:
                        // Expression-bodied property.
                        return arrowExpressionClause;

                    case VariableDeclaratorSyntax { Parent: VariableDeclarationSyntax { Parent: EventFieldDeclarationSyntax } }:
                        return GetImplicitAccessorBody( symbol, generationContext );

                    default:
                        throw new AssertionFailedException();
                }
            }

            if ( this._introductionRegistry.IsOverride( symbol ) )
            {
                isImplicitlyLinked = false;

                switch ( declaration )
                {
                    case MethodDeclarationSyntax methodDecl:
                        return (SyntaxNode?) methodDecl.Body ?? methodDecl.ExpressionBody ?? throw new AssertionFailedException();

                    case AccessorDeclarationSyntax accessorDecl:
                        return (SyntaxNode?) accessorDecl.Body ?? accessorDecl.ExpressionBody ?? throw new AssertionFailedException();

                    default:
                        throw new AssertionFailedException();
                }
            }

            if ( symbol.AssociatedSymbol != null && symbol.AssociatedSymbol.IsExplicitInterfaceEventField() )
            {
                isImplicitlyLinked = true;

                return GetImplicitAccessorBody( symbol, generationContext );
            }

            throw new AssertionFailedException();
        }

        private static BlockSyntax GetImplicitAccessorBody( IMethodSymbol symbol, SyntaxGenerationContext generationContext )
        {
            switch ( symbol )
            {
                case { MethodKind: MethodKind.PropertyGet }:
                    return GetImplicitGetterBody( symbol, generationContext );

                case { MethodKind: MethodKind.PropertySet }:
                    return GetImplicitSetterBody( symbol, generationContext );

                case { MethodKind: MethodKind.EventAdd }:
                    return GetImplicitAdderBody( symbol, generationContext );

                case { MethodKind: MethodKind.EventRemove }:
                    return GetImplicitRemoverBody( symbol, generationContext );

                default:
                    throw new InvalidOperationException();
            }
        }

#pragma warning disable CA1822 // Mark members as static
        private BlockSyntax RewriteBody( SyntaxNode bodyRootNode, IMethodSymbol symbol, Dictionary<SyntaxNode, SyntaxNode?> replacements )
#pragma warning restore CA1822 // Mark members as static
        {
            var rewriter = new BodyRewriter( replacements );

            switch ( bodyRootNode )
            {
                case BlockSyntax block:
                    return (BlockSyntax) rewriter.Visit( block ).AssertNotNull();

                case ArrowExpressionClauseSyntax arrowExpressionClause:
                    var rewrittenNode = rewriter.Visit( arrowExpressionClause.Expression );

                    if ( symbol.ReturnsVoid )
                    {
                        switch ( rewrittenNode )
                        {
                            case null:
                                throw new AssertionFailedException( Justifications.CoverageMissing );

                            // return
                            //     Block()
                            //         .AddLinkerGeneratedFlags( LinkerGeneratedFlags.FlattenableBlock );

                            case ExpressionSyntax rewrittenExpression:
                                return
                                    Block( ExpressionStatement( rewrittenExpression ) )
                                        .WithLinkerGeneratedFlags( LinkerGeneratedFlags.FlattenableBlock );

                            case BlockSyntax rewrittenBlock:
                                return rewrittenBlock;

                            default:
                                throw new AssertionFailedException();
                        }
                    }
                    else
                    {
                        switch ( rewrittenNode )
                        {
                            case null:
                                throw new AssertionFailedException( Justifications.CoverageMissing );

                            // return
                            //     Block(
                            //             ReturnStatement(
                            //                 Token( SyntaxKind.ReturnKeyword ).WithTrailingTrivia( ElasticSpace ),
                            //                 LiteralExpression( SyntaxKind.DefaultLiteralExpression ),
                            //                 Token( SyntaxKind.SemicolonToken ) ) )
                            //         .AddLinkerGeneratedFlags( LinkerGeneratedFlags.FlattenableBlock );

                            case ExpressionSyntax rewrittenExpression:
                                return
                                    Block(
                                            ReturnStatement(
                                                Token( SyntaxKind.ReturnKeyword ).WithTrailingTrivia( ElasticSpace ),
                                                rewrittenExpression,
                                                Token( SyntaxKind.SemicolonToken ) ) )
                                        .WithLinkerGeneratedFlags( LinkerGeneratedFlags.FlattenableBlock );

                            case BlockSyntax rewrittenBlock:
                                return rewrittenBlock;

                            default:
                                throw new AssertionFailedException();
                        }
                    }

                default:
                    throw new NotImplementedException();
            }
        }

        private static IEnumerable<SyntaxNode> GetReturnNodes( SyntaxNode? rootNode )
        {
            switch ( rootNode )
            {
                case BlockSyntax block:
                    var walker = new ReturnStatementWalker();
                    walker.Visit( block );

                    return walker.ReturnStatements;

                case ArrowExpressionClauseSyntax arrowExpressionClause:
                    return new[] { arrowExpressionClause.Expression };

                default:
                    throw new NotImplementedException();
            }
        }

        /// <summary>
        /// Determines whether the symbol should be rewritten.
        /// </summary>
        /// <param name="symbol"></param>
        /// <returns></returns>
        public bool IsRewriteTarget( ISymbol symbol )
        {
            if ( this._introductionRegistry.IsOverride( symbol )
                 || this._introductionRegistry.IsOverrideTarget( symbol )
                 || this._codeTransformationRegistry.HasCodeTransformations( symbol ) )
            {
                return true;
            }

            if ( symbol.IsExplicitInterfaceEventField() )
            {
                return true;
            }

            return false;
        }

        /// <summary>
        /// Gets rewritten member and any additional induced members (e.g. backing field of auto property).
        /// </summary>
<<<<<<< HEAD
        /// <param name="syntax"></param>
        /// <param name="symbol"></param>
        /// <param name="generationContext"></param>
        /// <returns></returns>
=======
>>>>>>> 91a35fb0
        public IReadOnlyList<MemberDeclarationSyntax> RewriteMember( MemberDeclarationSyntax syntax, ISymbol symbol, SyntaxGenerationContext generationContext )
        {
            switch ( symbol )
            {
                case IMethodSymbol { MethodKind: MethodKind.Constructor or MethodKind.StaticConstructor } constructorSymbol:
                    return this.RewriteConstructor( (ConstructorDeclarationSyntax) syntax, constructorSymbol, generationContext );

                case IMethodSymbol methodSymbol:
                    return this.RewriteMethod( (MethodDeclarationSyntax) syntax, methodSymbol, generationContext );

                case IPropertySymbol propertySymbol:
                    return this.RewriteProperty( (PropertyDeclarationSyntax) syntax, propertySymbol );

                case IEventSymbol eventSymbol:
                    return syntax switch
                    {
                        EventDeclarationSyntax eventSyntax => this.RewriteEvent( eventSyntax, eventSymbol ),
                        EventFieldDeclarationSyntax eventFieldSyntax => this.RewriteEventField( eventFieldSyntax, eventSymbol ),
                        _ => throw new InvalidOperationException()
                    };

                default:
                    throw new InvalidOperationException();
            }
        }

        /// <summary>
        /// Gets a method symbol that will be the source for the body of the specified declaration. For example, source for the overridden declaration is the last override and source
        /// for the first override is the original declaration.
        /// </summary>
        /// <param name="semantic"></param>
        /// <returns></returns>
        private IMethodSymbol ResolveBodySource( IntermediateSymbolSemantic<IMethodSymbol> semantic )
        {
            if ( this._introductionRegistry.IsOverride( semantic.Symbol ) )
            {
                Invariant.Assert( semantic.Kind == IntermediateSymbolSemanticKind.Default );

                return semantic.Symbol;
            }

            if ( this._introductionRegistry.IsOverrideTarget( semantic.Symbol ) )
            {
                switch ( semantic.Kind )
                {
                    case IntermediateSymbolSemanticKind.Base:
                    case IntermediateSymbolSemanticKind.Default:
                        return semantic.Symbol;

                    case IntermediateSymbolSemanticKind.Final:
                        return (IMethodSymbol) this._introductionRegistry.GetLastOverride( semantic.Symbol );

                    default:
                        throw new AssertionFailedException();
                }
            }

            if ( semantic.Symbol.AssociatedSymbol != null && semantic.Symbol.AssociatedSymbol.IsExplicitInterfaceEventField() )
            {
                return semantic.Symbol;
            }

            throw new AssertionFailedException();
        }

        /// <summary>
        /// Gets a syntax node that will the the source of trivia of the specified declaration root block.
        /// </summary>
<<<<<<< HEAD
        /// <param name="semantic"></param>
        /// <param name="shouldRemoveExistingTrivia"></param>
        /// <returns></returns>
=======
>>>>>>> 91a35fb0
        private SyntaxNode? ResolveBodyBlockTriviaSource( IntermediateSymbolSemantic<IMethodSymbol> semantic, out bool shouldRemoveExistingTrivia )
        {
            ISymbol? symbol;

            if ( this._introductionRegistry.IsOverride( semantic.Symbol ) )
            {
                Invariant.Assert( semantic.Kind == IntermediateSymbolSemanticKind.Default );

                symbol = semantic.Symbol;
                shouldRemoveExistingTrivia = true;
            }
            else if ( this._introductionRegistry.IsOverrideTarget( semantic.Symbol ) )
            {
                symbol = null;

                switch ( semantic.Kind )
                {
                    case IntermediateSymbolSemanticKind.Base:
                    case IntermediateSymbolSemanticKind.Default:
                        shouldRemoveExistingTrivia = false;

                        break;

                    case IntermediateSymbolSemanticKind.Final:
                        shouldRemoveExistingTrivia = true;

                        break;

                    default:
                        throw new AssertionFailedException();
                }
            }
            else if ( semantic.Symbol.AssociatedSymbol != null && semantic.Symbol.AssociatedSymbol.IsExplicitInterfaceEventField() )
            {
                symbol = semantic.Symbol;
                shouldRemoveExistingTrivia = true;
            }
            else
            {
                throw new AssertionFailedException();
            }

            return symbol?.GetPrimaryDeclaration() switch
            {
                null => null,
                MethodDeclarationSyntax methodDeclaration => methodDeclaration.Body,
                AccessorDeclarationSyntax accessorDeclaration => accessorDeclaration.Body,
                ArrowExpressionClauseSyntax => null,
                _ => throw new AssertionFailedException()
            };
        }

        /// <summary>
        /// Gets an expression that replaces the expression represented by the aspect reference. This for cases where the reference is not inlined.
        /// </summary>
<<<<<<< HEAD
        /// <param name="aspectReference"></param>
        /// <param name="syntaxGenerationContext"></param>
        /// <returns></returns>
=======
>>>>>>> 91a35fb0
        private ExpressionSyntax GetLinkedExpression( ResolvedAspectReference aspectReference, SyntaxGenerationContext syntaxGenerationContext )
        {
            // IMPORTANT: This method needs to always strip trivia if rewriting the existing expression.
            //            Trivia existing around the expression are preserved during substitution.
            if ( !SymbolEqualityComparer.Default.Equals(
                    aspectReference.ResolvedSemantic.Symbol.ContainingType,
                    aspectReference.ResolvedSemantic.Symbol.ContainingType ) )
            {
                throw new AssertionFailedException();
            }

            var targetSymbol = aspectReference.ResolvedSemantic.Symbol;
            var targetSemanticKind = aspectReference.ResolvedSemantic.Kind;

            if ( this._introductionRegistry.IsLastOverride( targetSymbol ) )
            {
                throw new AssertionFailedException( Justifications.CoverageMissing );

                // // If something is resolved to the last override, we will point to the target declaration instead.
                // targetSymbol = aspectReference.OriginalSymbol;
                // targetSemanticKind = IntermediateSymbolSemanticKind.Final;
            }

            // Determine the target name. Specifically, handle case when the resolved symbol points to the original implementation.
            var targetMemberName =
                targetSemanticKind switch
                {
                    IntermediateSymbolSemanticKind.Default
                        when SymbolEqualityComparer.Default.Equals(
                                 aspectReference.ResolvedSemantic.Symbol.ContainingType,
                                 aspectReference.ContainingSymbol.ContainingType )
                             && this._introductionRegistry.IsOverrideTarget( targetSymbol )
                        => GetOriginalImplMemberName( targetSymbol ),
                    IntermediateSymbolSemanticKind.Base
                        when SymbolEqualityComparer.Default.Equals(
                            aspectReference.ResolvedSemantic.Symbol.ContainingType,
                            aspectReference.ContainingSymbol.ContainingType )
                        => GetEmptyImplMemberName( targetSymbol ),
                    _ => targetSymbol.Name
                };

            // Presume that all (annotated) aspect references are member access expressions.
            switch ( aspectReference.Expression )
            {
                case MemberAccessExpressionSyntax memberAccessExpression:
                    // The reference expression is member access.

                    if ( SymbolEqualityComparer.Default.Equals(
                            aspectReference.ContainingSymbol.ContainingType,
                            targetSymbol.ContainingType ) )
                    {
                        if ( aspectReference.OriginalSymbol.IsInterfaceMemberImplementation() )
                        {
                            return memberAccessExpression
                                .WithExpression( ThisExpression() )
                                .WithName( IdentifierName( targetMemberName ) )
                                .WithoutTrivia();
                        }
                        else
                        {
                            // This is the same type, we can just change the identifier in the expression.
                            // TODO: Is the target always accessible?
                            return memberAccessExpression
                                .WithName( IdentifierName( targetMemberName ) )
                                .WithoutTrivia();
                        }
                    }
                    else
                    {
                        if ( targetSymbol.ContainingType.TypeKind == TypeKind.Interface )
                        {
                            // Overrides are always targeting member defined in the current type.
                            throw new AssertionFailedException( Justifications.CoverageMissing );

                            // return memberAccessExpression
                            //     .WithExpression( ThisExpression() )
                            //     .WithName( IdentifierName( targetMemberName ) );
                        }

                        if ( targetSymbol.IsStatic )
                        {
                            // Static member access where the target is a different type.
                            return
                                MemberAccessExpression(
                                    SyntaxKind.SimpleMemberAccessExpression,
                                    syntaxGenerationContext.SyntaxGenerator.Type( targetSymbol.ContainingType ),
                                    IdentifierName( targetMemberName ) );
                        }
                        else
                        {
                            if ( targetSymbol.ContainingType.Is( aspectReference.ContainingSymbol.ContainingType ) )
                            {
                                throw new AssertionFailedException( "Resolved symbol is declared in a derived class." );
                            }
                            else if ( aspectReference.ContainingSymbol.ContainingType.Is( targetSymbol.ContainingType ) )
                            {
                                // Resolved symbol is declared in a base class.
                                switch ( memberAccessExpression.Expression )
                                {
                                    case IdentifierNameSyntax:
                                    case BaseExpressionSyntax:
                                    case ThisExpressionSyntax:
                                        return
                                            MemberAccessExpression(
                                                SyntaxKind.SimpleMemberAccessExpression,
                                                BaseExpression(),
                                                IdentifierName( targetMemberName ) );

                                    default:
                                        var aspectInstance = this.ResolveAspectInstance( aspectReference );

                                        var targetDeclaration = aspectInstance.TargetDeclaration.GetSymbol( this._intermediateCompilation );

                                        this._diagnosticSink.Report(
                                            AspectLinkerDiagnosticDescriptors.CannotUseBaseInvokerWithNonInstanceExpression.CreateRoslynDiagnostic(
                                                targetDeclaration.GetDiagnosticLocation(),
                                                (aspectInstance.AspectClass.ShortName, TargetDeclaration: targetDeclaration) ) );

                                        return aspectReference.Expression;
                                }
                            }
                            else
                            {
                                // Resolved symbol is unrelated to the containing symbol.
                                return memberAccessExpression
                                    .WithName( IdentifierName( targetMemberName ) )
                                    .WithoutTrivia();
                            }
                        }
                    }

                case ConditionalAccessExpressionSyntax conditionalAccessExpression:
                    if ( SymbolEqualityComparer.Default.Equals(
                            aspectReference.ContainingSymbol.ContainingType,
                            targetSymbol.ContainingType ) )
                    {
                        if ( aspectReference.OriginalSymbol.IsInterfaceMemberImplementation() )
                        {
                            throw new AssertionFailedException( Justifications.CoverageMissing );
                        }
                        else
                        {
                            var rewriter = new ConditionalAccessRewriter( targetMemberName );

                            return
                                (ExpressionSyntax) rewriter.Visit(
                                    conditionalAccessExpression
                                        .WithoutTrivia() );
                        }
                    }
                    else
                    {
                        throw new AssertionFailedException( Justifications.CoverageMissing );
                    }

                default:
                    throw new AssertionFailedException();
            }
        }

        private IAspectInstanceInternal ResolveAspectInstance( ResolvedAspectReference aspectReference )
        {
            var introducedMember = this._introductionRegistry.GetIntroducedMemberForSymbol( aspectReference.ContainingSymbol );

            return introducedMember.AssertNotNull().Introduction.Advice.Aspect;
        }

        private static string GetOriginalImplMemberName( ISymbol symbol ) => GetSpecialMemberName( symbol, "Source" );

        private static string GetEmptyImplMemberName( ISymbol symbol ) => GetSpecialMemberName( symbol, "Empty" );

        private static string GetSpecialMemberName( ISymbol symbol, string suffix )
        {
            switch ( symbol )
            {
                case IMethodSymbol methodSymbol:
                    if ( methodSymbol.ExplicitInterfaceImplementations.Any() )
                    {
                        return CreateName( symbol, methodSymbol.ExplicitInterfaceImplementations[0].Name, suffix );
                    }
                    else
                    {
                        return CreateName( symbol, methodSymbol.Name, suffix );
                    }

                case IPropertySymbol propertySymbol:
                    if ( propertySymbol.ExplicitInterfaceImplementations.Any() )
                    {
                        return CreateName( symbol, propertySymbol.ExplicitInterfaceImplementations[0].Name, suffix );
                    }
                    else
                    {
                        return CreateName( symbol, propertySymbol.Name, suffix );
                    }

                case IEventSymbol eventSymbol:
                    if ( eventSymbol.ExplicitInterfaceImplementations.Any() )
                    {
                        return CreateName( symbol, eventSymbol.ExplicitInterfaceImplementations[0].Name, suffix );
                    }
                    else
                    {
                        return CreateName( symbol, eventSymbol.Name, suffix );
                    }

                default:
                    throw new AssertionFailedException();
            }

            static string CreateName( ISymbol symbol, string name, string suffix )
            {
                var hint = $"{name}_{suffix}";

                for ( var i = 2; symbol.ContainingType.GetMembers( hint ).Any(); i++ )
                {
                    hint = $"{name}_{suffix}{i}";
                }

                return hint;
            }
        }

        private static string GetBackingFieldName( ISymbol symbol )
        {
            string name;

            switch ( symbol )
            {
                case IPropertySymbol propertySymbol:
                    name =
                        propertySymbol.ExplicitInterfaceImplementations.Any()
                            ? propertySymbol.ExplicitInterfaceImplementations[0].Name
                            : propertySymbol.Name;

                    break;

                case IEventSymbol eventSymbol:
                    name =
                        eventSymbol.ExplicitInterfaceImplementations.Any()
                            ? eventSymbol.ExplicitInterfaceImplementations[0].Name
                            : eventSymbol.Name;

                    break;

                default:
                    throw new AssertionFailedException();
            }

            var firstPropertyLetter = name.Substring( 0, 1 );
            var camelCasePropertyName = firstPropertyLetter.ToLowerInvariant() + (name.Length > 1 ? name.Substring( 1 ) : "");

            if ( symbol.ContainingType.GetMembers( camelCasePropertyName ).Any() && firstPropertyLetter == firstPropertyLetter.ToLowerInvariant() )
            {
                // If there there is another property whose name differs only by the case of the first character, then the lower case variant will be suffixed.
                // This is unlikely given naming standards.

                camelCasePropertyName = FindUniqueName( camelCasePropertyName );
            }

            // TODO: Write tests of the collision resolution algorithm.
            if ( camelCasePropertyName.StartsWith( "_", StringComparison.Ordinal ) )
            {
                return camelCasePropertyName;
            }
            else
            {
                var fieldName = FindUniqueName( "_" + camelCasePropertyName );

                return fieldName;
            }

            string FindUniqueName( string hint )
            {
                if ( !symbol.ContainingType.GetMembers( hint ).Any() )
                {
                    return hint;
                }
                else
                {
                    for ( var i = 1; /* Nothing */; i++ )
                    {
                        var candidate = hint + i;

                        if ( !symbol.ContainingType.GetMembers( candidate ).Any() )
                        {
                            return candidate;
                        }
                    }
                }
            }
        }
    }
}<|MERGE_RESOLUTION|>--- conflicted
+++ resolved
@@ -489,13 +489,6 @@
         /// <summary>
         /// Gets rewritten member and any additional induced members (e.g. backing field of auto property).
         /// </summary>
-<<<<<<< HEAD
-        /// <param name="syntax"></param>
-        /// <param name="symbol"></param>
-        /// <param name="generationContext"></param>
-        /// <returns></returns>
-=======
->>>>>>> 91a35fb0
         public IReadOnlyList<MemberDeclarationSyntax> RewriteMember( MemberDeclarationSyntax syntax, ISymbol symbol, SyntaxGenerationContext generationContext )
         {
             switch ( symbol )
@@ -564,12 +557,6 @@
         /// <summary>
         /// Gets a syntax node that will the the source of trivia of the specified declaration root block.
         /// </summary>
-<<<<<<< HEAD
-        /// <param name="semantic"></param>
-        /// <param name="shouldRemoveExistingTrivia"></param>
-        /// <returns></returns>
-=======
->>>>>>> 91a35fb0
         private SyntaxNode? ResolveBodyBlockTriviaSource( IntermediateSymbolSemantic<IMethodSymbol> semantic, out bool shouldRemoveExistingTrivia )
         {
             ISymbol? symbol;
@@ -625,12 +612,6 @@
         /// <summary>
         /// Gets an expression that replaces the expression represented by the aspect reference. This for cases where the reference is not inlined.
         /// </summary>
-<<<<<<< HEAD
-        /// <param name="aspectReference"></param>
-        /// <param name="syntaxGenerationContext"></param>
-        /// <returns></returns>
-=======
->>>>>>> 91a35fb0
         private ExpressionSyntax GetLinkedExpression( ResolvedAspectReference aspectReference, SyntaxGenerationContext syntaxGenerationContext )
         {
             // IMPORTANT: This method needs to always strip trivia if rewriting the existing expression.
