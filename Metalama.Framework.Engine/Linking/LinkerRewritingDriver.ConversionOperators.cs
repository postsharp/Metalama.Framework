﻿// Copyright (c) SharpCrafters s.r.o. See the LICENSE.md file in the root directory of this repository root for details.

using Metalama.Framework.Engine.CodeModel;
using Metalama.Framework.Engine.Formatting;
using Metalama.Framework.Engine.Linking.Substitution;
using Metalama.Framework.Engine.Templating;
using Metalama.Framework.Engine.Utilities.Roslyn;
using Microsoft.CodeAnalysis;
using Microsoft.CodeAnalysis.CSharp;
using Microsoft.CodeAnalysis.CSharp.Syntax;
using System.Collections.Generic;
using static Microsoft.CodeAnalysis.CSharp.SyntaxFactory;

namespace Metalama.Framework.Engine.Linking;

internal sealed partial class LinkerRewritingDriver
{
    // Destructors/finalizers are only override targets, overrides are always represented as methods.

    private IReadOnlyList<MemberDeclarationSyntax> RewriteConversionOperator(
        ConversionOperatorDeclarationSyntax operatorDeclaration,
        IMethodSymbol symbol,
        SyntaxGenerationContext generationContext )
    {
        if ( this.InjectionRegistry.IsOverrideTarget( symbol ) )
        {
            var members = new List<MemberDeclarationSyntax>();
            var lastOverride = this.InjectionRegistry.GetLastOverride( symbol );

            if ( this.AnalysisRegistry.IsInlined( lastOverride.ToSemantic( IntermediateSymbolSemanticKind.Default ) ) )
            {
                members.Add( GetLinkedDeclaration( IntermediateSymbolSemanticKind.Final ) );
            }
            else
            {
                members.Add( this.GetTrampolineConversionOperator( operatorDeclaration, lastOverride ) );
            }

            if ( this.AnalysisRegistry.IsReachable( symbol.ToSemantic( IntermediateSymbolSemanticKind.Default ) )
                 && !this.AnalysisRegistry.IsInlined( symbol.ToSemantic( IntermediateSymbolSemanticKind.Default ) ) )
            {
                members.Add( this.GetOriginalImplConversionOperator( operatorDeclaration, symbol, generationContext ) );
            }

            if ( this.AnalysisRegistry.IsReachable( symbol.ToSemantic( IntermediateSymbolSemanticKind.Base ) )
                 && !this.AnalysisRegistry.IsInlined( symbol.ToSemantic( IntermediateSymbolSemanticKind.Base ) ) )
            {
                members.Add( this.GetEmptyImplConversionOperator( operatorDeclaration, symbol ) );
            }

            return members;
        }
        else if ( this.AnalysisRegistry.HasAnySubstitutions( symbol ) )
        {
            return new[] { GetLinkedDeclaration( IntermediateSymbolSemanticKind.Default ) };
        }
        else
        {
            return new[] { operatorDeclaration };
        }

        ConversionOperatorDeclarationSyntax GetLinkedDeclaration( IntermediateSymbolSemanticKind semanticKind )
        {
<<<<<<< HEAD
            var linkedBody = this.GetSubstitutedBody(
                symbol.ToSemantic( semanticKind ),
                new SubstitutionContext(
                    this,
                    generationContext,
                    new InliningContextIdentifier( new IntermediateSymbolSemantic<IMethodSymbol>( symbol, semanticKind ) ) ) );

            // Trivia processing:
            //   * For block bodies methods, we preserve trivia of the opening/closing brace.
            //   * For expression bodied methods:
            //       int Foo() <trivia_leading_equals_value> => <trivia_trailing_equals_value> <expression> <trivia_leading_semicolon> ; <trivia_trailing_semicolon>
            //       int Foo() <trivia_leading_equals_value> { <trivia_trailing_equals_value> <linked_body> <trivia_leading_semicolon> } <trivia_trailing_semicolon>

            var (openBraceLeadingTrivia, openBraceTrailingTrivia, closeBraceLeadingTrivia, closeBraceTrailingTrivia) =
                operatorDeclaration switch
                {
                    { Body: { OpenBraceToken: var openBraceToken, CloseBraceToken: var closeBraceToken } } =>
                        (openBraceToken.LeadingTrivia, openBraceToken.TrailingTrivia, closeBraceToken.LeadingTrivia, closeBraceToken.TrailingTrivia),
                    { ExpressionBody.ArrowToken: var arrowToken, SemicolonToken: var semicolonToken } =>
                        (arrowToken.LeadingTrivia.Add( ElasticLineFeed ), arrowToken.TrailingTrivia.Add( ElasticLineFeed ),
                         semicolonToken.LeadingTrivia.Add( ElasticLineFeed ), semicolonToken.TrailingTrivia),
                    _ => throw new AssertionFailedException( $"Unexpected operator declaration at '{operatorDeclaration.GetLocation()}.'" )
                };

            var ret = operatorDeclaration.PartialUpdate(
                expressionBody: null,
                modifiers: operatorDeclaration.Modifiers,
                body: Block(
                        Token( openBraceLeadingTrivia, SyntaxKind.OpenBraceToken, openBraceTrailingTrivia ),
                        SingletonList<StatementSyntax>( linkedBody ),
                        Token( closeBraceLeadingTrivia, SyntaxKind.CloseBraceToken, closeBraceTrailingTrivia ) )
                    .WithLinkerGeneratedFlags( LinkerGeneratedFlags.FlattenableBlock )
                    .WithGeneratedCodeAnnotation( FormattingAnnotations.SystemGeneratedCodeAnnotation ),
                semicolonToken: default(SyntaxToken) );

            return ret;
=======
            var modifiers = symbol
                .GetSyntaxModifierList( ModifierCategories.Static | ModifierCategories.Unsafe | ModifierCategories.Async )
                .Insert( 0, SyntaxFactoryEx.TokenWithTrailingSpace( SyntaxKind.PrivateKeyword ) );

            return MethodDeclaration(
                    this.FilterAttributesOnSpecialImpl( symbol ),
                    modifiers,
                    @operator.Type.WithTrailingTriviaIfNecessary( ElasticSpace, this.SyntaxGenerationOptions.NormalizeWhitespace ),
                    null,
                    Identifier( name ),
                    null,
                    this.FilterAttributesOnSpecialImpl(
                        symbol.Parameters,
                        @operator.ParameterList.WithTrailingTriviaIfNecessary(
                            default(SyntaxTriviaList),
                            this.SyntaxGenerationOptions.PreserveTrivia ) ),
                    List<TypeParameterConstraintClauseSyntax>(),
                    body,
                    expressionBody )
                .WithTriviaIfNecessary( ElasticLineFeed, ElasticLineFeed, this.SyntaxGenerationOptions.NormalizeWhitespace )
                .WithGeneratedCodeAnnotation( FormattingAnnotations.SystemGeneratedCodeAnnotation );
>>>>>>> b764a1c0
        }
    }

    private MemberDeclarationSyntax GetOriginalImplConversionOperator(
        ConversionOperatorDeclarationSyntax @operator,
        IMethodSymbol symbol,
        SyntaxGenerationContext generationContext )
    {
        var semantic = symbol.ToSemantic( IntermediateSymbolSemanticKind.Default );
        var context = new InliningContextIdentifier( semantic );

        var substitutedBody =
            @operator.Body != null
                ? (BlockSyntax) RewriteBody( @operator.Body, symbol, new SubstitutionContext( this, generationContext, context ) )
                : null;

        var substitutedExpressionBody =
            @operator.ExpressionBody != null
                ? (ArrowExpressionClauseSyntax) RewriteBody( @operator.ExpressionBody, symbol, new SubstitutionContext( this, generationContext, context ) )
                : null;

        return this.GetSpecialImplConversionOperator(
            @operator,
            substitutedBody.WithSourceCodeAnnotation(),
            substitutedExpressionBody.WithSourceCodeAnnotation(),
            symbol,
            GetOriginalImplMemberName( symbol ) );
    }

<<<<<<< HEAD
    private MemberDeclarationSyntax GetEmptyImplConversionOperator(
        ConversionOperatorDeclarationSyntax @operator,
        IMethodSymbol symbol )
    {
        var emptyBody =
            SyntaxFactoryEx.FormattedBlock(
                ReturnStatement(
                    SyntaxFactoryEx.TokenWithTrailingSpace( SyntaxKind.ReturnKeyword ),
                    DefaultExpression( @operator.Type ),
                    Token( SyntaxKind.SemicolonToken ) ) );

        return this.GetSpecialImplConversionOperator( @operator, emptyBody, null, symbol, GetEmptyImplMemberName( symbol ) );
    }
=======
            return @operator
                .WithBody( GetBody() )
                .WithTriviaFromIfNecessary( @operator, this.SyntaxGenerationOptions.PreserveTrivia );
>>>>>>> b764a1c0

    private MemberDeclarationSyntax GetSpecialImplConversionOperator(
        ConversionOperatorDeclarationSyntax @operator,
        BlockSyntax? body,
        ArrowExpressionClauseSyntax? expressionBody,
        IMethodSymbol symbol,
        string name )
    {
        var modifiers = symbol
            .GetSyntaxModifierList( ModifierCategories.Static | ModifierCategories.Unsafe | ModifierCategories.Async )
            .Insert( 0, SyntaxFactoryEx.TokenWithTrailingSpace( SyntaxKind.PrivateKeyword ) );

        return MethodDeclaration(
                this.FilterAttributesOnSpecialImpl( symbol ),
                modifiers,
                @operator.Type.WithTrailingTriviaIfNecessary( ElasticSpace, this.IntermediateCompilationContext.NormalizeWhitespace ),
                null,
                Identifier( name ),
                null,
                this.FilterAttributesOnSpecialImpl(
                    symbol.Parameters,
                    @operator.ParameterList.WithTrailingTriviaIfNecessary( default(SyntaxTriviaList), this.IntermediateCompilationContext.PreserveTrivia ) ),
                List<TypeParameterConstraintClauseSyntax>(),
                body,
                expressionBody )
            .WithTriviaIfNecessary( ElasticLineFeed, ElasticLineFeed, this.IntermediateCompilationContext.NormalizeWhitespace )
            .WithGeneratedCodeAnnotation( FormattingAnnotations.SystemGeneratedCodeAnnotation );
    }

    private ConversionOperatorDeclarationSyntax GetTrampolineConversionOperator(
        ConversionOperatorDeclarationSyntax @operator,
        IMethodSymbol targetSymbol )
    {
        // TODO: First override not being inlineable probably does not happen outside of specifically written linker tests, i.e. trampolines may not be needed.

        return @operator
            .WithBody( GetBody() )
            .WithTriviaFromIfNecessary( @operator, this.IntermediateCompilationContext.PreserveTrivia );

        BlockSyntax GetBody()
        {
            var invocation =
                InvocationExpression(
                    IdentifierName( targetSymbol.Name ),
                    ArgumentList() );

            return SyntaxFactoryEx.FormattedBlock(
                ReturnStatement(
                    SyntaxFactoryEx.TokenWithTrailingSpace( SyntaxKind.ReturnKeyword ),
                    invocation,
                    Token( SyntaxKind.SemicolonToken ) ) );
        }
    }
}<|MERGE_RESOLUTION|>--- conflicted
+++ resolved
@@ -61,7 +61,6 @@
 
         ConversionOperatorDeclarationSyntax GetLinkedDeclaration( IntermediateSymbolSemanticKind semanticKind )
         {
-<<<<<<< HEAD
             var linkedBody = this.GetSubstitutedBody(
                 symbol.ToSemantic( semanticKind ),
                 new SubstitutionContext(
@@ -98,29 +97,6 @@
                 semicolonToken: default(SyntaxToken) );
 
             return ret;
-=======
-            var modifiers = symbol
-                .GetSyntaxModifierList( ModifierCategories.Static | ModifierCategories.Unsafe | ModifierCategories.Async )
-                .Insert( 0, SyntaxFactoryEx.TokenWithTrailingSpace( SyntaxKind.PrivateKeyword ) );
-
-            return MethodDeclaration(
-                    this.FilterAttributesOnSpecialImpl( symbol ),
-                    modifiers,
-                    @operator.Type.WithTrailingTriviaIfNecessary( ElasticSpace, this.SyntaxGenerationOptions.NormalizeWhitespace ),
-                    null,
-                    Identifier( name ),
-                    null,
-                    this.FilterAttributesOnSpecialImpl(
-                        symbol.Parameters,
-                        @operator.ParameterList.WithTrailingTriviaIfNecessary(
-                            default(SyntaxTriviaList),
-                            this.SyntaxGenerationOptions.PreserveTrivia ) ),
-                    List<TypeParameterConstraintClauseSyntax>(),
-                    body,
-                    expressionBody )
-                .WithTriviaIfNecessary( ElasticLineFeed, ElasticLineFeed, this.SyntaxGenerationOptions.NormalizeWhitespace )
-                .WithGeneratedCodeAnnotation( FormattingAnnotations.SystemGeneratedCodeAnnotation );
->>>>>>> b764a1c0
         }
     }
 
@@ -150,7 +126,6 @@
             GetOriginalImplMemberName( symbol ) );
     }
 
-<<<<<<< HEAD
     private MemberDeclarationSyntax GetEmptyImplConversionOperator(
         ConversionOperatorDeclarationSyntax @operator,
         IMethodSymbol symbol )
@@ -164,11 +139,6 @@
 
         return this.GetSpecialImplConversionOperator( @operator, emptyBody, null, symbol, GetEmptyImplMemberName( symbol ) );
     }
-=======
-            return @operator
-                .WithBody( GetBody() )
-                .WithTriviaFromIfNecessary( @operator, this.SyntaxGenerationOptions.PreserveTrivia );
->>>>>>> b764a1c0
 
     private MemberDeclarationSyntax GetSpecialImplConversionOperator(
         ConversionOperatorDeclarationSyntax @operator,
@@ -184,17 +154,19 @@
         return MethodDeclaration(
                 this.FilterAttributesOnSpecialImpl( symbol ),
                 modifiers,
-                @operator.Type.WithTrailingTriviaIfNecessary( ElasticSpace, this.IntermediateCompilationContext.NormalizeWhitespace ),
+                @operator.Type.WithTrailingTriviaIfNecessary( ElasticSpace, this.SyntaxGenerationOptions.NormalizeWhitespace ),
                 null,
                 Identifier( name ),
                 null,
                 this.FilterAttributesOnSpecialImpl(
                     symbol.Parameters,
-                    @operator.ParameterList.WithTrailingTriviaIfNecessary( default(SyntaxTriviaList), this.IntermediateCompilationContext.PreserveTrivia ) ),
+                    @operator.ParameterList.WithTrailingTriviaIfNecessary(
+                        default(SyntaxTriviaList),
+                        this.SyntaxGenerationOptions.PreserveTrivia ) ),
                 List<TypeParameterConstraintClauseSyntax>(),
                 body,
                 expressionBody )
-            .WithTriviaIfNecessary( ElasticLineFeed, ElasticLineFeed, this.IntermediateCompilationContext.NormalizeWhitespace )
+            .WithTriviaIfNecessary( ElasticLineFeed, ElasticLineFeed, this.SyntaxGenerationOptions.NormalizeWhitespace )
             .WithGeneratedCodeAnnotation( FormattingAnnotations.SystemGeneratedCodeAnnotation );
     }
 
@@ -206,7 +178,7 @@
 
         return @operator
             .WithBody( GetBody() )
-            .WithTriviaFromIfNecessary( @operator, this.IntermediateCompilationContext.PreserveTrivia );
+            .WithTriviaFromIfNecessary( @operator, this.SyntaxGenerationOptions.PreserveTrivia );
 
         BlockSyntax GetBody()
         {
