﻿// Copyright (c) SharpCrafters s.r.o. See the LICENSE.md file in the root directory of this repository root for details.

using Metalama.Framework.Engine.Formatting;
using Metalama.Framework.Engine.Linking.Substitution;
using Metalama.Framework.Engine.SyntaxGeneration;
using Metalama.Framework.Engine.Utilities.Roslyn;
using Microsoft.CodeAnalysis;
using Microsoft.CodeAnalysis.CSharp;
using Microsoft.CodeAnalysis.CSharp.Syntax;
using System;
using System.Collections.Generic;
using static Microsoft.CodeAnalysis.CSharp.SyntaxFactory;

// Properties with overrides have the following structure:
//  * Final semantic. 
//  * Override n
//  * ...
//  * Override 1
//  * Default semantic.
//  * Base semantic (if the property was introduced).

namespace Metalama.Framework.Engine.Linking;

internal sealed partial class LinkerRewritingDriver
{
    private IReadOnlyList<MemberDeclarationSyntax> RewritePositionalProperty(
        ParameterSyntax recordParameter,
        IPropertySymbol symbol,
        SyntaxGenerationContext generationContext )
    {
        if ( this.InjectionRegistry.IsOverrideTarget( symbol ) )
        {
            var members = new List<MemberDeclarationSyntax>();
            var lastOverride = (IPropertySymbol) this.InjectionRegistry.GetLastOverride( symbol );

            if ( this.AnalysisRegistry.IsReachable( symbol.ToSemantic( IntermediateSymbolSemanticKind.Default ) ) )
            {
<<<<<<< HEAD
                // Backing field for auto property.
                members.Add(
                    this.GetPropertyBackingField(
                        recordParameter.Type.AssertNotNull(),
                        EqualsValueClause( IdentifierName( recordParameter.Identifier.ValueText ) ),
                        FilterAttributeListsForTarget( recordParameter.AttributeLists, SyntaxKind.FieldKeyword, false, false ),
                        symbol ) );
=======
                var members = new List<MemberDeclarationSyntax>();
                var lastOverride = (IPropertySymbol) this.InjectionRegistry.GetLastOverride( symbol );

                if ( this.AnalysisRegistry.IsReachable( symbol.ToSemantic( IntermediateSymbolSemanticKind.Default ) ) )
                {
                    // Backing field for auto property.
                    members.Add(
                        this.GetPropertyBackingField(
                            recordParameter.Type.AssertNotNull(),
                            EqualsValueClause( IdentifierName( recordParameter.Identifier.ValueText ) ),
                            FilterAttributeListsForTarget( recordParameter.AttributeLists, SyntaxKind.FieldKeyword, false, false ),
                            symbol ) );
                }

                if ( this.AnalysisRegistry.IsInlined( lastOverride.ToSemantic( IntermediateSymbolSemanticKind.Default ) ) )
                {
                    members.Add( GetLinkedDeclaration( IntermediateSymbolSemanticKind.Final ) );
                }
                else
                {
                    members.Add(
                        this.GetTrampolineForPositionalProperty(
                            recordParameter.Identifier,
                            recordParameter.Type.AssertNotNull(),
                            lastOverride,
                            generationContext ) );
                }

                if ( this.AnalysisRegistry.IsReachable( symbol.ToSemantic( IntermediateSymbolSemanticKind.Base ) )
                     && !this.AnalysisRegistry.IsInlined( symbol.ToSemantic( IntermediateSymbolSemanticKind.Base ) )
                     && this.ShouldGenerateEmptyMember( symbol ) )
                {
                    members.Add(
                        this.GetEmptyImplProperty(
                            symbol,
                            List<AttributeListSyntax>(),
                            recordParameter.Type.AssertNotNull(),
                            generationContext ) );
                }

                return members;
>>>>>>> a0c168e0
            }

            if ( this.AnalysisRegistry.IsInlined( lastOverride.ToSemantic( IntermediateSymbolSemanticKind.Default ) ) )
            {
                members.Add( GetLinkedDeclaration( IntermediateSymbolSemanticKind.Final ) );
            }
            else
            {
                members.Add( this.GetTrampolineForPositionalProperty( recordParameter.Identifier, recordParameter.Type.AssertNotNull(), lastOverride ) );
            }

            if ( this.AnalysisRegistry.IsReachable( symbol.ToSemantic( IntermediateSymbolSemanticKind.Base ) )
                 && !this.AnalysisRegistry.IsInlined( symbol.ToSemantic( IntermediateSymbolSemanticKind.Base ) )
                 && this.ShouldGenerateEmptyMember( symbol ) )
            {
<<<<<<< HEAD
                members.Add(
                    this.GetEmptyImplProperty(
                        symbol,
                        List<AttributeListSyntax>(),
                        recordParameter.Type.AssertNotNull() ) );
=======
                var generatedAccessors = new List<AccessorDeclarationSyntax>
                {
                    GetLinkedAccessor(
                        semanticKind,
                        SyntaxKind.GetAccessorDeclaration,
                        symbol.GetMethod.AssertNotNull() ),
                    GetLinkedAccessor(
                        semanticKind,
                        symbol.SetMethod.AssertNotNull().IsInitOnly
                            ? SyntaxKind.InitAccessorDeclaration
                            : SyntaxKind.SetAccessorDeclaration,
                        symbol.SetMethod.AssertNotNull() )
                };

                return
                    PropertyDeclaration(
                        FilterAttributeListsForTarget( recordParameter.AttributeLists, SyntaxKind.PropertyKeyword, false, false ),
                        TokenList( SyntaxFactoryEx.TokenWithTrailingSpace( SyntaxKind.PublicKeyword ) ),
                        recordParameter.Type.AssertNotNull().WithTrailingTriviaIfNecessary( ElasticSpace, this.SyntaxGenerationOptions ),
                        null,
                        recordParameter.Identifier,
                        AccessorList( List( generatedAccessors ) ),
                        null,
                        null,
                        default );
>>>>>>> a0c168e0
            }

            return members;
        }
        else if ( this.InjectionRegistry.IsOverride( symbol ) )
        {
            if ( !this.AnalysisRegistry.IsReachable( symbol.ToSemantic( IntermediateSymbolSemanticKind.Default ) )
                 || this.AnalysisRegistry.IsInlined( symbol.ToSemantic( IntermediateSymbolSemanticKind.Default ) ) )
            {
                return Array.Empty<MemberDeclarationSyntax>();
            }

            return new[] { GetLinkedDeclaration( IntermediateSymbolSemanticKind.Default ) };
        }
        else
        {
            throw new AssertionFailedException( $"'{symbol}' is not an override target" );
        }

<<<<<<< HEAD
        MemberDeclarationSyntax GetLinkedDeclaration( IntermediateSymbolSemanticKind semanticKind )
=======
        private PropertyDeclarationSyntax GetTrampolineForPositionalProperty(
            SyntaxToken identifier,
            TypeSyntax type,
            IPropertySymbol targetSymbol,
            SyntaxGenerationContext context )
>>>>>>> a0c168e0
        {
            var generatedAccessors = new List<AccessorDeclarationSyntax>
            {
                GetLinkedAccessor(
                    semanticKind,
                    SyntaxKind.GetAccessorDeclaration,
<<<<<<< HEAD
                    symbol.GetMethod.AssertNotNull() ),
                GetLinkedAccessor(
                    semanticKind,
                    symbol.SetMethod.AssertNotNull().IsInitOnly
                        ? SyntaxKind.InitAccessorDeclaration
                        : SyntaxKind.SetAccessorDeclaration,
                    symbol.SetMethod.AssertNotNull() )
            };
=======
                    context.SyntaxGenerator.FormattedBlock(
                        ReturnStatement(
                            SyntaxFactoryEx.TokenWithTrailingSpace( SyntaxKind.ReturnKeyword ),
                            GetInvocationTarget(),
                            Token( SyntaxKind.SemicolonToken ) ) ) );

            var setAccessor =
                AccessorDeclaration(
                    targetSymbol.GetMethod.AssertNotNull().IsInitOnly ? SyntaxKind.InitAccessorDeclaration : SyntaxKind.SetAccessorDeclaration,
                    context.SyntaxGenerator.FormattedBlock(
                        ExpressionStatement(
                            AssignmentExpression(
                                SyntaxKind.SimpleAssignmentExpression,
                                GetInvocationTarget(),
                                IdentifierName( "value" ) ) ) ) );
>>>>>>> a0c168e0

            return
                PropertyDeclaration(
                    FilterAttributeListsForTarget( recordParameter.AttributeLists, SyntaxKind.PropertyKeyword, false, false ),
                    TokenList( SyntaxFactoryEx.TokenWithTrailingSpace( SyntaxKind.PublicKeyword ) ),
<<<<<<< HEAD
                    recordParameter.Type.AssertNotNull().WithTrailingTriviaIfNecessary( ElasticSpace, this.SyntaxGenerationOptions.NormalizeWhitespace ),
=======
                    type.WithTrailingTriviaIfNecessary( ElasticSpace, this.SyntaxGenerationOptions ),
>>>>>>> a0c168e0
                    null,
                    recordParameter.Identifier,
                    AccessorList( List( generatedAccessors ) ),
                    null,
                    null,
                    default );
        }

        AccessorDeclarationSyntax GetLinkedAccessor(
            IntermediateSymbolSemanticKind semanticKind,
            SyntaxKind accessorSyntaxKind,
            IMethodSymbol methodSymbol )
        {
            var linkedBody = this.GetSubstitutedBody(
                methodSymbol.ToSemantic( semanticKind ),
                new SubstitutionContext(
                    this,
                    generationContext,
                    new InliningContextIdentifier( methodSymbol.ToSemantic( semanticKind ) ) ) );

            var body =
                linkedBody
                    .WithLinkerGeneratedFlags( LinkerGeneratedFlags.FlattenableBlock )
                    .WithGeneratedCodeAnnotation( FormattingAnnotations.SystemGeneratedCodeAnnotation );

            return
                AccessorDeclaration(
                        accessorSyntaxKind,
                        List<AttributeListSyntax>(),
                        TokenList(),
                        Token(
                            accessorSyntaxKind switch
                            {
                                SyntaxKind.GetAccessorDeclaration => SyntaxKind.GetKeyword,
                                SyntaxKind.SetAccessorDeclaration => SyntaxKind.SetKeyword,
                                SyntaxKind.InitAccessorDeclaration => SyntaxKind.InitKeyword,
                                _ => throw new AssertionFailedException( $"Unexpected syntax kind {accessorSyntaxKind}." )
                            } ),
                        null,
                        null,
                        default )
                    .WithBody( body );
        }
    }

    private PropertyDeclarationSyntax GetTrampolineForPositionalProperty( SyntaxToken identifier, TypeSyntax type, IPropertySymbol targetSymbol )
    {
        var getAccessor =
            AccessorDeclaration(
                SyntaxKind.GetAccessorDeclaration,
                SyntaxFactoryEx.FormattedBlock(
                    ReturnStatement(
                        SyntaxFactoryEx.TokenWithTrailingSpace( SyntaxKind.ReturnKeyword ),
                        GetInvocationTarget(),
                        Token( SyntaxKind.SemicolonToken ) ) ) );

        var setAccessor =
            AccessorDeclaration(
                targetSymbol.GetMethod.AssertNotNull().IsInitOnly ? SyntaxKind.InitAccessorDeclaration : SyntaxKind.SetAccessorDeclaration,
                SyntaxFactoryEx.FormattedBlock(
                    ExpressionStatement(
                        AssignmentExpression(
                            SyntaxKind.SimpleAssignmentExpression,
                            GetInvocationTarget(),
                            IdentifierName( "value" ) ) ) ) );

        return
            PropertyDeclaration(
                List<AttributeListSyntax>(),
                TokenList( SyntaxFactoryEx.TokenWithTrailingSpace( SyntaxKind.PublicKeyword ) ),
                type.WithTrailingTriviaIfNecessary( ElasticSpace, this.SyntaxGenerationOptions.NormalizeWhitespace ),
                null,
                identifier,
                AccessorList( List( new[] { getAccessor, setAccessor } ) ),
                null,
                null,
                default );

        ExpressionSyntax GetInvocationTarget()
        {
            if ( targetSymbol.IsStatic )
            {
                return IdentifierName( targetSymbol.Name );
            }
            else
            {
                return MemberAccessExpression( SyntaxKind.SimpleMemberAccessExpression, ThisExpression(), IdentifierName( targetSymbol.Name ) );
            }
        }
    }
}<|MERGE_RESOLUTION|>--- conflicted
+++ resolved
@@ -35,7 +35,6 @@
 
             if ( this.AnalysisRegistry.IsReachable( symbol.ToSemantic( IntermediateSymbolSemanticKind.Default ) ) )
             {
-<<<<<<< HEAD
                 // Backing field for auto property.
                 members.Add(
                     this.GetPropertyBackingField(
@@ -43,97 +42,32 @@
                         EqualsValueClause( IdentifierName( recordParameter.Identifier.ValueText ) ),
                         FilterAttributeListsForTarget( recordParameter.AttributeLists, SyntaxKind.FieldKeyword, false, false ),
                         symbol ) );
-=======
-                var members = new List<MemberDeclarationSyntax>();
-                var lastOverride = (IPropertySymbol) this.InjectionRegistry.GetLastOverride( symbol );
-
-                if ( this.AnalysisRegistry.IsReachable( symbol.ToSemantic( IntermediateSymbolSemanticKind.Default ) ) )
-                {
-                    // Backing field for auto property.
-                    members.Add(
-                        this.GetPropertyBackingField(
-                            recordParameter.Type.AssertNotNull(),
-                            EqualsValueClause( IdentifierName( recordParameter.Identifier.ValueText ) ),
-                            FilterAttributeListsForTarget( recordParameter.AttributeLists, SyntaxKind.FieldKeyword, false, false ),
-                            symbol ) );
-                }
-
-                if ( this.AnalysisRegistry.IsInlined( lastOverride.ToSemantic( IntermediateSymbolSemanticKind.Default ) ) )
-                {
-                    members.Add( GetLinkedDeclaration( IntermediateSymbolSemanticKind.Final ) );
-                }
-                else
-                {
+            }
+
+            if ( this.AnalysisRegistry.IsInlined( lastOverride.ToSemantic( IntermediateSymbolSemanticKind.Default ) ) )
+            {
+                members.Add( GetLinkedDeclaration( IntermediateSymbolSemanticKind.Final ) );
+            }
+            else
+            {
                     members.Add(
                         this.GetTrampolineForPositionalProperty(
                             recordParameter.Identifier,
                             recordParameter.Type.AssertNotNull(),
                             lastOverride,
                             generationContext ) );
-                }
-
-                if ( this.AnalysisRegistry.IsReachable( symbol.ToSemantic( IntermediateSymbolSemanticKind.Base ) )
-                     && !this.AnalysisRegistry.IsInlined( symbol.ToSemantic( IntermediateSymbolSemanticKind.Base ) )
-                     && this.ShouldGenerateEmptyMember( symbol ) )
-                {
-                    members.Add(
-                        this.GetEmptyImplProperty(
-                            symbol,
-                            List<AttributeListSyntax>(),
-                            recordParameter.Type.AssertNotNull(),
-                            generationContext ) );
-                }
-
-                return members;
->>>>>>> a0c168e0
-            }
-
-            if ( this.AnalysisRegistry.IsInlined( lastOverride.ToSemantic( IntermediateSymbolSemanticKind.Default ) ) )
-            {
-                members.Add( GetLinkedDeclaration( IntermediateSymbolSemanticKind.Final ) );
-            }
-            else
-            {
-                members.Add( this.GetTrampolineForPositionalProperty( recordParameter.Identifier, recordParameter.Type.AssertNotNull(), lastOverride ) );
             }
 
             if ( this.AnalysisRegistry.IsReachable( symbol.ToSemantic( IntermediateSymbolSemanticKind.Base ) )
                  && !this.AnalysisRegistry.IsInlined( symbol.ToSemantic( IntermediateSymbolSemanticKind.Base ) )
                  && this.ShouldGenerateEmptyMember( symbol ) )
             {
-<<<<<<< HEAD
                 members.Add(
                     this.GetEmptyImplProperty(
                         symbol,
                         List<AttributeListSyntax>(),
-                        recordParameter.Type.AssertNotNull() ) );
-=======
-                var generatedAccessors = new List<AccessorDeclarationSyntax>
-                {
-                    GetLinkedAccessor(
-                        semanticKind,
-                        SyntaxKind.GetAccessorDeclaration,
-                        symbol.GetMethod.AssertNotNull() ),
-                    GetLinkedAccessor(
-                        semanticKind,
-                        symbol.SetMethod.AssertNotNull().IsInitOnly
-                            ? SyntaxKind.InitAccessorDeclaration
-                            : SyntaxKind.SetAccessorDeclaration,
-                        symbol.SetMethod.AssertNotNull() )
-                };
-
-                return
-                    PropertyDeclaration(
-                        FilterAttributeListsForTarget( recordParameter.AttributeLists, SyntaxKind.PropertyKeyword, false, false ),
-                        TokenList( SyntaxFactoryEx.TokenWithTrailingSpace( SyntaxKind.PublicKeyword ) ),
-                        recordParameter.Type.AssertNotNull().WithTrailingTriviaIfNecessary( ElasticSpace, this.SyntaxGenerationOptions ),
-                        null,
-                        recordParameter.Identifier,
-                        AccessorList( List( generatedAccessors ) ),
-                        null,
-                        null,
-                        default );
->>>>>>> a0c168e0
+                            recordParameter.Type.AssertNotNull(),
+                            generationContext ) );
             }
 
             return members;
@@ -153,22 +87,13 @@
             throw new AssertionFailedException( $"'{symbol}' is not an override target" );
         }
 
-<<<<<<< HEAD
         MemberDeclarationSyntax GetLinkedDeclaration( IntermediateSymbolSemanticKind semanticKind )
-=======
-        private PropertyDeclarationSyntax GetTrampolineForPositionalProperty(
-            SyntaxToken identifier,
-            TypeSyntax type,
-            IPropertySymbol targetSymbol,
-            SyntaxGenerationContext context )
->>>>>>> a0c168e0
         {
             var generatedAccessors = new List<AccessorDeclarationSyntax>
             {
                 GetLinkedAccessor(
                     semanticKind,
                     SyntaxKind.GetAccessorDeclaration,
-<<<<<<< HEAD
                     symbol.GetMethod.AssertNotNull() ),
                 GetLinkedAccessor(
                     semanticKind,
@@ -177,33 +102,12 @@
                         : SyntaxKind.SetAccessorDeclaration,
                     symbol.SetMethod.AssertNotNull() )
             };
-=======
-                    context.SyntaxGenerator.FormattedBlock(
-                        ReturnStatement(
-                            SyntaxFactoryEx.TokenWithTrailingSpace( SyntaxKind.ReturnKeyword ),
-                            GetInvocationTarget(),
-                            Token( SyntaxKind.SemicolonToken ) ) ) );
-
-            var setAccessor =
-                AccessorDeclaration(
-                    targetSymbol.GetMethod.AssertNotNull().IsInitOnly ? SyntaxKind.InitAccessorDeclaration : SyntaxKind.SetAccessorDeclaration,
-                    context.SyntaxGenerator.FormattedBlock(
-                        ExpressionStatement(
-                            AssignmentExpression(
-                                SyntaxKind.SimpleAssignmentExpression,
-                                GetInvocationTarget(),
-                                IdentifierName( "value" ) ) ) ) );
->>>>>>> a0c168e0
 
             return
                 PropertyDeclaration(
                     FilterAttributeListsForTarget( recordParameter.AttributeLists, SyntaxKind.PropertyKeyword, false, false ),
                     TokenList( SyntaxFactoryEx.TokenWithTrailingSpace( SyntaxKind.PublicKeyword ) ),
-<<<<<<< HEAD
-                    recordParameter.Type.AssertNotNull().WithTrailingTriviaIfNecessary( ElasticSpace, this.SyntaxGenerationOptions.NormalizeWhitespace ),
-=======
-                    type.WithTrailingTriviaIfNecessary( ElasticSpace, this.SyntaxGenerationOptions ),
->>>>>>> a0c168e0
+                        recordParameter.Type.AssertNotNull().WithTrailingTriviaIfNecessary( ElasticSpace, this.SyntaxGenerationOptions ),
                     null,
                     recordParameter.Identifier,
                     AccessorList( List( generatedAccessors ) ),
@@ -249,12 +153,16 @@
         }
     }
 
-    private PropertyDeclarationSyntax GetTrampolineForPositionalProperty( SyntaxToken identifier, TypeSyntax type, IPropertySymbol targetSymbol )
+        private PropertyDeclarationSyntax GetTrampolineForPositionalProperty(
+            SyntaxToken identifier,
+            TypeSyntax type,
+            IPropertySymbol targetSymbol,
+            SyntaxGenerationContext context )
     {
         var getAccessor =
             AccessorDeclaration(
                 SyntaxKind.GetAccessorDeclaration,
-                SyntaxFactoryEx.FormattedBlock(
+                    context.SyntaxGenerator.FormattedBlock(
                     ReturnStatement(
                         SyntaxFactoryEx.TokenWithTrailingSpace( SyntaxKind.ReturnKeyword ),
                         GetInvocationTarget(),
@@ -263,7 +171,7 @@
         var setAccessor =
             AccessorDeclaration(
                 targetSymbol.GetMethod.AssertNotNull().IsInitOnly ? SyntaxKind.InitAccessorDeclaration : SyntaxKind.SetAccessorDeclaration,
-                SyntaxFactoryEx.FormattedBlock(
+                    context.SyntaxGenerator.FormattedBlock(
                     ExpressionStatement(
                         AssignmentExpression(
                             SyntaxKind.SimpleAssignmentExpression,
@@ -274,7 +182,7 @@
             PropertyDeclaration(
                 List<AttributeListSyntax>(),
                 TokenList( SyntaxFactoryEx.TokenWithTrailingSpace( SyntaxKind.PublicKeyword ) ),
-                type.WithTrailingTriviaIfNecessary( ElasticSpace, this.SyntaxGenerationOptions.NormalizeWhitespace ),
+                    type.WithTrailingTriviaIfNecessary( ElasticSpace, this.SyntaxGenerationOptions ),
                 null,
                 identifier,
                 AccessorList( List( new[] { getAccessor, setAccessor } ) ),
