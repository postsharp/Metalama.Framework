--- conflicted
+++ resolved
@@ -24,111 +24,36 @@
     {
         if ( this.InjectionRegistry.IsOverrideTarget( symbol ) )
         {
-<<<<<<< HEAD
             var members = new List<MemberDeclarationSyntax>();
             var lastOverride = this.InjectionRegistry.GetLastOverride( symbol );
 
             if ( this.AnalysisRegistry.IsInlined( lastOverride.ToSemantic( IntermediateSymbolSemanticKind.Default ) ) )
-=======
-            if ( this.InjectionRegistry.IsOverrideTarget( symbol ) )
-            {
-                var members = new List<MemberDeclarationSyntax>();
-                var lastOverride = this.InjectionRegistry.GetLastOverride( symbol );
-
-                if ( this.AnalysisRegistry.IsInlined( lastOverride.ToSemantic( IntermediateSymbolSemanticKind.Default ) ) )
-                {
-                    members.Add( GetLinkedDeclaration( IntermediateSymbolSemanticKind.Final ) );
-                }
-                else
-                {
+            {
+                members.Add( GetLinkedDeclaration( IntermediateSymbolSemanticKind.Final ) );
+            }
+            else
+            {
                     members.Add( this.GetTrampolineDestructor( destructorDeclaration, lastOverride, generationContext ) );
-                }
-
-                if ( this.AnalysisRegistry.IsReachable( symbol.ToSemantic( IntermediateSymbolSemanticKind.Default ) )
-                     && !this.AnalysisRegistry.IsInlined( symbol.ToSemantic( IntermediateSymbolSemanticKind.Default ) )
-                     && this.ShouldGenerateSourceMember( symbol ) )
-                {
-                    members.Add( this.GetOriginalImplDestructor( destructorDeclaration, symbol, generationContext ) );
-                }
-
-                if ( this.AnalysisRegistry.IsReachable( symbol.ToSemantic( IntermediateSymbolSemanticKind.Base ) )
-                     && !this.AnalysisRegistry.IsInlined( symbol.ToSemantic( IntermediateSymbolSemanticKind.Base ) )
-                     && this.ShouldGenerateEmptyMember( symbol ) )
-                {
-                    members.Add( this.GetEmptyImplDestructor( destructorDeclaration, symbol, generationContext ) );
-                }
-
-                return members;
-            }
-            else if ( this.AnalysisRegistry.HasAnySubstitutions( symbol ) )
->>>>>>> a0c168e0
-            {
-                members.Add( GetLinkedDeclaration( IntermediateSymbolSemanticKind.Final ) );
-            }
-            else
-            {
-                members.Add( this.GetTrampolineDestructor( destructorDeclaration, lastOverride ) );
             }
 
             if ( this.AnalysisRegistry.IsReachable( symbol.ToSemantic( IntermediateSymbolSemanticKind.Default ) )
                  && !this.AnalysisRegistry.IsInlined( symbol.ToSemantic( IntermediateSymbolSemanticKind.Default ) )
                  && this.ShouldGenerateSourceMember( symbol ) )
             {
-<<<<<<< HEAD
                 members.Add( this.GetOriginalImplDestructor( destructorDeclaration, symbol, generationContext ) );
-=======
-                var linkedBody = this.GetSubstitutedBody(
-                    symbol.ToSemantic( semanticKind ),
-                    new SubstitutionContext(
-                        this,
-                        generationContext,
-                        new InliningContextIdentifier( symbol.ToSemantic( semanticKind ) ) ) );
-
-                // Trivia processing:
-                //   * For block bodies methods, we preserve trivia of the opening/closing brace.
-                //   * For expression bodied methods:
-                //       int Foo() <trivia_leading_equals_value> => <trivia_trailing_equals_value> <expression> <trivia_leading_semicolon> ; <trivia_trailing_semicolon>
-                //       int Foo() <trivia_leading_equals_value> { <trivia_trailing_equals_value> <linked_body> <trivia_leading_semicolon> } <trivia_trailing_semicolon>
-
-                var (openBraceLeadingTrivia, openBraceTrailingTrivia, closeBraceLeadingTrivia, closeBraceTrailingTrivia) =
-                    destructorDeclaration switch
-                    {
-                        { Body: { OpenBraceToken: var openBraceToken, CloseBraceToken: var closeBraceToken } } =>
-                            (openBraceToken.LeadingTrivia, openBraceToken.TrailingTrivia, closeBraceToken.LeadingTrivia, closeBraceToken.TrailingTrivia),
-                        { ExpressionBody.ArrowToken: var arrowToken, SemicolonToken: var semicolonToken } =>
-                            (arrowToken.LeadingTrivia.AddLineFeedIfNecessary( generationContext ),
-                             arrowToken.TrailingTrivia.AddLineFeedIfNecessary( generationContext ),
-                             semicolonToken.LeadingTrivia.AddLineFeedIfNecessary( generationContext ), semicolonToken.TrailingTrivia),
-                        _ => throw new AssertionFailedException( $"Unexpected destructor declaration at '{destructorDeclaration.GetLocation()}'." )
-                    };
-
-                var ret = destructorDeclaration.PartialUpdate(
-                    expressionBody: null,
-                    modifiers: destructorDeclaration.Modifiers,
-                    body: Block(
-                            Token( openBraceLeadingTrivia, SyntaxKind.OpenBraceToken, openBraceTrailingTrivia ),
-                            SingletonList<StatementSyntax>( linkedBody ),
-                            Token( closeBraceLeadingTrivia, SyntaxKind.CloseBraceToken, closeBraceTrailingTrivia ) )
-                        .WithLinkerGeneratedFlags( LinkerGeneratedFlags.FlattenableBlock )
-                        .WithGeneratedCodeAnnotation( FormattingAnnotations.SystemGeneratedCodeAnnotation ),
-                    semicolonToken: default(SyntaxToken) );
-
-                return ret;
->>>>>>> a0c168e0
             }
 
             if ( this.AnalysisRegistry.IsReachable( symbol.ToSemantic( IntermediateSymbolSemanticKind.Base ) )
                  && !this.AnalysisRegistry.IsInlined( symbol.ToSemantic( IntermediateSymbolSemanticKind.Base ) )
                  && this.ShouldGenerateEmptyMember( symbol ) )
             {
-                members.Add( this.GetEmptyImplDestructor( destructorDeclaration, symbol ) );
+                    members.Add( this.GetEmptyImplDestructor( destructorDeclaration, symbol, generationContext ) );
             }
 
             return members;
         }
         else if ( this.AnalysisRegistry.HasAnySubstitutions( symbol ) )
         {
-<<<<<<< HEAD
             return new[] { GetLinkedDeclaration( IntermediateSymbolSemanticKind.Default ) };
         }
         else
@@ -157,8 +82,9 @@
                     { Body: { OpenBraceToken: var openBraceToken, CloseBraceToken: var closeBraceToken } } =>
                         (openBraceToken.LeadingTrivia, openBraceToken.TrailingTrivia, closeBraceToken.LeadingTrivia, closeBraceToken.TrailingTrivia),
                     { ExpressionBody.ArrowToken: var arrowToken, SemicolonToken: var semicolonToken } =>
-                        (arrowToken.LeadingTrivia.Add( ElasticLineFeed ), arrowToken.TrailingTrivia.Add( ElasticLineFeed ),
-                         semicolonToken.LeadingTrivia.Add( ElasticLineFeed ), semicolonToken.TrailingTrivia),
+                            (arrowToken.LeadingTrivia.AddLineFeedIfNecessary( generationContext ),
+                             arrowToken.TrailingTrivia.AddLineFeedIfNecessary( generationContext ),
+                             semicolonToken.LeadingTrivia.AddLineFeedIfNecessary( generationContext ), semicolonToken.TrailingTrivia),
                     _ => throw new AssertionFailedException( $"Unexpected destructor declaration at '{destructorDeclaration.GetLocation()}'." )
                 };
 
@@ -174,73 +100,9 @@
                 semicolonToken: default(SyntaxToken) );
 
             return ret;
-=======
-            var semantic = symbol.ToSemantic( IntermediateSymbolSemanticKind.Default );
-            var context = new InliningContextIdentifier( semantic );
-
-            var substitutedBody =
-                destructor.Body != null
-                    ? (BlockSyntax) RewriteBody( destructor.Body, symbol, new SubstitutionContext( this, generationContext, context ) )
-                    : null;
-
-            var substitutedExpressionBody =
-                destructor.ExpressionBody != null
-                    ? (ArrowExpressionClauseSyntax) RewriteBody(
-                        destructor.ExpressionBody,
-                        symbol,
-                        new SubstitutionContext( this, generationContext, context ) )
-                    : null;
-
-            return this.GetSpecialImplDestructor(
-                destructor,
-                substitutedBody.WithSourceCodeAnnotation(),
-                substitutedExpressionBody.WithSourceCodeAnnotation(),
-                symbol,
-                GetOriginalImplMemberName( symbol ),
-                generationContext );
-        }
-
-        private MemberDeclarationSyntax GetEmptyImplDestructor(
-            DestructorDeclarationSyntax destructor,
-            IMethodSymbol symbol,
-            SyntaxGenerationContext context )
-        {
-            var emptyBody = context.SyntaxGenerator.FormattedBlock();
-
-            return this.GetSpecialImplDestructor( destructor, emptyBody, null, symbol, GetEmptyImplMemberName( symbol ), context );
-        }
-
-        private MemberDeclarationSyntax GetSpecialImplDestructor(
-            DestructorDeclarationSyntax destructor,
-            BlockSyntax? body,
-            ArrowExpressionClauseSyntax? expressionBody,
-            IMethodSymbol symbol,
-            string name,
-            SyntaxGenerationContext context )
-        {
-            var modifiers = symbol
-                .GetSyntaxModifierList( ModifierCategories.Static | ModifierCategories.Unsafe | ModifierCategories.Async )
-                .Insert( 0, SyntaxFactoryEx.TokenWithTrailingSpace( SyntaxKind.PrivateKeyword ) );
-
-            return
-                MethodDeclaration(
-                        this.FilterAttributesOnSpecialImpl( symbol ),
-                        modifiers,
-                        PredefinedType( SyntaxFactoryEx.TokenWithTrailingSpace( SyntaxKind.VoidKeyword ) ),
-                        null,
-                        Identifier( name ),
-                        null,
-                        destructor.ParameterList.WithTrailingTriviaIfNecessary( default(SyntaxTriviaList), this.SyntaxGenerationOptions ),
-                        List<TypeParameterConstraintClauseSyntax>(),
-                        body,
-                        expressionBody )
-                    .WithLeadingAndTrailingLineFeedIfNecessary( context )
-                    .WithGeneratedCodeAnnotation( FormattingAnnotations.SystemGeneratedCodeAnnotation );
->>>>>>> a0c168e0
-        }
-    }
-
-<<<<<<< HEAD
+        }
+    }
+
     private MemberDeclarationSyntax GetOriginalImplDestructor(
         DestructorDeclarationSyntax destructor,
         IMethodSymbol symbol,
@@ -267,16 +129,18 @@
             substitutedBody.WithSourceCodeAnnotation(),
             substitutedExpressionBody.WithSourceCodeAnnotation(),
             symbol,
-            GetOriginalImplMemberName( symbol ) );
+                GetOriginalImplMemberName( symbol ),
+                generationContext );
     }
 
     private MemberDeclarationSyntax GetEmptyImplDestructor(
         DestructorDeclarationSyntax destructor,
-        IMethodSymbol symbol )
-    {
-        var emptyBody = SyntaxFactoryEx.FormattedBlock();
-
-        return this.GetSpecialImplDestructor( destructor, emptyBody, null, symbol, GetEmptyImplMemberName( symbol ) );
+            IMethodSymbol symbol,
+            SyntaxGenerationContext context )
+    {
+            var emptyBody = context.SyntaxGenerator.FormattedBlock();
+
+            return this.GetSpecialImplDestructor( destructor, emptyBody, null, symbol, GetEmptyImplMemberName( symbol ), context );
     }
 
     private MemberDeclarationSyntax GetSpecialImplDestructor(
@@ -284,7 +148,8 @@
         BlockSyntax? body,
         ArrowExpressionClauseSyntax? expressionBody,
         IMethodSymbol symbol,
-        string name )
+            string name,
+            SyntaxGenerationContext context )
     {
         var modifiers = symbol
             .GetSyntaxModifierList( ModifierCategories.Static | ModifierCategories.Unsafe | ModifierCategories.Async )
@@ -298,22 +163,25 @@
                     null,
                     Identifier( name ),
                     null,
-                    destructor.ParameterList.WithTrailingTriviaIfNecessary( default(SyntaxTriviaList), this.SyntaxGenerationOptions.PreserveTrivia ),
+                        destructor.ParameterList.WithTrailingTriviaIfNecessary( default(SyntaxTriviaList), this.SyntaxGenerationOptions ),
                     List<TypeParameterConstraintClauseSyntax>(),
                     body,
                     expressionBody )
-                .WithTriviaIfNecessary( ElasticLineFeed, ElasticLineFeed, this.SyntaxGenerationOptions.NormalizeWhitespace )
+                    .WithLeadingAndTrailingLineFeedIfNecessary( context )
                 .WithGeneratedCodeAnnotation( FormattingAnnotations.SystemGeneratedCodeAnnotation );
     }
 
-    private DestructorDeclarationSyntax GetTrampolineDestructor( DestructorDeclarationSyntax destructor, IMethodSymbol targetSymbol )
+        private DestructorDeclarationSyntax GetTrampolineDestructor(
+            DestructorDeclarationSyntax destructor,
+            IMethodSymbol targetSymbol,
+            SyntaxGenerationContext context )
     {
         // TODO: First override not being inlineable probably does not happen outside of specifically written linker tests, i.e. trampolines may not be needed.
 
         return
             destructor
                 .WithBody( GetBody() )
-                .WithTriviaFromIfNecessary( destructor, this.SyntaxGenerationOptions.PreserveTrivia );
+                    .WithTriviaFromIfNecessary( destructor, this.SyntaxGenerationOptions );
 
         BlockSyntax GetBody()
         {
@@ -322,38 +190,11 @@
                     MemberAccessExpression( SyntaxKind.SimpleMemberAccessExpression, ThisExpression(), IdentifierName( targetSymbol.Name ) ),
                     ArgumentList() );
 
-            return SyntaxFactoryEx.FormattedBlock(
+                return context.SyntaxGenerator.FormattedBlock(
                 ReturnStatement(
                     SyntaxFactoryEx.TokenWithTrailingSpace( SyntaxKind.ReturnKeyword ),
                     invocation,
                     Token( SyntaxKind.SemicolonToken ) ) );
-=======
-        private DestructorDeclarationSyntax GetTrampolineDestructor(
-            DestructorDeclarationSyntax destructor,
-            IMethodSymbol targetSymbol,
-            SyntaxGenerationContext context )
-        {
-            // TODO: First override not being inlineable probably does not happen outside of specifically written linker tests, i.e. trampolines may not be needed.
-
-            return
-                destructor
-                    .WithBody( GetBody() )
-                    .WithTriviaFromIfNecessary( destructor, this.SyntaxGenerationOptions );
-
-            BlockSyntax GetBody()
-            {
-                var invocation =
-                    InvocationExpression(
-                        MemberAccessExpression( SyntaxKind.SimpleMemberAccessExpression, ThisExpression(), IdentifierName( targetSymbol.Name ) ),
-                        ArgumentList() );
-
-                return context.SyntaxGenerator.FormattedBlock(
-                    ReturnStatement(
-                        SyntaxFactoryEx.TokenWithTrailingSpace( SyntaxKind.ReturnKeyword ),
-                        invocation,
-                        Token( SyntaxKind.SemicolonToken ) ) );
-            }
->>>>>>> a0c168e0
         }
     }
 }