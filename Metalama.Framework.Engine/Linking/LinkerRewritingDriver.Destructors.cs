﻿// Copyright (c) SharpCrafters s.r.o. All rights reserved.
// This project is not open source. Please see the LICENSE.md file in the repository root for details.

using Metalama.Framework.Engine.CodeModel;
using Metalama.Framework.Engine.Formatting;
using Metalama.Framework.Engine.Linking.Inlining;
using Metalama.Framework.Engine.Utilities;
using Microsoft.CodeAnalysis;
using Microsoft.CodeAnalysis.CSharp;
using Microsoft.CodeAnalysis.CSharp.Syntax;
using System.Collections.Generic;
using System.Linq;
using static Microsoft.CodeAnalysis.CSharp.SyntaxFactory;

namespace Metalama.Framework.Engine.Linking
{
    internal partial class LinkerRewritingDriver
    {
        // Destructors/finalizers are only override targets, overrides are always represented as methods.

        public IReadOnlyList<MemberDeclarationSyntax> RewriteDestructor(
            DestructorDeclarationSyntax destructorDeclaration,
            IMethodSymbol symbol,
            SyntaxGenerationContext generationContext )
        {
            if ( this._introductionRegistry.IsOverrideTarget( symbol ) )
            {
                var members = new List<MemberDeclarationSyntax>();
                var lastOverride = (IMethodSymbol) this._introductionRegistry.GetLastOverride( symbol );

                if ( this._analysisRegistry.IsInlineable( new IntermediateSymbolSemantic( lastOverride, IntermediateSymbolSemanticKind.Default ), out _ ) )
                {
                    members.Add( GetLinkedDeclaration( IntermediateSymbolSemanticKind.Final, lastOverride.IsAsync ) );
                }
                else
                {
                    members.Add( GetTrampolineDestructor( destructorDeclaration, lastOverride ) );
                }

                if ( this._analysisRegistry.IsReachable( new IntermediateSymbolSemantic( symbol, IntermediateSymbolSemanticKind.Default ) )
                     && !this._analysisRegistry.IsInlineable( new IntermediateSymbolSemantic( symbol, IntermediateSymbolSemanticKind.Default ), out _ ) )
                {
                    members.Add( GetOriginalImplDestructor( destructorDeclaration, symbol ) );
                }

                if ( this._analysisRegistry.IsReachable( new IntermediateSymbolSemantic( symbol, IntermediateSymbolSemanticKind.Base ) )
                     && !this._analysisRegistry.IsInlineable( new IntermediateSymbolSemantic( symbol, IntermediateSymbolSemanticKind.Base ), out _ ) )
                {
                    members.Add( GetEmptyImplDestructor( destructorDeclaration, symbol ) );
                }

                return members;
            }
            else
            {
                throw new AssertionFailedException();
            }

            DestructorDeclarationSyntax GetLinkedDeclaration( IntermediateSymbolSemanticKind semanticKind, bool isAsync )
            {
                var linkedBody = this.GetLinkedBody(
                    symbol.ToSemantic( semanticKind ),
                    InliningContext.Create( this, symbol, generationContext ) );

                var modifiers = destructorDeclaration.Modifiers;

                if ( isAsync && !symbol.IsAsync )
                {
                    modifiers = modifiers.Add( Token( TriviaList( ElasticSpace ), SyntaxKind.AsyncKeyword, TriviaList( ElasticSpace ) ) );
                }
                else if ( !isAsync && symbol.IsAsync )
                {
                    modifiers = TokenList( modifiers.Where( m => !m.IsKind( SyntaxKind.AsyncKeyword ) ) );
                }

                // Trivia processing:
                //   * For block bodies methods, we preserve trivia of the opening/closing brace.
                //   * For expression bodied methods:
                //       int Foo() <trivia_leading_equals_value> => <trivia_trailing_equals_value> <expression> <trivia_leading_semicolon> ; <trivia_trailing_semicolon>
                //       int Foo() <trivia_leading_equals_value> { <trivia_trailing_equals_value> <linked_body> <trivia_leading_semicolon> } <trivia_trailing_semicolon>

                var (openBraceLeadingTrivia, openBraceTrailingTrivia, closeBraceLeadingTrivia, closeBraceTrailingTrivia) =
                    destructorDeclaration switch
                    {
                        { Body: { OpenBraceToken: var openBraceToken, CloseBraceToken: var closeBraceToken } } =>
                            (openBraceToken.LeadingTrivia, openBraceToken.TrailingTrivia, closeBraceToken.LeadingTrivia, closeBraceToken.TrailingTrivia),
                        { ExpressionBody: { ArrowToken: var arrowToken }, SemicolonToken: var semicolonToken } =>
                            (arrowToken.LeadingTrivia.Add( ElasticLineFeed ), arrowToken.TrailingTrivia.Add( ElasticLineFeed ),
                             semicolonToken.LeadingTrivia.Add( ElasticLineFeed ), semicolonToken.TrailingTrivia),
                        _ => throw new AssertionFailedException()
                    };

                var ret = destructorDeclaration
                    .WithExpressionBody( null )
                    .WithModifiers( modifiers )
                    .WithBody(
                        Block( linkedBody )
                            .WithOpenBraceToken( Token( openBraceLeadingTrivia, SyntaxKind.OpenBraceToken, openBraceTrailingTrivia ) )
                            .WithCloseBraceToken( Token( closeBraceLeadingTrivia, SyntaxKind.CloseBraceToken, closeBraceTrailingTrivia ) )
                            .WithLinkerGeneratedFlags( LinkerGeneratedFlags.FlattenableBlock )
                            .WithGeneratedCodeAnnotation( FormattingAnnotations.SystemGeneratedCodeAnnotation ) )
                    .WithSemicolonToken( default );

                return ret;
            }
        }

        private static MemberDeclarationSyntax GetOriginalImplDestructor(
<<<<<<< HEAD
            DestructorDeclarationSyntax dtor,
            IMethodSymbol symbol,
            SyntaxGenerationContext generationContext )
            => GetSpecialImplDestructor(
                dtor,
                dtor.Body.WithSourceCodeAnnotation(),
                dtor.ExpressionBody.WithSourceCodeAnnotation(),
=======
            DestructorDeclarationSyntax destructor,
            IMethodSymbol symbol )
            => GetSpecialImplDestructor(
                destructor,
                destructor.Body.WithSourceCodeAnnotation(),
                destructor.ExpressionBody.WithSourceCodeAnnotation(),
>>>>>>> 754ae698
                symbol,
                GetOriginalImplMemberName( symbol ) );

        private static MemberDeclarationSyntax GetEmptyImplDestructor(
            DestructorDeclarationSyntax destructor,
            IMethodSymbol symbol )
        {
            var emptyBody = Block().NormalizeWhitespace();

<<<<<<< HEAD
            return GetSpecialImplDestructor( dtor, emptyBody, null, symbol, GetEmptyImplMemberName( symbol ), generationContext );
        }

        private static MemberDeclarationSyntax GetSpecialImplDestructor(
            DestructorDeclarationSyntax dtor,
=======
            return GetSpecialImplDestructor( destructor, emptyBody, null, symbol, GetEmptyImplMemberName( symbol ) );
        }

        private static MemberDeclarationSyntax GetSpecialImplDestructor(
            DestructorDeclarationSyntax destructor,
>>>>>>> 754ae698
            BlockSyntax? body,
            ArrowExpressionClauseSyntax? expressionBody,
            IMethodSymbol symbol,
            string name )
        {
            var modifiers = symbol
                .GetSyntaxModifierList( ModifierCategories.Static | ModifierCategories.Unsafe | ModifierCategories.Async )
                .Insert( 0, Token( SyntaxKind.PrivateKeyword ) );

            return
                MethodDeclaration(
                        List<AttributeListSyntax>(),
                        modifiers,
                        PredefinedType( Token( SyntaxKind.VoidKeyword ) ),
                        null,
                        Identifier( name ),
                        null,
                        destructor.ParameterList,
                        List<TypeParameterConstraintClauseSyntax>(),
                        null,
                        null )
                    .NormalizeWhitespace()
                    .WithLeadingTrivia( ElasticLineFeed )
                    .WithTrailingTrivia( ElasticLineFeed )
                    .WithBody( body )
                    .WithExpressionBody( expressionBody )
                    .WithGeneratedCodeAnnotation( FormattingAnnotations.SystemGeneratedCodeAnnotation );
        }
    }
}<|MERGE_RESOLUTION|>--- conflicted
+++ resolved
@@ -106,22 +106,12 @@
         }
 
         private static MemberDeclarationSyntax GetOriginalImplDestructor(
-<<<<<<< HEAD
-            DestructorDeclarationSyntax dtor,
-            IMethodSymbol symbol,
-            SyntaxGenerationContext generationContext )
-            => GetSpecialImplDestructor(
-                dtor,
-                dtor.Body.WithSourceCodeAnnotation(),
-                dtor.ExpressionBody.WithSourceCodeAnnotation(),
-=======
             DestructorDeclarationSyntax destructor,
             IMethodSymbol symbol )
             => GetSpecialImplDestructor(
                 destructor,
                 destructor.Body.WithSourceCodeAnnotation(),
                 destructor.ExpressionBody.WithSourceCodeAnnotation(),
->>>>>>> 754ae698
                 symbol,
                 GetOriginalImplMemberName( symbol ) );
 
@@ -131,19 +121,11 @@
         {
             var emptyBody = Block().NormalizeWhitespace();
 
-<<<<<<< HEAD
-            return GetSpecialImplDestructor( dtor, emptyBody, null, symbol, GetEmptyImplMemberName( symbol ), generationContext );
-        }
-
-        private static MemberDeclarationSyntax GetSpecialImplDestructor(
-            DestructorDeclarationSyntax dtor,
-=======
             return GetSpecialImplDestructor( destructor, emptyBody, null, symbol, GetEmptyImplMemberName( symbol ) );
         }
 
         private static MemberDeclarationSyntax GetSpecialImplDestructor(
             DestructorDeclarationSyntax destructor,
->>>>>>> 754ae698
             BlockSyntax? body,
             ArrowExpressionClauseSyntax? expressionBody,
             IMethodSymbol symbol,
