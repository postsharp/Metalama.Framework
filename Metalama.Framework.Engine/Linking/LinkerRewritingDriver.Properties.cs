--- conflicted
+++ resolved
@@ -296,61 +296,6 @@
             SyntaxGenerationContext generationContext )
         {
             var accessorList =
-<<<<<<< HEAD
-                isAutoProperty
-                    ? AccessorList(
-                            List(
-                                new[]
-                                    {
-                                        symbol.GetMethod != null
-                                            ? isAutoProperty
-                                                ? AccessorDeclaration(
-                                                    SyntaxKind.GetAccessorDeclaration,
-                                                    List<AttributeListSyntax>(),
-                                                    TokenList(),
-                                                    Token( SyntaxKind.GetKeyword ),
-                                                    null,
-                                                    null,
-                                                    Token( SyntaxKind.SemicolonToken ) )
-                                                : AccessorDeclaration(
-                                                    SyntaxKind.GetAccessorDeclaration,
-                                                    GetImplicitGetterBody( symbol.GetMethod, generationContext ) )
-                                            : null,
-                                        setAccessorKind != null
-                                            ? isAutoProperty
-                                                ? AccessorDeclaration(
-                                                    setAccessorKind.Value,
-                                                    List<AttributeListSyntax>(),
-                                                    TokenList(),
-                                                    Token(
-                                                        setAccessorKind == SyntaxKind.InitAccessorDeclaration
-                                                            ? SyntaxKind.InitKeyword
-                                                            : SyntaxKind.SetKeyword ),
-                                                    null,
-                                                    null,
-                                                    Token( SyntaxKind.SemicolonToken ) )
-                                                : AccessorDeclaration(
-                                                    setAccessorKind.Value,
-                                                    GetImplicitSetterBody( symbol.SetMethod.AssertNotNull(), generationContext ) )
-                                            : null
-                                    }.Where( a => a != null )
-                                    .AssertNoneNull() ) )
-                        .NormalizeWhitespace()
-                    : existingAccessorList
-                        ?.WithAccessors(
-                            List(
-                                existingAccessorList.Accessors.SelectAsArray(
-                                    a =>
-                                        TransformAccessor(
-                                            a,
-                                            a.Kind() switch
-                                            {
-                                                SyntaxKind.GetAccessorDeclaration => symbol.GetMethod.AssertNotNull(),
-                                                SyntaxKind.SetAccessorDeclaration or SyntaxKind.InitAccessorDeclaration => symbol.SetMethod.AssertNotNull(),
-                                                _ => throw new AssertionFailedException( $"Unexpected kind:{a.Kind()}" )
-                                            } ) ) ) )
-                        .WithSourceCodeAnnotation();
-=======
                 existingAccessorList
                     ?.WithAccessors(
                         List(
@@ -365,7 +310,6 @@
                                             _ => throw new AssertionFailedException( $"Unexpected kind:{a.Kind()}" ),
                                         } ) ) ) )
                     .WithSourceCodeAnnotation();
->>>>>>> 0debc64f
 
             var transformedExpressionBody =
                 existingExpressionBody != null
