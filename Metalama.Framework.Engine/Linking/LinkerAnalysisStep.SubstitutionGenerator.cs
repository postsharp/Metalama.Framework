﻿// Copyright (c) SharpCrafters s.r.o. See the LICENSE.md file in the root directory of this repository root for details.

using Metalama.Framework.Engine.Collections;
using Metalama.Framework.Engine.Linking.Inlining;
using Metalama.Framework.Engine.Linking.Substitution;
using Metalama.Framework.Engine.Services;
using Metalama.Framework.Engine.Utilities.Roslyn;
using Metalama.Framework.Engine.Utilities.Threading;
using Microsoft.CodeAnalysis;
using Microsoft.CodeAnalysis.CSharp.Syntax;
using System;
using System.Collections.Concurrent;
using System.Collections.Generic;
using System.Linq;
using System.Threading;
using System.Threading.Tasks;

namespace Metalama.Framework.Engine.Linking
{
    internal sealed partial class LinkerAnalysisStep
    {
        /// <summary>
        /// Generates all substitutions required to get correct bodies for semantics during the linking step.
        /// </summary>
        private sealed class SubstitutionGenerator
        {
            private readonly LinkerSyntaxHandler _syntaxHandler;
            private readonly HashSet<IntermediateSymbolSemantic> _inlinedSemantics;
            private readonly IReadOnlyList<IntermediateSymbolSemantic> _nonInlinedSemantics;
            private readonly IReadOnlyDictionary<IntermediateSymbolSemantic<IMethodSymbol>, IReadOnlyList<ResolvedAspectReference>> _nonInlinedReferences;
            private readonly IReadOnlyList<InliningSpecification> _inliningSpecifications;
            private readonly IReadOnlyDictionary<IntermediateSymbolSemantic<IMethodSymbol>, SemanticBodyAnalysisResult> _bodyAnalysisResults;
            private readonly IReadOnlyDictionary<ISymbol, IntermediateSymbolSemantic> _redirectedSymbols;
            private readonly IReadOnlyList<IntermediateSymbolSemantic> _additionalTransformedSemantics;
            private readonly IReadOnlyList<ForcefullyInitializedType> _forcefullyInitializedTypes;

            private readonly IReadOnlyDictionary<IntermediateSymbolSemantic<IMethodSymbol>, IReadOnlyList<IntermediateSymbolSemanticReference>>
                _redirectedSymbolReferencesByContainingSemantic;

            private readonly IReadOnlyDictionary<IntermediateSymbolSemantic<IMethodSymbol>, IReadOnlyList<IntermediateSymbolSemanticReference>>
                _eventFieldRaiseReferencesByContainingSemantic;

<<<<<<< HEAD
            private readonly IReadOnlyDictionary<
                IntermediateSymbolSemantic<IMethodSymbol>, 
                IReadOnlyList<CallerAttributeReference>> _callerMemberReferencesByContainingSemantic;

            private readonly ITaskScheduler _taskScheduler;
=======
            private readonly IConcurrentTaskRunner _concurrentTaskRunner;
>>>>>>> 7521c40b

            public SubstitutionGenerator(
                ProjectServiceProvider serviceProvider,
                LinkerSyntaxHandler syntaxHandler,
                IReadOnlyList<IntermediateSymbolSemantic> inlinedSemantics,
                IReadOnlyList<IntermediateSymbolSemantic> nonInlinedSemantics,
                IReadOnlyDictionary<IntermediateSymbolSemantic<IMethodSymbol>, IReadOnlyList<ResolvedAspectReference>> nonInlinedReferences,
                IReadOnlyDictionary<IntermediateSymbolSemantic<IMethodSymbol>, SemanticBodyAnalysisResult> bodyAnalysisResults,
                IReadOnlyList<InliningSpecification> inliningSpecifications,
                IReadOnlyDictionary<ISymbol, IntermediateSymbolSemantic> redirectedSymbols,
                IReadOnlyList<IntermediateSymbolSemanticReference> redirectedSymbolReferences,
                IReadOnlyList<ForcefullyInitializedType> forcefullyInitializedTypes,
                IReadOnlyList<IntermediateSymbolSemanticReference> eventFieldRaiseReferences,
                IReadOnlyList<CallerAttributeReference> callerMemberReferences )
            {
                this._concurrentTaskRunner = serviceProvider.GetRequiredService<IConcurrentTaskRunner>();
                this._syntaxHandler = syntaxHandler;
                this._inlinedSemantics = new HashSet<IntermediateSymbolSemantic>( inlinedSemantics );
                this._nonInlinedSemantics = nonInlinedSemantics;
                this._nonInlinedReferences = nonInlinedReferences;
                this._inliningSpecifications = inliningSpecifications;
                this._bodyAnalysisResults = bodyAnalysisResults;
                this._redirectedSymbols = redirectedSymbols;
                this._forcefullyInitializedTypes = forcefullyInitializedTypes;

                this._additionalTransformedSemantics =
                    redirectedSymbolReferences.SelectAsEnumerable( x => (IntermediateSymbolSemantic) x.ContainingSemantic )
                        .Union( eventFieldRaiseReferences.SelectAsEnumerable( x => (IntermediateSymbolSemantic) x.ContainingSemantic ) )
                        .Except( inlinedSemantics )
                        .Distinct()
                        .ToList();

                this._redirectedSymbolReferencesByContainingSemantic = IndexReferenceByContainingBody( redirectedSymbolReferences, x => x.ContainingSemantic );
                this._eventFieldRaiseReferencesByContainingSemantic = IndexReferenceByContainingBody( eventFieldRaiseReferences, x => x.ContainingSemantic );
                this._callerMemberReferencesByContainingSemantic = IndexReferenceByContainingBody( callerMemberReferences, x => x.ContainingSemantic );

                static IReadOnlyDictionary<IntermediateSymbolSemantic<IMethodSymbol>, IReadOnlyList<T>>
                    IndexReferenceByContainingBody<T>( IReadOnlyList<T> references, Func<T, IntermediateSymbolSemantic<IMethodSymbol>> getContainingSemanticFunc )
                {
                    var dict = new Dictionary<IntermediateSymbolSemantic<IMethodSymbol>, List<T>>();

                    foreach ( var data in references )
                    {
                        var containingSemantic = getContainingSemanticFunc( data );

                        if ( !dict.TryGetValue( containingSemantic, out var list ) )
                        {
                            dict[containingSemantic] = list = new List<T>();
                        }

                        list.Add( data );
                    }

                    return dict.ToDictionary( x => x.Key, x => (IReadOnlyList<T>) x.Value );
                }
            }

            public async Task<IReadOnlyDictionary<InliningContextIdentifier, IReadOnlyList<SyntaxNodeSubstitution>>> RunAsync(
                CancellationToken cancellationToken )
            {
                var substitutions = new ConcurrentDictionary<InliningContextIdentifier, ConcurrentDictionary<SyntaxNode, SyntaxNodeSubstitution>>();
                var inliningTargetNodes = this._inliningSpecifications.SelectAsEnumerable( x => (x.ParentContextIdentifier, x.ReplacedRootNode) ).ToHashSet();

                // Add substitutions to non-inlined semantics (these are always roots of inlining).
                void ProcessNonInlinedSemantic( IntermediateSymbolSemantic nonInlinedSemantic )
                {
                    if ( nonInlinedSemantic.Symbol is not IMethodSymbol )
                    {
                        // Skip non-body semantics.
                        return;
                    }

                    var nonInlinedSemanticBody = nonInlinedSemantic.ToTyped<IMethodSymbol>();
                    var context = new InliningContextIdentifier( nonInlinedSemanticBody );

                    // Add aspect reference substitution for all aspect references.
                    if ( this._nonInlinedReferences.TryGetValue( nonInlinedSemanticBody, out var nonInlinedReferenceList ) )
                    {
                        foreach ( var nonInlinedReference in nonInlinedReferenceList )
                        {
                            switch ( nonInlinedReference.OriginalSymbol )
                            {
                                case IPropertySymbol { Parameters.Length: > 0 }:
                                    // Indexers (and in future constructors), adds aspect parameter to the target.
                                    // TODO: Currently unused because indexer inlining is not supported.
                                    AddSubstitution( context, new AspectReferenceParameterSubstitution( nonInlinedReference ) );

                                    break;

                                default:
                                    // Everything else, renames the target.
                                    AddSubstitution( context, new AspectReferenceRenamingSubstitution( nonInlinedReference ) );

                                    break;
                            }
                        }
                    }

                    // Add substitutions for redirected nodes.
                    if ( this._redirectedSymbolReferencesByContainingSemantic.TryGetValue( nonInlinedSemanticBody, out var redirectedSymbolReference ) )
                    {
                        foreach ( var reference in redirectedSymbolReference )
                        {
                            var redirectionTarget = this._redirectedSymbols[reference.TargetSemantic.Symbol];

                            AddSubstitution( context, new RedirectionSubstitution( reference.ReferencingNode, redirectionTarget ) );
                        }
                    }

                    // Add substitutions for event field invocation references.
                    if ( this._eventFieldRaiseReferencesByContainingSemantic.TryGetValue( nonInlinedSemanticBody, out var eventFieldRaiseReferences ) )
                    {
                        foreach ( var reference in eventFieldRaiseReferences )
                        {
                            AddSubstitution(
                                context,
                                new EventFieldRaiseSubstitution(
                                    reference.ReferencingNode,
                                    (IEventSymbol) reference.TargetSemantic.Symbol,
                                    this._inlinedSemantics.Contains( reference.TargetSemantic ) ) );
                        }
                    }

                    // Add substitutions for caller member references.
                    if ( this._callerMemberReferencesByContainingSemantic.TryGetValue( nonInlinedSemanticBody, out var callerMemberReferences ) )
                    {
                        foreach ( var reference in callerMemberReferences )
                        {
                            AddSubstitution(
                                context,
                                new CallerMemberSubstitution(
                                    reference.InvocationExpression,
                                    reference.ReferencingOverrideTarget,
                                    reference.TargetMethod,
                                    reference.ParametersToFix ) );
                        }
                    }
                }

                await this._concurrentTaskRunner.RunInParallelAsync(
                    this._nonInlinedSemantics.Union( this._additionalTransformedSemantics ),
                    ProcessNonInlinedSemantic,
                    cancellationToken );

                // Add substitutions for all inlining specifications.
                void ProcessInliningSpecification( InliningSpecification inliningSpecification )
                {
                    // Add the inlining substitution itself.
                    AddSubstitution( inliningSpecification.ParentContextIdentifier, new InliningSubstitution( inliningSpecification ) );

                    // If not simple inlining, add return statement substitutions.
                    if ( !inliningSpecification.UseSimpleInlining )
                    {
                        var bodyAnalysisResult = this._bodyAnalysisResults[inliningSpecification.TargetSemantic];

                        // Add substitutions of return statements contained in the inlined body.
                        foreach ( var returnStatementRecord in bodyAnalysisResult.ReturnStatements )
                        {
                            // If the return statement is target of inlining, we don't create substitution for it.
                            if ( inliningTargetNodes.Contains( (inliningSpecification.ContextIdentifier, returnStatementRecord.Key) ) )
                            {
                                continue;
                            }

                            var returnStatement = returnStatementRecord.Key;
                            var returnStatementProperties = returnStatementRecord.Value;

                            Invariant.AssertNot( !returnStatementProperties.FlowsToExitIfRewritten && inliningSpecification.ReturnLabelIdentifier == null );

                            AddSubstitution(
                                inliningSpecification.ContextIdentifier,
                                new ReturnStatementSubstitution(
                                    returnStatement,
                                    inliningSpecification.AspectReference.ContainingBody,
                                    inliningSpecification.ReturnVariableIdentifier,
                                    inliningSpecification.ReturnLabelIdentifier,
                                    returnStatementProperties.ReplaceWithBreakIfOmitted ) );
                        }

                        if ( inliningSpecification.ReturnLabelIdentifier != null &&
                             this._bodyAnalysisResults.TryGetValue( inliningSpecification.TargetSemantic, out var bodyAnalysisResults ) )
                        {
                            // Add substitutions for blocks with using <type> <local>, which needs to be transformed into using statement.
                            foreach ( var block in bodyAnalysisResults.BlocksWithReturnBeforeUsingLocal )
                            {
                                AddSubstitution(
                                    inliningSpecification.ContextIdentifier,
                                    new BlockWithReturnBeforeUsingLocalSubstitution( block ) );
                            }
                        }
                    }

                    // Add substitution that transforms original non-block body into a statement.
                    if ( inliningSpecification.TargetSemantic.Kind == IntermediateSymbolSemanticKind.Default )
                    {
                        var referencedSymbol = inliningSpecification.TargetSemantic.Symbol;
                        var root = this._syntaxHandler.GetCanonicalRootNode( referencedSymbol );

                        switch ( root )
                        {
                            case not StatementSyntax:
                                AddSubstitution(
                                    inliningSpecification.ContextIdentifier,
                                    CreateOriginalBodySubstitution(
                                        root,
                                        inliningSpecification.AspectReference.ContainingBody,
                                        referencedSymbol,
                                        inliningSpecification.UseSimpleInlining,
                                        inliningSpecification.ReturnVariableIdentifier ) );

                                break;

                            case BlockSyntax { Parent: AccessorDeclarationSyntax { Parent.Parent: EventDeclarationSyntax eventDeclaration } }
                                when eventDeclaration.GetLinkerDeclarationFlags().HasAnyFlagFast( AspectLinkerDeclarationFlags.HasHiddenInitializerExpression ):
                                // The event field has hidden initializer expression annotation.
                                // This means that the expression is hidden in the body of the accessor and the whole accessor body needs to be replaced.

                                AddSubstitution(
                                    inliningSpecification.ContextIdentifier,
                                    new EventFieldSubstitution( root, referencedSymbol ) );

                                break;
                        }
                    }

                    // Add substitutions of non-inlined aspect references.
                    if ( this._nonInlinedReferences.TryGetValue( inliningSpecification.TargetSemantic, out var nonInlinedReferenceList ) )
                    {
                        foreach ( var nonInlinedReference in nonInlinedReferenceList )
                        {
                            switch ( inliningSpecification.AspectReference.OriginalSymbol )
                            {
                                case IPropertySymbol { Parameters.Length: > 0 }:
                                    // Indexers (and in future constructors), adds aspect parameter to the target.
                                    AddSubstitution( inliningSpecification.ContextIdentifier, new AspectReferenceParameterSubstitution( nonInlinedReference ) );

                                    break;

                                default:
                                    // Everything else, renames the target.
                                    AddSubstitution( inliningSpecification.ContextIdentifier, new AspectReferenceRenamingSubstitution( nonInlinedReference ) );

                                    break;
                            }
                        }
                    }

                    // Add substitutions for redirected nodes.
                    if ( this._redirectedSymbolReferencesByContainingSemantic.TryGetValue( inliningSpecification.TargetSemantic, out var references ) )
                    {
                        foreach ( var reference in references )
                        {
                            var redirectionTarget = this._redirectedSymbols[reference.TargetSemantic.Symbol];

                            AddSubstitution(
                                inliningSpecification.ContextIdentifier,
                                new RedirectionSubstitution( reference.ReferencingNode, redirectionTarget ) );
                        }
                    }

                    // Add substitutions for event field invocation references.
                    if ( this._eventFieldRaiseReferencesByContainingSemantic.TryGetValue(
                            inliningSpecification.TargetSemantic,
                            out var eventFieldRaiseReferences ) )
                    {
                        foreach ( var reference in eventFieldRaiseReferences )
                        {
                            AddSubstitution(
                                inliningSpecification.ContextIdentifier,
                                new EventFieldRaiseSubstitution(
                                    reference.ReferencingNode,
                                    (IEventSymbol) reference.TargetSemantic.Symbol,
                                    this._inlinedSemantics.Contains( reference.TargetSemantic ) ) );
                        }
                    }

                    // Add substitutions for caller member references.
                    if ( this._callerMemberReferencesByContainingSemantic.TryGetValue( inliningSpecification.TargetSemantic, out var callerAttributeReferences )
                         && inliningSpecification.ContextIdentifier.DestinationSemantic.Kind != IntermediateSymbolSemanticKind.Final )
                    {
                        // We only want to substitute when we are inlining into non-final semantic.

                        foreach ( var reference in callerAttributeReferences )
                        {
                            AddSubstitution(
                                inliningSpecification.ContextIdentifier,
                                new CallerMemberSubstitution( 
                                    reference.InvocationExpression,
                                    reference.ReferencingOverrideTarget,
                                    reference.TargetMethod,
                                    reference.ParametersToFix ) );
                        }
                    }
                }

                await this._concurrentTaskRunner.RunInParallelAsync( this._inliningSpecifications, ProcessInliningSpecification, cancellationToken );

                void ProcessForcefullyInitializedType( ForcefullyInitializedType forcefullyInitializedType )
                {
                    foreach ( var constructor in forcefullyInitializedType.Constructors )
                    {
                        var context = new InliningContextIdentifier( constructor );

                        var declaration = (ConstructorDeclarationSyntax?) constructor.Symbol.GetPrimaryDeclaration();

                        if ( declaration == null )
                        {
                            // Skip implicit constructors. If needed, the constructor will be forced to be declared in the injection step.
                            continue;
                        }

                        var rootNode = declaration.Body ?? (SyntaxNode?) declaration.ExpressionBody
                            ?? throw new AssertionFailedException( "Declaration without body." );

                        AddSubstitution( context, new ForcedInitializationSubstitution( rootNode, forcefullyInitializedType.InitializedSymbols ) );
                    }
                }

                await this._concurrentTaskRunner.RunInParallelAsync( this._forcefullyInitializedTypes, ProcessForcefullyInitializedType, cancellationToken );

                // TODO: We convert this later back to the dictionary, but for debugging it's better to have dictionary also here.
                return substitutions.ToDictionary( x => x.Key, x => x.Value.Values.ToReadOnlyList() );

                void AddSubstitution( InliningContextIdentifier inliningContextId, SyntaxNodeSubstitution substitution )
                {
                    var dictionary = substitutions.GetOrAddNew( inliningContextId );

                    if ( !dictionary.TryAdd( substitution.TargetNode, substitution ) )
                    {
                        // TODO: The item was already added, but there is no logic to cover this situation.
                        throw new AssertionFailedException( $"The substitution was already added for node at '{substitution.TargetNode.GetLocation()}'." );
                    }
                }
            }

            private static SyntaxNodeSubstitution CreateOriginalBodySubstitution(
                SyntaxNode root,
                IMethodSymbol referencingSymbol,
                IMethodSymbol targetSymbol,
                bool usingSimpleInlining,
                string? returnVariableIdentifier )
            {
                switch (root, targetSymbol)
                {
                    case (AccessorDeclarationSyntax accessorDeclarationSyntax, { AssociatedSymbol: IPropertySymbol property }):
                        return new AutoPropertyAccessorSubstitution( accessorDeclarationSyntax, property, returnVariableIdentifier );

                    case (ArrowExpressionClauseSyntax arrowExpressionClause, _):
                        return new ExpressionBodySubstitution(
                            arrowExpressionClause,
                            referencingSymbol,
                            targetSymbol,
                            usingSimpleInlining,
                            returnVariableIdentifier );

                    case (VariableDeclaratorSyntax { Parent.Parent: EventFieldDeclarationSyntax } variableDeclarator, { AssociatedSymbol: IEventSymbol }):
                        Invariant.Assert( returnVariableIdentifier == null );

                        return new EventFieldSubstitution( variableDeclarator, targetSymbol );

                    case (MethodDeclarationSyntax { Body: null, ExpressionBody: null } emptyVoidPartialMethod, _):
                        Invariant.Assert( returnVariableIdentifier == null );

                        return new EmptyVoidPartialMethodSubstitution( emptyVoidPartialMethod );

                    case (ParameterSyntax { Parent: ParameterListSyntax { Parent: RecordDeclarationSyntax } } recordParameter, _):
                        return new RecordParameterSubstitution( recordParameter, targetSymbol, returnVariableIdentifier );

                    default:
                        throw new AssertionFailedException( $"Unexpected combination: ('{root.GetLocation()}', '{targetSymbol}')." );
                }
            }
        }
    }
}<|MERGE_RESOLUTION|>--- conflicted
+++ resolved
@@ -40,15 +40,11 @@
             private readonly IReadOnlyDictionary<IntermediateSymbolSemantic<IMethodSymbol>, IReadOnlyList<IntermediateSymbolSemanticReference>>
                 _eventFieldRaiseReferencesByContainingSemantic;
 
-<<<<<<< HEAD
             private readonly IReadOnlyDictionary<
                 IntermediateSymbolSemantic<IMethodSymbol>, 
                 IReadOnlyList<CallerAttributeReference>> _callerMemberReferencesByContainingSemantic;
 
-            private readonly ITaskScheduler _taskScheduler;
-=======
             private readonly IConcurrentTaskRunner _concurrentTaskRunner;
->>>>>>> 7521c40b
 
             public SubstitutionGenerator(
                 ProjectServiceProvider serviceProvider,
