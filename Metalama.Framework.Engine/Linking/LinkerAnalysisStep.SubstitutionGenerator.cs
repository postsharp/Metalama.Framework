﻿// Copyright (c) SharpCrafters s.r.o. See the LICENSE.md file in the root directory of this repository root for details.

using Metalama.Framework.Engine.CodeModel;
using Metalama.Framework.Engine.Collections;
using Metalama.Framework.Engine.Linking.Inlining;
using Metalama.Framework.Engine.Linking.Substitution;
using Metalama.Framework.Engine.Services;
using Metalama.Framework.Engine.Utilities.Roslyn;
using Metalama.Framework.Engine.Utilities.Threading;
using Microsoft.CodeAnalysis;
using Microsoft.CodeAnalysis.CSharp.Syntax;
using System.Collections.Concurrent;
using System.Collections.Generic;
using System.Linq;
using System.Threading;
using System.Threading.Tasks;

namespace Metalama.Framework.Engine.Linking
{
    internal sealed partial class LinkerAnalysisStep
    {
        /// <summary>
        /// Generates all substitutions required to get correct bodies for semantics during the linking step.
        /// </summary>
        private sealed class SubstitutionGenerator
        {
            private readonly LinkerSyntaxHandler _syntaxHandler;
            private readonly HashSet<IntermediateSymbolSemantic> _inlinedSemantics;
            private readonly IReadOnlyList<IntermediateSymbolSemantic> _nonInlinedSemantics;
            private readonly IReadOnlyDictionary<IntermediateSymbolSemantic<IMethodSymbol>, IReadOnlyList<ResolvedAspectReference>> _nonInlinedReferences;
            private readonly IReadOnlyList<InliningSpecification> _inliningSpecifications;
            private readonly IReadOnlyDictionary<IntermediateSymbolSemantic<IMethodSymbol>, SemanticBodyAnalysisResult> _bodyAnalysisResults;
            private readonly IReadOnlyDictionary<ISymbol, IntermediateSymbolSemantic> _redirectedSymbols;
            private readonly IReadOnlyList<IntermediateSymbolSemantic> _additionalTransformedSemantics;
            private readonly IReadOnlyList<ForcefullyInitializedType> _forcefullyInitializedTypes;
            private readonly IReadOnlyDictionary<IntermediateSymbolSemantic<IMethodSymbol>, IReadOnlyList<IntermediateSymbolSemanticReference>>
                _redirectedSymbolReferencesByContainingSemantic;
            private readonly IReadOnlyDictionary<IntermediateSymbolSemantic<IMethodSymbol>, IReadOnlyList<IntermediateSymbolSemanticReference>> 
                _eventFieldRaiseReferencesByContainingSemantic;

            private readonly ITaskScheduler _taskScheduler;

            public SubstitutionGenerator(
                ProjectServiceProvider serviceProvider,
                LinkerSyntaxHandler syntaxHandler,
                IReadOnlyList<IntermediateSymbolSemantic> inlinedSemantics,
                IReadOnlyList<IntermediateSymbolSemantic> nonInlinedSemantics,
                IReadOnlyDictionary<IntermediateSymbolSemantic<IMethodSymbol>, IReadOnlyList<ResolvedAspectReference>> nonInlinedReferences,
                IReadOnlyDictionary<IntermediateSymbolSemantic<IMethodSymbol>, SemanticBodyAnalysisResult> bodyAnalysisResults,
                IReadOnlyList<InliningSpecification> inliningSpecifications,
                IReadOnlyDictionary<ISymbol, IntermediateSymbolSemantic> redirectedSymbols,
                IReadOnlyList<IntermediateSymbolSemanticReference> redirectedSymbolReferences,
                IReadOnlyList<ForcefullyInitializedType> forcefullyInitializedTypes,
                IReadOnlyList<IntermediateSymbolSemanticReference> eventFieldRaiseReferences )
            {
                this._taskScheduler = serviceProvider.GetRequiredService<ITaskScheduler>();
                this._syntaxHandler = syntaxHandler;
                this._inlinedSemantics = new HashSet<IntermediateSymbolSemantic>( inlinedSemantics );
                this._nonInlinedSemantics = nonInlinedSemantics;
                this._nonInlinedReferences = nonInlinedReferences;
                this._inliningSpecifications = inliningSpecifications;
                this._bodyAnalysisResults = bodyAnalysisResults;
                this._redirectedSymbols = redirectedSymbols;
                this._forcefullyInitializedTypes = forcefullyInitializedTypes;

<<<<<<< HEAD
                this._additionalTransformedSemantics = 
                    redirectedSymbolReferences.SelectEnumerable( x => (IntermediateSymbolSemantic) x.ContainingSemantic )
                    .Union( eventFieldRaiseReferences.SelectEnumerable( x => (IntermediateSymbolSemantic) x.ContainingSemantic ) )
                    .Except(inlinedSemantics)
=======
                this._redirectionSources = redirectedSymbolReferences.SelectAsEnumerable( x => (IntermediateSymbolSemantic) x.ContainingSemantic )
>>>>>>> 3080912f
                    .Distinct()
                    .ToList();

                this._redirectedSymbolReferencesByContainingSemantic = IndexReferenceByContainingBody( redirectedSymbolReferences );
                this._eventFieldRaiseReferencesByContainingSemantic = IndexReferenceByContainingBody( eventFieldRaiseReferences );

                static IReadOnlyDictionary<IntermediateSymbolSemantic<IMethodSymbol>, IReadOnlyList<IntermediateSymbolSemanticReference>> 
                    IndexReferenceByContainingBody( IReadOnlyList<IntermediateSymbolSemanticReference> references)
                {
                    var dict = new Dictionary<IntermediateSymbolSemantic<IMethodSymbol>, List<IntermediateSymbolSemanticReference>>();

                    foreach ( var redirectedSymbolReference in references )
                    {
                        if ( !dict.TryGetValue( redirectedSymbolReference.ContainingSemantic, out var list ) )
                        {
                            dict[redirectedSymbolReference.ContainingSemantic] = list = new List<IntermediateSymbolSemanticReference>();
                        }

                        list.Add( redirectedSymbolReference );
                    }

                    return dict.ToDictionary( x => x.Key, x => (IReadOnlyList<IntermediateSymbolSemanticReference>) x.Value );
                }
            }

            public async Task<IReadOnlyDictionary<InliningContextIdentifier, IReadOnlyList<SyntaxNodeSubstitution>>> RunAsync(
                CancellationToken cancellationToken )
            {
                var substitutions = new ConcurrentDictionary<InliningContextIdentifier, ConcurrentDictionary<SyntaxNode, SyntaxNodeSubstitution>>();
                var inliningTargetNodes = this._inliningSpecifications.SelectAsEnumerable( x => (x.ParentContextIdentifier, x.ReplacedRootNode) ).ToHashSet();

                // Add substitutions to non-inlined semantics (these are always roots of inlining).
                void ProcessNonInlinedSemantic( IntermediateSymbolSemantic nonInlinedSemantic )
                {
                    if ( nonInlinedSemantic.Symbol is not IMethodSymbol )
                    {
                        // Skip non-body semantics.
                        return;
                    }

                    var nonInlinedSemanticBody = nonInlinedSemantic.ToTyped<IMethodSymbol>();
                    var context = new InliningContextIdentifier( nonInlinedSemanticBody );

                    // Add aspect reference substitution for all aspect references.
                    if ( this._nonInlinedReferences.TryGetValue( nonInlinedSemanticBody, out var nonInlinedReferenceList ) )
                    {
                        foreach ( var nonInlinedReference in nonInlinedReferenceList )
                        {
                            switch ( nonInlinedReference.OriginalSymbol )
                            {
                                case IPropertySymbol { Parameters.Length: > 0 }:
                                    // Indexers (and in future constructors), adds aspect parameter to the target.
                                    AddSubstitution( context, new AspectReferenceParameterSubstitution( nonInlinedReference ) );

                                    break;

                                default:
                                    // Everything else, renames the target.
                                    AddSubstitution( context, new AspectReferenceRenamingSubstitution( nonInlinedReference ) );

                                    break;
                            }
                        }
                    }

                    // Add substitutions for redirected nodes.
                    if ( this._redirectedSymbolReferencesByContainingSemantic.TryGetValue( nonInlinedSemanticBody, out var redirectedSymbolReference ) )
                    {
                        foreach ( var reference in redirectedSymbolReference )
                        {
                            var redirectionTarget = this._redirectedSymbols[reference.TargetSemantic.Symbol];

                            AddSubstitution( context, new RedirectionSubstitution( reference.ReferencingNode, redirectionTarget ) );
                        }
                    }

                    // Add substitutions for event field invocation references.
                    if ( this._eventFieldRaiseReferencesByContainingSemantic.TryGetValue( nonInlinedSemanticBody, out var eventFieldRaiseReferences ) )
                    {
                        foreach ( var reference in eventFieldRaiseReferences )
                        {
                            AddSubstitution(
                                context,
                                new EventFieldRaiseSubstitution(
                                    reference.ReferencingNode,
                                    (IEventSymbol) reference.TargetSemantic.Symbol,
                                    this._inlinedSemantics.Contains( reference.TargetSemantic ) ) );
                        }
                    }
                }

                await this._taskScheduler.RunInParallelAsync(
                    this._nonInlinedSemantics.Union( this._additionalTransformedSemantics ),
                    ProcessNonInlinedSemantic,
                    cancellationToken );

                // Add substitutions for all inlining specifications.
                void ProcessInliningSpecification( InliningSpecification inliningSpecification )
                {
                    // Add the inlining substitution itself.
                    AddSubstitution( inliningSpecification.ParentContextIdentifier, new InliningSubstitution( inliningSpecification ) );

                    // If not simple inlining, add return statement substitutions.
                    if ( !inliningSpecification.UseSimpleInlining )
                    {
                        var bodyAnalysisResult = this._bodyAnalysisResults[inliningSpecification.TargetSemantic];

                        // Add substitutions of return statements contained in the inlined body.
                        foreach ( var returnStatementRecord in bodyAnalysisResult.ReturnStatements )
                        {
                            // If the return statement is target of inlining, we don't create substitution for it.
                            if ( inliningTargetNodes.Contains( (inliningSpecification.ContextIdentifier, returnStatementRecord.Key) ) )
                            {
                                continue;
                            }

                            var returnStatement = returnStatementRecord.Key;
                            var returnStatementProperties = returnStatementRecord.Value;

                            Invariant.AssertNot( !returnStatementProperties.FlowsToExitIfRewritten && inliningSpecification.ReturnLabelIdentifier == null );

                            AddSubstitution(
                                inliningSpecification.ContextIdentifier,
                                new ReturnStatementSubstitution(
                                    returnStatement,
                                    inliningSpecification.AspectReference.ContainingSemantic.Symbol,
                                    inliningSpecification.ReturnVariableIdentifier,
                                    inliningSpecification.ReturnLabelIdentifier,
                                    returnStatementProperties.ReplaceWithBreakIfOmitted ) );
                        }

                        if ( inliningSpecification.ReturnLabelIdentifier != null &&
                             this._bodyAnalysisResults.TryGetValue( inliningSpecification.TargetSemantic, out var bodyAnalysisResults ) )
                        {
                            foreach ( var block in bodyAnalysisResults.BlocksWithReturnBeforeUsingLocal )
                            {
                                AddSubstitution(
                                    inliningSpecification.ContextIdentifier,
                                    new BlockWithReturnBeforeUsingLocalSubstitution( block ) );
                            }
                        }
                    }

                    // Add substitution that transforms original non-block body into a statement.
                    if ( inliningSpecification.TargetSemantic.Kind == IntermediateSymbolSemanticKind.Default )
                    {
                        var symbol = inliningSpecification.TargetSemantic.Symbol;
                        var root = this._syntaxHandler.GetCanonicalRootNode( symbol );

                        if ( root is not StatementSyntax )
                        {
                            AddSubstitution(
                                inliningSpecification.ContextIdentifier,
                                CreateOriginalBodySubstitution( root, symbol, inliningSpecification.ReturnVariableIdentifier ) );
                        }
                    }

                    // Add substitutions of non-inlined aspect references.
                    if ( this._nonInlinedReferences.TryGetValue( inliningSpecification.TargetSemantic, out var nonInlinedReferenceList ) )
                    {
                        foreach ( var nonInlinedReference in nonInlinedReferenceList )
                        {
                            switch ( inliningSpecification.AspectReference.OriginalSymbol )
                            {
                                case IPropertySymbol { Parameters.Length: > 0 }:
                                    // Indexers (and in future constructors), adds aspect parameter to the target.
                                    AddSubstitution( inliningSpecification.ContextIdentifier, new AspectReferenceParameterSubstitution( nonInlinedReference ) );

                                    break;

                                default:
                                    // Everything else, renames the target.
                                    AddSubstitution( inliningSpecification.ContextIdentifier, new AspectReferenceRenamingSubstitution( nonInlinedReference ) );

                                    break;
                            }
                        }
                    }

                    // Add substitutions for redirected nodes.
                    if ( this._redirectedSymbolReferencesByContainingSemantic.TryGetValue( inliningSpecification.TargetSemantic, out var references ) )
                    {
                        foreach ( var reference in references )
                        {
                            var redirectionTarget = this._redirectedSymbols[reference.TargetSemantic.Symbol];

                            AddSubstitution(
                                inliningSpecification.ContextIdentifier,
                                new RedirectionSubstitution( reference.ReferencingNode, redirectionTarget ) );
                        }
                    }

                    // Add substitutions for event field invocation references.
                    if ( this._eventFieldRaiseReferencesByContainingSemantic.TryGetValue( inliningSpecification.TargetSemantic, out var eventFieldRaiseReferences ) )
                    {
                        foreach ( var reference in eventFieldRaiseReferences )
                        {
                            AddSubstitution(
                                inliningSpecification.ContextIdentifier,
                                new EventFieldRaiseSubstitution( 
                                    reference.ReferencingNode, 
                                    (IEventSymbol) reference.TargetSemantic.Symbol, 
                                    this._inlinedSemantics.Contains(reference.TargetSemantic) ) );
                        }
                    }
                }

                await this._taskScheduler.RunInParallelAsync( this._inliningSpecifications, ProcessInliningSpecification, cancellationToken );

                void ProcessForcefullyInitializedType( ForcefullyInitializedType forcefullyInitializedType )
                {
                    foreach ( var constructor in forcefullyInitializedType.Constructors )
                    {
                        var context = new InliningContextIdentifier( constructor );

                        var declaration = (ConstructorDeclarationSyntax?) constructor.Symbol.GetPrimaryDeclaration();

                        if ( declaration == null )
                        {
                            // Skip implicit constructors. If needed, the constructor will be forced to be declared in the injection step.
                            continue;
                        }

                        var rootNode = declaration.Body ?? (SyntaxNode?) declaration.ExpressionBody
                            ?? throw new AssertionFailedException( "Declaration without body." );

                        AddSubstitution( context, new ForcedInitializationSubstitution( rootNode, forcefullyInitializedType.InitializedSymbols ) );
                    }
                }

                await this._taskScheduler.RunInParallelAsync( this._forcefullyInitializedTypes, ProcessForcefullyInitializedType, cancellationToken );

                // TODO: We convert this later back to the dictionary, but for debugging it's better to have dictionary also here.
                return substitutions.ToDictionary( x => x.Key, x => x.Value.Values.ToReadOnlyList() );

                void AddSubstitution( InliningContextIdentifier inliningContextId, SyntaxNodeSubstitution substitution )
                {
                    var dictionary = substitutions.GetOrAddNew( inliningContextId );

                    if ( !dictionary.TryAdd( substitution.TargetNode, substitution ) )
                    {
                        // TODO: The item was already added, but there is no logic to cover this situation.
                        throw new AssertionFailedException( $"The substitution was already added for node at '{substitution.TargetNode.GetLocation()}'." );
                    }
                }
            }

            private static SyntaxNodeSubstitution CreateOriginalBodySubstitution( SyntaxNode root, IMethodSymbol symbol, string? returnVariableIdentifier )
            {
                switch (root, symbol)
                {
                    case (AccessorDeclarationSyntax accessorDeclarationSyntax, { AssociatedSymbol: IPropertySymbol property }):
                        return new AutoPropertyAccessorSubstitution( accessorDeclarationSyntax, property, returnVariableIdentifier );

                    case (ArrowExpressionClauseSyntax arrowExpressionClause, _):
                        return new ExpressionBodySubstitution( arrowExpressionClause, symbol, returnVariableIdentifier );

                    case (VariableDeclaratorSyntax { Parent.Parent: EventFieldDeclarationSyntax } variableDeclarator, { AssociatedSymbol: IEventSymbol }):
                        Invariant.Assert( returnVariableIdentifier == null );

                        return new EventFieldSubstitution( variableDeclarator, symbol );

                    case (MethodDeclarationSyntax { Body: null, ExpressionBody: null } emptyVoidPartialMethod, _):
                        Invariant.Assert( returnVariableIdentifier == null );

                        return new EmptyVoidPartialMethodSubstitution( emptyVoidPartialMethod );

                    case (ParameterSyntax { Parent: ParameterListSyntax { Parent: RecordDeclarationSyntax } } recordParameter, _):
                        return new RecordParameterSubstitution( recordParameter, symbol, returnVariableIdentifier );

                    default:
                        throw new AssertionFailedException( $"Unexpected combination: ('{root.GetLocation()}', '{symbol}')." );
                }
            }
        }
    }
}<|MERGE_RESOLUTION|>--- conflicted
+++ resolved
@@ -63,14 +63,11 @@
                 this._redirectedSymbols = redirectedSymbols;
                 this._forcefullyInitializedTypes = forcefullyInitializedTypes;
 
-<<<<<<< HEAD
+                this._redirectionSources = redirectedSymbolReferences.SelectAsEnumerable( x => (IntermediateSymbolSemantic) x.ContainingSemantic )
                 this._additionalTransformedSemantics = 
                     redirectedSymbolReferences.SelectEnumerable( x => (IntermediateSymbolSemantic) x.ContainingSemantic )
                     .Union( eventFieldRaiseReferences.SelectEnumerable( x => (IntermediateSymbolSemantic) x.ContainingSemantic ) )
                     .Except(inlinedSemantics)
-=======
-                this._redirectionSources = redirectedSymbolReferences.SelectAsEnumerable( x => (IntermediateSymbolSemantic) x.ContainingSemantic )
->>>>>>> 3080912f
                     .Distinct()
                     .ToList();
 
