--- conflicted
+++ resolved
@@ -17,17 +17,12 @@
 
 internal sealed partial class LinkerAnalysisStep
 {
-<<<<<<< HEAD
     /// <summary>
     /// Collects aspect reference in the intermediate compilation.
     /// </summary>
     private sealed class AspectReferenceCollector
     {
         private readonly PartialCompilation _intermediateCompilation;
-=======
-    private sealed class AspectReferenceCollector
-    {
->>>>>>> 20f4794d
         private readonly IConcurrentTaskRunner _concurrentTaskRunner;
         private readonly LinkerInjectionRegistry _injectionRegistry;
         private readonly AspectReferenceResolver _referenceResolver;
@@ -43,28 +38,18 @@
             this._injectionRegistry = injectionRegistry;
             this._referenceResolver = referenceResolver;
             this._concurrentTaskRunner = serviceProvider.GetRequiredService<IConcurrentTaskRunner>();
-<<<<<<< HEAD
             this._intermediateCompilation = intermediateCompilation;
-=======
->>>>>>> 20f4794d
         }
 
         public async Task<IReadOnlyDictionary<IntermediateSymbolSemantic<IMethodSymbol>, IReadOnlyCollection<ResolvedAspectReference>>> RunAsync(
             CancellationToken cancellationToken )
         {
-<<<<<<< HEAD
             var aspectReferences =
                 new ConcurrentDictionary<IntermediateSymbolSemantic<IMethodSymbol>, IReadOnlyCollection<ResolvedAspectReference>>(
                     IntermediateSymbolSemanticEqualityComparer<IMethodSymbol>.ForCompilation( this._intermediateCompilation.CompilationContext ) );
 
             // Add implicit references going from final semantic to the last override.
             var overriddenMembers = this._injectionRegistry.GetOverriddenMembers();
-=======
-            ConcurrentDictionary<IntermediateSymbolSemantic<IMethodSymbol>, IReadOnlyCollection<ResolvedAspectReference>> aspectReferences = new();
-
-            // Add implicit references going from final semantic to the last override.
-            var overriddenMembers = this._injectionRegistry.GetOverriddenMembers().ToReadOnlyList();
->>>>>>> 20f4794d
             await this._concurrentTaskRunner.RunInParallelAsync( overriddenMembers, ProcessOverriddenMember, cancellationToken );
 
             void ProcessOverriddenMember( ISymbol overriddenMember )
@@ -83,7 +68,6 @@
                     case IPropertySymbol property:
                         if ( property.GetMethod != null )
                         {
-<<<<<<< HEAD
                             AddImplicitReference(
                                 property.GetMethod,
                                 property,
@@ -94,18 +78,6 @@
                         if ( property.SetMethod != null )
                         {
                             AddImplicitReference(
-=======
-                            AddImplicitReference(
-                                property.GetMethod,
-                                property,
-                                this._injectionRegistry.GetLastOverride( property ),
-                                AspectReferenceTargetKind.PropertyGetAccessor );
-                        }
-
-                        if ( property.SetMethod != null )
-                        {
-                            AddImplicitReference(
->>>>>>> 20f4794d
                                 property.SetMethod,
                                 property,
                                 this._injectionRegistry.GetLastOverride( property ),
@@ -142,10 +114,7 @@
                     var sourceNode =
                         containingSymbol.GetPrimaryDeclaration() switch
                         {
-<<<<<<< HEAD
                             ConstructorDeclarationSyntax constructor => constructor.Body ?? (SyntaxNode?) constructor.ExpressionBody ?? constructor,
-=======
->>>>>>> 20f4794d
                             MethodDeclarationSyntax method => method.Body ?? (SyntaxNode?) method.ExpressionBody ?? method,
                             DestructorDeclarationSyntax destructor => destructor.Body
                                                                       ?? (SyntaxNode?) destructor.ExpressionBody
@@ -168,13 +137,6 @@
                             _ => throw new AssertionFailedException( $"Unexpected syntax for '{containingSymbol}'." )
                         };
 
-<<<<<<< HEAD
-=======
-                    var list = (ConcurrentLinkedList<ResolvedAspectReference>) aspectReferences.GetOrAdd(
-                        containingSemantic,
-                        _ => new ConcurrentLinkedList<ResolvedAspectReference>() );
-
->>>>>>> 20f4794d
                     var resolvedReference =
                         new ResolvedAspectReference(
                             containingSemantic,
@@ -188,13 +150,9 @@
                             true,
                             true );
 
-<<<<<<< HEAD
                     var wasAdded = aspectReferences.TryAdd( containingSemantic, new[] { resolvedReference } );
 
                     Invariant.Assert( wasAdded );
-=======
-                    list.Add( resolvedReference );
->>>>>>> 20f4794d
                 }
             }
 
@@ -202,7 +160,6 @@
             var injectedMembers = this._injectionRegistry.GetInjectedMembers();
             await this._concurrentTaskRunner.RunInParallelAsync( injectedMembers, ProcessInjectedMember, cancellationToken );
 
-<<<<<<< HEAD
             void ProcessInjectedMember( InjectedMember injectedMember )
             {
                 var symbol = this._injectionRegistry.GetSymbolForInjectedMember( injectedMember );
@@ -234,43 +191,10 @@
                         break;
 
                     case IFieldSymbol:
-=======
-            void ProcessInjectedMember( LinkerInjectedMember injectedMember )
-            {
-                var symbol = this._injectionRegistry.GetSymbolForInjectedMember( injectedMember );
-
-                switch ( symbol )
-                {
-                    case IMethodSymbol methodSymbol:
-                        AnalyzeIntroducedBody( methodSymbol );
-
-                        break;
-
-                    case IPropertySymbol propertySymbol:
-                        if ( propertySymbol.GetMethod != null )
-                        {
-                            AnalyzeIntroducedBody( propertySymbol.GetMethod );
-                        }
-
-                        if ( propertySymbol.SetMethod != null )
-                        {
-                            AnalyzeIntroducedBody( propertySymbol.SetMethod );
-                        }
-
-                        break;
-
-                    case IEventSymbol eventSymbol:
-                        AnalyzeIntroducedBody( eventSymbol.AddMethod.AssertNotNull() );
-                        AnalyzeIntroducedBody( eventSymbol.RemoveMethod.AssertNotNull() );
-
-                        break;
-
-                    case IFieldSymbol:
                         // NOP.
                         break;
 
                     case INamedTypeSymbol:
->>>>>>> 20f4794d
                         // NOP.
                         break;
 
@@ -280,7 +204,6 @@
                 }
             }
 
-<<<<<<< HEAD
             return aspectReferences;
 
             void AnalyzeIntroducedBody( IMethodSymbol symbol )
@@ -302,45 +225,8 @@
 
                         currentNode = currentNode.Parent.AssertNotNull();
                     }
-=======
-            await this._concurrentTaskRunner.RunInParallelAsync( overriddenMembers, ProcessOverriddenMembers2, cancellationToken );
-
-            void ProcessOverriddenMembers2( ISymbol symbol )
-            {
-                switch ( symbol )
-                {
-                    case IMethodSymbol methodSymbol:
-                        AnalyzeOverriddenBody( methodSymbol );
-
-                        break;
-
-                    case IPropertySymbol propertySymbol:
-                        if ( propertySymbol.GetMethod != null )
-                        {
-                            AnalyzeOverriddenBody( propertySymbol.GetMethod );
-                        }
-
-                        if ( propertySymbol.SetMethod != null )
-                        {
-                            AnalyzeOverriddenBody( propertySymbol.SetMethod );
-                        }
-
-                        break;
-
-                    case IEventSymbol eventSymbol:
-                        AnalyzeOverriddenBody( eventSymbol.AddMethod.AssertNotNull() );
-                        AnalyzeOverriddenBody( eventSymbol.RemoveMethod.AssertNotNull() );
-
-                        break;
-
-                    default:
-                        // ReSharper disable once ConditionalAccessQualifierIsNonNullableAccordingToAPIContract
-                        throw new AssertionFailedException( $"Don't know how to process '{symbol?.Kind.ToString() ?? "(null)"}'." );
->>>>>>> 20f4794d
-                }
-            }
-
-<<<<<<< HEAD
+                }
+
                 var aspectReferenceCollector = new AspectReferenceWalker(
                     this._referenceResolver,
                     this._semanticModelProvider.GetSemanticModel( syntax.SyntaxTree ),
@@ -352,29 +238,6 @@
                 var wasAdded = aspectReferences.TryAdd( semantic, aspectReferenceCollector.AspectReferences );
 
                 Invariant.Assert( wasAdded );
-=======
-            return aspectReferences;
-
-            void AnalyzeOverriddenBody( IMethodSymbol symbol )
-            {
-                var semantic = symbol.ToSemantic( IntermediateSymbolSemanticKind.Default );
-                aspectReferences[semantic] = Array.Empty<ResolvedAspectReference>();
-            }
-
-            void AnalyzeIntroducedBody( IMethodSymbol symbol )
-            {
-                var semantic = symbol.ToSemantic( IntermediateSymbolSemanticKind.Default );
-                var syntax = symbol.GetPrimaryDeclaration().AssertNotNull();
-
-                var aspectReferenceCollector = new AspectReferenceWalker(
-                    this._referenceResolver,
-                    this._semanticModelProvider.GetSemanticModel( syntax.SyntaxTree ),
-                    symbol );
-
-                aspectReferenceCollector.Visit( syntax );
-
-                aspectReferences[semantic] = aspectReferenceCollector.AspectReferences.ToImmutableArray();
->>>>>>> 20f4794d
             }
         }
     }
