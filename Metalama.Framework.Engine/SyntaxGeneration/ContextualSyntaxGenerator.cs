--- conflicted
+++ resolved
@@ -391,14 +391,8 @@
             typeSyntax = (TypeSyntax) new RemoveReferenceNullableAnnotationsRewriter( symbol ).Visit( typeSyntax ).AssertNotNull();
         }
 
-<<<<<<< HEAD
-        // We always need to fix whitespace with tuples because of a Roslyn bug.
-        using var rewriter = this._context.FixTypeWhitespaceRewriterPool.Allocate();
-        typeSyntax = (TypeSyntax) rewriter.Value.Visit( typeSyntax ).AssertNotNull();
-=======
         // We always need to normalize whitespace in tuples to workaround a Roslyn bug.
         typeSyntax = (TypeSyntax) new NormalizeSpaceRewriter( this.SyntaxGenerationContext.EndOfLine ).Visit( typeSyntax ).AssertNotNull();
->>>>>>> 6fe85840
 
         return typeSyntax;
     }
