--- conflicted
+++ resolved
@@ -280,10 +280,6 @@
             {
                 case TypeKindConstraint.Class:
                     constraints ??= [];
-<<<<<<< HEAD
-                    var constraint = ClassOrStructConstraint( SyntaxKind.ClassConstraint );
-=======
->>>>>>> 04823eee
 
                     var questionToken = genericParameter.IsConstraintNullable == true
                         ? Token( SyntaxKind.QuestionToken )
@@ -349,11 +345,8 @@
 
             if ( constraints != null )
             {
-<<<<<<< HEAD
-=======
                 constraints[^1] = constraints[^1].WithOptionalTrailingLineFeed( this.SyntaxGenerationContext );
 
->>>>>>> 04823eee
                 clauses ??= [];
 
                 clauses.Add(
@@ -925,7 +918,7 @@
             ObjectCreationExpressionSyntax => false,
             ArrayCreationExpressionSyntax => false,
             PostfixUnaryExpressionSyntax => false,
-            
+
 #if ROSLYN_4_8_0_OR_GREATER
             CollectionExpressionSyntax => false,
 #endif
