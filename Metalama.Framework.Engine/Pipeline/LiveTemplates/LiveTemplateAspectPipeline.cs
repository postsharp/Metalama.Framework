--- conflicted
+++ resolved
@@ -54,12 +54,8 @@
         PartialCompilation inputCompilation,
         ISymbol targetSymbol,
         IDiagnosticAdder diagnosticAdder,
-<<<<<<< HEAD
         bool isComputingPreview,
-        CancellationToken cancellationToken )
-=======
         TestableCancellationToken cancellationToken = default )
->>>>>>> 99959068
     {
         LiveTemplateAspectPipeline pipeline = new( serviceProvider, domain, aspectSelector, targetSymbol );
 
