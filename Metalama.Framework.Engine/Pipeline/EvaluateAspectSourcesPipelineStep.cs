// Copyright (c) SharpCrafters s.r.o. All rights reserved.
// This project is not open source. Please see the LICENSE.md file in the repository root for details.

using Metalama.Framework.Aspects;
using Metalama.Framework.Code;
using Metalama.Framework.Eligibility;
using Metalama.Framework.Engine.AspectOrdering;
using Metalama.Framework.Engine.Aspects;
using Metalama.Framework.Engine.CodeModel;
using System.Collections.Generic;
using System.Collections.Immutable;
using System.Linq;
using System.Threading;

namespace Metalama.Framework.Engine.Pipeline;

/// <summary>
/// The <see cref="PipelineStage"/> that evaluates aspect sources and adds aspect instances to other steps. This step runs
/// in a fake depth numbered -1 because it needs to run before any other step within the aspect type.
/// </summary>
internal class EvaluateAspectSourcesPipelineStep : PipelineStep
{
    private readonly List<IAspectSource> _aspectSources = new();

    public EvaluateAspectSourcesPipelineStep( PipelineStepsState parent, OrderedAspectLayer aspectLayer ) : base(
        parent,
        new PipelineStepId( aspectLayer.AspectLayerId, -1, -1, PipelineStepPhase.Initialize, -1 ),
        aspectLayer ) { }

    public override CompilationModel Execute(
        CompilationModel compilation,
        CancellationToken cancellationToken )
    {
<<<<<<< HEAD
        var aspectClass = this.AspectLayer.AspectClass;

        var aspectSourceResults = this._aspectSources.Select( s => s.GetAspectInstances( compilation, aspectClass, pipelineStepsState, cancellationToken ) )
=======
        var aspectSourceResults = this._aspectSources.Select(
                s => s.GetAspectInstances( compilation, this.AspectLayer.AspectClass, this.Parent, cancellationToken ) )
>>>>>>> 4ddbc67b
            .ToList();

        HashSet<IDeclaration>? exclusions = null;

        foreach ( var exclusion in aspectSourceResults.SelectMany( x => x.Exclusions ) )
        {
            exclusions ??= new HashSet<IDeclaration>();

            exclusions.Add( exclusion.GetTarget( compilation ) );
        }

        bool IsExcluded( IDeclaration declaration )
        {
            if ( exclusions == null || exclusions.Count == 0 )
            {
                return false;
            }

            if ( exclusions.Contains( declaration ) )
            {
                return true;
            }

            if ( declaration.ContainingDeclaration != null )
            {
                return IsExcluded( declaration.ContainingDeclaration );
            }

            return false;
        }

        var aspectInstances = aspectSourceResults
            .SelectMany( x => x.AspectInstances )
            .Select(
                x =>
                {
                    var target = (IDeclarationImpl) x.TargetDeclaration.GetTarget( compilation );

                    if ( !x.Predecessors.IsDefaultOrEmpty && x.Predecessors[0].Kind != AspectPredecessorKind.Attribute && IsExcluded( target ) )
                    {
                        return default;
                    }

                    return new ResolvedAspectInstance( x, target, x.ComputeEligibility( target ) );
                } )
            .Where( x => x.TargetDeclaration != null! )
            .ToList();

        // Process aspect requirements.
        // We always add an aspect instance if there is a requirement, even if there is already an instance, because this has the side effect of exposing
        // the predecessors to the IAspectInstance in the last instance of the aggregated aspect.
        var requirements = aspectSourceResults.SelectMany( x => x.Requirements )
            .Select( x => (TargetDeclaration: x.TargetDeclaration.GetTarget( compilation ), x.Predecessor) )
            .GroupBy( x => x.TargetDeclaration );

        foreach ( var requirement in requirements )
        {
            var requirementTarget = requirement.Key;
            var predecessors = requirement.Select( x => new AspectPredecessor( AspectPredecessorKind.RequiredAspect, x.Predecessor ) );

            var stronglyTypedAspectClass = (AspectClass) aspectClass;
            var aspect = stronglyTypedAspectClass.CreateDefaultInstance();

            var aspectInstance = new AspectInstance( aspect, requirementTarget.ToTypedRef(), stronglyTypedAspectClass, predecessors.ToImmutableArray() );
            var eligibility = aspectInstance.ComputeEligibility( requirementTarget );

            if ( (eligibility & (EligibleScenarios.Aspect | EligibleScenarios.Inheritance)) != 0 )
            {
                aspectInstances.Add( new ResolvedAspectInstance( aspectInstance, (IDeclarationImpl) requirementTarget, eligibility ) );
            }
            else
            {
                // The situation should have been detected before.
                throw new AssertionFailedException( $"Cannot add the aspect '{aspectClass.ShortName}' to '{requirementTarget}' because of eligibility. " );
            }
        }

        // We assume that all aspect instances are eligible, but some are eligible only for inheritance.

        // Get the aspects that can be processed, i.e. they are not abstract-only.
        var concreteAspectInstances = aspectInstances
            .Where( a => a.Eligibility.IncludesAll( EligibleScenarios.Aspect ) )
            .ToList();

        // Gets aspects that can be inherited.
        var inheritableAspectInstances = aspectInstances
            .Where( a => a.Eligibility.IncludesAll( EligibleScenarios.Inheritance ) && a.AspectInstance.AspectClass.IsInherited )
            .ToList();

        // Gets aspects that have been inherited by the source. 
        var inheritedAspectInstancesInProject = inheritableAspectInstances
            .SelectMany(
                a => a.TargetDeclaration.GetDerivedDeclarations()
                    .Where( d => !IsExcluded( d ) )
                    .Select(
                        declaration =>
                            new ResolvedAspectInstance(
                                a.AspectInstance.CreateDerivedInstance( declaration ),
                                (IDeclarationImpl) declaration,
                                EligibleScenarios.Aspect ) ) )
            .ToList();

        // Index these aspects. 
        this.Parent.AddAspectInstances( concreteAspectInstances );
        this.Parent.AddAspectInstances( inheritedAspectInstancesInProject );
        this.Parent.AddInheritableAspectInstances( inheritableAspectInstances.Select( x => x.AspectInstance ).ToList() );

        return compilation.WithAspectInstances( concreteAspectInstances.Select( x => x.AspectInstance ).ToImmutableArray() );
    }

    public void AddAspectSource( IAspectSource aspectSource ) => this._aspectSources.Add( aspectSource );
}<|MERGE_RESOLUTION|>--- conflicted
+++ resolved
@@ -31,14 +31,9 @@
         CompilationModel compilation,
         CancellationToken cancellationToken )
     {
-<<<<<<< HEAD
         var aspectClass = this.AspectLayer.AspectClass;
 
-        var aspectSourceResults = this._aspectSources.Select( s => s.GetAspectInstances( compilation, aspectClass, pipelineStepsState, cancellationToken ) )
-=======
-        var aspectSourceResults = this._aspectSources.Select(
-                s => s.GetAspectInstances( compilation, this.AspectLayer.AspectClass, this.Parent, cancellationToken ) )
->>>>>>> 4ddbc67b
+        var aspectSourceResults = this._aspectSources.Select( s => s.GetAspectInstances( compilation, aspectClass, this.Parent, cancellationToken ) )
             .ToList();
 
         HashSet<IDeclaration>? exclusions = null;
