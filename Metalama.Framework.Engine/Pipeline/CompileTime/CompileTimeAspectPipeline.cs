﻿// Copyright (c) SharpCrafters s.r.o. See the LICENSE.md file in the root directory of this repository root for details.

using Metalama.Backstage.Extensibility;
using Metalama.Backstage.Licensing.Consumption;
using Metalama.Compiler;
using Metalama.Framework.Engine.AdditionalOutputs;
using Metalama.Framework.Engine.Aspects;
using Metalama.Framework.Engine.CodeModel;
using Metalama.Framework.Engine.CompileTime;
using Metalama.Framework.Engine.Diagnostics;
using Metalama.Framework.Engine.Formatting;
using Metalama.Framework.Engine.Templating;
using Metalama.Framework.Engine.Validation;
using Microsoft.CodeAnalysis;
using System.Collections.Generic;
using System.Collections.Immutable;
using System.Linq;
using System.Threading;
using System.Threading.Tasks;

namespace Metalama.Framework.Engine.Pipeline.CompileTime
{
    /// <summary>
    /// The implementation of <see cref="AspectPipeline"/> used at compile time.
    /// </summary>
    public class CompileTimeAspectPipeline : AspectPipeline
    {
        public CompileTimeAspectPipeline(
            ServiceProvider serviceProvider,
            bool isTest,
            CompileTimeDomain? domain = null,
            ExecutionScenario? executionScenario = null ) : base(
            serviceProvider,
            executionScenario ?? ExecutionScenario.CompileTime,
            isTest,
            domain ) { }

        public async Task<FallibleResult<CompileTimeAspectPipelineResult>> ExecuteAsync(
            IDiagnosticAdder diagnosticAdder,
            Compilation compilation,
            ImmutableArray<ManagedResource> resources,
            CancellationToken cancellationToken )
        {
            var partialCompilation = PartialCompilation.CreateComplete( compilation );

            // Skip if Metalama has been disabled for this project.
            if ( !this.ProjectOptions.IsFrameworkEnabled )
            {
                return new CompileTimeAspectPipelineResult(
                    ImmutableArray<SyntaxTreeTransformation>.Empty,
                    ImmutableArray<ManagedResource>.Empty,
                    partialCompilation,
                    ImmutableArray<AdditionalCompilationOutputFile>.Empty );
            }

            // Report error if the compilation does not have the METALAMA preprocessor symbol.
            if ( !(compilation.SyntaxTrees.FirstOrDefault()?.Options.PreprocessorSymbolNames.Contains( "METALAMA" ) ?? false) )
            {
                diagnosticAdder.Report( GeneralDiagnosticDescriptors.MissingMetalamaPreprocessorSymbol.CreateRoslynDiagnosticImpl( null, null ) );

                return default;
            }

            // Validate the code (some validations are not done by the template compiler).
            var isTemplatingCodeValidatorSuccessful = await TemplatingCodeValidator.ValidateAsync(
                compilation,
                diagnosticAdder,
                this.ServiceProvider,
                cancellationToken );

            if ( !isTemplatingCodeValidatorSuccessful )
            {
                return default;
            }

<<<<<<< HEAD
            // TODO: initialize RedistributionLicenseInfo from the license key specified in the project, but only if it is a redistribution one.
            // Get the value from the licensing service? 
            RedistributionLicenseInfo? redistributionLicenseInfo = null;

            // Initialize the pipeline and generate the compile-time project.
            if ( !this.TryInitialize( diagnosticAdder, partialCompilation, redistributionLicenseInfo, null, cancellationToken, out var configuration ) )
=======
            var licenseConsumptionManager = this.ServiceProvider.GetBackstageService<ILicenseConsumptionManager>();
            var redistributionLicenseKey = licenseConsumptionManager?.RedistributionLicenseKey;

            var projectLicenseInfo = string.IsNullOrEmpty( redistributionLicenseKey )
                ? ProjectLicenseInfo.Empty
                : new ProjectLicenseInfo( redistributionLicenseKey );

            // Initialize the pipeline and generate the compile-time project.
            if ( !this.TryInitialize( diagnosticAdder, partialCompilation, projectLicenseInfo, null, cancellationToken, out var configuration ) )
>>>>>>> 048f00de
            {
                return default;
            }

            // Run the pipeline.
            return await this.ExecuteCoreAsync(
                diagnosticAdder,
                partialCompilation,
                resources,
                configuration,
                cancellationToken );
        }

        public async Task<FallibleResult<CompileTimeAspectPipelineResult>> ExecuteCoreAsync(
            IDiagnosticAdder diagnosticAdder,
            PartialCompilation compilation,
            ImmutableArray<ManagedResource> resources,
            AspectPipelineConfiguration configuration,
            CancellationToken cancellationToken )
        {
            try
            {
                // Execute the pipeline.
                var result = await this.ExecuteAsync( compilation, diagnosticAdder, configuration, cancellationToken );

                if ( !result.IsSuccess )
                {
                    return default;
                }

                var resultPartialCompilation = result.Value.Compilation;

                // Execute validators.
                IReadOnlyList<ReferenceValidatorInstance> referenceValidators = result.Value.ExternallyVisibleValidators;

                // Format the output.
                if ( this.ProjectOptions.FormatOutput && OutputCodeFormatter.CanFormat )
                {
                    // ReSharper disable once AccessToModifiedClosure
                    resultPartialCompilation = await OutputCodeFormatter.FormatToSyntaxAsync( resultPartialCompilation, cancellationToken );
                }

                // Add managed resources.
                ImmutableArray<ManagedResource> additionalResources;

                if ( resultPartialCompilation.Resources.IsDefaultOrEmpty )
                {
                    additionalResources = ImmutableArray<ManagedResource>.Empty;
                }
                else
                {
                    additionalResources = resultPartialCompilation.Resources.Where( r => !resources.Contains( r ) ).ToImmutableArray();
                }

                if ( configuration.CompileTimeProject is { IsEmpty: false } )
                {
                    additionalResources = additionalResources.Add( configuration.CompileTimeProject.ToResource() );
                }

                // Create a manifest for transitive aspects and validators.
                if ( result.Value.ExternallyInheritableAspects.Length > 0 || referenceValidators.Count > 0 )
                {
                    var inheritedAspectsManifest = TransitiveAspectsManifest.Create(
                        result.Value.ExternallyInheritableAspects.Select( i => new InheritableAspectInstance( i ) ).ToImmutableArray(),
                        referenceValidators.Select( i => new TransitiveValidatorInstance( i ) ).ToImmutableArray() );

                    var resource = inheritedAspectsManifest.ToResource( configuration.ServiceProvider );
                    additionalResources = additionalResources.Add( resource );
                }

                var resultingCompilation = (PartialCompilation) await RunTimeAssemblyRewriter.RewriteAsync( resultPartialCompilation, this.ServiceProvider );
                var syntaxTreeTransformations = resultingCompilation.ToTransformations();

                return new CompileTimeAspectPipelineResult(
                    syntaxTreeTransformations,
                    additionalResources,
                    resultingCompilation,
                    result.Value.AdditionalCompilationOutputFiles );
            }
            catch ( DiagnosticException exception )
            {
                foreach ( var diagnostic in exception.Diagnostics )
                {
                    diagnosticAdder.Report( diagnostic );
                }

                return default;
            }
        }

        private protected override HighLevelPipelineStage CreateHighLevelStage(
            PipelineStageConfiguration configuration,
            CompileTimeProject compileTimeProject )
            => new CompileTimePipelineStage( compileTimeProject, configuration.AspectLayers, this.ServiceProvider );
    }
}<|MERGE_RESOLUTION|>--- conflicted
+++ resolved
@@ -73,14 +73,6 @@
                 return default;
             }
 
-<<<<<<< HEAD
-            // TODO: initialize RedistributionLicenseInfo from the license key specified in the project, but only if it is a redistribution one.
-            // Get the value from the licensing service? 
-            RedistributionLicenseInfo? redistributionLicenseInfo = null;
-
-            // Initialize the pipeline and generate the compile-time project.
-            if ( !this.TryInitialize( diagnosticAdder, partialCompilation, redistributionLicenseInfo, null, cancellationToken, out var configuration ) )
-=======
             var licenseConsumptionManager = this.ServiceProvider.GetBackstageService<ILicenseConsumptionManager>();
             var redistributionLicenseKey = licenseConsumptionManager?.RedistributionLicenseKey;
 
@@ -90,7 +82,6 @@
 
             // Initialize the pipeline and generate the compile-time project.
             if ( !this.TryInitialize( diagnosticAdder, partialCompilation, projectLicenseInfo, null, cancellationToken, out var configuration ) )
->>>>>>> 048f00de
             {
                 return default;
             }
