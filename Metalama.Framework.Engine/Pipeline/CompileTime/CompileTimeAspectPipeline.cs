--- conflicted
+++ resolved
@@ -85,15 +85,9 @@
             var licenseConsumptionManager = this.ServiceProvider.GetBackstageService<ILicenseConsumptionManager>();
             var redistributionLicenseKey = licenseConsumptionManager?.RedistributionLicenseKey;
 
-<<<<<<< HEAD
             // TODO: Get runtime assembly short name.
             var runtimeAssemblyName = ?;
             var projectLicenseInfo = string.IsNullOrEmpty( redistributionLicenseKey ) ? ProjectLicenseInfo.Empty : new ProjectLicenseInfo( runtimeAssemblyName, redistributionLicenseKey );
-=======
-            var projectLicenseInfo = string.IsNullOrEmpty( redistributionLicenseKey )
-                ? ProjectLicenseInfo.Empty
-                : new ProjectLicenseInfo( redistributionLicenseKey );
->>>>>>> a8c036ab
 
             // Initialize the pipeline and generate the compile-time project.
             if ( !this.TryInitialize( diagnosticAdder, partialCompilation, projectLicenseInfo, null, cancellationToken, out var configuration ) )
