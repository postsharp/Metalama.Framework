--- conflicted
+++ resolved
@@ -15,7 +15,6 @@
 {
     internal class CompileTimeExceptionHandler : ICompileTimeExceptionHandler
     {
-<<<<<<< HEAD
         private readonly IExceptionReporter? _exceptionReporter;
 
         public CompileTimeExceptionHandler( IServiceProvider serviceProvider )
@@ -23,10 +22,7 @@
             this._exceptionReporter = (IExceptionReporter?) serviceProvider.GetService( typeof(IExceptionReporter) );
         }
 
-        public void ReportException( Exception exception, Action<Diagnostic> reportDiagnostic, out bool mustRethrow )
-=======
         public void ReportException( Exception exception, Action<Diagnostic> reportDiagnostic, bool canIgnoreException, out bool isHandled )
->>>>>>> f3302459
         {
             var reportFile = DefaultPathOptions.Instance.GetNewCrashReportPath();
 
@@ -54,18 +50,12 @@
                 File.WriteAllText( reportFile, exceptionText.ToString() );
             }
 
-<<<<<<< HEAD
-            reportDiagnostic( GeneralDiagnosticDescriptors.UnhandledException.CreateRoslynDiagnostic( null, (exception.Message, reportFile ?? "(none)") ) );
-
-            this._exceptionReporter?.ReportException( exception );
-            
-            mustRethrow = false;
-=======
             var diagnosticDefinition = canIgnoreException ? GeneralDiagnosticDescriptors.IgnorableUnhandledException : GeneralDiagnosticDescriptors.UnhandledException;
             reportDiagnostic( diagnosticDefinition.CreateRoslynDiagnostic( null, (exception.Message, reportFile ?? "(none)") ) );
 
+            this._exceptionReporter?.ReportException( exception );
+
             isHandled = true;
->>>>>>> f3302459
         }
     }
 }