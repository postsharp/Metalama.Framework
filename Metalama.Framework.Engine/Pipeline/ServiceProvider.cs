// Copyright (c) SharpCrafters s.r.o. All rights reserved.
// This project is not open source. Please see the LICENSE.md file in the repository root for details.

using Metalama.Framework.Engine.CodeModel;
using Metalama.Framework.Engine.CompileTime;
using Metalama.Framework.Engine.LamaSerialization;
using Metalama.Framework.Engine.Metrics;
using Metalama.Framework.Engine.SyntaxSerialization;
using Metalama.Framework.Engine.Utilities;
using Metalama.Framework.Project;
using Microsoft.CodeAnalysis;
using System;
using System.Collections.Generic;
using System.Collections.Immutable;

namespace Metalama.Framework.Engine.Pipeline
{
    /// <summary>
    /// An immutable implementation of <see cref="IServiceProvider"/> that will index services that implement the <see cref="IService"/> interface.
    /// When a service is added to a <see cref="ServiceProvider"/>, an mapping is created between the type of this object and the object itself,
    /// but also between the type of any interface derived from <see cref="IService"/> and implemented by this object.
    /// </summary>
    public class ServiceProvider : IServiceProvider
    {
        private readonly IServiceProvider? _nextProvider;

        // This field is not readonly because we use two-phase initialization to resolve the problem of cyclic dependencies.
        private readonly ImmutableDictionary<Type, ServiceNode> _services;

        public static ServiceProvider Empty { get; } =
            new ServiceProvider( ImmutableDictionary<Type, ServiceNode>.Empty, null ).WithMark( ServiceProviderMark.Other );

        private ServiceProvider( ImmutableDictionary<Type, ServiceNode> services, IServiceProvider? nextProvider )
        {
            this._services = services;
            this._nextProvider = nextProvider;
        }

        /// <summary>
        /// Returns a copy of the current <see cref="ServiceProvider"/> with specified diagnostic mark.
        /// </summary>
        public ServiceProvider WithMark( ServiceProviderMark mark ) => this.WithService( mark );

        private ServiceProvider WithService( ServiceNode service )
        {
            var builder = this._services.ToBuilder();

            AddService( service, builder );

            return new ServiceProvider( builder.ToImmutable(), this._nextProvider );
        }

        public ServiceProvider WithUntypedService( Type interfaceType, object implementation )
        {
<<<<<<< HEAD
            var serviceNode = new ServiceNode( provider => implementation, interfaceType );
=======
            var serviceNode = new ServiceNode( _ => implementation, interfaceType );
>>>>>>> bbebf62f

            return new ServiceProvider( this._services.Add( interfaceType, serviceNode ), this._nextProvider );
        }

        private static void AddService( ServiceNode service, ImmutableDictionary<Type, ServiceNode>.Builder builder )
        {
            var interfaces = service.ServiceType.GetInterfaces();

            foreach ( var interfaceType in interfaces )
            {
                if ( typeof(IService).IsAssignableFrom( interfaceType ) && interfaceType != typeof(IService) )
                {
                    builder[interfaceType] = service;
                }
            }

            for ( var cursorType = service.ServiceType;
                  cursorType != null && typeof(IService).IsAssignableFrom( cursorType );
                  cursorType = cursorType.BaseType )
            {
                builder[cursorType] = service;
            }
        }

        /// <summary>
        /// Returns a new <see cref="ServiceProvider"/> where a service have been added to the current <see cref="ServiceProvider"/>.
        /// If the new service is already present in the current <see cref="ServiceProvider"/>, it is replaced in the new <see cref="ServiceProvider"/>.
        /// </summary>
        public ServiceProvider WithService( IService service ) => this.WithService( new ServiceNode( _ => service, service.GetType() ) );

        public ServiceProvider WithExternalService<T>( T service )
            where T : notnull
            => new( this._services.Add( typeof(T), new ServiceNode( _ => service, typeof(T) ) ), this._nextProvider );

        object? IServiceProvider.GetService( Type serviceType ) => this.GetService( serviceType ) ?? this._nextProvider?.GetService( serviceType );

        /// <summary>
        /// Gets the implementation of a given service type.
        /// </summary>
        private object? GetService( Type serviceType ) => this._services.TryGetValue( serviceType, out var instance ) ? instance.GetService( this ) : null;

        /// <summary>
        /// Returns a new <see cref="ServiceProvider"/> where some given services have been added to the current <see cref="ServiceProvider"/>.
        /// If some of the new services are already present in the current <see cref="ServiceProvider"/>, they are replaced in the new <see cref="ServiceProvider"/>.
        /// </summary>
        public ServiceProvider WithServices( IEnumerable<IService>? services )
        {
            if ( services == null )
            {
                return this;
            }

            var provider = this;

            foreach ( var s in services )
            {
                provider = provider.WithService( s );
            }

            return provider;
        }

        /// <summary>
        /// Returns a new <see cref="ServiceProvider"/> with a new lazily-initialized service registration. The service, when
        /// initialized, will be given the <see cref="ServiceProvider"/> that requests the service. However, the service instantiated
        /// at this moment will be shared by all service providers that have been derived from the service provider returned by this method.
        /// </summary>
        public ServiceProvider WithSharedLazyInitializedService<T>( Func<IServiceProvider, T> func )
            where T : IService
        {
            return this.WithService( new ServiceNode( serviceProvider => func( serviceProvider ), typeof(T) ) );
        }

        /// <summary>
        /// Returns a new <see cref="ServiceProvider"/> where some given services have been added to the current <see cref="ServiceProvider"/>.
        /// If some of the new services are already present in the current <see cref="ServiceProvider"/>, they are replaced in the new <see cref="ServiceProvider"/>.
        /// </summary>
        public ServiceProvider WithServices( IService service, params IService[] services ) => this.WithService( service ).WithServices( services );

        /// <summary>
        /// Adds the services that have the same scope as the project processing itself.
        /// </summary>
        /// <param name="metadataReferences">A list of resolved metadata references for the current project.</param>
        public ServiceProvider WithProjectScopedServices( IEnumerable<MetadataReference> metadataReferences )
            => this.WithProjectScopedServices( metadataReferences, null );

        public ServiceProvider WithProjectScopedServices( Compilation compilation ) => this.WithProjectScopedServices( compilation.References, null );

        private ServiceProvider WithProjectScopedServices( IEnumerable<MetadataReference> metadataReferences, Compilation? compilation )
        {
            // ReflectionMapperFactory cannot be a global service because it keeps a reference from compilations to types of the
            // user assembly. When we need to unload the user assembly, we first need to unload the ReflectionMapperFactory.
            var serviceProvider = this.WithServices(
                new ReflectionMapperFactory(),
                new AssemblyLocator( metadataReferences ) );

            serviceProvider = serviceProvider.WithService( new UserCodeInvoker( serviceProvider ) );
            serviceProvider = serviceProvider.WithService( new BuiltInSerializerFactoryProvider( serviceProvider ) );
            serviceProvider = serviceProvider.WithServices( new SyntaxSerializationService( serviceProvider ), new CompileTimeTypeFactory() );
            serviceProvider = serviceProvider.WithServices( new SystemTypeResolver( serviceProvider ) );

            serviceProvider = serviceProvider.WithService(
                new SyntaxGenerationContextFactory( compilation ?? SyntaxGenerationContext.EmptyCompilation, serviceProvider ) );

            serviceProvider = serviceProvider.WithMetricProviders();

            return serviceProvider;
        }

        /// <summary>
        /// Sets or replaces the next service provider in a chain.
        /// </summary>
        /// <param name="nextProvider"></param>
        /// <remarks>
        /// When the current service provider fails to find a service, it will try to find it using the next provider in the chain.
        /// When the next service provider has been set before, it gets replaced.
        /// </remarks>
        public ServiceProvider WithNextProvider( IServiceProvider nextProvider ) => new( this._services, nextProvider );

        public override string ToString()
        {
            var mark = this.GetService<ServiceProviderMark>();

            return $"ServiceProvider Mark='{mark}', Entries={this._services.Count}";
        }

        private class ServiceNode
        {
            private readonly Func<IServiceProvider, object> _func;
            private object? _service;

            public Type ServiceType { get; }

            public ServiceNode( Func<IServiceProvider, object> func, Type serviceType )
            {
                this._func = func;
                this.ServiceType = serviceType;
            }

            public object GetService( IServiceProvider serviceProvider )
            {
                if ( this._service == null )
                {
                    lock ( this )
                    {
                        if ( this._service == null )
                        {
                            this._service = this._func( serviceProvider );
                        }
                    }
                }

                return this._service;
            }
        }
    }
}<|MERGE_RESOLUTION|>--- conflicted
+++ resolved
@@ -52,11 +52,7 @@
 
         public ServiceProvider WithUntypedService( Type interfaceType, object implementation )
         {
-<<<<<<< HEAD
-            var serviceNode = new ServiceNode( provider => implementation, interfaceType );
-=======
             var serviceNode = new ServiceNode( _ => implementation, interfaceType );
->>>>>>> bbebf62f
 
             return new ServiceProvider( this._services.Add( interfaceType, serviceNode ), this._nextProvider );
         }
