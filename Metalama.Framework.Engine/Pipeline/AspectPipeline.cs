--- conflicted
+++ resolved
@@ -171,34 +171,8 @@
             .Select(
                 t =>
                 {
-<<<<<<< HEAD
                     var type = t.Project.GetType( t.TypeName );
                     var constructor = type.GetConstructor( Type.EmptyTypes );
-=======
-                    configuration = null;
-
-                    return false;
-                }
-
-                projectServiceProviderWithProject = projectServiceProviderWithProject.WithService( licenseVerifier );
-            }
-
-            // Set NormalizeWhitespace setting for the compilation.
-            var projectOptions = this.ServiceProvider.GetRequiredService<IProjectOptions>();
-
-            var triviaMatters = !string.IsNullOrWhiteSpace( projectOptions.TransformedFilesOutputPath ) || projectOptions.DebugTransformedCode == true
-                                                                                                        || projectOptions.IsTest;
-
-            var normalizeWhitespace = triviaMatters && !projectOptions.FormatOutput;
-            var preserveTrivia = triviaMatters;
-
-            projectServiceProviderWithProject =
-                projectServiceProviderWithProject.WithService(
-                    new SyntaxGenerationOptions( normalizeWhitespace, preserveTrivia, projectOptions.FormatOutput ) );
-
-            // Add MetricsManager.
-            projectServiceProviderWithProject = projectServiceProviderWithProject.WithService( new MetricManager( projectServiceProviderWithProject ) );
->>>>>>> a0c168e0
 
                     if ( constructor == null )
                     {
@@ -254,8 +228,9 @@
         var normalizeWhitespace = triviaMatters && !projectOptions.FormatOutput;
         var preserveTrivia = triviaMatters;
 
-        projectServiceProviderWithProject =
-            projectServiceProviderWithProject.WithService( new SyntaxGenerationOptions( normalizeWhitespace, preserveTrivia ) );
+            projectServiceProviderWithProject =
+                projectServiceProviderWithProject.WithService(
+                    new SyntaxGenerationOptions( normalizeWhitespace, preserveTrivia, projectOptions.FormatOutput ) );
 
         // Add MetricsManager.
         projectServiceProviderWithProject = projectServiceProviderWithProject.WithService( new MetricManager( projectServiceProviderWithProject ) );
