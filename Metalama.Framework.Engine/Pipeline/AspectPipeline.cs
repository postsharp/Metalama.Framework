﻿// Copyright (c) SharpCrafters s.r.o. See the LICENSE.md file in the root directory of this repository root for details.

using Metalama.Backstage.Diagnostics;
using Metalama.Framework.Aspects;
using Metalama.Framework.Code.Collections;
using Metalama.Framework.Diagnostics;
using Metalama.Framework.Engine.AdditionalOutputs;
using Metalama.Framework.Engine.AspectOrdering;
using Metalama.Framework.Engine.Aspects;
using Metalama.Framework.Engine.AspectWeavers;
using Metalama.Framework.Engine.CodeModel;
using Metalama.Framework.Engine.CodeModel.Builders;
using Metalama.Framework.Engine.Collections;
using Metalama.Framework.Engine.CompileTime;
using Metalama.Framework.Engine.Diagnostics;
using Metalama.Framework.Engine.Fabrics;
using Metalama.Framework.Engine.Licensing;
using Metalama.Framework.Engine.Options;
using Metalama.Framework.Engine.Testing;
using Metalama.Framework.Engine.Utilities;
using Metalama.Framework.Engine.Utilities.Threading;
using Metalama.Framework.Engine.Utilities.UserCode;
using Metalama.Framework.Engine.Validation;
using Metalama.Framework.Project;
using Microsoft.CodeAnalysis;
using Microsoft.CodeAnalysis.CSharp;
using MoreLinq;
using System;
using System.Collections.Generic;
using System.Collections.Immutable;
using System.Diagnostics.CodeAnalysis;
using System.Linq;
using System.Threading;
using System.Threading.Tasks;

namespace Metalama.Framework.Engine.Pipeline
{
    /// <summary>
    /// The base class for the main process of Metalama.
    /// </summary>
    public abstract class AspectPipeline : IDisposable
    {
        private const string _highLevelStageGroupingKey = nameof(_highLevelStageGroupingKey);

        private static readonly ImmutableHashSet<LanguageVersion> _supportedVersions = ImmutableHashSet.Create(
            LanguageVersion.Latest,
            LanguageVersion.LatestMajor,
            LanguageVersion.CSharp10 );

        private readonly bool _ownsDomain;

        public IProjectOptions ProjectOptions { get; }

        protected CompileTimeDomain Domain { get; }

        // This member is intentionally protected because there can be one ServiceProvider per project,
        // but the pipeline can be used by many projects.
        public ServiceProvider ServiceProvider { get; }

        protected ILogger Logger { get; }

        /// <summary>
        /// Initializes a new instance of the <see cref="AspectPipeline"/> class.
        /// </summary>
        /// <param name="serviceProvider"></param>
        /// <param name="executionScenario"></param>
        /// <param name="isTest"></param>
        /// <param name="domain">If <c>null</c>, the instance is created from the <see cref="ICompileTimeDomainFactory"/> service.</param>
        protected AspectPipeline(
            ServiceProvider serviceProvider,
            ExecutionScenario executionScenario,
            bool isTest,
            CompileTimeDomain? domain )
        {
            this.Logger = serviceProvider.GetLoggerFactory().GetLogger( "AspectPipeline" );

            this.ProjectOptions = serviceProvider.GetRequiredService<IProjectOptions>();

            this.ServiceProvider = serviceProvider.WithServices( this.ProjectOptions.PlugIns.OfType<IService>() );

            if ( isTest )
            {
                // We use a single-threaded task scheduler for tests because the test runner itself is already multi-threaded and
                // most tests are so small that they do not allow for significant concurrency anyway. A specific test can provide a different scheduler.
                // We randomize the ordering of execution to improve the test relevance.

                if ( serviceProvider.GetService<ITaskScheduler>() == null )
                {
                    this.ServiceProvider = this.ServiceProvider.WithService( new RandomizingSingleThreadedTaskScheduler( serviceProvider ) );
                }

                this.ServiceProvider = this.ServiceProvider
                    .WithServices( executionScenario.WithTest() )
                    .WithService( new TestMarkerService() );
            }
            else
            {
                this.ServiceProvider = this.ServiceProvider
                    .WithService( this.ProjectOptions.IsConcurrentBuildEnabled ? new ConcurrentTaskScheduler() : new SingleThreadedTaskScheduler() )
                    .WithServices( executionScenario );
            }

            this.ServiceProvider = this.ServiceProvider.WithMark( ServiceProviderMark.Pipeline );

            if ( domain != null )
            {
                this.Domain = domain;
            }
            else
            {
                // Coverage: Ignore (tests always provide a domain).
                this.Domain = this.ServiceProvider.GetRequiredService<ICompileTimeDomainFactory>().CreateDomain();
                this._ownsDomain = true;
            }
        }

        internal int PipelineInitializationCount { get; private set; }

        protected bool TryInitialize(
            IDiagnosticAdder diagnosticAdder,
            PartialCompilation compilation,
<<<<<<< HEAD
            RedistributionLicenseInfo? redistributionLicenseInfo,
=======
            ProjectLicenseInfo? projectLicenseInfo,
>>>>>>> 048f00de
            IReadOnlyList<SyntaxTree>? compileTimeTreesHint,
            CancellationToken cancellationToken,
            [NotNullWhen( true )] out AspectPipelineConfiguration? configuration )
        {
            this.PipelineInitializationCount++;

            var roslynCompilation = compilation.Compilation;

            // Check language version.

            var languageVersion =
                (((CSharpParseOptions?) compilation.Compilation.SyntaxTrees.FirstOrDefault()?.Options)?.LanguageVersion ?? LanguageVersion.Latest)
                .MapSpecifiedToEffectiveVersion();

            if ( languageVersion == LanguageVersion.Preview )
            {
                if ( !this.ProjectOptions.AllowPreviewLanguageFeatures )
                {
                    diagnosticAdder.Report( GeneralDiagnosticDescriptors.PreviewCSharpVersionNotSupported.CreateRoslynDiagnostic( null, default ) );
                    configuration = null;

                    return false;
                }
            }
            else if ( !_supportedVersions.Contains( languageVersion ) )
            {
                diagnosticAdder.Report(
                    GeneralDiagnosticDescriptors.CSharpVersionNotSupported.CreateRoslynDiagnostic(
                        null,
                        (languageVersion.ToDisplayString(), _supportedVersions.Select( x => x.ToDisplayString() ).ToArray()) ) );

                configuration = null;

                return false;
            }

            // Check the Metalama version.
            var referencedMetalamaVersions = compilation.Compilation.SourceModule.ReferencedAssemblies
                .Where( identity => identity.Name == "Metalama.Framework" )
                .Select( x => x.Version )
                .ToList();

            if ( referencedMetalamaVersions.Count != 1 || referencedMetalamaVersions[0] != EngineAssemblyMetadataReader.Instance.AssemblyVersion )
            {
                diagnosticAdder.Report(
                    GeneralDiagnosticDescriptors.MetalamaVersionNotSupported.CreateRoslynDiagnostic(
                        null,
                        (referencedMetalamaVersions.Select( x => x.ToString() ).ToArray(),
                         EngineAssemblyMetadataReader.Instance.AssemblyVersion.ToString()) ) );

                configuration = null;

                return false;
            }

            // Create dependencies.

            var loader = CompileTimeProjectLoader.Create( this.Domain, this.ServiceProvider );

            // Prepare the compile-time assembly.
            if ( !loader.TryGetCompileTimeProjectFromCompilation(
                    roslynCompilation,
<<<<<<< HEAD
                    redistributionLicenseInfo,
=======
                    projectLicenseInfo,
>>>>>>> 048f00de
                    compileTimeTreesHint,
                    diagnosticAdder,
                    false,
                    cancellationToken,
                    out var compileTimeProject ) )
            {
                this.Logger.Warning?.Log( $"TryInitialized({this.ProjectOptions.AssemblyName}) failed: cannot get the compile-time compilation." );

                configuration = null;

                return false;
            }

            // Create a project-level service provider.
            var projectServiceProviderWithoutPlugins = this.ServiceProvider.WithService( loader )
                .WithMark( ServiceProviderMark.Project );

            var projectServiceProviderWithProject = projectServiceProviderWithoutPlugins;

            // Create compiler plug-ins found in compile-time code.
            ImmutableArray<object> compilerPlugIns;

            if ( compileTimeProject != null )
            {
                projectServiceProviderWithProject = projectServiceProviderWithProject.WithService( compileTimeProject );

                // The instantiation of compiler plug-ins defined in the current compilation is a bit rough here, but it is supposed to be used
                // by our internal tests only. However, the logic will interfere with production scenario, where a plug-in will be both
                // in ProjectOptions.PlugIns and in CompileTimeProjects.PlugInTypes. So, we do not load the plug ins found by CompileTimeProjects.PlugInTypes
                // if they are already provided by ProjectOptions.PlugIns.

                var invoker = this.ServiceProvider.GetRequiredService<UserCodeInvoker>();

                var loadedPlugInsTypes = this.ProjectOptions.PlugIns.Select( t => t.GetType().FullName ).ToImmutableArray();

                var additionalPlugIns = compileTimeProject.ClosureProjects
                    .SelectMany( p => p.PlugInTypes.Select( t => (Project: p, TypeName: t) ) )
                    .Where( t => !loadedPlugInsTypes.Contains( t.TypeName ) )
                    .Select(
                        t =>
                        {
                            var type = t.Project.GetType( t.TypeName );
                            var constructor = type.GetConstructor( Type.EmptyTypes );

                            if ( constructor == null )
                            {
                                diagnosticAdder.Report(
                                    GeneralDiagnosticDescriptors.TypeMustHavePublicDefaultConstructor.CreateRoslynDiagnostic( null, type ) );

                                return null;
                            }

                            var executionContext = new UserCodeExecutionContext(
                                projectServiceProviderWithoutPlugins,
                                diagnosticAdder,
                                UserCodeMemberInfo.FromMemberInfo( constructor ) );

                            if ( !invoker.TryInvoke( () => Activator.CreateInstance( type ), executionContext, out var instance ) )
                            {
                                return null;
                            }
                            else
                            {
                                return instance;
                            }
                        } )
                    .WhereNotNull()
                    .ToList();

                if ( additionalPlugIns.Count > 0 )
                {
                    // If we have plug-in defined in code, we have to fork the service provider for this specific project.
                    projectServiceProviderWithProject = projectServiceProviderWithProject.WithServices( additionalPlugIns.OfType<IService>() );
                }

                compilerPlugIns = additionalPlugIns
                    .Concat( this.ProjectOptions.PlugIns )
                    .ToImmutableArray();
            }
            else
            {
                compilerPlugIns = this.ProjectOptions.PlugIns;
            }

            // Creates a project model that includes the final service provider.
            var projectModel = new ProjectModel( compilation.Compilation, projectServiceProviderWithProject );

            // Create a compilation model for the aspect initialization.
            var compilationModel = CompilationModel.CreateInitialInstance( projectModel, compilation );

            // Create aspect types.
            // We create a TemplateAttributeFactory for this purpose but we cannot add it to the ServiceProvider that will flow out because
            // we don't want to leak the compilation for the design-time scenario.
            var serviceProviderForAspectClassFactory =
                projectServiceProviderWithProject.WithService( new TemplateAttributeFactory( projectServiceProviderWithProject, roslynCompilation ) );

            var driverFactory = new AspectDriverFactory( compilationModel, compilerPlugIns, serviceProviderForAspectClassFactory );
            var aspectTypeFactory = new AspectClassFactory( serviceProviderForAspectClassFactory, driverFactory );

            var aspectClasses = aspectTypeFactory.GetClasses( compilation.Compilation, compileTimeProject, diagnosticAdder ).ToImmutableArray();

            // Get aspect parts and sort them.
            var unsortedAspectLayers = aspectClasses
                .Where( t => !t.IsAbstract )
                .SelectMany( at => at.Layers )
                .ToImmutableArray();

            var aspectOrderSources = new IAspectOrderingSource[]
            {
                new AttributeAspectOrderingSource( compilation.Compilation, loader ),
                new AspectLayerOrderingSource( aspectClasses ),
                new FrameworkAspectOrderingSource( aspectClasses )
            };

            if ( !AspectLayerSorter.TrySort( unsortedAspectLayers, aspectOrderSources, diagnosticAdder, out var orderedAspectLayers ) )
            {
                this.Logger.Warning?.Log( $"TryInitialized({this.ProjectOptions.AssemblyName}) failed: cannot sort aspect layers." );

                configuration = null;

                return false;
            }

            // Create other template classes.
            var otherTemplateClassFactory = new OtherTemplateClassFactory( serviceProviderForAspectClassFactory );

            var otherTemplateClasses = otherTemplateClassFactory.GetClasses( compilation.Compilation, compileTimeProject, diagnosticAdder )
                .ToImmutableDictionary( x => x.FullName, x => x );

            // Add fabrics.
            ImmutableArray<OrderedAspectLayer> allOrderedAspectLayers;
            BoundAspectClassCollection allAspectClasses;

            FabricsConfiguration? fabricsConfiguration;

            if ( compileTimeProject != null )
            {
                var fabricTopLevelAspectClass = new FabricTopLevelAspectClass( projectServiceProviderWithProject, compilationModel, compileTimeProject );
                var fabricAspectLayer = new OrderedAspectLayer( -1, -1, fabricTopLevelAspectClass.Layer );

                allOrderedAspectLayers = orderedAspectLayers.Insert( 0, fabricAspectLayer );
                allAspectClasses = new BoundAspectClassCollection( aspectClasses.As<IBoundAspectClass>().Add( fabricTopLevelAspectClass ) );

                // Execute fabrics.
                var fabricManager = new FabricManager( allAspectClasses, this.ServiceProvider, compileTimeProject );
                fabricsConfiguration = fabricManager.ExecuteFabrics( compileTimeProject, roslynCompilation, projectModel, diagnosticAdder );
            }
            else
            {
                allOrderedAspectLayers = orderedAspectLayers;
                allAspectClasses = new BoundAspectClassCollection( aspectClasses.As<IBoundAspectClass>() );

                fabricsConfiguration = null;
            }

            // Freeze the project model to prevent any further modification of configuration.
            projectModel.Freeze();

            var stages = allOrderedAspectLayers
                .GroupAdjacent( x => GetGroupingKey( x.AspectClass.AspectDriver ) )
                .Select(
                    g =>
                        g.Key is _highLevelStageGroupingKey
                            ? new PipelineStageConfiguration( PipelineStageKind.HighLevel, g.ToImmutableArray(), null )
                            : new PipelineStageConfiguration( PipelineStageKind.LowLevel, g.ToImmutableArray(), (IAspectWeaver) g.Key ) )
                .ToImmutableArray();

            configuration = new AspectPipelineConfiguration(
                this.Domain,
                stages,
                allAspectClasses,
                otherTemplateClasses,
                allOrderedAspectLayers,
                compileTimeProject,
                loader,
                fabricsConfiguration,
                projectModel,
                projectServiceProviderWithProject,
                this.FilterCodeFix );

            return true;

            static object GetGroupingKey( IAspectDriver driver )
                => driver switch
                {
                    // weavers are not grouped together
                    // Note: this requires that every AspectType has its own instance of IAspectWeaver
                    IAspectWeaver weaver => weaver,

                    // AspectDrivers are grouped together
                    AspectDriver => _highLevelStageGroupingKey,

                    _ => throw new AssertionFailedException()
                };
        }

        private protected virtual bool FilterCodeFix( IDiagnosticDefinition diagnosticDefinition, Location location ) => false;

        private protected virtual ( ImmutableArray<IAspectSource> AspectSources, ImmutableArray<IValidatorSource> ValidatorSources) CreateAspectSources(
            AspectPipelineConfiguration configuration,
            Compilation compilation,
            CancellationToken cancellationToken )
        {
            var aspectClasses = configuration.BoundAspectClasses.ToImmutableArray<IAspectClass>();

            var transitiveAspectSource = new TransitiveAspectSource( compilation, aspectClasses, configuration.ServiceProvider, cancellationToken );

            var aspectSources = ImmutableArray.Create<IAspectSource>(
                new CompilationAspectSource( aspectClasses, configuration.CompileTimeProjectLoader ),
                transitiveAspectSource );

            var validatorSources = ImmutableArray.Create<IValidatorSource>( transitiveAspectSource );

            if ( configuration.FabricsConfiguration != null )
            {
                aspectSources = aspectSources.AddRange( configuration.FabricsConfiguration.AspectSources );
                validatorSources = validatorSources.AddRange( configuration.FabricsConfiguration.ValidatorSources );
            }

            return (aspectSources, validatorSources);
        }

        private static ImmutableArray<AdditionalCompilationOutputFile> GetAdditionalCompilationOutputFiles( ServiceProvider serviceProvider )
        {
            var provider = serviceProvider.GetService<IAdditionalOutputFileProvider>();

            if ( provider == null )
            {
                return ImmutableArray<AdditionalCompilationOutputFile>.Empty;
            }

            return provider.GetAdditionalCompilationOutputFiles();
        }

        /// <summary>
        /// Executes the all stages of the current pipeline, report diagnostics, and returns the last <see cref="AspectPipelineResult"/>.
        /// </summary>
        /// <returns><c>true</c> if there was no error, <c>false</c> otherwise.</returns>
        protected Task<FallibleResult<AspectPipelineResult>> ExecuteAsync(
            PartialCompilation compilation,
            IDiagnosticAdder diagnosticAdder,
            AspectPipelineConfiguration? pipelineConfiguration,
            CancellationToken cancellationToken )
            => this.ExecuteAsync( compilation, null, diagnosticAdder, pipelineConfiguration, cancellationToken );

        /// <summary>
        /// Executes the all stages of the current pipeline, report diagnostics, and returns the last <see cref="AspectPipelineResult"/>.
        /// </summary>
        /// <returns><c>true</c> if there was no error, <c>false</c> otherwise.</returns>
        protected Task<FallibleResult<AspectPipelineResult>> ExecuteAsync(
            CompilationModel compilation,
            IDiagnosticAdder diagnosticAdder,
            AspectPipelineConfiguration? pipelineConfiguration,
            CancellationToken cancellationToken )
            => this.ExecuteAsync(
                compilation.PartialCompilation,
                compilation,
                diagnosticAdder,
                pipelineConfiguration,
                cancellationToken );

        private async Task<FallibleResult<AspectPipelineResult>> ExecuteAsync(
            PartialCompilation compilation,
            CompilationModel? compilationModel,
            IDiagnosticAdder diagnosticAdder,
            AspectPipelineConfiguration? pipelineConfiguration,
            CancellationToken cancellationToken )
        {
            if ( pipelineConfiguration == null )
            {
                if ( !this.TryInitialize( diagnosticAdder, compilation, null, null, cancellationToken, out pipelineConfiguration ) )
                {
                    return default;
                }
            }

            // Add services that have a reference to the compilation.
            pipelineConfiguration =
                pipelineConfiguration.WithServiceProvider(
                    pipelineConfiguration.ServiceProvider
                        .WithService( new TemplateAttributeFactory( pipelineConfiguration.ServiceProvider, compilation.Compilation ) )
                        .WithService( new AttributeClassificationService() ) );

            // When we reuse a pipeline configuration created from a different pipeline (e.g. design-time to code fix),
            // we need to substitute the code fix filter.
            pipelineConfiguration = pipelineConfiguration.WithCodeFixFilter( this.FilterCodeFix );

            if ( pipelineConfiguration.CompileTimeProject == null || pipelineConfiguration.BoundAspectClasses.Count == 0 )
            {
                // If there is no aspect in the compilation, don't execute the pipeline.
                return new AspectPipelineResult(
                    compilation,
                    pipelineConfiguration.ProjectModel,
                    ImmutableArray<OrderedAspectLayer>.Empty,
                    ImmutableArray<CompilationModel>.Empty );
            }

            var aspectSources = this.CreateAspectSources( pipelineConfiguration, compilation.Compilation, cancellationToken );
            var additionalCompilationOutputFiles = GetAdditionalCompilationOutputFiles( pipelineConfiguration.ServiceProvider );

            // Execute the pipeline stages.
<<<<<<< HEAD
            pipelineStageResult = new AspectPipelineResult(
=======
            var pipelineStageResult = new AspectPipelineResult(
>>>>>>> 048f00de
                compilation,
                pipelineConfiguration.ProjectModel,
                pipelineConfiguration.AspectLayers,
                compilationModel == null ? ImmutableArray<CompilationModel>.Empty : ImmutableArray.Create( compilationModel ),
                null,
                aspectSources.AspectSources,
                aspectSources.ValidatorSources,
                additionalCompilationOutputFiles: additionalCompilationOutputFiles );

            foreach ( var stageConfiguration in pipelineConfiguration.Stages )
            {
                var stage = this.CreateStage( stageConfiguration, pipelineConfiguration.CompileTimeProject );

                if ( stage == null )
                {
                    // This stage is skipped in the current pipeline (e.g. design-time).

                    continue;
                }

                var stageResult = await stage.ExecuteAsync( pipelineConfiguration, pipelineStageResult, diagnosticAdder, cancellationToken );

                if ( !stageResult.IsSuccess )
                {
                    return default;
                }
                else
                {
                    pipelineStageResult = stageResult.Value;
                }
            }

            // Enforce licensing.
<<<<<<< HEAD
            var licenseController = pipelineConfiguration.ServiceProvider.GetService<LicenseVerifier>();

            if ( licenseController != null )
            {
                var licensingDiagnostics = new UserDiagnosticSink();
                licenseController.VerifyCompilationResult( pipelineStageResult.AspectInstanceResults, licensingDiagnostics );
                pipelineStageResult = pipelineStageResult.WithAdditionalDiagnostics( licensingDiagnostics.ToImmutable() );
            }

            // Report diagnostics
            var hasError = pipelineStageResult.Diagnostics.ReportedDiagnostics.Any( d => d.Severity >= DiagnosticSeverity.Error );
=======
            var licenseVerifier = pipelineConfiguration.ServiceProvider.GetService<LicenseVerifier>();
>>>>>>> 048f00de

            if ( licenseVerifier != null )
            {
                var licensingDiagnostics = new UserDiagnosticSink();
                licenseVerifier.VerifyCompilationResult( compilation.Compilation, pipelineStageResult.AspectInstanceResults, licensingDiagnostics );
                pipelineStageResult = pipelineStageResult.WithAdditionalDiagnostics( licensingDiagnostics.ToImmutable() );
            }

            // Report diagnostics
            foreach ( var diagnostic in pipelineStageResult.Diagnostics.ReportedDiagnostics )
            {
                cancellationToken.ThrowIfCancellationRequested();
                diagnosticAdder.Report( diagnostic );
            }

            return FallibleResult<AspectPipelineResult>.Succeeded( pipelineStageResult );
        }

        /// <summary>
        /// Creates an instance of <see cref="HighLevelPipelineStage"/>.
        /// </summary>
        /// <param name="configuration"></param>
        /// <param name="compileTimeProject"></param>
        /// <returns></returns>
        private protected abstract HighLevelPipelineStage CreateHighLevelStage(
            PipelineStageConfiguration configuration,
            CompileTimeProject compileTimeProject );

        private protected virtual LowLevelPipelineStage? CreateLowLevelStage( PipelineStageConfiguration configuration )
        {
            var partData = configuration.AspectLayers.Single();

            return new LowLevelPipelineStage( configuration.Weaver!, partData.AspectClass, this.ServiceProvider );
        }

        private PipelineStage? CreateStage( PipelineStageConfiguration configuration, CompileTimeProject project )
        {
            switch ( configuration.Kind )
            {
                case PipelineStageKind.LowLevel:
                    return this.CreateLowLevelStage( configuration );

                case PipelineStageKind.HighLevel:

                    return this.CreateHighLevelStage( configuration, project );

                default:

                    throw new NotSupportedException();
            }
        }

        protected virtual void Dispose( bool disposing )
        {
            if ( this._ownsDomain )
            {
                this.Domain.Dispose();
            }
        }

        /// <inheritdoc/>
        public void Dispose() => this.Dispose( true );
    }
}<|MERGE_RESOLUTION|>--- conflicted
+++ resolved
@@ -119,11 +119,7 @@
         protected bool TryInitialize(
             IDiagnosticAdder diagnosticAdder,
             PartialCompilation compilation,
-<<<<<<< HEAD
-            RedistributionLicenseInfo? redistributionLicenseInfo,
-=======
             ProjectLicenseInfo? projectLicenseInfo,
->>>>>>> 048f00de
             IReadOnlyList<SyntaxTree>? compileTimeTreesHint,
             CancellationToken cancellationToken,
             [NotNullWhen( true )] out AspectPipelineConfiguration? configuration )
@@ -186,11 +182,7 @@
             // Prepare the compile-time assembly.
             if ( !loader.TryGetCompileTimeProjectFromCompilation(
                     roslynCompilation,
-<<<<<<< HEAD
-                    redistributionLicenseInfo,
-=======
                     projectLicenseInfo,
->>>>>>> 048f00de
                     compileTimeTreesHint,
                     diagnosticAdder,
                     false,
@@ -492,11 +484,7 @@
             var additionalCompilationOutputFiles = GetAdditionalCompilationOutputFiles( pipelineConfiguration.ServiceProvider );
 
             // Execute the pipeline stages.
-<<<<<<< HEAD
-            pipelineStageResult = new AspectPipelineResult(
-=======
             var pipelineStageResult = new AspectPipelineResult(
->>>>>>> 048f00de
                 compilation,
                 pipelineConfiguration.ProjectModel,
                 pipelineConfiguration.AspectLayers,
@@ -530,21 +518,7 @@
             }
 
             // Enforce licensing.
-<<<<<<< HEAD
-            var licenseController = pipelineConfiguration.ServiceProvider.GetService<LicenseVerifier>();
-
-            if ( licenseController != null )
-            {
-                var licensingDiagnostics = new UserDiagnosticSink();
-                licenseController.VerifyCompilationResult( pipelineStageResult.AspectInstanceResults, licensingDiagnostics );
-                pipelineStageResult = pipelineStageResult.WithAdditionalDiagnostics( licensingDiagnostics.ToImmutable() );
-            }
-
-            // Report diagnostics
-            var hasError = pipelineStageResult.Diagnostics.ReportedDiagnostics.Any( d => d.Severity >= DiagnosticSeverity.Error );
-=======
             var licenseVerifier = pipelineConfiguration.ServiceProvider.GetService<LicenseVerifier>();
->>>>>>> 048f00de
 
             if ( licenseVerifier != null )
             {
