﻿// Copyright (c) SharpCrafters s.r.o. See the LICENSE.md file in the root directory of this repository root for details.

using Metalama.Framework.Code;
using Metalama.Framework.Engine.CodeModel;
using Metalama.Framework.Engine.Diagnostics;
using Metalama.Framework.Engine.Linking;
using Metalama.Framework.Engine.Services;
using Metalama.Framework.Engine.Transformations;
using Metalama.Framework.Engine.Utilities.Comparers;
using Metalama.Framework.Engine.Utilities.Threading;
using Microsoft.CodeAnalysis;
using Microsoft.CodeAnalysis.CSharp;
using Microsoft.CodeAnalysis.CSharp.Syntax;
using System;
using System.Collections.Concurrent;
using System.Collections.Generic;
using System.Diagnostics.CodeAnalysis;
using System.Linq;
using System.Text;
using System.Threading.Tasks;
using static Microsoft.CodeAnalysis.CSharp.SyntaxFactory;
using TypeKind = Metalama.Framework.Code.TypeKind;
using VarianceKind = Metalama.Framework.Code.VarianceKind;

namespace Metalama.Framework.Engine.Pipeline.DesignTime;

internal static class DesignTimeSyntaxTreeGenerator
{
    public static async Task<IReadOnlyCollection<IntroducedSyntaxTree>> GenerateDesignTimeSyntaxTreesAsync(
        ProjectServiceProvider serviceProvider,
        PartialCompilation partialCompilation,
        CompilationModel initialCompilationModel,
        CompilationModel finalCompilationModel,
        IReadOnlyCollection<ITransformation> transformations,
        UserDiagnosticSink diagnostics,
        TestableCancellationToken cancellationToken )
    {
        var additionalSyntaxTreeDictionary = new ConcurrentDictionary<string, IntroducedSyntaxTree>();

        var useNullability = partialCompilation.InitialCompilation.Options.NullableContextOptions != NullableContextOptions.Disable;

        var lexicalScopeFactory = new LexicalScopeFactory( finalCompilationModel );
        var injectionHelperProvider = new LinkerInjectionHelperProvider( finalCompilationModel, useNullability );
        var injectionNameProvider = new LinkerInjectionNameProvider( finalCompilationModel, injectionHelperProvider, OurSyntaxGenerator.Default );
        var aspectReferenceSyntaxProvider = new LinkerAspectReferenceSyntaxProvider();

        // Get all observable transformations except replacements, because replacements are not visible at design time.
        var observableTransformations =
            transformations
                .Where(
                    t => t.Observability == TransformationObservability.Always && t is not IReplaceMemberTransformation
                                                                               && t.TargetDeclaration is INamedType or IConstructor )
                .GroupBy(
                    t =>
                        t.TargetDeclaration switch
                        {
                            INamedType namedType => namedType,
                            IConstructor constructor => constructor.DeclaringType,
                            _ => throw new AssertionFailedException( $"Unsupported: {t.TargetDeclaration.DeclarationKind}" )
                        } );

        var taskScheduler = serviceProvider.GetRequiredService<IConcurrentTaskRunner>();

        await taskScheduler.RunInParallelAsync( observableTransformations, ProcessTransformationsOnType, cancellationToken );

        void ProcessTransformationsOnType( IGrouping<INamedType, ITransformation> transformationsOnType )
        {
            cancellationToken.ThrowIfCancellationRequested();
            var declaringType = transformationsOnType.Key;

            if ( !declaringType.IsPartial )
            {
                // If the type is not marked as partial, we can emit a diagnostic and a code fix, but not a partial class itself.
                diagnostics.Report(
                    GeneralDiagnosticDescriptors.TypeNotPartial.CreateRoslynDiagnostic( declaringType.GetDiagnosticLocation(), declaringType ) );

                return;
            }

            var orderedTransformations = transformationsOnType.OrderBy( x => x, TransformationLinkerOrderComparer.Instance );

            // Process members.
            BaseListSyntax? baseList = null;

            var members = List<MemberDeclarationSyntax>();
            var introducedParameters = new Dictionary<IConstructor, List<IParameter>>( finalCompilationModel.Comparers.Default );
            var syntaxGenerationContext = finalCompilationModel.CompilationContext.GetSyntaxGenerationContext( true );

<<<<<<< HEAD
            foreach ( var transformation in orderedTransformations )
            {
                cancellationToken.ThrowIfCancellationRequested();
=======
                var members = List<MemberDeclarationSyntax>();
                var syntaxGenerationContext = finalCompilationModel.CompilationContext.GetSyntaxGenerationContext( true );
>>>>>>> a1b4ef6e

                if ( transformation is IInjectMemberTransformation injectMemberTransformation )
                {
<<<<<<< HEAD
                    // TODO: Provide other implementations or allow nulls (because this pipeline should not execute anything).
                    // TODO: Implement support for initializable transformations.
                    var introductionContext = new MemberInjectionContext(
                        serviceProvider,
                        diagnostics,
                        injectionNameProvider,
                        aspectReferenceSyntaxProvider,
                        lexicalScopeFactory,
                        syntaxGenerationContext,
                        finalCompilationModel );

                    var injectedMembers = injectMemberTransformation.GetInjectedMembers( introductionContext )
                        .Select( m => m.Syntax );

                    members = members.AddRange( injectedMembers );
                }

                if ( transformation is IntroduceParameterTransformation introduceParameterTransformation )
=======
                    cancellationToken.ThrowIfCancellationRequested();

                    if ( transformation is IInjectMemberTransformation injectMemberTransformation )
                    {
                        // TODO: Provide other implementations or allow nulls (because this pipeline should not execute anything).
                        // TODO: Implement support for initializable transformations.
                        var introductionContext = new MemberInjectionContext(
                            serviceProvider,
                            diagnostics,
                            injectionNameProvider,
                            aspectReferenceSyntaxProvider,
                            lexicalScopeFactory,
                            syntaxGenerationContext,
                            finalCompilationModel );

                        var injectedMembers = injectMemberTransformation.GetInjectedMembers( introductionContext )
                            .Select( m => m.Syntax );

                        members = members.AddRange( injectedMembers );
                    }

                    if ( transformation is IInjectInterfaceTransformation injectInterfaceTransformation )
                    {
                        baseList ??= BaseList();
                        baseList = baseList.AddTypes( injectInterfaceTransformation.GetSyntax() );
                    }
                }

                members = members.AddRange( CreateInjectedConstructors( initialCompilationModel, finalCompilationModel, syntaxGenerationContext, transformationsOnType.Key ) );

                // Create a class.
                var classDeclaration = CreatePartialType( declaringType, baseList, members );

                // Add the class to its nesting type.
                var topDeclaration = (MemberDeclarationSyntax) classDeclaration;

                for ( var containingType = declaringType.DeclaringType; containingType != null; containingType = containingType.DeclaringType )
>>>>>>> a1b4ef6e
                {
                    introducedParameters.GetOrAdd( (IConstructor) introduceParameterTransformation.TargetMember, _ => new List<IParameter>() )
                        .Add( introduceParameterTransformation.Parameter );
                }

                if ( transformation is IInjectInterfaceTransformation injectInterfaceTransformation )
                {
                    baseList ??= BaseList();
                    baseList = baseList.AddTypes( injectInterfaceTransformation.GetSyntax() );
                }
            }

            members = members.AddRange(
                CreateInjectedConstructors(
                    initialCompilationModel,
                    finalCompilationModel,
                    syntaxGenerationContext,
                    transformationsOnType.Key,
                    introducedParameters ) );

            // Create a class.
            var classDeclaration = CreatePartialType( declaringType, baseList, members );

            // Add the class to its nesting type.
            var topDeclaration = (MemberDeclarationSyntax) classDeclaration;

            for ( var containingType = declaringType.DeclaringType; containingType != null; containingType = containingType.DeclaringType )
            {
                topDeclaration = CreatePartialType(
                    containingType,
                    default,
                    SingletonList( topDeclaration ) );
            }

            // Add the class to a namespace.
            if ( !declaringType.Namespace.IsGlobalNamespace )
            {
                topDeclaration = NamespaceDeclaration(
                    ParseName( declaringType.Namespace.FullName ),
                    default,
                    default,
                    SingletonList( topDeclaration ) );
            }

            // Choose the best syntax tree
            var originalSyntaxTree = ((IDeclarationImpl) declaringType).DeclaringSyntaxReferences.Select( r => r.SyntaxTree )
                .OrderBy( s => s.FilePath.Length )
                .First();

<<<<<<< HEAD
            var compilationUnit = CompilationUnit()
                .WithMembers( SingletonList( AddHeader( topDeclaration ) ) );

            var generatedSyntaxTree = SyntaxTree( compilationUnit.NormalizeWhitespace(), encoding: Encoding.UTF8 );
            var syntaxTreeName = declaringType.FullName + ".cs";
=======
        private static IReadOnlyList<ConstructorDeclarationSyntax> CreateInjectedConstructors(
            CompilationModel initialCompilationModel,
            CompilationModel finalCompilationModel,
            SyntaxGenerationContext syntaxGenerationContext,
            INamedType type)
        {
            // TODO: This will not work properly with universal constructor builders.
            var initialType = type.Translate( initialCompilationModel );
>>>>>>> a1b4ef6e

            var index = 1;

            while ( !additionalSyntaxTreeDictionary.TryAdd(
                       syntaxTreeName,
                       new IntroducedSyntaxTree( syntaxTreeName, originalSyntaxTree, generatedSyntaxTree ) ) )
            {
                index++;
                syntaxTreeName = $"{declaringType.FullName}_{index}.cs";
            }
        }

<<<<<<< HEAD
        return additionalSyntaxTreeDictionary.Values.AsReadOnly();
    }

    private static IReadOnlyList<ConstructorDeclarationSyntax> CreateInjectedConstructors(
        CompilationModel initialCompilationModel,
        CompilationModel finalCompilationModel,
        SyntaxGenerationContext syntaxGenerationContext,
        INamedType type,
        Dictionary<IConstructor, List<IParameter>> introducedParameterMap )
    {
        // TODO: This will not work properly with universal constructor builders.
        var initialType = type.Translate( initialCompilationModel );

        var constructors = new List<ConstructorDeclarationSyntax>();
        var existingSignatures = new HashSet<(ISymbol Type, Code.RefKind RefKind)[]>( new ConstructorSignatureEqualityComparer() );

        // Go through all types that will get generated constructors and index existing constructors.
        foreach ( var constructor in initialType.Constructors )
        {
            existingSignatures.Add( constructor.Parameters.SelectAsArray( p => ((ISymbol) p.Type.GetSymbol(), p.RefKind) ) );
        }

        foreach ( var parameterKeyValuePair in introducedParameterMap )
        {
            var initialConstructor = parameterKeyValuePair.Key.Translate( initialCompilationModel );
            var finalConstructor = parameterKeyValuePair.Key.Translate( finalCompilationModel );
            var introducedParameters = parameterKeyValuePair.Value;

            // TODO: Currently we don't see introduced parameters in builder code model.
            var finalParameters =
                finalConstructor is BuiltConstructor
                    ? finalConstructor.Parameters.ToImmutableArray().AddRange( introducedParameters )
                    : finalConstructor.Parameters.ToImmutableArray();
=======
            foreach ( var constructor in type.Constructors )
            {
                var initialConstructor = constructor.Translate( initialCompilationModel );
                var finalConstructor = constructor.Translate( finalCompilationModel );

                // TODO: Currently we don't see introduced parameters in builder code model.
                var finalParameters = finalConstructor.Parameters.ToImmutableArray();
>>>>>>> a1b4ef6e

            var initialParameters = initialConstructor.Parameters.ToImmutableArray();

            if ( !existingSignatures.Add( finalParameters.SelectAsArray( p => ((ISymbol) p.Type.GetSymbol(), p.RefKind) ) ) )
            {
                continue;
            }

            constructors.Add(
                ConstructorDeclaration(
                    List<AttributeListSyntax>(),
                    finalConstructor.GetSyntaxModifierList(),
                    Identifier( finalConstructor.DeclaringType.Name ),
                    syntaxGenerationContext.SyntaxGenerator.ParameterList( finalParameters, initialCompilationModel ),
                    initialConstructor.IsImplicitlyDeclared
                        ? default
                        : ConstructorInitializer(
                            SyntaxKind.ThisConstructorInitializer,
                            ArgumentList(
                                SeparatedList(
                                    initialParameters.SelectAsArray(
                                        p =>
                                            Argument(
                                                p.DefaultValue != null
                                                    ? NameColon( p.Name )
                                                    : null,
                                                GetArgumentRefToken( p ),
                                                IdentifierName( p.Name ) ) ) ) ) ),
                    Block() ) );

            if ( initialConstructor.Parameters.Any( p => p.DefaultValue != null ) )
            {
                // Target constructor has optional parameters.
                // If there is no constructor without optional parameters, we need to generate it to avoid ambiguous match.

                var nonOptionalParameters = initialParameters.Where( p => p.DefaultValue == null ).ToArray();
                var optionalParameters = initialParameters.Where( p => p.DefaultValue != null ).ToArray();

                if ( existingSignatures.Add( nonOptionalParameters.SelectAsArray( p => ((ISymbol) p.Type.GetSymbol(), p.RefKind) ) ) )
                {
                    constructors.Add(
                        ConstructorDeclaration(
                            List<AttributeListSyntax>(),
                            initialConstructor.GetSyntaxModifierList(),
                            Identifier( initialConstructor.DeclaringType.Name ),
                            syntaxGenerationContext.SyntaxGenerator.ParameterList( nonOptionalParameters, initialCompilationModel ),
                            ConstructorInitializer(
                                SyntaxKind.ThisConstructorInitializer,
                                ArgumentList(
                                    SeparatedList(
                                            nonOptionalParameters.SelectAsArray( p => Argument( null, GetArgumentRefToken( p ), IdentifierName( p.Name ) ) ) )
                                        .AddRange(
                                            optionalParameters.SelectAsArray(
                                                p =>
                                                    Argument(
                                                        NameColon( p.Name ),
                                                        GetArgumentRefToken( p ),
                                                        LiteralExpression(
                                                            SyntaxKind.DefaultLiteralExpression,
                                                            Token( SyntaxKind.DefaultKeyword ) ) ) ) ) ) ),
                            Block() ) );
                }
            }
        }

        return constructors;

        static SyntaxToken GetArgumentRefToken( IParameter p )
        {
            return p.RefKind switch
            {
                Code.RefKind.None or Code.RefKind.In => default,
                Code.RefKind.Ref or Code.RefKind.RefReadOnly => Token( SyntaxKind.RefKeyword ),
                Code.RefKind.Out => Token( SyntaxKind.OutKeyword ),
                _ => throw new AssertionFailedException( $"Unsupported: {p.RefKind}" )
            };
        }
    }

    private static TypeDeclarationSyntax CreatePartialType( INamedType type, BaseListSyntax? baseList, SyntaxList<MemberDeclarationSyntax> members )
        => type.TypeKind switch
        {
            TypeKind.Class => ClassDeclaration(
                default,
                SyntaxTokenList.Create( Token( SyntaxKind.PartialKeyword ) ),
                Identifier( type.Name ),
                CreateTypeParameters( type ),
                baseList,
                default,
                members ),
            TypeKind.RecordClass => RecordDeclaration(
                    default,
                    SyntaxTokenList.Create( Token( SyntaxKind.PartialKeyword ) ),
                    Token( SyntaxKind.RecordKeyword ),
                    Identifier( type.Name ),
                    CreateTypeParameters( type )!,
                    null!,
                    baseList!,
                    default,
                    members )
                .WithOpenBraceToken( Token( SyntaxKind.OpenBraceToken ) )
                .WithCloseBraceToken( Token( SyntaxKind.CloseBraceToken ) )
                .WithClassOrStructKeyword( Token( SyntaxKind.ClassKeyword ) ),
            TypeKind.Struct => StructDeclaration(
                default,
                SyntaxTokenList.Create( Token( SyntaxKind.PartialKeyword ) ),
                Identifier( type.Name ),
                CreateTypeParameters( type ),
                baseList,
                default,
                members ),
            TypeKind.RecordStruct => RecordDeclaration(
                    default,
                    SyntaxTokenList.Create( Token( SyntaxKind.PartialKeyword ) ),
                    Token( SyntaxKind.RecordKeyword ),
                    Identifier( type.Name ),
                    CreateTypeParameters( type )!,
                    null!,
                    baseList!,
                    default,
                    members )
                .WithOpenBraceToken( Token( SyntaxKind.OpenBraceToken ) )
                .WithCloseBraceToken( Token( SyntaxKind.CloseBraceToken ) )
                .WithClassOrStructKeyword( Token( SyntaxKind.StructKeyword ) ),
            TypeKind.Interface => InterfaceDeclaration(
                default,
                SyntaxTokenList.Create( Token( SyntaxKind.PartialKeyword ) ),
                Identifier( type.Name ),
                CreateTypeParameters( type ),
                baseList,
                default,
                members ),
            _ => throw new AssertionFailedException( $"Unknown type kind: {type.TypeKind}." )
        };

    private static TypeParameterListSyntax? CreateTypeParameters( INamedType type )
    {
        if ( !type.IsGeneric )
        {
            return null;
        }

        static SyntaxKind GetVariance( VarianceKind variance )
        {
            return variance switch
            {
                VarianceKind.None => SyntaxKind.None,
                VarianceKind.In => SyntaxKind.InKeyword,
                VarianceKind.Out => SyntaxKind.OutKeyword,
                _ => throw new AssertionFailedException( $"Unknown variance: {variance}." )
            };
        }

        return TypeParameterList(
            SeparatedList(
                type.TypeParameters.SelectAsReadOnlyList( tp => TypeParameter( tp.Name ).WithVarianceKeyword( Token( GetVariance( tp.Variance ) ) ) ) ) );
    }

    private static MemberDeclarationSyntax AddHeader( MemberDeclarationSyntax node )
        => node switch
        {
            NamespaceDeclarationSyntax or ClassDeclarationSyntax or StructDeclarationSyntax or RecordDeclarationSyntax or InterfaceDeclarationSyntax =>
                node.WithLeadingTrivia( GetHeader() ),
            _ => node
        };

    private static SyntaxTriviaList GetHeader()
    {
        const string generatedByMetalama = " Generated by Metalama to support the code editing experience. This is NOT the code that gets executed.";

        return TriviaList(
            Trivia(
                DocumentationCommentTrivia(
                    SyntaxKind.SingleLineDocumentationCommentTrivia,
                    List(
                        new XmlNodeSyntax[]
                        {
                            XmlText()
                                .WithTextTokens(
                                    TokenList(
                                        XmlTextLiteral(
                                            TriviaList( DocumentationCommentExterior( "///" ) ),
                                            " ",
                                            " ",
                                            TriviaList() ) ) ),
                            XmlExampleElement(
                                    SingletonList<XmlNodeSyntax>(
                                        XmlText()
                                            .WithTextTokens(
                                                TokenList(
                                                    XmlTextNewLine(
                                                        TriviaList(),
                                                        "\n",
                                                        "\n",
                                                        TriviaList() ),
                                                    XmlTextLiteral(
                                                        TriviaList( DocumentationCommentExterior( "///" ) ),
                                                        generatedByMetalama,
                                                        generatedByMetalama,
                                                        TriviaList() ),
                                                    XmlTextNewLine(
                                                        TriviaList(),
                                                        "\n",
                                                        "\n",
                                                        TriviaList() ),
                                                    XmlTextLiteral(
                                                        TriviaList( DocumentationCommentExterior( "///" ) ),
                                                        " ",
                                                        " ",
                                                        TriviaList() ) ) ) ) )
                                .WithStartTag( XmlElementStartTag( XmlName( Identifier( "generated" ) ) ) )
                                .WithEndTag(
                                    XmlElementEndTag( XmlName( Identifier( "generated" ) ) )
                                        .WithGreaterThanToken( Token( SyntaxKind.GreaterThanToken ) ) ),
                            XmlText()
                                .WithTextTokens(
                                    TokenList(
                                        XmlTextNewLine(
                                            TriviaList(),
                                            "\n",
                                            "\n",
                                            TriviaList() ) ) )
                        } ) ) ),
            LineFeed,
            LineFeed );
    }

    private class ConstructorSignatureEqualityComparer : IEqualityComparer<(ISymbol Type, Code.RefKind RefKind)[]>
    {
        private readonly StructuralSymbolComparer _symbolComparer;

        public ConstructorSignatureEqualityComparer()
        {
            this._symbolComparer = StructuralSymbolComparer.Default;
        }

        public bool Equals( (ISymbol Type, Code.RefKind RefKind)[]? x, (ISymbol Type, Code.RefKind RefKind)[]? y )
        {
            if ( x == null || y == null )
            {
                return x == null && y == null;
            }

            if ( x.Length != y.Length )
            {
                return false;
            }

            for ( var i = 0; i < x.Length; i++ )
            {
                if ( x[i].RefKind != y[i].RefKind )
                {
                    return false;
                }

                if ( !this._symbolComparer.Equals( x[i].Type, y[i].Type ) )
                {
                    return false;
                }
            }

            return true;
        }

        public int GetHashCode( [DisallowNull] (ISymbol Type, Code.RefKind RefKind)[] obj )
        {
            var hashCode = obj.Length;

            for ( var i = 0; i < obj.Length; i++ )
            {
                hashCode = HashCode.Combine( hashCode, this._symbolComparer.GetHashCode( obj[i].Type ), (int) obj[i].RefKind );
            }

            return hashCode;
        }
    }
}<|MERGE_RESOLUTION|>--- conflicted
+++ resolved
@@ -83,21 +83,14 @@
             BaseListSyntax? baseList = null;
 
             var members = List<MemberDeclarationSyntax>();
-            var introducedParameters = new Dictionary<IConstructor, List<IParameter>>( finalCompilationModel.Comparers.Default );
             var syntaxGenerationContext = finalCompilationModel.CompilationContext.GetSyntaxGenerationContext( true );
 
-<<<<<<< HEAD
             foreach ( var transformation in orderedTransformations )
             {
                 cancellationToken.ThrowIfCancellationRequested();
-=======
-                var members = List<MemberDeclarationSyntax>();
-                var syntaxGenerationContext = finalCompilationModel.CompilationContext.GetSyntaxGenerationContext( true );
->>>>>>> a1b4ef6e
 
                 if ( transformation is IInjectMemberTransformation injectMemberTransformation )
                 {
-<<<<<<< HEAD
                     // TODO: Provide other implementations or allow nulls (because this pipeline should not execute anything).
                     // TODO: Implement support for initializable transformations.
                     var introductionContext = new MemberInjectionContext(
@@ -115,51 +108,6 @@
                     members = members.AddRange( injectedMembers );
                 }
 
-                if ( transformation is IntroduceParameterTransformation introduceParameterTransformation )
-=======
-                    cancellationToken.ThrowIfCancellationRequested();
-
-                    if ( transformation is IInjectMemberTransformation injectMemberTransformation )
-                    {
-                        // TODO: Provide other implementations or allow nulls (because this pipeline should not execute anything).
-                        // TODO: Implement support for initializable transformations.
-                        var introductionContext = new MemberInjectionContext(
-                            serviceProvider,
-                            diagnostics,
-                            injectionNameProvider,
-                            aspectReferenceSyntaxProvider,
-                            lexicalScopeFactory,
-                            syntaxGenerationContext,
-                            finalCompilationModel );
-
-                        var injectedMembers = injectMemberTransformation.GetInjectedMembers( introductionContext )
-                            .Select( m => m.Syntax );
-
-                        members = members.AddRange( injectedMembers );
-                    }
-
-                    if ( transformation is IInjectInterfaceTransformation injectInterfaceTransformation )
-                    {
-                        baseList ??= BaseList();
-                        baseList = baseList.AddTypes( injectInterfaceTransformation.GetSyntax() );
-                    }
-                }
-
-                members = members.AddRange( CreateInjectedConstructors( initialCompilationModel, finalCompilationModel, syntaxGenerationContext, transformationsOnType.Key ) );
-
-                // Create a class.
-                var classDeclaration = CreatePartialType( declaringType, baseList, members );
-
-                // Add the class to its nesting type.
-                var topDeclaration = (MemberDeclarationSyntax) classDeclaration;
-
-                for ( var containingType = declaringType.DeclaringType; containingType != null; containingType = containingType.DeclaringType )
->>>>>>> a1b4ef6e
-                {
-                    introducedParameters.GetOrAdd( (IConstructor) introduceParameterTransformation.TargetMember, _ => new List<IParameter>() )
-                        .Add( introduceParameterTransformation.Parameter );
-                }
-
                 if ( transformation is IInjectInterfaceTransformation injectInterfaceTransformation )
                 {
                     baseList ??= BaseList();
@@ -168,12 +116,7 @@
             }
 
             members = members.AddRange(
-                CreateInjectedConstructors(
-                    initialCompilationModel,
-                    finalCompilationModel,
-                    syntaxGenerationContext,
-                    transformationsOnType.Key,
-                    introducedParameters ) );
+                CreateInjectedConstructors( initialCompilationModel, finalCompilationModel, syntaxGenerationContext, transformationsOnType.Key ) );
 
             // Create a class.
             var classDeclaration = CreatePartialType( declaringType, baseList, members );
@@ -204,22 +147,11 @@
                 .OrderBy( s => s.FilePath.Length )
                 .First();
 
-<<<<<<< HEAD
             var compilationUnit = CompilationUnit()
                 .WithMembers( SingletonList( AddHeader( topDeclaration ) ) );
 
             var generatedSyntaxTree = SyntaxTree( compilationUnit.NormalizeWhitespace(), encoding: Encoding.UTF8 );
             var syntaxTreeName = declaringType.FullName + ".cs";
-=======
-        private static IReadOnlyList<ConstructorDeclarationSyntax> CreateInjectedConstructors(
-            CompilationModel initialCompilationModel,
-            CompilationModel finalCompilationModel,
-            SyntaxGenerationContext syntaxGenerationContext,
-            INamedType type)
-        {
-            // TODO: This will not work properly with universal constructor builders.
-            var initialType = type.Translate( initialCompilationModel );
->>>>>>> a1b4ef6e
 
             var index = 1;
 
@@ -232,7 +164,6 @@
             }
         }
 
-<<<<<<< HEAD
         return additionalSyntaxTreeDictionary.Values.AsReadOnly();
     }
 
@@ -240,8 +171,7 @@
         CompilationModel initialCompilationModel,
         CompilationModel finalCompilationModel,
         SyntaxGenerationContext syntaxGenerationContext,
-        INamedType type,
-        Dictionary<IConstructor, List<IParameter>> introducedParameterMap )
+        INamedType type )
     {
         // TODO: This will not work properly with universal constructor builders.
         var initialType = type.Translate( initialCompilationModel );
@@ -255,26 +185,13 @@
             existingSignatures.Add( constructor.Parameters.SelectAsArray( p => ((ISymbol) p.Type.GetSymbol(), p.RefKind) ) );
         }
 
-        foreach ( var parameterKeyValuePair in introducedParameterMap )
-        {
-            var initialConstructor = parameterKeyValuePair.Key.Translate( initialCompilationModel );
-            var finalConstructor = parameterKeyValuePair.Key.Translate( finalCompilationModel );
-            var introducedParameters = parameterKeyValuePair.Value;
+        foreach ( var constructor in type.Constructors )
+        {
+            var initialConstructor = constructor.Translate( initialCompilationModel );
+            var finalConstructor = constructor.Translate( finalCompilationModel );
 
             // TODO: Currently we don't see introduced parameters in builder code model.
-            var finalParameters =
-                finalConstructor is BuiltConstructor
-                    ? finalConstructor.Parameters.ToImmutableArray().AddRange( introducedParameters )
-                    : finalConstructor.Parameters.ToImmutableArray();
-=======
-            foreach ( var constructor in type.Constructors )
-            {
-                var initialConstructor = constructor.Translate( initialCompilationModel );
-                var finalConstructor = constructor.Translate( finalCompilationModel );
-
-                // TODO: Currently we don't see introduced parameters in builder code model.
-                var finalParameters = finalConstructor.Parameters.ToImmutableArray();
->>>>>>> a1b4ef6e
+            var finalParameters = finalConstructor.Parameters.ToImmutableArray();
 
             var initialParameters = initialConstructor.Parameters.ToImmutableArray();
 
