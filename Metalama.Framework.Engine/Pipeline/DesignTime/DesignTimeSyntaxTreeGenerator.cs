﻿// Copyright (c) SharpCrafters s.r.o. See the LICENSE.md file in the root directory of this repository root for details.

using Metalama.Framework.Code;
using Metalama.Framework.Engine.CodeModel;
using Metalama.Framework.Engine.Diagnostics;
using Metalama.Framework.Engine.Linking;
using Metalama.Framework.Engine.Services;
using Metalama.Framework.Engine.Transformations;
using Metalama.Framework.Engine.Utilities.Comparers;
using Metalama.Framework.Engine.Utilities.Threading;
using Microsoft.CodeAnalysis;
using Microsoft.CodeAnalysis.CSharp;
using Microsoft.CodeAnalysis.CSharp.Syntax;
using System;
using System.Collections.Concurrent;
using System.Collections.Generic;
using System.Linq;
using System.Text;
using System.Threading.Tasks;
using static Microsoft.CodeAnalysis.CSharp.SyntaxFactory;
using RefKind = Metalama.Framework.Code.RefKind;
using TypeKind = Metalama.Framework.Code.TypeKind;
using VarianceKind = Metalama.Framework.Code.VarianceKind;

namespace Metalama.Framework.Engine.Pipeline.DesignTime;

internal static class DesignTimeSyntaxTreeGenerator
{
    public static async Task<IReadOnlyCollection<IntroducedSyntaxTree>> GenerateDesignTimeSyntaxTreesAsync(
        ProjectServiceProvider serviceProvider,
        PartialCompilation partialCompilation,
        CompilationModel initialCompilationModel,
        CompilationModel finalCompilationModel,
        IReadOnlyCollection<ITransformation> transformations,
        UserDiagnosticSink diagnostics,
        TestableCancellationToken cancellationToken )
    {
<<<<<<< HEAD
        var additionalSyntaxTreeDictionary = new ConcurrentDictionary<string, IntroducedSyntaxTree>();

        var useNullability = partialCompilation.InitialCompilation.Options.NullableContextOptions != NullableContextOptions.Disable;

        var lexicalScopeFactory = new LexicalScopeFactory( finalCompilationModel );
        var injectionHelperProvider = new LinkerInjectionHelperProvider( finalCompilationModel, useNullability );
        var injectionNameProvider = new LinkerInjectionNameProvider( finalCompilationModel, injectionHelperProvider, OurSyntaxGenerator.Default );
        var aspectReferenceSyntaxProvider = new LinkerAspectReferenceSyntaxProvider();

        // Get all observable transformations except replacements, because replacements are not visible at design time.
        var observableTransformations =
            transformations
                .Where(
                    t => t.Observability == TransformationObservability.Always && t is not IReplaceMemberTransformation
                                                                               && t.TargetDeclaration is INamedType or IConstructor )
                .GroupBy(
                    t =>
                        t.TargetDeclaration switch
                        {
                            INamedType namedType => namedType,
                            IConstructor constructor => constructor.DeclaringType,
                            _ => throw new AssertionFailedException( $"Unsupported: {t.TargetDeclaration.DeclarationKind}" )
                        } );
=======
        public static async Task<IReadOnlyCollection<IntroducedSyntaxTree>> GenerateDesignTimeSyntaxTreesAsync(
            ProjectServiceProvider serviceProvider,
            PartialCompilation partialCompilation,
            CompilationModel initialCompilationModel,
            CompilationModel finalCompilationModel,
            IReadOnlyCollection<ITransformation> transformations,
            UserDiagnosticSink diagnostics,
            TestableCancellationToken cancellationToken )
        {
            var additionalSyntaxTreeDictionary = new ConcurrentDictionary<string, IntroducedSyntaxTree>();

            var useNullability = partialCompilation.InitialCompilation.Options.NullableContextOptions != NullableContextOptions.Disable;

            var lexicalScopeFactory = new LexicalScopeFactory( finalCompilationModel );
            var injectionHelperProvider = new LinkerInjectionHelperProvider( finalCompilationModel, useNullability );
            var injectionNameProvider = new LinkerInjectionNameProvider( finalCompilationModel, injectionHelperProvider, OurSyntaxGenerator.Default );
            var aspectReferenceSyntaxProvider = new LinkerAspectReferenceSyntaxProvider();

            // Get all observable transformations except replacements, because replacements are not visible at design time.
            var observableTransformations =
                transformations
                    .Where(
                        t => t.Observability == TransformationObservability.Always && t is not IReplaceMemberTransformation
                                                                                   && t.TargetDeclaration is INamedType or IConstructor )
                    .GroupBy(
                        t =>
                            t.TargetDeclaration switch
                            {
                                INamedType namedType => namedType,
                                IConstructor constructor => constructor.DeclaringType,
                                _ => throw new AssertionFailedException( $"Unsupported: {t.TargetDeclaration.DeclarationKind}" )
                            } );
>>>>>>> b764a1c0

        var taskScheduler = serviceProvider.GetRequiredService<IConcurrentTaskRunner>();

        await taskScheduler.RunInParallelAsync( observableTransformations, ProcessTransformationsOnType, cancellationToken );

        void ProcessTransformationsOnType( IGrouping<INamedType, ITransformation> transformationsOnType )
        {
            cancellationToken.ThrowIfCancellationRequested();
            var declaringType = transformationsOnType.Key;

            if ( !declaringType.IsPartial )
            {
                // If the type is not marked as partial, we can emit a diagnostic and a code fix, but not a partial class itself.
                diagnostics.Report(
                    GeneralDiagnosticDescriptors.TypeNotPartial.CreateRoslynDiagnostic( declaringType.GetDiagnosticLocation(), declaringType ) );

                return;
            }

            var orderedTransformations = transformationsOnType.OrderBy( x => x, TransformationLinkerOrderComparer.Instance );

<<<<<<< HEAD
            // Process members.
            BaseListSyntax? baseList = null;

            var members = List<MemberDeclarationSyntax>();
            var syntaxGenerationContext = finalCompilationModel.CompilationContext.GetSyntaxGenerationContext( true );

            foreach ( var transformation in orderedTransformations )
            {
                cancellationToken.ThrowIfCancellationRequested();
=======
                var members = List<MemberDeclarationSyntax>();
                var syntaxGenerationContext = finalCompilationModel.CompilationContext.GetSyntaxGenerationContext( SyntaxGenerationOptions.Proof, true );

                foreach ( var transformation in orderedTransformations )
                {
                    cancellationToken.ThrowIfCancellationRequested();

                    if ( transformation is IInjectMemberTransformation injectMemberTransformation )
                    {
                        // TODO: Provide other implementations or allow nulls (because this pipeline should not execute anything).
                        // TODO: Implement support for initializable transformations.
                        var introductionContext = new MemberInjectionContext(
                            serviceProvider,
                            diagnostics,
                            injectionNameProvider,
                            aspectReferenceSyntaxProvider,
                            lexicalScopeFactory,
                            syntaxGenerationContext,
                            finalCompilationModel );

                        var injectedMembers = injectMemberTransformation.GetInjectedMembers( introductionContext )
                            .Select( m => m.Syntax );

                        members = members.AddRange( injectedMembers );
                    }

                    if ( transformation is IInjectInterfaceTransformation injectInterfaceTransformation )
                    {
                        baseList ??= BaseList();
                        baseList = baseList.AddTypes( injectInterfaceTransformation.GetSyntax( syntaxGenerationContext.Options ) );
                    }
                }

                members = members.AddRange(
                    CreateInjectedConstructors( initialCompilationModel, finalCompilationModel, syntaxGenerationContext, transformationsOnType.Key ) );

                // Create a class.
                var classDeclaration = CreatePartialType( declaringType, baseList, members );

                // Add the class to its nesting type.
                var topDeclaration = (MemberDeclarationSyntax) classDeclaration;
>>>>>>> b764a1c0

                if ( transformation is IInjectMemberTransformation injectMemberTransformation )
                {
                    // TODO: Provide other implementations or allow nulls (because this pipeline should not execute anything).
                    // TODO: Implement support for initializable transformations.
                    var introductionContext = new MemberInjectionContext(
                        serviceProvider,
                        diagnostics,
                        injectionNameProvider,
                        aspectReferenceSyntaxProvider,
                        lexicalScopeFactory,
                        syntaxGenerationContext,
                        finalCompilationModel );

                    var injectedMembers = injectMemberTransformation.GetInjectedMembers( introductionContext )
                        .Select( m => m.Syntax );

                    members = members.AddRange( injectedMembers );
                }

                if ( transformation is IInjectInterfaceTransformation injectInterfaceTransformation )
                {
                    baseList ??= BaseList();
                    baseList = baseList.AddTypes( injectInterfaceTransformation.GetSyntax() );
                }
            }

            members = members.AddRange(
                CreateInjectedConstructors( initialCompilationModel, finalCompilationModel, syntaxGenerationContext, transformationsOnType.Key ) );

            // Create a class.
            var classDeclaration = CreatePartialType( declaringType, baseList, members );

            // Add the class to its nesting type.
            var topDeclaration = (MemberDeclarationSyntax) classDeclaration;

            for ( var containingType = declaringType.DeclaringType; containingType != null; containingType = containingType.DeclaringType )
            {
                topDeclaration = CreatePartialType(
                    containingType,
                    default,
                    SingletonList( topDeclaration ) );
            }

            // Add the class to a namespace.
            if ( !declaringType.Namespace.IsGlobalNamespace )
            {
                topDeclaration = NamespaceDeclaration(
                    ParseName( declaringType.Namespace.FullName ),
                    default,
                    default,
                    SingletonList( topDeclaration ) );
            }

            // Choose the best syntax tree
            var originalSyntaxTree = ((IDeclarationImpl) declaringType).DeclaringSyntaxReferences.Select( r => r.SyntaxTree )
                .OrderBy( s => s.FilePath.Length )
                .First();

<<<<<<< HEAD
            var compilationUnit = CompilationUnit()
                .WithMembers( SingletonList( AddHeader( topDeclaration ) ) );

            var generatedSyntaxTree = SyntaxTree( compilationUnit.NormalizeWhitespace(), encoding: Encoding.UTF8 );
            var syntaxTreeName = declaringType.FullName + ".cs";

            var index = 1;
=======
        private static IReadOnlyList<ConstructorDeclarationSyntax> CreateInjectedConstructors(
            CompilationModel initialCompilationModel,
            CompilationModel finalCompilationModel,
            SyntaxGenerationContext syntaxGenerationContext,
            INamedType type )
        {
            // TODO: This will not work properly with universal constructor builders.
            var initialType = type.Translate( initialCompilationModel );

            var constructors = new List<ConstructorDeclarationSyntax>();
            var existingSignatures = new HashSet<(ISymbol Type, RefKind RefKind)[]>( new ConstructorSignatureEqualityComparer() );
>>>>>>> b764a1c0

            while ( !additionalSyntaxTreeDictionary.TryAdd(
                       syntaxTreeName,
                       new IntroducedSyntaxTree( syntaxTreeName, originalSyntaxTree, generatedSyntaxTree ) ) )
            {
                index++;
                syntaxTreeName = $"{declaringType.FullName}_{index}.cs";
            }
        }

        return additionalSyntaxTreeDictionary.Values.AsReadOnly();
    }

    private static IEnumerable<ConstructorDeclarationSyntax> CreateInjectedConstructors(
        CompilationModel initialCompilationModel,
        CompilationModel finalCompilationModel,
        SyntaxGenerationContext syntaxGenerationContext,
        INamedType type )
    {
        // TODO: This will not work properly with universal constructor builders.
        var initialType = type.Translate( initialCompilationModel );

        var constructors = new List<ConstructorDeclarationSyntax>();
        var existingSignatures = new HashSet<(ISymbol Type, Code.RefKind RefKind)[]>( new ConstructorSignatureEqualityComparer() );

        // Go through all types that will get generated constructors and index existing constructors.
        foreach ( var constructor in initialType.Constructors )
        {
            existingSignatures.Add( constructor.Parameters.SelectAsArray( p => ((ISymbol) p.Type.GetSymbol(), p.RefKind) ) );
        }

        foreach ( var constructor in type.Constructors )
        {
            var initialConstructor = constructor.Translate( initialCompilationModel );
            var finalConstructor = constructor.Translate( finalCompilationModel );

            // TODO: Currently we don't see introduced parameters in builder code model.
            var finalParameters = finalConstructor.Parameters.ToImmutableArray();

            var initialParameters = initialConstructor.Parameters.ToImmutableArray();

<<<<<<< HEAD
            if ( !existingSignatures.Add( finalParameters.SelectAsArray( p => ((ISymbol) p.Type.GetSymbol(), p.RefKind) ) ) )
            {
                continue;
            }

            constructors.Add(
                ConstructorDeclaration(
                    List<AttributeListSyntax>(),
                    finalConstructor.GetSyntaxModifierList(),
                    Identifier( finalConstructor.DeclaringType.Name ),
                    syntaxGenerationContext.SyntaxGenerator.ParameterList( finalParameters, initialCompilationModel ),
                    initialConstructor.IsImplicitlyDeclared
                        ? default
                        : ConstructorInitializer(
                            SyntaxKind.ThisConstructorInitializer,
                            ArgumentList(
                                SeparatedList(
                                    initialParameters.SelectAsArray(
                                        p =>
                                            Argument(
                                                p.DefaultValue != null
                                                    ? NameColon( p.Name )
                                                    : null,
                                                GetArgumentRefToken( p ),
                                                IdentifierName( p.Name ) ) ) ) ) ),
                    Block() ) );

            if ( initialConstructor.Parameters.Any( p => p.DefaultValue != null ) )
            {
                // Target constructor has optional parameters.
                // If there is no constructor without optional parameters, we need to generate it to avoid ambiguous match.
=======
                constructors.Add(
                    ConstructorDeclaration(
                        List<AttributeListSyntax>(),
                        finalConstructor.GetSyntaxModifierList(),
                        Identifier( finalConstructor.DeclaringType.Name ),
                        syntaxGenerationContext.SyntaxGenerator.ParameterList( finalParameters, initialCompilationModel ),
                        initialConstructor.IsImplicitlyDeclared
                            ? default
                            : ConstructorInitializer(
                                SyntaxKind.ThisConstructorInitializer,
                                ArgumentList(
                                    SeparatedList(
                                        initialParameters.SelectAsArray(
                                            p =>
                                                Argument(
                                                    p.DefaultValue != null
                                                        ? NameColon( p.Name )
                                                        : null,
                                                    GetArgumentRefToken( p ),
                                                    IdentifierName( p.Name ) ) ) ) ) ),
                        Block() ) );
>>>>>>> b764a1c0

                var nonOptionalParameters = initialParameters.Where( p => p.DefaultValue == null ).ToArray();
                var optionalParameters = initialParameters.Where( p => p.DefaultValue != null ).ToArray();

                if ( existingSignatures.Add( nonOptionalParameters.SelectAsArray( p => ((ISymbol) p.Type.GetSymbol(), p.RefKind) ) ) )
                {
<<<<<<< HEAD
                    constructors.Add(
                        ConstructorDeclaration(
                            List<AttributeListSyntax>(),
                            initialConstructor.GetSyntaxModifierList(),
                            Identifier( initialConstructor.DeclaringType.Name ),
                            syntaxGenerationContext.SyntaxGenerator.ParameterList( nonOptionalParameters, initialCompilationModel ),
                            ConstructorInitializer(
                                SyntaxKind.ThisConstructorInitializer,
                                ArgumentList(
                                    SeparatedList(
                                            nonOptionalParameters.SelectAsArray( p => Argument( null, GetArgumentRefToken( p ), IdentifierName( p.Name ) ) ) )
                                        .AddRange(
                                            optionalParameters.SelectAsArray(
                                                p =>
                                                    Argument(
                                                        NameColon( p.Name ),
                                                        GetArgumentRefToken( p ),
                                                        LiteralExpression(
                                                            SyntaxKind.DefaultLiteralExpression,
                                                            Token( SyntaxKind.DefaultKeyword ) ) ) ) ) ) ),
                            Block() ) );
=======
                    // Target constructor has optional parameters.
                    // If there is no constructor without optional parameters, we need to generate it to avoid ambiguous match.

                    var nonOptionalParameters = initialParameters.Where( p => p.DefaultValue == null ).ToArray();
                    var optionalParameters = initialParameters.Where( p => p.DefaultValue != null ).ToArray();

                    if ( existingSignatures.Add( nonOptionalParameters.SelectAsArray( p => ((ISymbol) p.Type.GetSymbol(), p.RefKind) ) ) )
                    {
                        constructors.Add(
                            ConstructorDeclaration(
                                List<AttributeListSyntax>(),
                                initialConstructor.GetSyntaxModifierList(),
                                Identifier( initialConstructor.DeclaringType.Name ),
                                syntaxGenerationContext.SyntaxGenerator.ParameterList( nonOptionalParameters, initialCompilationModel ),
                                ConstructorInitializer(
                                    SyntaxKind.ThisConstructorInitializer,
                                    ArgumentList(
                                        SeparatedList(
                                                nonOptionalParameters.SelectAsArray(
                                                    p => Argument( null, GetArgumentRefToken( p ), IdentifierName( p.Name ) ) ) )
                                            .AddRange(
                                                optionalParameters.SelectAsArray(
                                                    p =>
                                                        Argument(
                                                            NameColon( p.Name ),
                                                            GetArgumentRefToken( p ),
                                                            LiteralExpression(
                                                                SyntaxKind.DefaultLiteralExpression,
                                                                Token( SyntaxKind.DefaultKeyword ) ) ) ) ) ) ),
                                Block() ) );
                    }
>>>>>>> b764a1c0
                }
            }
        }

        return constructors;

<<<<<<< HEAD
        static SyntaxToken GetArgumentRefToken( IParameter p )
        {
            return p.RefKind switch
            {
                Code.RefKind.None or Code.RefKind.In => default,
                Code.RefKind.Ref or Code.RefKind.RefReadOnly => Token( SyntaxKind.RefKeyword ),
                Code.RefKind.Out => Token( SyntaxKind.OutKeyword ),
                _ => throw new AssertionFailedException( $"Unsupported: {p.RefKind}" )
            };
=======
            static SyntaxToken GetArgumentRefToken( IParameter p )
                => p.RefKind switch
                {
                    RefKind.None or RefKind.In => default,
                    RefKind.Ref or RefKind.RefReadOnly => Token( SyntaxKind.RefKeyword ),
                    RefKind.Out => Token( SyntaxKind.OutKeyword ),
                    _ => throw new AssertionFailedException( $"Unsupported: {p.RefKind}" )
                };
>>>>>>> b764a1c0
        }
    }

    private static TypeDeclarationSyntax CreatePartialType( INamedType type, BaseListSyntax? baseList, SyntaxList<MemberDeclarationSyntax> members )
        => type.TypeKind switch
        {
            TypeKind.Class => ClassDeclaration(
                default,
                SyntaxTokenList.Create( Token( SyntaxKind.PartialKeyword ) ),
                Identifier( type.Name ),
                CreateTypeParameters( type ),
                baseList,
                default,
                members ),
            TypeKind.RecordClass => RecordDeclaration(
                    default,
                    SyntaxTokenList.Create( Token( SyntaxKind.PartialKeyword ) ),
                    Token( SyntaxKind.RecordKeyword ),
                    Identifier( type.Name ),
                    CreateTypeParameters( type )!,
                    null!,
                    baseList!,
                    default,
                    members )
                .WithOpenBraceToken( Token( SyntaxKind.OpenBraceToken ) )
                .WithCloseBraceToken( Token( SyntaxKind.CloseBraceToken ) )
                .WithClassOrStructKeyword( Token( SyntaxKind.ClassKeyword ) ),
            TypeKind.Struct => StructDeclaration(
                default,
                SyntaxTokenList.Create( Token( SyntaxKind.PartialKeyword ) ),
                Identifier( type.Name ),
                CreateTypeParameters( type ),
                baseList,
                default,
                members ),
            TypeKind.RecordStruct => RecordDeclaration(
                    default,
                    SyntaxTokenList.Create( Token( SyntaxKind.PartialKeyword ) ),
                    Token( SyntaxKind.RecordKeyword ),
                    Identifier( type.Name ),
                    CreateTypeParameters( type )!,
                    null!,
                    baseList!,
                    default,
                    members )
                .WithOpenBraceToken( Token( SyntaxKind.OpenBraceToken ) )
                .WithCloseBraceToken( Token( SyntaxKind.CloseBraceToken ) )
                .WithClassOrStructKeyword( Token( SyntaxKind.StructKeyword ) ),
            TypeKind.Interface => InterfaceDeclaration(
                default,
                SyntaxTokenList.Create( Token( SyntaxKind.PartialKeyword ) ),
                Identifier( type.Name ),
                CreateTypeParameters( type ),
                baseList,
                default,
                members ),
            _ => throw new AssertionFailedException( $"Unknown type kind: {type.TypeKind}." )
        };

    private static TypeParameterListSyntax? CreateTypeParameters( INamedType type )
    {
        if ( !type.IsGeneric )
        {
            return null;
        }

        static SyntaxKind GetVariance( VarianceKind variance )
        {
            return variance switch
            {
                VarianceKind.None => SyntaxKind.None,
                VarianceKind.In => SyntaxKind.InKeyword,
                VarianceKind.Out => SyntaxKind.OutKeyword,
                _ => throw new AssertionFailedException( $"Unknown variance: {variance}." )
            };
        }

<<<<<<< HEAD
        return TypeParameterList(
            SeparatedList(
                type.TypeParameters.SelectAsReadOnlyList( tp => TypeParameter( tp.Name ).WithVarianceKeyword( Token( GetVariance( tp.Variance ) ) ) ) ) );
    }

    private static MemberDeclarationSyntax AddHeader( MemberDeclarationSyntax node )
        => node switch
=======
        private class ConstructorSignatureEqualityComparer : IEqualityComparer<(ISymbol Type, RefKind RefKind)[]>
>>>>>>> b764a1c0
        {
            NamespaceDeclarationSyntax or ClassDeclarationSyntax or StructDeclarationSyntax or RecordDeclarationSyntax or InterfaceDeclarationSyntax =>
                node.WithLeadingTrivia( GetHeader() ),
            _ => node
        };

    private static SyntaxTriviaList GetHeader()
    {
        const string generatedByMetalama = " Generated by Metalama to support the code editing experience. This is NOT the code that gets executed.";

        return TriviaList(
            Trivia(
                DocumentationCommentTrivia(
                    SyntaxKind.SingleLineDocumentationCommentTrivia,
                    List(
                        new XmlNodeSyntax[]
                        {
                            XmlText()
                                .WithTextTokens(
                                    TokenList(
                                        XmlTextLiteral(
                                            TriviaList( DocumentationCommentExterior( "///" ) ),
                                            " ",
                                            " ",
                                            TriviaList() ) ) ),
                            XmlExampleElement(
                                    SingletonList<XmlNodeSyntax>(
                                        XmlText()
                                            .WithTextTokens(
                                                TokenList(
                                                    XmlTextNewLine(
                                                        TriviaList(),
                                                        "\n",
                                                        "\n",
                                                        TriviaList() ),
                                                    XmlTextLiteral(
                                                        TriviaList( DocumentationCommentExterior( "///" ) ),
                                                        generatedByMetalama,
                                                        generatedByMetalama,
                                                        TriviaList() ),
                                                    XmlTextNewLine(
                                                        TriviaList(),
                                                        "\n",
                                                        "\n",
                                                        TriviaList() ),
                                                    XmlTextLiteral(
                                                        TriviaList( DocumentationCommentExterior( "///" ) ),
                                                        " ",
                                                        " ",
                                                        TriviaList() ) ) ) ) )
                                .WithStartTag( XmlElementStartTag( XmlName( Identifier( "generated" ) ) ) )
                                .WithEndTag(
                                    XmlElementEndTag( XmlName( Identifier( "generated" ) ) )
                                        .WithGreaterThanToken( Token( SyntaxKind.GreaterThanToken ) ) ),
                            XmlText()
                                .WithTextTokens(
                                    TokenList(
                                        XmlTextNewLine(
                                            TriviaList(),
                                            "\n",
                                            "\n",
                                            TriviaList() ) ) )
                        } ) ) ),
            LineFeed,
            LineFeed );
    }

    private sealed class ConstructorSignatureEqualityComparer : IEqualityComparer<(ISymbol Type, Code.RefKind RefKind)[]>
    {
        private readonly StructuralSymbolComparer _symbolComparer = StructuralSymbolComparer.Default;

        public bool Equals( (ISymbol Type, Code.RefKind RefKind)[]? x, (ISymbol Type, Code.RefKind RefKind)[]? y )
        {
            if ( x == null || y == null )
            {
                return x == null && y == null;
            }

<<<<<<< HEAD
            if ( x.Length != y.Length )
=======
            public bool Equals( (ISymbol Type, RefKind RefKind)[]? x, (ISymbol Type, RefKind RefKind)[]? y )
>>>>>>> b764a1c0
            {
                return false;
            }

            for ( var i = 0; i < x.Length; i++ )
            {
                if ( x[i].RefKind != y[i].RefKind )
                {
                    return false;
                }

                if ( !this._symbolComparer.Equals( x[i].Type, y[i].Type ) )
                {
<<<<<<< HEAD
                    return false;
=======
                    if ( x[i].RefKind != y[i].RefKind )
                    {
                        return false;
                    }

                    if ( !this._symbolComparer.Equals( x[i].Type, y[i].Type ) )
                    {
                        return false;
                    }
>>>>>>> b764a1c0
                }
            }

<<<<<<< HEAD
            return true;
        }
=======
            public int GetHashCode( [DisallowNull] (ISymbol Type, RefKind RefKind)[] obj )
            {
                var hashCode = obj.Length;
>>>>>>> b764a1c0

        public int GetHashCode( (ISymbol Type, Code.RefKind RefKind)[] obj )
        {
            var hashCode = obj.Length;

            for ( var i = 0; i < obj.Length; i++ )
            {
                hashCode = HashCode.Combine( hashCode, this._symbolComparer.GetHashCode( obj[i].Type ), (int) obj[i].RefKind );
            }

            return hashCode;
        }
    }
}<|MERGE_RESOLUTION|>--- conflicted
+++ resolved
@@ -35,7 +35,6 @@
         UserDiagnosticSink diagnostics,
         TestableCancellationToken cancellationToken )
     {
-<<<<<<< HEAD
         var additionalSyntaxTreeDictionary = new ConcurrentDictionary<string, IntroducedSyntaxTree>();
 
         var useNullability = partialCompilation.InitialCompilation.Options.NullableContextOptions != NullableContextOptions.Disable;
@@ -59,40 +58,6 @@
                             IConstructor constructor => constructor.DeclaringType,
                             _ => throw new AssertionFailedException( $"Unsupported: {t.TargetDeclaration.DeclarationKind}" )
                         } );
-=======
-        public static async Task<IReadOnlyCollection<IntroducedSyntaxTree>> GenerateDesignTimeSyntaxTreesAsync(
-            ProjectServiceProvider serviceProvider,
-            PartialCompilation partialCompilation,
-            CompilationModel initialCompilationModel,
-            CompilationModel finalCompilationModel,
-            IReadOnlyCollection<ITransformation> transformations,
-            UserDiagnosticSink diagnostics,
-            TestableCancellationToken cancellationToken )
-        {
-            var additionalSyntaxTreeDictionary = new ConcurrentDictionary<string, IntroducedSyntaxTree>();
-
-            var useNullability = partialCompilation.InitialCompilation.Options.NullableContextOptions != NullableContextOptions.Disable;
-
-            var lexicalScopeFactory = new LexicalScopeFactory( finalCompilationModel );
-            var injectionHelperProvider = new LinkerInjectionHelperProvider( finalCompilationModel, useNullability );
-            var injectionNameProvider = new LinkerInjectionNameProvider( finalCompilationModel, injectionHelperProvider, OurSyntaxGenerator.Default );
-            var aspectReferenceSyntaxProvider = new LinkerAspectReferenceSyntaxProvider();
-
-            // Get all observable transformations except replacements, because replacements are not visible at design time.
-            var observableTransformations =
-                transformations
-                    .Where(
-                        t => t.Observability == TransformationObservability.Always && t is not IReplaceMemberTransformation
-                                                                                   && t.TargetDeclaration is INamedType or IConstructor )
-                    .GroupBy(
-                        t =>
-                            t.TargetDeclaration switch
-                            {
-                                INamedType namedType => namedType,
-                                IConstructor constructor => constructor.DeclaringType,
-                                _ => throw new AssertionFailedException( $"Unsupported: {t.TargetDeclaration.DeclarationKind}" )
-                            } );
->>>>>>> b764a1c0
 
         var taskScheduler = serviceProvider.GetRequiredService<IConcurrentTaskRunner>();
 
@@ -114,59 +79,15 @@
 
             var orderedTransformations = transformationsOnType.OrderBy( x => x, TransformationLinkerOrderComparer.Instance );
 
-<<<<<<< HEAD
             // Process members.
             BaseListSyntax? baseList = null;
 
             var members = List<MemberDeclarationSyntax>();
-            var syntaxGenerationContext = finalCompilationModel.CompilationContext.GetSyntaxGenerationContext( true );
+            var syntaxGenerationContext = finalCompilationModel.CompilationContext.GetSyntaxGenerationContext( SyntaxGenerationOptions.Proof, true );
 
             foreach ( var transformation in orderedTransformations )
             {
                 cancellationToken.ThrowIfCancellationRequested();
-=======
-                var members = List<MemberDeclarationSyntax>();
-                var syntaxGenerationContext = finalCompilationModel.CompilationContext.GetSyntaxGenerationContext( SyntaxGenerationOptions.Proof, true );
-
-                foreach ( var transformation in orderedTransformations )
-                {
-                    cancellationToken.ThrowIfCancellationRequested();
-
-                    if ( transformation is IInjectMemberTransformation injectMemberTransformation )
-                    {
-                        // TODO: Provide other implementations or allow nulls (because this pipeline should not execute anything).
-                        // TODO: Implement support for initializable transformations.
-                        var introductionContext = new MemberInjectionContext(
-                            serviceProvider,
-                            diagnostics,
-                            injectionNameProvider,
-                            aspectReferenceSyntaxProvider,
-                            lexicalScopeFactory,
-                            syntaxGenerationContext,
-                            finalCompilationModel );
-
-                        var injectedMembers = injectMemberTransformation.GetInjectedMembers( introductionContext )
-                            .Select( m => m.Syntax );
-
-                        members = members.AddRange( injectedMembers );
-                    }
-
-                    if ( transformation is IInjectInterfaceTransformation injectInterfaceTransformation )
-                    {
-                        baseList ??= BaseList();
-                        baseList = baseList.AddTypes( injectInterfaceTransformation.GetSyntax( syntaxGenerationContext.Options ) );
-                    }
-                }
-
-                members = members.AddRange(
-                    CreateInjectedConstructors( initialCompilationModel, finalCompilationModel, syntaxGenerationContext, transformationsOnType.Key ) );
-
-                // Create a class.
-                var classDeclaration = CreatePartialType( declaringType, baseList, members );
-
-                // Add the class to its nesting type.
-                var topDeclaration = (MemberDeclarationSyntax) classDeclaration;
->>>>>>> b764a1c0
 
                 if ( transformation is IInjectMemberTransformation injectMemberTransformation )
                 {
@@ -190,7 +111,7 @@
                 if ( transformation is IInjectInterfaceTransformation injectInterfaceTransformation )
                 {
                     baseList ??= BaseList();
-                    baseList = baseList.AddTypes( injectInterfaceTransformation.GetSyntax() );
+                    baseList = baseList.AddTypes( injectInterfaceTransformation.GetSyntax( syntaxGenerationContext.Options ) );
                 }
             }
 
@@ -226,7 +147,6 @@
                 .OrderBy( s => s.FilePath.Length )
                 .First();
 
-<<<<<<< HEAD
             var compilationUnit = CompilationUnit()
                 .WithMembers( SingletonList( AddHeader( topDeclaration ) ) );
 
@@ -234,19 +154,6 @@
             var syntaxTreeName = declaringType.FullName + ".cs";
 
             var index = 1;
-=======
-        private static IReadOnlyList<ConstructorDeclarationSyntax> CreateInjectedConstructors(
-            CompilationModel initialCompilationModel,
-            CompilationModel finalCompilationModel,
-            SyntaxGenerationContext syntaxGenerationContext,
-            INamedType type )
-        {
-            // TODO: This will not work properly with universal constructor builders.
-            var initialType = type.Translate( initialCompilationModel );
-
-            var constructors = new List<ConstructorDeclarationSyntax>();
-            var existingSignatures = new HashSet<(ISymbol Type, RefKind RefKind)[]>( new ConstructorSignatureEqualityComparer() );
->>>>>>> b764a1c0
 
             while ( !additionalSyntaxTreeDictionary.TryAdd(
                        syntaxTreeName,
@@ -270,7 +177,7 @@
         var initialType = type.Translate( initialCompilationModel );
 
         var constructors = new List<ConstructorDeclarationSyntax>();
-        var existingSignatures = new HashSet<(ISymbol Type, Code.RefKind RefKind)[]>( new ConstructorSignatureEqualityComparer() );
+        var existingSignatures = new HashSet<(ISymbol Type, RefKind RefKind)[]>( new ConstructorSignatureEqualityComparer() );
 
         // Go through all types that will get generated constructors and index existing constructors.
         foreach ( var constructor in initialType.Constructors )
@@ -288,7 +195,6 @@
 
             var initialParameters = initialConstructor.Parameters.ToImmutableArray();
 
-<<<<<<< HEAD
             if ( !existingSignatures.Add( finalParameters.SelectAsArray( p => ((ISymbol) p.Type.GetSymbol(), p.RefKind) ) ) )
             {
                 continue;
@@ -320,36 +226,12 @@
             {
                 // Target constructor has optional parameters.
                 // If there is no constructor without optional parameters, we need to generate it to avoid ambiguous match.
-=======
-                constructors.Add(
-                    ConstructorDeclaration(
-                        List<AttributeListSyntax>(),
-                        finalConstructor.GetSyntaxModifierList(),
-                        Identifier( finalConstructor.DeclaringType.Name ),
-                        syntaxGenerationContext.SyntaxGenerator.ParameterList( finalParameters, initialCompilationModel ),
-                        initialConstructor.IsImplicitlyDeclared
-                            ? default
-                            : ConstructorInitializer(
-                                SyntaxKind.ThisConstructorInitializer,
-                                ArgumentList(
-                                    SeparatedList(
-                                        initialParameters.SelectAsArray(
-                                            p =>
-                                                Argument(
-                                                    p.DefaultValue != null
-                                                        ? NameColon( p.Name )
-                                                        : null,
-                                                    GetArgumentRefToken( p ),
-                                                    IdentifierName( p.Name ) ) ) ) ) ),
-                        Block() ) );
->>>>>>> b764a1c0
 
                 var nonOptionalParameters = initialParameters.Where( p => p.DefaultValue == null ).ToArray();
                 var optionalParameters = initialParameters.Where( p => p.DefaultValue != null ).ToArray();
 
                 if ( existingSignatures.Add( nonOptionalParameters.SelectAsArray( p => ((ISymbol) p.Type.GetSymbol(), p.RefKind) ) ) )
                 {
-<<<<<<< HEAD
                     constructors.Add(
                         ConstructorDeclaration(
                             List<AttributeListSyntax>(),
@@ -371,65 +253,21 @@
                                                             SyntaxKind.DefaultLiteralExpression,
                                                             Token( SyntaxKind.DefaultKeyword ) ) ) ) ) ) ),
                             Block() ) );
-=======
-                    // Target constructor has optional parameters.
-                    // If there is no constructor without optional parameters, we need to generate it to avoid ambiguous match.
-
-                    var nonOptionalParameters = initialParameters.Where( p => p.DefaultValue == null ).ToArray();
-                    var optionalParameters = initialParameters.Where( p => p.DefaultValue != null ).ToArray();
-
-                    if ( existingSignatures.Add( nonOptionalParameters.SelectAsArray( p => ((ISymbol) p.Type.GetSymbol(), p.RefKind) ) ) )
-                    {
-                        constructors.Add(
-                            ConstructorDeclaration(
-                                List<AttributeListSyntax>(),
-                                initialConstructor.GetSyntaxModifierList(),
-                                Identifier( initialConstructor.DeclaringType.Name ),
-                                syntaxGenerationContext.SyntaxGenerator.ParameterList( nonOptionalParameters, initialCompilationModel ),
-                                ConstructorInitializer(
-                                    SyntaxKind.ThisConstructorInitializer,
-                                    ArgumentList(
-                                        SeparatedList(
-                                                nonOptionalParameters.SelectAsArray(
-                                                    p => Argument( null, GetArgumentRefToken( p ), IdentifierName( p.Name ) ) ) )
-                                            .AddRange(
-                                                optionalParameters.SelectAsArray(
-                                                    p =>
-                                                        Argument(
-                                                            NameColon( p.Name ),
-                                                            GetArgumentRefToken( p ),
-                                                            LiteralExpression(
-                                                                SyntaxKind.DefaultLiteralExpression,
-                                                                Token( SyntaxKind.DefaultKeyword ) ) ) ) ) ) ),
-                                Block() ) );
-                    }
->>>>>>> b764a1c0
                 }
             }
         }
 
         return constructors;
 
-<<<<<<< HEAD
         static SyntaxToken GetArgumentRefToken( IParameter p )
         {
             return p.RefKind switch
             {
-                Code.RefKind.None or Code.RefKind.In => default,
-                Code.RefKind.Ref or Code.RefKind.RefReadOnly => Token( SyntaxKind.RefKeyword ),
-                Code.RefKind.Out => Token( SyntaxKind.OutKeyword ),
+                RefKind.None or RefKind.In => default,
+                RefKind.Ref or RefKind.RefReadOnly => Token( SyntaxKind.RefKeyword ),
+                RefKind.Out => Token( SyntaxKind.OutKeyword ),
                 _ => throw new AssertionFailedException( $"Unsupported: {p.RefKind}" )
             };
-=======
-            static SyntaxToken GetArgumentRefToken( IParameter p )
-                => p.RefKind switch
-                {
-                    RefKind.None or RefKind.In => default,
-                    RefKind.Ref or RefKind.RefReadOnly => Token( SyntaxKind.RefKeyword ),
-                    RefKind.Out => Token( SyntaxKind.OutKeyword ),
-                    _ => throw new AssertionFailedException( $"Unsupported: {p.RefKind}" )
-                };
->>>>>>> b764a1c0
         }
     }
 
@@ -507,7 +345,6 @@
             };
         }
 
-<<<<<<< HEAD
         return TypeParameterList(
             SeparatedList(
                 type.TypeParameters.SelectAsReadOnlyList( tp => TypeParameter( tp.Name ).WithVarianceKeyword( Token( GetVariance( tp.Variance ) ) ) ) ) );
@@ -515,9 +352,6 @@
 
     private static MemberDeclarationSyntax AddHeader( MemberDeclarationSyntax node )
         => node switch
-=======
-        private class ConstructorSignatureEqualityComparer : IEqualityComparer<(ISymbol Type, RefKind RefKind)[]>
->>>>>>> b764a1c0
         {
             NamespaceDeclarationSyntax or ClassDeclarationSyntax or StructDeclarationSyntax or RecordDeclarationSyntax or InterfaceDeclarationSyntax =>
                 node.WithLeadingTrivia( GetHeader() ),
@@ -585,22 +419,18 @@
             LineFeed );
     }
 
-    private sealed class ConstructorSignatureEqualityComparer : IEqualityComparer<(ISymbol Type, Code.RefKind RefKind)[]>
+    private sealed class ConstructorSignatureEqualityComparer : IEqualityComparer<(ISymbol Type, RefKind RefKind)[]>
     {
         private readonly StructuralSymbolComparer _symbolComparer = StructuralSymbolComparer.Default;
 
-        public bool Equals( (ISymbol Type, Code.RefKind RefKind)[]? x, (ISymbol Type, Code.RefKind RefKind)[]? y )
+        public bool Equals( (ISymbol Type, RefKind RefKind)[]? x, (ISymbol Type, RefKind RefKind)[]? y )
         {
             if ( x == null || y == null )
             {
                 return x == null && y == null;
             }
 
-<<<<<<< HEAD
             if ( x.Length != y.Length )
-=======
-            public bool Equals( (ISymbol Type, RefKind RefKind)[]? x, (ISymbol Type, RefKind RefKind)[]? y )
->>>>>>> b764a1c0
             {
                 return false;
             }
@@ -614,32 +444,14 @@
 
                 if ( !this._symbolComparer.Equals( x[i].Type, y[i].Type ) )
                 {
-<<<<<<< HEAD
                     return false;
-=======
-                    if ( x[i].RefKind != y[i].RefKind )
-                    {
-                        return false;
-                    }
-
-                    if ( !this._symbolComparer.Equals( x[i].Type, y[i].Type ) )
-                    {
-                        return false;
-                    }
->>>>>>> b764a1c0
                 }
             }
 
-<<<<<<< HEAD
             return true;
         }
-=======
-            public int GetHashCode( [DisallowNull] (ISymbol Type, RefKind RefKind)[] obj )
-            {
-                var hashCode = obj.Length;
->>>>>>> b764a1c0
-
-        public int GetHashCode( (ISymbol Type, Code.RefKind RefKind)[] obj )
+
+        public int GetHashCode( (ISymbol Type, RefKind RefKind)[] obj )
         {
             var hashCode = obj.Length;
 
