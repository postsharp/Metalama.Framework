--- conflicted
+++ resolved
@@ -30,52 +30,19 @@
     public static async Task<IReadOnlyCollection<IntroducedSyntaxTree>> GenerateDesignTimeSyntaxTreesAsync(
         ProjectServiceProvider serviceProvider,
         PartialCompilation partialCompilation,
-        CompilationModel compilationModel,
+        CompilationModel initialCompilationModel,
+        CompilationModel finalCompilationModel,
         IReadOnlyCollection<ITransformation> transformations,
         UserDiagnosticSink diagnostics,
         TestableCancellationToken cancellationToken )
     {
-<<<<<<< HEAD
-        public static async Task<IReadOnlyCollection<IntroducedSyntaxTree>> GenerateDesignTimeSyntaxTreesAsync(
-            ProjectServiceProvider serviceProvider,
-            PartialCompilation partialCompilation,
-            CompilationModel initialCompilationModel,
-            CompilationModel finalCompilationModel,
-            IReadOnlyCollection<ITransformation> transformations,
-            UserDiagnosticSink diagnostics,
-            TestableCancellationToken cancellationToken )
-        {
-            var additionalSyntaxTreeDictionary = new ConcurrentDictionary<string, IntroducedSyntaxTree>();
-=======
         var additionalSyntaxTreeDictionary = new ConcurrentDictionary<string, IntroducedSyntaxTree>();
->>>>>>> 20f4794d
 
         var useNullability = partialCompilation.InitialCompilation.Options.NullableContextOptions != NullableContextOptions.Disable;
 
-<<<<<<< HEAD
-            var lexicalScopeFactory = new LexicalScopeFactory( finalCompilationModel );
-            var injectionHelperProvider = new LinkerInjectionHelperProvider( finalCompilationModel, useNullability );
-            var injectionNameProvider = new LinkerInjectionNameProvider( finalCompilationModel, injectionHelperProvider );
-            var aspectReferenceSyntaxProvider = new LinkerAspectReferenceSyntaxProvider();
-
-            // Get all observable transformations except replacements, because replacements are not visible at design time.
-            var observableTransformations =
-                transformations
-                    .Where(
-                        t => t.Observability == TransformationObservability.Always && t is not IReplaceMemberTransformation
-                                                                                   && t.TargetDeclaration is INamedType or IConstructor )
-                    .GroupBy(
-                        t =>
-                            t.TargetDeclaration switch
-                            {
-                                INamedType namedType => namedType,
-                                IConstructor constructor => constructor.DeclaringType,
-                                _ => throw new AssertionFailedException( $"Unsupported: {t.TargetDeclaration.DeclarationKind}" )
-                            } );
-=======
-        var lexicalScopeFactory = new LexicalScopeFactory( compilationModel );
-        var injectionHelperProvider = new LinkerInjectionHelperProvider( compilationModel, useNullability );
-        var injectionNameProvider = new LinkerInjectionNameProvider( compilationModel, injectionHelperProvider, OurSyntaxGenerator.Default );
+        var lexicalScopeFactory = new LexicalScopeFactory( finalCompilationModel );
+        var injectionHelperProvider = new LinkerInjectionHelperProvider( finalCompilationModel, useNullability );
+        var injectionNameProvider = new LinkerInjectionNameProvider( finalCompilationModel, injectionHelperProvider );
         var aspectReferenceSyntaxProvider = new LinkerAspectReferenceSyntaxProvider();
 
         // Get all observable transformations except replacements, because replacements are not visible at design time.
@@ -83,9 +50,15 @@
             transformations
                 .Where(
                     t => t.Observability == TransformationObservability.Always && t is not IReplaceMemberTransformation
-                                                                               && t.TargetDeclaration is INamedType )
-                .GroupBy( t => (INamedType) t.TargetDeclaration );
->>>>>>> 20f4794d
+                                                                               && t.TargetDeclaration is INamedType or IConstructor )
+                .GroupBy(
+                    t =>
+                        t.TargetDeclaration switch
+                        {
+                            INamedType namedType => namedType,
+                            IConstructor constructor => constructor.DeclaringType,
+                            _ => throw new AssertionFailedException( $"Unsupported: {t.TargetDeclaration.DeclarationKind}" )
+                        } );
 
         var taskScheduler = serviceProvider.GetRequiredService<IConcurrentTaskRunner>();
 
@@ -111,59 +84,14 @@
             BaseListSyntax? baseList = null;
 
             var members = List<MemberDeclarationSyntax>();
-            var syntaxGenerationContext = compilationModel.CompilationContext.GetSyntaxGenerationContext( true );
-
-<<<<<<< HEAD
-                var members = List<MemberDeclarationSyntax>();
-                var syntaxGenerationContext = finalCompilationModel.CompilationContext.GetSyntaxGenerationContext( SyntaxGenerationOptions.Formatted, true );
-=======
+            var syntaxGenerationContext = finalCompilationModel.CompilationContext.GetSyntaxGenerationContext( SyntaxGenerationOptions.Formatted, true );
+
             foreach ( var transformation in orderedTransformations )
             {
                 cancellationToken.ThrowIfCancellationRequested();
->>>>>>> 20f4794d
 
                 if ( transformation is IInjectMemberOrNamedTypeTransformation injectMemberTransformation )
                 {
-<<<<<<< HEAD
-                    cancellationToken.ThrowIfCancellationRequested();
-
-                    if ( transformation is IInjectMemberTransformation injectMemberTransformation )
-                    {
-                        // TODO: Provide other implementations or allow nulls (because this pipeline should not execute anything).
-                        // TODO: Implement support for initializable transformations.
-                        var introductionContext = new MemberInjectionContext(
-                            serviceProvider,
-                            diagnostics,
-                            injectionNameProvider,
-                            aspectReferenceSyntaxProvider,
-                            lexicalScopeFactory,
-                            syntaxGenerationContext,
-                            finalCompilationModel );
-
-                        var injectedMembers = injectMemberTransformation.GetInjectedMembers( introductionContext )
-                            .Select( m => m.Syntax );
-
-                        members = members.AddRange( injectedMembers );
-                    }
-
-                    if ( transformation is IInjectInterfaceTransformation injectInterfaceTransformation )
-                    {
-                        baseList ??= BaseList();
-                        baseList = baseList.AddTypes( injectInterfaceTransformation.GetSyntax( syntaxGenerationContext.Options ) );
-                    }
-                }
-
-                members = members.AddRange(
-                    CreateInjectedConstructors( initialCompilationModel, finalCompilationModel, syntaxGenerationContext, transformationsOnType.Key ) );
-
-                // Create a class.
-                var classDeclaration = CreatePartialType( declaringType, baseList, members );
-
-                // Add the class to its nesting type.
-                var topDeclaration = (MemberDeclarationSyntax) classDeclaration;
-
-                for ( var containingType = declaringType.DeclaringType; containingType != null; containingType = containingType.DeclaringType )
-=======
                     // TODO: Provide other implementations or allow nulls (because this pipeline should not execute anything).
                     // TODO: Implement support for initializable transformations.
                     var introductionContext = new MemberInjectionContext(
@@ -173,21 +101,23 @@
                         aspectReferenceSyntaxProvider,
                         lexicalScopeFactory,
                         syntaxGenerationContext,
-                        compilationModel );
+                        finalCompilationModel );
 
                     var injectedMembers = injectMemberTransformation.GetInjectedMembers( introductionContext )
-                        .Select( m => m.Syntax.NormalizeWhitespace() );
+                        .Select( m => m.Syntax );
 
                     members = members.AddRange( injectedMembers );
                 }
 
                 if ( transformation is IInjectInterfaceTransformation injectInterfaceTransformation )
->>>>>>> 20f4794d
                 {
                     baseList ??= BaseList();
-                    baseList = baseList.AddTypes( injectInterfaceTransformation.GetSyntax() );
+                    baseList = baseList.AddTypes( injectInterfaceTransformation.GetSyntax( syntaxGenerationContext.Options ) );
                 }
             }
+
+            members = members.AddRange(
+                CreateInjectedConstructors( initialCompilationModel, finalCompilationModel, syntaxGenerationContext, transformationsOnType.Key ) );
 
             // Create a class.
             var classDeclaration = CreatePartialType( declaringType, baseList, members );
@@ -224,126 +154,120 @@
             var generatedSyntaxTree = SyntaxTree( compilationUnit.NormalizeWhitespace(), encoding: Encoding.UTF8 );
             var syntaxTreeName = declaringType.FullName + ".cs";
 
-<<<<<<< HEAD
-        private static IReadOnlyList<ConstructorDeclarationSyntax> CreateInjectedConstructors(
-            CompilationModel initialCompilationModel,
-            CompilationModel finalCompilationModel,
-            SyntaxGenerationContext syntaxGenerationContext,
-            INamedType type )
-        {
-            // TODO: This will not work properly with universal constructor builders.
-            var initialType = type.Translate( initialCompilationModel );
-
-            var constructors = new List<ConstructorDeclarationSyntax>();
-            var existingSignatures = new HashSet<(ISymbol Type, RefKind RefKind)[]>( new ConstructorSignatureEqualityComparer() );
-
-            // Go through all types that will get generated constructors and index existing constructors.
-            foreach ( var constructor in initialType.Constructors )
-            {
-                existingSignatures.Add( constructor.Parameters.SelectAsArray( p => ((ISymbol) p.Type.GetSymbol(), p.RefKind) ) );
-            }
-
-            foreach ( var constructor in type.Constructors )
-            {
-                var initialConstructor = constructor.Translate( initialCompilationModel );
-                var finalConstructor = constructor.Translate( finalCompilationModel );
-
-                // TODO: Currently we don't see introduced parameters in builder code model.
-                var finalParameters = finalConstructor.Parameters.ToImmutableArray();
-
-                var initialParameters = initialConstructor.Parameters.ToImmutableArray();
-
-                if ( !existingSignatures.Add( finalParameters.SelectAsArray( p => ((ISymbol) p.Type.GetSymbol(), p.RefKind) ) ) )
+            var index = 1;
+
+            while ( !additionalSyntaxTreeDictionary.TryAdd(
+                       syntaxTreeName,
+                       new IntroducedSyntaxTree( syntaxTreeName, originalSyntaxTree, generatedSyntaxTree ) ) )
+            {
+                index++;
+                syntaxTreeName = $"{declaringType.FullName}_{index}.cs";
+            }
+        }
+
+        return additionalSyntaxTreeDictionary.Values.AsReadOnly();
+    }
+
+    private static IReadOnlyList<ConstructorDeclarationSyntax> CreateInjectedConstructors(
+        CompilationModel initialCompilationModel,
+        CompilationModel finalCompilationModel,
+        SyntaxGenerationContext syntaxGenerationContext,
+        INamedType type )
+    {
+        // TODO: This will not work properly with universal constructor builders.
+        var initialType = type.Translate( initialCompilationModel );
+
+        var constructors = new List<ConstructorDeclarationSyntax>();
+        var existingSignatures = new HashSet<(ISymbol Type, RefKind RefKind)[]>( new ConstructorSignatureEqualityComparer() );
+
+        // Go through all types that will get generated constructors and index existing constructors.
+        foreach ( var constructor in initialType.Constructors )
+        {
+            existingSignatures.Add( constructor.Parameters.SelectAsArray( p => ((ISymbol) p.Type.GetSymbol(), p.RefKind) ) );
+        }
+
+        foreach ( var constructor in type.Constructors )
+        {
+            var initialConstructor = constructor.Translate( initialCompilationModel );
+            var finalConstructor = constructor.Translate( finalCompilationModel );
+
+            // TODO: Currently we don't see introduced parameters in builder code model.
+            var finalParameters = finalConstructor.Parameters.ToImmutableArray();
+
+            var initialParameters = initialConstructor.Parameters.ToImmutableArray();
+
+            if ( !existingSignatures.Add( finalParameters.SelectAsArray( p => ((ISymbol) p.Type.GetSymbol(), p.RefKind) ) ) )
+            {
+                continue;
+            }
+
+            constructors.Add(
+                ConstructorDeclaration(
+                    List<AttributeListSyntax>(),
+                    finalConstructor.GetSyntaxModifierList(),
+                    Identifier( finalConstructor.DeclaringType.Name ),
+                    syntaxGenerationContext.SyntaxGenerator.ParameterList( finalParameters, initialCompilationModel ),
+                    initialConstructor.IsImplicitlyDeclared
+                        ? default
+                        : ConstructorInitializer(
+                            SyntaxKind.ThisConstructorInitializer,
+                            ArgumentList(
+                                SeparatedList(
+                                    initialParameters.SelectAsArray(
+                                        p =>
+                                            Argument(
+                                                p.DefaultValue != null
+                                                    ? NameColon( p.Name )
+                                                    : null,
+                                                GetArgumentRefToken( p ),
+                                                IdentifierName( p.Name ) ) ) ) ) ),
+                    Block() ) );
+
+            if ( initialConstructor.Parameters.Any( p => p.DefaultValue != null ) )
+            {
+                // Target constructor has optional parameters.
+                // If there is no constructor without optional parameters, we need to generate it to avoid ambiguous match.
+
+                var nonOptionalParameters = initialParameters.Where( p => p.DefaultValue == null ).ToArray();
+                var optionalParameters = initialParameters.Where( p => p.DefaultValue != null ).ToArray();
+
+                if ( existingSignatures.Add( nonOptionalParameters.SelectAsArray( p => ((ISymbol) p.Type.GetSymbol(), p.RefKind) ) ) )
                 {
-                    continue;
-                }
-
-                constructors.Add(
-                    ConstructorDeclaration(
-                        List<AttributeListSyntax>(),
-                        finalConstructor.GetSyntaxModifierList(),
-                        Identifier( finalConstructor.DeclaringType.Name ),
-                        syntaxGenerationContext.SyntaxGenerator.ParameterList( finalParameters, initialCompilationModel ),
-                        initialConstructor.IsImplicitlyDeclared
-                            ? default
-                            : ConstructorInitializer(
+                    constructors.Add(
+                        ConstructorDeclaration(
+                            List<AttributeListSyntax>(),
+                            initialConstructor.GetSyntaxModifierList(),
+                            Identifier( initialConstructor.DeclaringType.Name ),
+                            syntaxGenerationContext.SyntaxGenerator.ParameterList( nonOptionalParameters, initialCompilationModel ),
+                            ConstructorInitializer(
                                 SyntaxKind.ThisConstructorInitializer,
                                 ArgumentList(
                                     SeparatedList(
-                                        initialParameters.SelectAsArray(
-                                            p =>
-                                                Argument(
-                                                    p.DefaultValue != null
-                                                        ? NameColon( p.Name )
-                                                        : null,
-                                                    GetArgumentRefToken( p ),
-                                                    IdentifierName( p.Name ) ) ) ) ) ),
-                        Block() ) );
-
-                if ( initialConstructor.Parameters.Any( p => p.DefaultValue != null ) )
-                {
-                    // Target constructor has optional parameters.
-                    // If there is no constructor without optional parameters, we need to generate it to avoid ambiguous match.
-
-                    var nonOptionalParameters = initialParameters.Where( p => p.DefaultValue == null ).ToArray();
-                    var optionalParameters = initialParameters.Where( p => p.DefaultValue != null ).ToArray();
-
-                    if ( existingSignatures.Add( nonOptionalParameters.SelectAsArray( p => ((ISymbol) p.Type.GetSymbol(), p.RefKind) ) ) )
-                    {
-                        constructors.Add(
-                            ConstructorDeclaration(
-                                List<AttributeListSyntax>(),
-                                initialConstructor.GetSyntaxModifierList(),
-                                Identifier( initialConstructor.DeclaringType.Name ),
-                                syntaxGenerationContext.SyntaxGenerator.ParameterList( nonOptionalParameters, initialCompilationModel ),
-                                ConstructorInitializer(
-                                    SyntaxKind.ThisConstructorInitializer,
-                                    ArgumentList(
-                                        SeparatedList(
-                                                nonOptionalParameters.SelectAsArray(
-                                                    p => Argument( null, GetArgumentRefToken( p ), IdentifierName( p.Name ) ) ) )
-                                            .AddRange(
-                                                optionalParameters.SelectAsArray(
-                                                    p =>
-                                                        Argument(
-                                                            NameColon( p.Name ),
-                                                            GetArgumentRefToken( p ),
-                                                            LiteralExpression(
-                                                                SyntaxKind.DefaultLiteralExpression,
-                                                                Token( SyntaxKind.DefaultKeyword ) ) ) ) ) ) ),
-                                Block() ) );
-                    }
+                                            nonOptionalParameters.SelectAsArray( p => Argument( null, GetArgumentRefToken( p ), IdentifierName( p.Name ) ) ) )
+                                        .AddRange(
+                                            optionalParameters.SelectAsArray(
+                                                p =>
+                                                    Argument(
+                                                        NameColon( p.Name ),
+                                                        GetArgumentRefToken( p ),
+                                                        LiteralExpression(
+                                                            SyntaxKind.DefaultLiteralExpression,
+                                                            Token( SyntaxKind.DefaultKeyword ) ) ) ) ) ) ),
+                            Block() ) );
                 }
             }
-
-            return constructors;
-
-            static SyntaxToken GetArgumentRefToken( IParameter p )
-                => p.RefKind switch
-                {
-                    RefKind.None or RefKind.In => default,
-                    RefKind.Ref or RefKind.RefReadOnly => Token( SyntaxKind.RefKeyword ),
-                    RefKind.Out => Token( SyntaxKind.OutKeyword ),
-                    _ => throw new AssertionFailedException( $"Unsupported: {p.RefKind}" )
-                };
-        }
-
-        private static TypeDeclarationSyntax CreatePartialType( INamedType type, BaseListSyntax? baseList, SyntaxList<MemberDeclarationSyntax> members )
-            => type.TypeKind switch
-=======
-            var index = 1;
-
-            while ( !additionalSyntaxTreeDictionary.TryAdd(
-                       syntaxTreeName,
-                       new IntroducedSyntaxTree( syntaxTreeName, originalSyntaxTree, generatedSyntaxTree ) ) )
->>>>>>> 20f4794d
-            {
-                index++;
-                syntaxTreeName = $"{declaringType.FullName}_{index}.cs";
-            }
-        }
-
-        return additionalSyntaxTreeDictionary.Values.AsReadOnly();
+        }
+
+        return constructors;
+
+        static SyntaxToken GetArgumentRefToken( IParameter p )
+            => p.RefKind switch
+            {
+                RefKind.None or RefKind.In => default,
+                RefKind.Ref or RefKind.RefReadOnly => Token( SyntaxKind.RefKeyword ),
+                RefKind.Out => Token( SyntaxKind.OutKeyword ),
+                _ => throw new AssertionFailedException( $"Unsupported: {p.RefKind}" )
+            };
     }
 
     private static TypeDeclarationSyntax CreatePartialType( INamedType type, BaseListSyntax? baseList, SyntaxList<MemberDeclarationSyntax> members )
@@ -428,111 +352,6 @@
     private static MemberDeclarationSyntax AddHeader( MemberDeclarationSyntax node )
         => node switch
         {
-<<<<<<< HEAD
-            const string generatedByMetalama = " Generated by Metalama to support the code editing experience. This is NOT the code that gets executed.";
-
-            return TriviaList(
-                Trivia(
-                    DocumentationCommentTrivia(
-                        SyntaxKind.SingleLineDocumentationCommentTrivia,
-                        List(
-                            new XmlNodeSyntax[]
-                            {
-                                XmlText()
-                                    .WithTextTokens(
-                                        TokenList(
-                                            XmlTextLiteral(
-                                                TriviaList( DocumentationCommentExterior( "///" ) ),
-                                                " ",
-                                                " ",
-                                                TriviaList() ) ) ),
-                                XmlExampleElement(
-                                        SingletonList<XmlNodeSyntax>(
-                                            XmlText()
-                                                .WithTextTokens(
-                                                    TokenList(
-                                                        XmlTextNewLine(
-                                                            TriviaList(),
-                                                            "\n",
-                                                            "\n",
-                                                            TriviaList() ),
-                                                        XmlTextLiteral(
-                                                            TriviaList( DocumentationCommentExterior( "///" ) ),
-                                                            generatedByMetalama,
-                                                            generatedByMetalama,
-                                                            TriviaList() ),
-                                                        XmlTextNewLine(
-                                                            TriviaList(),
-                                                            "\n",
-                                                            "\n",
-                                                            TriviaList() ),
-                                                        XmlTextLiteral(
-                                                            TriviaList( DocumentationCommentExterior( "///" ) ),
-                                                            " ",
-                                                            " ",
-                                                            TriviaList() ) ) ) ) )
-                                    .WithStartTag( XmlElementStartTag( XmlName( Identifier( "generated" ) ) ) )
-                                    .WithEndTag(
-                                        XmlElementEndTag( XmlName( Identifier( "generated" ) ) )
-                                            .WithGreaterThanToken( Token( SyntaxKind.GreaterThanToken ) ) ),
-                                XmlText()
-                                    .WithTextTokens(
-                                        TokenList(
-                                            XmlTextNewLine(
-                                                TriviaList(),
-                                                "\n",
-                                                "\n",
-                                                TriviaList() ) ) )
-                            } ) ) ),
-                LineFeed,
-                LineFeed );
-        }
-
-        private sealed class ConstructorSignatureEqualityComparer : IEqualityComparer<(ISymbol Type, RefKind RefKind)[]>
-        {
-            private readonly StructuralSymbolComparer _symbolComparer = StructuralSymbolComparer.Default;
-
-            public bool Equals( (ISymbol Type, RefKind RefKind)[]? x, (ISymbol Type, RefKind RefKind)[]? y )
-            {
-                if ( x == null || y == null )
-                {
-                    return x == null && y == null;
-                }
-
-                if ( x.Length != y.Length )
-                {
-                    return false;
-                }
-
-                for ( var i = 0; i < x.Length; i++ )
-                {
-                    if ( x[i].RefKind != y[i].RefKind )
-                    {
-                        return false;
-                    }
-
-                    if ( !this._symbolComparer.Equals( x[i].Type, y[i].Type ) )
-                    {
-                        return false;
-                    }
-                }
-
-                return true;
-            }
-
-            public int GetHashCode( (ISymbol Type, RefKind RefKind)[] obj )
-            {
-                var hashCode = obj.Length;
-
-                for ( var i = 0; i < obj.Length; i++ )
-                {
-                    hashCode = HashCode.Combine( hashCode, this._symbolComparer.GetHashCode( obj[i].Type ), (int) obj[i].RefKind );
-                }
-
-                return hashCode;
-            }
-        }
-=======
             NamespaceDeclarationSyntax or ClassDeclarationSyntax or StructDeclarationSyntax or RecordDeclarationSyntax or InterfaceDeclarationSyntax =>
                 node.WithLeadingTrivia( GetHeader() ),
             _ => node
@@ -597,6 +416,50 @@
                         } ) ) ),
             LineFeed,
             LineFeed );
->>>>>>> 20f4794d
+    }
+
+    private sealed class ConstructorSignatureEqualityComparer : IEqualityComparer<(ISymbol Type, RefKind RefKind)[]>
+    {
+        private readonly StructuralSymbolComparer _symbolComparer = StructuralSymbolComparer.Default;
+
+        public bool Equals( (ISymbol Type, RefKind RefKind)[]? x, (ISymbol Type, RefKind RefKind)[]? y )
+        {
+            if ( x == null || y == null )
+            {
+                return x == null && y == null;
+            }
+
+            if ( x.Length != y.Length )
+            {
+                return false;
+            }
+
+            for ( var i = 0; i < x.Length; i++ )
+            {
+                if ( x[i].RefKind != y[i].RefKind )
+                {
+                    return false;
+                }
+
+                if ( !this._symbolComparer.Equals( x[i].Type, y[i].Type ) )
+                {
+                    return false;
+                }
+            }
+
+            return true;
+        }
+
+        public int GetHashCode( (ISymbol Type, RefKind RefKind)[] obj )
+        {
+            var hashCode = obj.Length;
+
+            for ( var i = 0; i < obj.Length; i++ )
+            {
+                hashCode = HashCode.Combine( hashCode, this._symbolComparer.GetHashCode( obj[i].Type ), (int) obj[i].RefKind );
+            }
+
+            return hashCode;
+        }
     }
 }