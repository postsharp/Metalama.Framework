--- conflicted
+++ resolved
@@ -5,7 +5,6 @@
 using Metalama.Backstage.Extensibility;
 using Metalama.Backstage.Licensing.Consumption;
 using Metalama.Backstage.Licensing.Consumption.Sources;
-using Metalama.Backstage.Telemetry;
 using Metalama.Compiler;
 using Metalama.Framework.Engine.AdditionalOutputs;
 using Metalama.Framework.Engine.Diagnostics;
@@ -49,112 +48,12 @@
                 AddLicensing = true, AddUserInterface = true, AddSupportServices = true, DotNetSdkDirectory = dotNetSdkDirectory
             };
 
-<<<<<<< HEAD
             BackstageServiceFactoryInitializer.Initialize( backstageOptions );
         }
-=======
-        var projectName = context.Compilation.AssemblyName;
-
-        var backstageOptions = new BackstageInitializationOptions( applicationInfo, projectName )
-        {
-            AddLicensing = true,
-            AddUserInterface = true,
-            AddSupportServices = true,
-            LicensingOptions = licenseOptions,
-            DotNetSdkDirectory = dotNetSdkDirectory
-        };
->>>>>>> a63ccbda
 
         var backstageServiceProvider = BackstageServiceFactory.ServiceProvider;
 
-<<<<<<< HEAD
-        // Initialize usage reporting.
-        try
-        {
-            if ( backstageServiceProvider.GetBackstageService<IUsageReporter>() is { } usageReporter && context.Compilation.AssemblyName != null &&
-                 usageReporter.ShouldReportSession( context.Compilation.AssemblyName ) )
-            {
-                usageReporter.StartSession( "TransformerUsage" );
-            }
-        }
-        catch ( Exception e )
-        {
-            ReportException( e, backstageServiceProvider, false );
-
-            // We don't re-throw here as we don't want compiler to crash because of usage reporting exceptions.
-        }
-
         return new CompilerServiceProvider( backstageServiceProvider, context.AnalyzerConfigOptionsProvider );
-=======
-        return new CompilerServiceProvider( serviceProvider, projectName );
-    }
-
-    private sealed class CompilerServiceProvider : IDisposableServiceProvider
-    {
-        private readonly IServiceProvider _serviceProvider;
-        private readonly LoggerAdapter _logger;
-        private readonly ExceptionReporterAdapter _exceptionReporter;
-        private readonly IDisposable? _usageReportingSession;
-
-        public CompilerServiceProvider( IServiceProvider serviceProvider, string? projectName )
-        {
-            this._serviceProvider = serviceProvider;
-            this._logger = new LoggerAdapter( serviceProvider.GetLoggerFactory().GetLogger( "Compiler" ) );
-            this._exceptionReporter = new ExceptionReporterAdapter( serviceProvider.GetBackstageService<IExceptionReporter>() );
-            
-            // Initialize usage reporting.
-            try
-            {
-                if ( serviceProvider.GetBackstageService<IUsageReporter>() is { } usageReporter && projectName != null
-                                                                                                && usageReporter.ShouldReportSession( projectName ) )
-                {
-                    this._usageReportingSession = usageReporter.StartSession( "TransformerUsage" );
-                }
-            }
-            catch ( Exception e )
-            {
-                ReportException( e, serviceProvider, false );
-
-                // We don't re-throw here as we don't want compiler to crash because of usage reporting exceptions.
-            }
-        }
-
-        public object? GetService( Type serviceType )
-            => serviceType == typeof(ILogger) ? this._logger
-                : serviceType == typeof(Compiler.Services.IExceptionReporter) ? this._exceptionReporter
-                : null;
-
-        public void DisposeServices( Action<Diagnostic> reportDiagnostic )
-        {
-            // Write all licensing messages that may have been emitted during the compilation.
-            if ( this._serviceProvider.GetBackstageService<ILicenseConsumptionService>() is { } licenseManager )
-            {
-                foreach ( var licensingMessage in licenseManager.Messages )
-                {
-                    var diagnosticDefinition = licensingMessage.IsError
-                        ? LicensingDiagnosticDescriptors.LicensingError
-                        : LicensingDiagnosticDescriptors.LicensingWarning;
-
-                    reportDiagnostic( diagnosticDefinition.CreateRoslynDiagnostic( null, licensingMessage.Text ) );
-                }
-            }
-
-            // Report usage.
-            try
-            {
-                this._usageReportingSession?.Dispose();
-            }
-            catch ( Exception e )
-            {
-                ReportException( e, this._serviceProvider, false );
-
-                // We don't re-throw here as we don't want compiler to crash because of usage reporting exceptions.
-            }
-
-            // Close logs.
-            this._serviceProvider.GetLoggerFactory().Dispose();
-        }
->>>>>>> a63ccbda
     }
 
     private static string? GetDotNetSdkDirectory( AnalyzerConfigOptionsProvider analyzerConfigOptionsProvider )
