--- conflicted
+++ resolved
@@ -40,11 +40,7 @@
             // Try.Metalama doesn't provide any backstage services.
             if ( applicationInfoProvider != null )
             {
-<<<<<<< HEAD
                 applicationInfoProvider.CurrentApplication = new MetalamaApplicationInfo();
-=======
-                throw new InvalidOperationException( $"{nameof(IApplicationInfoProvider)} service not found." );
->>>>>>> 2503b079
             }
 
             IUsageSample? usageSample = null;
