--- conflicted
+++ resolved
@@ -30,12 +30,6 @@
     {
         public void Execute( TransformerContext context )
         {
-<<<<<<< HEAD
-            var serviceProvider = ServiceProviderFactory.GetServiceProvider( nextServiceProvider: context.Services );
-            
-            // Add the license verifier.
-            serviceProvider = serviceProvider.WithService( new LicenseVerifier( serviceProvider ) );
-=======
             var serviceProvider = ServiceProviderFactory.GetServiceProvider();
 
             // The global backstage service provider, that has been added in ServiceProvider.CreateBaseServiceProvider,
@@ -68,7 +62,9 @@
             {
                 serviceProvider = serviceProvider.WithService( new CompileTimeExceptionHandler( serviceProvider ) );
             }
->>>>>>> bbebf62f
+            
+            // Add the license verifier.
+            serviceProvider = serviceProvider.WithService( new LicenseVerifier( serviceProvider ) );
 
             // Try.Metalama ships its own project options using the async-local service provider.
             var projectOptions = serviceProvider.GetService<IProjectOptions>();
