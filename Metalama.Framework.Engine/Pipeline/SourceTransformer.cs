--- conflicted
+++ resolved
@@ -4,7 +4,6 @@
 using Metalama.Compiler;
 using Metalama.Framework.Engine.AdditionalOutputs;
 using Metalama.Framework.Engine.Diagnostics;
-using Metalama.Framework.Engine.Licensing;
 using Metalama.Framework.Engine.Options;
 using Metalama.Framework.Engine.Pipeline.CompileTime;
 using Metalama.Framework.Project;
@@ -31,20 +30,12 @@
             
             try
             {
-<<<<<<< HEAD
-                serviceProvider = serviceProvider.WithService( new CompileTimeExceptionHandler( serviceProvider ) );
-            }
-            
-            // Add the license verifier.
-            serviceProvider = serviceProvider.WithService( new LicenseVerifier( serviceProvider ) );
-=======
                 // Try.Metalama ships its own handler. Having the default ICompileTimeExceptionHandler added earlier
                 // is not possible, because it needs access to IExceptionReporter service, which comes from the TransformerContext.
                 if ( serviceProvider.GetService<ICompileTimeExceptionHandler>() == null )
                 {
                     serviceProvider = serviceProvider.WithService( new CompileTimeExceptionHandler( serviceProvider ) );
                 }
->>>>>>> 36539613
 
                 // Try.Metalama ships its own project options using the async-local service provider.
                 var projectOptions = serviceProvider.GetService<IProjectOptions>();
