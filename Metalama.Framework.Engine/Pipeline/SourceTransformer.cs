﻿// Copyright (c) SharpCrafters s.r.o. All rights reserved.
// This project is not open source. Please see the LICENSE.md file in the repository root for details.

using Metalama.Backstage.Extensibility;
using Metalama.Backstage.Telemetry;
using Metalama.Compiler;
using Metalama.Framework.Engine.AdditionalOutputs;
using Metalama.Framework.Engine.Diagnostics;
using Metalama.Framework.Engine.Options;
using Metalama.Framework.Engine.Pipeline.CompileTime;
using Metalama.Framework.Engine.Utilities;
using Metalama.Framework.Project;
using System;
using System.Collections.Generic;
using System.Collections.Immutable;
using System.Diagnostics.CodeAnalysis;
using System.IO;
using System.Linq;
using System.Threading;
using System.Threading.Tasks;

namespace Metalama.Framework.Engine.Pipeline
{
    /// <summary>
    /// The main compile-time entry point of Metalama. An implementation of Metalama.Compiler's <see cref="ISourceTransformer"/>.
    /// </summary>
    [ExcludeFromCodeCoverage]
    public sealed class SourceTransformer : ISourceTransformer
    {
        public void Execute( TransformerContext context )
        {
            var serviceProvider = ServiceProviderFactory.GetServiceProvider();

            // The global basckstage service provider, that has been added in ServiceProvider.CreateBaseServiceProvider,
            // gets replaced here by a project-scoped one.
            serviceProvider = serviceProvider.WithNextProvider( context.Services );

            var applicationInfoProvider = (IApplicationInfoProvider?) context.Services.GetService( typeof(IApplicationInfoProvider) );

            if ( applicationInfoProvider == null )
            {
                throw new InvalidOperationException( $"{nameof(IApplicationInfoProvider)} service not found." );
            }

            applicationInfoProvider.CurrentApplication = new MetalamaApplicationInfo();

            IUsageSample? usageSample = null;
            var compilerUsageSample = (IUsageSample?) context.Services.GetService( typeof(IUsageSample) );
            var usageReporter = (IUsageReporter) context.Services.GetService( typeof(IUsageReporter) );

            // We look for the compiler usage sample instead of calling usageReporter.ShouldReportSession,
            // because the compiler has already decided.
            if ( usageReporter != null && compilerUsageSample != null )
            {
                usageSample = usageReporter.CreateSample( "CompilerUsage" );
                serviceProvider = serviceProvider.WithUntypedService( typeof(IUsageSample), usageSample );
            }

            // Try.Metalama ships its own handler. Having the default ICompileTimeExceptionHandler added earlier
            // is not possible, because it needs access to IExceptionReporter service, which comes from the TransformerContext.
            if ( serviceProvider.GetService<ICompileTimeExceptionHandler>() == null )
            {
                serviceProvider = serviceProvider.WithService( new CompileTimeExceptionHandler( serviceProvider ) );
            }

            // Try.Metalama ships its own project options using the async-local service provider.
            var projectOptions = serviceProvider.GetService<IProjectOptions>();

            if ( projectOptions == null )
            {
                projectOptions = new ProjectOptions( context.GlobalOptions, context.Plugins );
                serviceProvider = serviceProvider.WithService( projectOptions );
            }

            serviceProvider = serviceProvider.WithProjectScopedServices( context.Compilation.References );

            try
            {
                using CompileTimeAspectPipeline pipeline = new( serviceProvider, false );

                // ReSharper disable once AccessToDisposedClosure
                var pipelineResult =
                    Task.Run(
                            () => pipeline.ExecuteAsync(
                                new DiagnosticAdderAdapter( context.ReportDiagnostic ),
                                context.Compilation,
                                context.Resources.ToImmutableArray(),
                                CancellationToken.None ) )
                        .Result;

                if ( pipelineResult != null )
                {
                    context.AddResources( pipelineResult.AdditionalResources );
                    context.AddSyntaxTreeTransformations( pipelineResult.SyntaxTreeTransformations );
                }

                HandleAdditionalCompilationOutputFiles( projectOptions, pipelineResult );
            }
            catch ( Exception e )
            {
                var isHandled = false;

<<<<<<< HEAD
                ServiceProviderFactory.AsyncLocalProvider.GetService<ICompileTimeExceptionHandler>()
=======
                serviceProvider
                    .GetService<ICompileTimeExceptionHandler>()
>>>>>>> 2503b079
                    ?.ReportException( e, context.ReportDiagnostic, false, out isHandled );

                if ( !isHandled )
                {
                    throw;
                }
            }
            finally
            {
                try
                {
                    usageSample?.Flush();
                }
                catch
                {
                    // We don't want telemetry to affect user experience.
                }
            }
        }

        private static void HandleAdditionalCompilationOutputFiles( IProjectOptions projectOptions, CompileTimeAspectPipelineResult? pipelineResult )
        {
            if ( pipelineResult == null || projectOptions.AdditionalCompilationOutputDirectory == null )
            {
                return;
            }

            try
            {
                var existingFiles = new HashSet<string>();

                if ( Directory.Exists( projectOptions.AdditionalCompilationOutputDirectory ) )
                {
                    foreach ( var existingAuxiliaryFile in Directory.GetFiles(
                                 projectOptions.AdditionalCompilationOutputDirectory,
                                 "*",
                                 SearchOption.AllDirectories ) )
                    {
                        existingFiles.Add( existingAuxiliaryFile );
                    }
                }

                var finalFiles = new HashSet<string>();

                foreach ( var file in pipelineResult.AdditionalCompilationOutputFiles )
                {
                    var fullPath = GetFileFullPath( file );
                    finalFiles.Add( fullPath );
                }

                foreach ( var deletedAuxiliaryFile in existingFiles.Except( finalFiles ) )
                {
                    File.Delete( deletedAuxiliaryFile );
                }

                foreach ( var file in pipelineResult.AdditionalCompilationOutputFiles )
                {
                    var fullPath = GetFileFullPath( file );
                    Directory.CreateDirectory( Path.GetDirectoryName( fullPath ) );
                    using var stream = File.OpenWrite( fullPath );
                    file.WriteToStream( stream );
                }

                string GetFileFullPath( AdditionalCompilationOutputFile file )
                    => Path.Combine( projectOptions.AdditionalCompilationOutputDirectory, file.Kind.ToString(), file.Path );
            }
            catch
            {
                // TODO: Warn.
            }
        }
    }
}<|MERGE_RESOLUTION|>--- conflicted
+++ resolved
@@ -100,12 +100,8 @@
             {
                 var isHandled = false;
 
-<<<<<<< HEAD
-                ServiceProviderFactory.AsyncLocalProvider.GetService<ICompileTimeExceptionHandler>()
-=======
                 serviceProvider
                     .GetService<ICompileTimeExceptionHandler>()
->>>>>>> 2503b079
                     ?.ReportException( e, context.ReportDiagnostic, false, out isHandled );
 
                 if ( !isHandled )
