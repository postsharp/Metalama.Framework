﻿// Copyright (c) SharpCrafters s.r.o. See the LICENSE.md file in the root directory of this repository root for details.

using Metalama.Backstage.Extensibility;
using Metalama.Backstage.Licensing.Consumption;
using Metalama.Compiler;
using Metalama.Framework.Engine.AdditionalOutputs;
using Metalama.Framework.Engine.Diagnostics;
using Metalama.Framework.Engine.Licensing;
using Metalama.Framework.Engine.Options;
using Metalama.Framework.Engine.Pipeline.CompileTime;
using Metalama.Framework.Engine.Utilities.Threading;
using Metalama.Framework.Project;
using System;
using System.Collections.Generic;
using System.Collections.Immutable;
using System.Diagnostics.CodeAnalysis;
using System.IO;
using System.Linq;
using System.Threading;

namespace Metalama.Framework.Engine.Pipeline
{
    /// <summary>
    /// The main compile-time entry point of Metalama. An implementation of Metalama.Compiler's <see cref="ISourceTransformer"/>.
    /// </summary>
    [ExcludeFromCodeCoverage]
    public sealed class SourceTransformer : ISourceTransformer
    {
        public void Execute( TransformerContext context )
        {
            var serviceProvider = ServiceProviderFactory.GetServiceProvider( context.Services );

            try
            {
                // Try.Metalama ships its own handler. Having the default ICompileTimeExceptionHandler added earlier
                // is not possible, because it needs access to IExceptionReporter service, which comes from the TransformerContext.
                if ( serviceProvider.GetService<ICompileTimeExceptionHandler>() == null )
                {
                    serviceProvider = serviceProvider.WithService( new CompileTimeExceptionHandler( serviceProvider ) );
                }

                // Add the license verifier.
                var licenseConsumptionManager = serviceProvider.GetBackstageService<ILicenseConsumptionManager>();

<<<<<<< HEAD
            // We look for the compiler usage sample instead of calling usageReporter.ShouldReportSession,
            // because the compiler has already decided.
            if ( usageReporter != null && compilerUsageSample != null )
            {
                usageSample = usageReporter.CreateSample( "CompilerUsage" );
                serviceProvider = serviceProvider.WithUntypedService( typeof(IUsageSample), usageSample );
            }

            // Try.Metalama ships its own handler. Having the default ICompileTimeExceptionHandler added earlier
            // is not possible, because it needs access to IExceptionReporter service, which comes from the TransformerContext.
            if ( serviceProvider.GetService<ICompileTimeExceptionHandler>() == null )
            {
                serviceProvider = serviceProvider.WithService( new CompileTimeExceptionHandler( serviceProvider ) );
            }
            
            // Add the license verifier.
            serviceProvider = serviceProvider.WithService( new LicenseVerifier( serviceProvider ) );
=======
                if ( licenseConsumptionManager != null )
                {
                    serviceProvider = serviceProvider.WithService( new LicenseVerifier( licenseConsumptionManager ) );
                }
>>>>>>> 048f00de

                // Try.Metalama ships its own project options using the async-local service provider.
                var projectOptions = serviceProvider.GetService<IProjectOptions>();

                if ( projectOptions == null )
                {
                    projectOptions = MSBuildProjectOptions.GetInstance( context.AnalyzerConfigOptionsProvider, context.Plugins, context.Options );
                    serviceProvider = serviceProvider.WithService( projectOptions );
                }

                serviceProvider = serviceProvider.WithProjectScopedServices( context.Compilation );

                using CompileTimeAspectPipeline pipeline = new( serviceProvider, false );

                // ReSharper disable once AccessToDisposedClosure
                var pipelineResult =
                    TaskHelper.RunAndWait(
                        () => pipeline.ExecuteAsync(
                            new DiagnosticAdderAdapter( context.ReportDiagnostic ),
                            context.Compilation,
                            context.Resources.ToImmutableArray(),
                            CancellationToken.None ) );

                if ( pipelineResult.IsSuccess )
                {
                    context.AddResources( pipelineResult.Value.AdditionalResources );
                    context.AddSyntaxTreeTransformations( pipelineResult.Value.SyntaxTreeTransformations );
                    HandleAdditionalCompilationOutputFiles( projectOptions, pipelineResult.Value );
                }
            }
            catch ( Exception e )
            {
                var isHandled = false;

                serviceProvider
                    .GetService<ICompileTimeExceptionHandler>()
                    ?.ReportException( e, context.ReportDiagnostic, false, out isHandled );

                if ( !isHandled )
                {
                    throw;
                }
            }
        }

        private static void HandleAdditionalCompilationOutputFiles( IProjectOptions projectOptions, CompileTimeAspectPipelineResult? pipelineResult )
        {
            if ( pipelineResult == null || projectOptions.AdditionalCompilationOutputDirectory == null )
            {
                return;
            }

            try
            {
                var existingFiles = new HashSet<string>();

                if ( Directory.Exists( projectOptions.AdditionalCompilationOutputDirectory ) )
                {
                    foreach ( var existingAuxiliaryFile in Directory.GetFiles(
                                 projectOptions.AdditionalCompilationOutputDirectory,
                                 "*",
                                 SearchOption.AllDirectories ) )
                    {
                        existingFiles.Add( existingAuxiliaryFile );
                    }
                }

                var finalFiles = new HashSet<string>();

                foreach ( var file in pipelineResult.AdditionalCompilationOutputFiles )
                {
                    var fullPath = GetFileFullPath( file );
                    finalFiles.Add( fullPath );
                }

                foreach ( var deletedAuxiliaryFile in existingFiles.Except( finalFiles ) )
                {
                    File.Delete( deletedAuxiliaryFile );
                }

                foreach ( var file in pipelineResult.AdditionalCompilationOutputFiles )
                {
                    var fullPath = GetFileFullPath( file );
                    Directory.CreateDirectory( Path.GetDirectoryName( fullPath )! );
                    using var stream = File.OpenWrite( fullPath );
                    file.WriteToStream( stream );
                }

                string GetFileFullPath( AdditionalCompilationOutputFile file )
                    => Path.Combine( projectOptions.AdditionalCompilationOutputDirectory, file.Kind.ToString(), file.Path );
            }
            catch
            {
                // TODO: Warn.
            }
        }
    }
}<|MERGE_RESOLUTION|>--- conflicted
+++ resolved
@@ -42,30 +42,10 @@
                 // Add the license verifier.
                 var licenseConsumptionManager = serviceProvider.GetBackstageService<ILicenseConsumptionManager>();
 
-<<<<<<< HEAD
-            // We look for the compiler usage sample instead of calling usageReporter.ShouldReportSession,
-            // because the compiler has already decided.
-            if ( usageReporter != null && compilerUsageSample != null )
-            {
-                usageSample = usageReporter.CreateSample( "CompilerUsage" );
-                serviceProvider = serviceProvider.WithUntypedService( typeof(IUsageSample), usageSample );
-            }
-
-            // Try.Metalama ships its own handler. Having the default ICompileTimeExceptionHandler added earlier
-            // is not possible, because it needs access to IExceptionReporter service, which comes from the TransformerContext.
-            if ( serviceProvider.GetService<ICompileTimeExceptionHandler>() == null )
-            {
-                serviceProvider = serviceProvider.WithService( new CompileTimeExceptionHandler( serviceProvider ) );
-            }
-            
-            // Add the license verifier.
-            serviceProvider = serviceProvider.WithService( new LicenseVerifier( serviceProvider ) );
-=======
                 if ( licenseConsumptionManager != null )
                 {
                     serviceProvider = serviceProvider.WithService( new LicenseVerifier( licenseConsumptionManager ) );
                 }
->>>>>>> 048f00de
 
                 // Try.Metalama ships its own project options using the async-local service provider.
                 var projectOptions = serviceProvider.GetService<IProjectOptions>();
