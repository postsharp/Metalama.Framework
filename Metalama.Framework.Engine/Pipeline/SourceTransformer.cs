--- conflicted
+++ resolved
@@ -76,14 +76,9 @@
             {
                 var isHandled = false;
 
-<<<<<<< HEAD
                 serviceProvider
                     .GetService<ICompileTimeExceptionHandler>()
-                    ?.ReportException( e, context.ReportDiagnostic, out mustRethrow );
-=======
-                ServiceProviderFactory.AsyncLocalProvider.GetService<ICompileTimeExceptionHandler>()
                     ?.ReportException( e, context.ReportDiagnostic, false, out isHandled );
->>>>>>> f3302459
 
                 if ( !isHandled )
                 {
