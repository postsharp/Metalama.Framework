--- conflicted
+++ resolved
@@ -29,18 +29,10 @@
 
     [Memo]
     public ImmutableArray<IntrospectionAspectRelationship> Successors
-<<<<<<< HEAD
-        => this._successors.Select(
-                x => new IntrospectionAspectRelationship(
-                    AspectPredecessorKind.Attribute,
-                    this._factory.GetIntrospectionAspectInstance( (IAspectInstance) x.Instance ) ) )
-            .ToImmutableArray();
-=======
         => this._successors.SelectImmutableArray(
             x => new IntrospectionAspectRelationship(
                 AspectPredecessorKind.Attribute,
                 this._factory.GetIntrospectionAspectInstance( (IAspectInstance) x.Instance ) ) );
->>>>>>> ef8b1388
 
     public void AddSuccessor( AspectPredecessor aspectInstance ) => this._successors.Add( aspectInstance );
 
