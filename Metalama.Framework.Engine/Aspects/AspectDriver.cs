--- conflicted
+++ resolved
@@ -144,7 +144,6 @@
                 aspectInstance.TemplateInstances.Count == 1 ? aspectInstance.TemplateInstances.Values.Single() : null,
                 this._serviceProvider );
 
-<<<<<<< HEAD
             // Prepare declarative advice.
             var declarativeAdvice = this._aspectClass.TemplateClasses.SelectMany( c => c.GetDeclarativeAdvices() )
                 .Select(
@@ -153,22 +152,6 @@
                          TemplateId: a.SymbolDocumentationId,
                          Attribute: (DeclarativeAdviceAttribute) a.TemplateInfo.Attribute) )
                 .ToList();
-=======
-            // Add declarative advices to the factory.
-            var declarativeAdvices =
-                this._declarativeAdviceAttributes
-                    .Select(
-                        x => CreateDeclarativeAdvice(
-                            aspectInstance,
-                            aspectInstance.TemplateInstances[x.TemplateClass],
-                            diagnosticSink,
-                            targetDeclaration,
-                            x,
-                            x.SymbolId.Resolve( compilationModelRevision.RoslynCompilation, cancellationToken: cancellationToken ).AssertNotNull() ) )
-                    .WhereNotNull();
-
-            adviceFactory.Advices.AddRange( declarativeAdvices );
->>>>>>> 108b4fc9
 
             // Create the AspectBuilder.
             var aspectBuilder = new AspectBuilder<T>(
