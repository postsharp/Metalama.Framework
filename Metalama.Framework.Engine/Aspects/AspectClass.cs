--- conflicted
+++ resolved
@@ -35,24 +35,12 @@
 /// <summary>
 /// Represents the metadata of an aspect class. This class is compilation-independent. It is not used to represent a fabric class.
 /// </summary>
-public class AspectClass : TemplateClass, IAspectClassImpl, IBoundAspectClass, IValidatorDriverFactory
+public class AspectClass : TemplateClass, IBoundAspectClass, IValidatorDriverFactory
 {
-<<<<<<< HEAD
     private readonly UserCodeInvoker _userCodeInvoker;
     private readonly IAspect? _prototypeAspectInstance; // Null for abstract classes.
     private IAspectDriver? _aspectDriver;
     private ValidatorDriverFactory? _validatorDriverFactory;
-=======
-    /// <summary>
-    /// Represents the metadata of an aspect class. This class is compilation-independent. It is not used to represent a fabric class.
-    /// </summary>
-    public class AspectClass : TemplateClass, IBoundAspectClass, IValidatorDriverFactory
-    {
-        private readonly UserCodeInvoker _userCodeInvoker;
-        private readonly IAspect? _prototypeAspectInstance; // Null for abstract classes.
-        private IAspectDriver? _aspectDriver;
-        private ValidatorDriverFactory? _validatorDriverFactory;
->>>>>>> 206dac50
 
     private static readonly MethodInfo _tryInitializeEligibilityMethod = typeof(AspectClass).GetMethod(
             nameof(TryInitializeEligibility),
@@ -61,11 +49,7 @@
 
     private ImmutableArray<KeyValuePair<Type, IEligibilityRule<IDeclaration>>> _eligibilityRules;
 
-<<<<<<< HEAD
-    public override Type AspectType { get; }
-=======
-        public override Type Type { get; }
->>>>>>> 206dac50
+    public override Type Type { get; }
 
     public override string FullName { get; }
 
@@ -96,54 +80,43 @@
     /// </summary>
     internal ImmutableArray<AspectLayer> Layers { get; }
 
-<<<<<<< HEAD
+    ImmutableArray<AspectLayer> IAspectClassImpl.Layers => this.Layers;
+
     public Location? DiagnosticLocation { get; }
-=======
-        ImmutableArray<AspectLayer> IAspectClassImpl.Layers => this.Layers;
-
-        public Location? DiagnosticLocation { get; }
->>>>>>> 206dac50
 
     /// <inheritdoc />
     public bool IsAbstract { get; }
 
     public bool IsInherited { get; }
 
-<<<<<<< HEAD
-    public bool IsAttribute => typeof(Attribute).IsAssignableFrom( this.AspectType );
-
-    Type IAspectClass.Type => this.AspectType;
-=======
-        public bool IsAttribute => typeof(Attribute).IsAssignableFrom( this.Type );
-
-        Type IAspectClass.Type => this.Type;
->>>>>>> 206dac50
+    public bool IsAttribute => typeof(Attribute).IsAssignableFrom( this.Type );
+
+    Type IAspectClass.Type => this.Type;
 
     public bool IsLiveTemplate { get; }
 
     public bool HasError { get; }
 
-<<<<<<< HEAD
     /// <summary>
     /// Initializes a new instance of the <see cref="AspectClass"/> class.
     /// </summary>
     internal AspectClass(
         IServiceProvider serviceProvider,
-        INamedTypeSymbol aspectTypeSymbol,
+        INamedTypeSymbol typeSymbol,
         AspectClass? baseClass,
         CompileTimeProject? project,
         Type aspectType,
         IAspect? prototype,
         IDiagnosticAdder diagnosticAdder,
-        Compilation compilation ) : base( serviceProvider, compilation, aspectTypeSymbol, diagnosticAdder, baseClass )
-    {
-        this.FullName = aspectTypeSymbol.GetReflectionName().AssertNotNull();
-        this.DisplayName = this.ShortName = AttributeHelper.GetShortName( aspectTypeSymbol.Name );
-        this.IsAbstract = aspectTypeSymbol.IsAbstract;
+        Compilation compilation ) : base( serviceProvider, compilation, typeSymbol, diagnosticAdder, baseClass )
+    {
+        this.FullName = typeSymbol.GetReflectionName().AssertNotNull();
+        this.DisplayName = this.ShortName = AttributeHelper.GetShortName( typeSymbol.Name );
+        this.IsAbstract = typeSymbol.IsAbstract;
         this.Project = project;
         this._userCodeInvoker = serviceProvider.GetRequiredService<UserCodeInvoker>();
-        this.DiagnosticLocation = aspectTypeSymbol.GetDiagnosticLocation();
-        this.AspectType = aspectType;
+        this.DiagnosticLocation = typeSymbol.GetDiagnosticLocation();
+        this.Type = aspectType;
         this._prototypeAspectInstance = prototype;
         this.TemplateClasses = ImmutableArray.Create<TemplateClass>( this );
         this.GeneratedCodeAnnotation = MetalamaCompilerAnnotations.CreateGeneratedCodeAnnotation( $"aspect '{this.ShortName}'" );
@@ -156,40 +129,6 @@
             this.IsInherited = baseClass.IsInherited;
             this.IsLiveTemplate = baseClass.IsLiveTemplate;
             this.WeaverType = baseClass.WeaverType;
-=======
-        /// <summary>
-        /// Initializes a new instance of the <see cref="AspectClass"/> class.
-        /// </summary>
-        internal AspectClass(
-            IServiceProvider serviceProvider,
-            INamedTypeSymbol typeSymbol,
-            AspectClass? baseClass,
-            CompileTimeProject? project,
-            Type aspectType,
-            IAspect? prototype,
-            IDiagnosticAdder diagnosticAdder,
-            Compilation compilation ) : base( serviceProvider, compilation, typeSymbol, diagnosticAdder, baseClass )
-        {
-            this.FullName = typeSymbol.GetReflectionName().AssertNotNull();
-            this.DisplayName = this.ShortName = AttributeHelper.GetShortName( typeSymbol.Name );
-            this.IsAbstract = typeSymbol.IsAbstract;
-            this.Project = project;
-            this._userCodeInvoker = serviceProvider.GetRequiredService<UserCodeInvoker>();
-            this.DiagnosticLocation = typeSymbol.GetDiagnosticLocation();
-            this.Type = aspectType;
-            this._prototypeAspectInstance = prototype;
-            this.TemplateClasses = ImmutableArray.Create<TemplateClass>( this );
-            this.GeneratedCodeAnnotation = MetalamaCompilerAnnotations.CreateGeneratedCodeAnnotation( $"aspect '{this.ShortName}'" );
-
-            List<string?> layers = new();
-
-            if ( baseClass != null )
-            {
-                this.Description = baseClass.Description;
-                this.IsInherited = baseClass.IsInherited;
-                this.IsLiveTemplate = baseClass.IsLiveTemplate;
-                this.WeaverType = baseClass.WeaverType;
->>>>>>> 206dac50
 
             layers.AddRange( baseClass.Layers.Select( l => l.LayerName ) );
         }
@@ -198,13 +137,7 @@
             layers.Add( null );
         }
 
-<<<<<<< HEAD
-        foreach ( var attribute in aspectTypeSymbol.GetAttributes() )
-        {
-            switch ( attribute.AttributeClass?.Name )
-=======
-            foreach ( var attribute in typeSymbol.GetAttributes() )
->>>>>>> 206dac50
+        foreach ( var attribute in typeSymbol.GetAttributes() )
             {
                 case null:
                     continue;
@@ -214,23 +147,13 @@
 
                     break;
 
-<<<<<<< HEAD
                 case nameof(LiveTemplateAttribute):
-                    if ( !aspectTypeSymbol.HasDefaultConstructor() )
+                    if ( !typeSymbol.HasDefaultConstructor() )
                     {
                         diagnosticAdder.Report(
                             GeneralDiagnosticDescriptors.LiveTemplateMustHaveDefaultConstructor.CreateRoslynDiagnostic(
                                 attribute.GetDiagnosticLocation(),
-                                aspectTypeSymbol ) );
-=======
-                    case nameof(LiveTemplateAttribute):
-                        if ( !typeSymbol.HasDefaultConstructor() )
-                        {
-                            diagnosticAdder.Report(
-                                GeneralDiagnosticDescriptors.LiveTemplateMustHaveDefaultConstructor.CreateRoslynDiagnostic(
-                                    attribute.GetDiagnosticLocation(),
-                                    typeSymbol ) );
->>>>>>> 206dac50
+                                typeSymbol ) );
 
                         this.HasError = true;
                     }
@@ -469,16 +392,7 @@
         return aspectInterface.IsAssignableFrom( this.AspectType );
     }
 
-<<<<<<< HEAD
-    public EligibleScenarios GetEligibility( IDeclaration obj )
-    {
-        if ( this._eligibilityRules.IsDefaultOrEmpty )
-        {
-            // Linker tests do not set this member but don't need to test eligibility.
-            return EligibleScenarios.Aspect;
-=======
-            return aspectInterface.IsAssignableFrom( this.Type );
->>>>>>> 206dac50
+       return aspectInterface.IsAssignableFrom( this.Type );
         }
 
         // We may execute user code, so we need to execute in a user context. This is not optimal, but we don't know,
@@ -518,7 +432,6 @@
         }
     }
 
-<<<<<<< HEAD
     public FormattableString? GetIneligibilityJustification( EligibleScenarios requestedEligibility, IDescribedObject<IDeclaration> describedObject )
     {
         var targetDeclaration = describedObject.Object;
@@ -541,36 +454,21 @@
                     new DescribedObject<IDeclaration>( targetDeclaration, $"'{targetDeclaration}'" ) ),
             executionContext );
     }
-=======
-        public IAspect CreateDefaultInstance() => (IAspect) Activator.CreateInstance( this.Type );
->>>>>>> 206dac50
-
-    public IAspect CreateDefaultInstance() => (IAspect) Activator.CreateInstance( this.AspectType );
-
-<<<<<<< HEAD
+
+    public IAspect CreateDefaultInstance() => (IAspect) Activator.CreateInstance( this.Type );
+
     public override string ToString() => this.FullName;
-=======
-        ReferenceValidatorDriver IValidatorDriverFactory.GetReferenceValidatorDriver( MethodInfo validateMethod )
-        {
-            this._validatorDriverFactory ??= ValidatorDriverFactory.GetInstance( this.Type );
->>>>>>> 206dac50
 
     ReferenceValidatorDriver IValidatorDriverFactory.GetReferenceValidatorDriver( MethodInfo validateMethod )
     {
-        this._validatorDriverFactory ??= ValidatorDriverFactory.GetInstance( this.AspectType );
-
-<<<<<<< HEAD
+        this._validatorDriverFactory ??= ValidatorDriverFactory.GetInstance( this.Type );
+
         return this._validatorDriverFactory.GetReferenceValidatorDriver( validateMethod );
     }
-=======
-        DeclarationValidatorDriver IValidatorDriverFactory.GetDeclarationValidatorDriver( ValidatorDelegate<DeclarationValidationContext> validate )
-        {
-            this._validatorDriverFactory ??= ValidatorDriverFactory.GetInstance( this.Type );
->>>>>>> 206dac50
 
     DeclarationValidatorDriver IValidatorDriverFactory.GetDeclarationValidatorDriver( ValidatorDelegate<DeclarationValidationContext> validate )
     {
-        this._validatorDriverFactory ??= ValidatorDriverFactory.GetInstance( this.AspectType );
+        this._validatorDriverFactory ??= ValidatorDriverFactory.GetInstance( this.Type );
 
         return this._validatorDriverFactory.GetDeclarationValidatorDriver( validate );
     }
