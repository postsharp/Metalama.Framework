--- conflicted
+++ resolved
@@ -462,13 +462,10 @@
         // We may execute user code, so we need to execute in a user context. This is not optimal, but we don't know,
         // in the current design, where we have user code. Also, we cannot report diagnostics in the current design,
         // so we have to let the exception fly.
-<<<<<<< HEAD
-        var executionContext = new UserCodeExecutionContext( this.ServiceProvider, compilationModel: obj.GetCompilationModel() );
-=======
         var executionContext = new UserCodeExecutionContext(
             this.ServiceProvider,
-            UserCodeDescription.Create( "evaluating eligibility for {0} applied to '{1}'", this, obj ) );
->>>>>>> 5d557221
+            UserCodeDescription.Create( "evaluating eligibility for {0} applied to '{1}'", this, obj ),
+            compilationModel: obj.GetCompilationModel() );
 
         return this._userCodeInvoker.Invoke( GetEligibilityCore, executionContext );
 
