// Copyright (c) SharpCrafters s.r.o. See the LICENSE.md file in the root directory of this repository root for details.

using Metalama.Framework.Advising;
using Metalama.Framework.Aspects;
using Metalama.Framework.Code;
using Metalama.Framework.Engine.Advising;
using Metalama.Framework.Engine.CodeModel;
using Metalama.Framework.Engine.CompileTime;
using Metalama.Framework.Engine.Diagnostics;
using Metalama.Framework.Engine.Fabrics;
using Metalama.Framework.Engine.Services;
using Metalama.Framework.Engine.Templating;
using Metalama.Framework.Engine.Utilities.Roslyn;
using Microsoft.CodeAnalysis;
using System;
using System.Collections.Concurrent;
using System.Collections.Generic;
using System.Collections.Immutable;
using System.Diagnostics.CodeAnalysis;
using System.Linq;
using MethodKind = Microsoft.CodeAnalysis.MethodKind;
using RefKind = Microsoft.CodeAnalysis.RefKind;

namespace Metalama.Framework.Engine.Aspects
{
    /// <summary>
    /// A base class for <see cref="AspectClass"/> and <see cref="FabricTemplateClass"/>. Represents an aspect, but does not
    /// assume the class implements the <see cref="IAspect"/> semantic.
    /// </summary>
    public abstract class TemplateClass
    {
        protected ProjectServiceProvider ServiceProvider { get; }

        private readonly ConcurrentDictionary<string, TemplateDriver> _templateDrivers = new( StringComparer.Ordinal );
        private readonly ITemplateReflectionContext? _templateReflectionContext;
        private readonly TemplateClass? _baseClass;
        private readonly ITemplateInfoService _symbolClassificationService;
        private readonly TemplateAttributeFactory _templateAttributeFactory;

        private protected TemplateClass(
            ProjectServiceProvider serviceProvider,
            ITemplateReflectionContext templateReflectionContext,
            INamedTypeSymbol typeSymbol,
            IDiagnosticAdder diagnosticAdder,
            TemplateClass? baseClass,
            string shortName )
        {
            this.ServiceProvider = serviceProvider;
            this._symbolClassificationService = serviceProvider.GetRequiredService<ITemplateInfoService>();
            this._templateAttributeFactory = serviceProvider.GetRequiredService<TemplateAttributeFactory>();
            this._baseClass = baseClass;
            this.Members = this.GetMembers( typeSymbol, templateReflectionContext.Compilation, diagnosticAdder );
            this.ShortName = shortName;

            if ( templateReflectionContext.IsCacheable )
            {
                this._templateReflectionContext = templateReflectionContext;
            }

            // This condition is to work around fakes.
            if ( !typeSymbol.GetType().Assembly.IsDynamic )
            {
                this.TypeId = typeSymbol.GetSerializableTypeId();
            }
            else
            {
                // We have a fake!!
                this.TypeId = default;
            }
        }

        public string ShortName { get; }

        internal ImmutableDictionary<string, TemplateClassMember> Members { get; }

        protected bool HasError { get; set; }

        public SerializableTypeId TypeId { get; }

        /// <summary>
        /// Gets the reflection type for the current <see cref="TemplateClass"/>.
        /// </summary>
        internal abstract Type Type { get; }

        internal TemplateDriver GetTemplateDriver( IMember sourceTemplate )
        {
            var templateSymbol = sourceTemplate.GetSymbol().AssertNotNull();
            var id = templateSymbol.GetDocumentationCommentId()!;

            if ( this._templateDrivers.TryGetValue( id, out var templateDriver ) )
            {
                return templateDriver;
            }

            var templateName = TemplateNameHelper.GetCompiledTemplateName( templateSymbol );
<<<<<<< HEAD
            var compiledTemplateMethodInfo = this.Type.GetAnyMethod( templateName )
                ?? throw new AssertionFailedException( $"Could not find the compile template for {sourceTemplate}." );
=======

            var compiledTemplateMethodInfo = this.Type.GetAnyMethod( templateName )
                                             ?? throw new AssertionFailedException( $"Could not find the compile template for {sourceTemplate}." );
>>>>>>> 8ef15781

            templateDriver = new TemplateDriver( this.ServiceProvider, compiledTemplateMethodInfo );

            if ( this._templateDrivers.TryAdd( id, templateDriver ) )
            {
                return templateDriver;
            }
            else
            {
                // Another thread instantiated the same driver in the meantime.
                return this._templateDrivers[id];
            }
        }

        public abstract string FullName { get; }

        internal bool TryGetInterfaceMember( ISymbol symbol, [NotNullWhen( true )] out TemplateClassMember? member )
            => this.Members.TryGetValue( symbol.GetDocumentationCommentId().AssertNotNull(), out member )
               && member.TemplateInfo.AttributeType == TemplateAttributeType.InterfaceMember;

        private ImmutableDictionary<string, TemplateClassMember> GetMembers(
            INamedTypeSymbol type,
            Compilation compilation,
            IDiagnosticAdder diagnosticAdder )
        {
            var members = this._baseClass?.Members.ToBuilder()
                          ?? ImmutableDictionary.CreateBuilder<string, TemplateClassMember>( StringComparer.Ordinal );

            foreach ( var memberSymbol in type.GetMembers() )
            {
                var templateInfo = this._symbolClassificationService.GetTemplateInfo( memberSymbol );

                var memberKey = memberSymbol.Name;

                switch ( templateInfo.AttributeType )
                {
                    case TemplateAttributeType.DeclarativeAdvice when memberSymbol is IMethodSymbol { AssociatedSymbol: not null }:
                        // This is an accessor of a template or event declarative advice. We don't index them.
                        continue;

                    case TemplateAttributeType.DeclarativeAdvice:
                    case TemplateAttributeType.InterfaceMember:
                        // For declarative advices and interface members, we don't require a unique name, so we identify the template by a special id.
                        memberKey = memberSymbol.GetDocumentationCommentId().AssertNotNull();

                        break;
                }

                IAdviceAttribute? attribute = null;

                if ( !templateInfo.IsNone && !this._templateAttributeFactory.TryGetTemplateAttribute(
                        templateInfo.Id,
                        compilation,
                        diagnosticAdder,
                        out attribute ) )
                {
                    continue;
                }

                var templateParameters = ImmutableArray<TemplateClassMemberParameter>.Empty;
                var templateTypeParameters = ImmutableArray<TemplateClassMemberParameter>.Empty;
                var accessors = ImmutableDictionary<MethodKind, TemplateClassMember>.Empty;

                void AddAccessor( IMethodSymbol? accessor )
                {
                    if ( accessor != null )
                    {
                        var accessorParameters =
                            accessor.Parameters.Select( p => new TemplateClassMemberParameter( p.Ordinal, p.Name, false, null ) )
                                .ToImmutableArray();

                        accessors = accessors.Add(
                            accessor.MethodKind,
                            new TemplateClassMember(
                                accessor.Name,
                                accessor.Name,
                                this,
                                templateInfo,
                                attribute,
                                accessor.GetSerializableId(),
                                accessorParameters,
                                ImmutableArray<TemplateClassMemberParameter>.Empty,
                                ImmutableDictionary<MethodKind, TemplateClassMember>.Empty ) );
                    }
                }

                switch ( memberSymbol )
                {
                    case IMethodSymbol method:
                        {
                            // Forbid ref methods.
                            if ( method.RefKind != RefKind.None )
                            {
                                diagnosticAdder.Report(
                                    GeneralDiagnosticDescriptors.RefMembersNotSupported.CreateRoslynDiagnostic( method.GetDiagnosticLocation(), method ) );

                                this.HasError = true;
                            }

                            // Add parameters.
                            var parameterBuilder = ImmutableArray.CreateBuilder<TemplateClassMemberParameter>( method.Parameters.Length );
                            var allTemplateParametersCount = 0;

                            foreach ( var parameter in method.Parameters )
                            {
                                var isCompileTime = this._symbolClassificationService.IsCompileTimeParameter( parameter );

                                parameterBuilder.Add(
                                    new TemplateClassMemberParameter(
                                        parameter.Ordinal,
                                        parameter.Name,
                                        isCompileTime,
                                        allTemplateParametersCount ) );

                                allTemplateParametersCount++;
                            }

                            templateParameters = parameterBuilder.MoveToImmutable();

                            // Add type parameters.
                            var typeParameterBuilder = ImmutableArray.CreateBuilder<TemplateClassMemberParameter>( method.TypeParameters.Length );

                            foreach ( var typeParameter in method.TypeParameters )
                            {
                                var isCompileTime =
                                    this._symbolClassificationService.IsCompileTimeTypeParameter( typeParameter );

                                typeParameterBuilder.Add(
                                    new TemplateClassMemberParameter(
                                        typeParameter.Ordinal,
                                        typeParameter.Name,
                                        isCompileTime,
                                        allTemplateParametersCount ) );

                                allTemplateParametersCount++;
                            }

                            templateTypeParameters = typeParameterBuilder.MoveToImmutable();

                            break;
                        }

                    case IPropertySymbol property:
                        // Forbid ref properties.
                        if ( property.RefKind != RefKind.None )
                        {
                            diagnosticAdder.Report(
                                GeneralDiagnosticDescriptors.RefMembersNotSupported.CreateRoslynDiagnostic( property.GetDiagnosticLocation(), property ) );

                            this.HasError = true;
                        }

                        // Add accessors.
                        AddAccessor( property.GetMethod );
                        AddAccessor( property.SetMethod );

                        break;

                    // ReSharper disable once UnusedVariable
                    case IFieldSymbol field:
                        // Forbid ref fields.
#if ROSLYN_4_4_0_OR_GREATER
                        if ( field.RefKind != RefKind.None )
                        {
                            diagnosticAdder.Report(
                                GeneralDiagnosticDescriptors.RefMembersNotSupported.CreateRoslynDiagnostic( field.GetDiagnosticLocation(), field ) );

                            this.HasError = true;
                        }
#endif

                        break;

                    case IEventSymbol @event:
                        AddAccessor( @event.AddMethod );
                        AddAccessor( @event.RemoveMethod );

                        break;
                }

                if ( memberSymbol is IMethodSymbol { MethodKind: MethodKind.PropertySet } && templateParameters.Length != 1 )
                {
                    throw new AssertionFailedException(
                        $"'{memberSymbol}' is a property setter but there is {templateParameters.Length} template parameters." );
                }

                var aspectClassMember = new TemplateClassMember(
                    memberSymbol.Name,
                    memberKey,
                    this,
                    templateInfo,
                    attribute,
                    memberSymbol.GetSerializableId(),
                    templateParameters,
                    templateTypeParameters,
                    accessors );

                if ( !templateInfo.IsNone )
                {
                    if ( members.TryGetValue( memberKey, out var existingMember ) && !memberSymbol.IsOverride &&
                         !existingMember.TemplateInfo.IsNone )
                    {
                        // Note we cannot get here when the member is defined in the same type because the compile-time assembly creation
                        // would have failed. The

                        // The template is already defined and we are not overwriting a template of the base class.
                        diagnosticAdder.Report(
                            GeneralDiagnosticDescriptors.TemplateWithSameNameAlreadyDefinedInBaseClass.CreateRoslynDiagnostic(
                                memberSymbol.GetDiagnosticLocation(),
                                (memberKey, type.Name, existingMember.TemplateClass.Type.Name) ) );

                        this.HasError = true;

                        continue;
                    }

                    // Add or replace the template.
                    members[memberKey] = aspectClassMember;
                }
                else
                {
                    if ( !members.ContainsKey( memberKey ) )
                    {
                        members.Add( memberKey, aspectClassMember );
                    }
                }
            }

            return members.ToImmutable();
        }

        internal IEnumerable<TemplateMember<IMemberOrNamedType>> GetDeclarativeAdvice( ProjectServiceProvider serviceProvider, CompilationModel compilation )
        {
            var compilationModelForTemplateReflection = this._templateReflectionContext?.GetCompilationModel( compilation ) ?? compilation;

            return this.GetDeclarativeAdvice( serviceProvider, compilation.RoslynCompilation )
                .Select(
                    x => TemplateMemberFactory.Create(
                        (IMemberOrNamedType) compilationModelForTemplateReflection.Factory.GetDeclaration(
                            compilationModelForTemplateReflection.CompilationContext.SymbolTranslator.Translate( x.Symbol, x.SymbolCompilation )
                                .AssertNotNull() ),
                        x.TemplateClassMember,
                        x.Attribute ) );
        }

        private IEnumerable<(TemplateClassMember TemplateClassMember, ISymbol Symbol, Compilation SymbolCompilation, DeclarativeAdviceAttribute Attribute)>
            GetDeclarativeAdvice(
                ProjectServiceProvider serviceProvider,
                Compilation compilation )
        {
            TemplateAttributeFactory? templateAttributeFactory = null;

            var templateReflectionCompilation = this._templateReflectionContext?.Compilation ?? compilation;

            // We are sorting the declarative advice by symbol name and not by source order because the source is not available
            // if the aspect library is a compiled assembly.

            return this.Members
                .Where( m => m.Value.TemplateInfo.AttributeType == TemplateAttributeType.DeclarativeAdvice )
                .Select(
                    m =>
                    {
                        var symbol = m.Value.DeclarationId.ResolveToSymbol( templateReflectionCompilation );

                        return (Template: m.Value, Symbol: symbol, Syntax: symbol.GetPrimarySyntaxReference());
                    } )
                .OrderBy( m => m.Symbol, DeclarativeAdviceSymbolComparer.Instance )
                .Select( m => (m.Template, m.Symbol, templateReflectionCompilation, ResolveAttribute( m.Template.DeclarationId )) );

            DeclarativeAdviceAttribute ResolveAttribute( SerializableDeclarationId declarationId )
            {
                templateAttributeFactory ??= serviceProvider.GetRequiredService<TemplateAttributeFactory>();

                if ( !templateAttributeFactory.TryGetTemplateAttribute(
                        declarationId,
                        templateReflectionCompilation,
                        ThrowingDiagnosticAdder.Instance,
                        out var attribute ) )
                {
                    throw new AssertionFailedException( $"Cannot get a template for '{declarationId}'." );
                }

                return (DeclarativeAdviceAttribute) attribute;
            }
        }

        internal ITemplateReflectionContext GetTemplateReflectionContext( CompilationContext compilationContext )
            => this._templateReflectionContext ?? compilationContext;
    }
}<|MERGE_RESOLUTION|>--- conflicted
+++ resolved
@@ -93,14 +93,9 @@
             }
 
             var templateName = TemplateNameHelper.GetCompiledTemplateName( templateSymbol );
-<<<<<<< HEAD
-            var compiledTemplateMethodInfo = this.Type.GetAnyMethod( templateName )
-                ?? throw new AssertionFailedException( $"Could not find the compile template for {sourceTemplate}." );
-=======
 
             var compiledTemplateMethodInfo = this.Type.GetAnyMethod( templateName )
                                              ?? throw new AssertionFailedException( $"Could not find the compile template for {sourceTemplate}." );
->>>>>>> 8ef15781
 
             templateDriver = new TemplateDriver( this.ServiceProvider, compiledTemplateMethodInfo );
 
