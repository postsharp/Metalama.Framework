﻿// Copyright (c) SharpCrafters s.r.o. See the LICENSE.md file in the root directory of this repository root for details.

using Metalama.Backstage.Utilities;
using Newtonsoft.Json;
using System;
using System.Collections.Generic;
using System.IO;
using System.Reflection;
using System.Text;
#if DEBUG
using System.Runtime.Versioning;
#endif

namespace Metalama.Framework.Engine.CompileTime
{
    /// <summary>
    /// A serializable object that stores the manifest of a <see cref="CompileTimeProject"/>. 
    /// </summary>
    [Obfuscation( Exclude = true /* JSON */ )]
    internal class CompileTimeProjectManifest
    {
        public CompileTimeProjectManifest(
            string runTimeAssemblyIdentity,
            string compileTimeAssemblyName,
            string targetFramework,
            IReadOnlyList<string> aspectTypes,
            IReadOnlyList<string> plugInTypes,
            IReadOnlyList<string> fabricTypes,
            IReadOnlyList<string> transitiveFabricTypes,
            IReadOnlyList<string> otherTemplateTypes,
            IReadOnlyList<string>? references,
            string? redistributionLicenseKey,
            ulong sourceHash,
            IReadOnlyList<CompileTimeFile> files )
        {
            this.RunTimeAssemblyIdentity = runTimeAssemblyIdentity;
            this.CompileTimeAssemblyName = compileTimeAssemblyName;
            this.TargetFramework = targetFramework;
            this.AspectTypes = aspectTypes;
            this.PlugInTypes = plugInTypes;
            this.FabricTypes = fabricTypes;
            this.TransitiveFabricTypes = transitiveFabricTypes;
            this.OtherTemplateTypes = otherTemplateTypes;
            this.References = references;
            this.RedistributionLicenseKey = redistributionLicenseKey;
            this.SourceHash = sourceHash;
            this.Files = files;

#if DEBUG

            // Validate that we got a valid target framework.
            if ( !string.IsNullOrEmpty( targetFramework ) )
            {
                _ = new FrameworkName( targetFramework );
            }
#endif
        }

        public string RunTimeAssemblyIdentity { get; }

        public string CompileTimeAssemblyName { get; }

        public string TargetFramework { get; }

        /// <summary>
        /// Gets the version of Metalama that created the compile-time project.
        /// </summary>
<<<<<<< HEAD
        public string MetalamaVersion { get; } =
            AssemblyMetadataReader.GetInstance( typeof( CompileTimeProjectManifest ).Assembly ).PackageVersion
            ?? throw new InvalidOperationException( "Metalama version for compile-time assembly not found." );
=======
        public string MetalamaVersion { get; } = AssemblyMetadataReader.GetInstance( typeof(CompileTimeProjectManifest).Assembly ).PackageVersion.AssertNotNull();
>>>>>>> 003ae28b

        /// <summary>
        /// Gets the list of all aspect types (specified by fully qualified name) of the aspect library.
        /// </summary>
        public IReadOnlyList<string> AspectTypes { get; }

        /// <summary>
        /// Gets the list of all template types (specified by fully qualified name) that are neither aspects nor fabrics in the aspect library.
        /// </summary>
        public IReadOnlyList<string> OtherTemplateTypes { get; }

        /// <summary>
        /// Gets the list of types that are exported using the <c>CompilerPlugin</c> attribute.
        /// </summary>
        public IReadOnlyList<string> PlugInTypes { get; }

        /// <summary>
        /// Gets the list of types that implement the <see cref="Metalama.Framework.Fabrics.Fabric"/> interface, but the <see cref="Metalama.Framework.Fabrics.TransitiveProjectFabric"/>.
        /// </summary>
        public IReadOnlyList<string> FabricTypes { get; }

        /// <summary>
        /// Gets the list of types that implement the <see cref="Metalama.Framework.Fabrics.TransitiveProjectFabric"/> interface.
        /// </summary>
        public IReadOnlyList<string> TransitiveFabricTypes { get; }

        /// <summary>
        /// Gets the name of all project references (a fully-qualified assembly identity) of the compile-time project.
        /// </summary>
        public IReadOnlyList<string>? References { get; }
        
        public string? RedistributionLicenseKey { get; }

        /// <summary>
        /// Gets a unique hash of the source code and its dependencies.
        /// </summary>
        public ulong SourceHash { get; }

        /// <summary>
        /// Gets the list of code files.
        /// </summary>
        public IReadOnlyList<CompileTimeFile> Files { get; }

        public static CompileTimeProjectManifest Deserialize( Stream stream )
        {
            using var manifestReader = new StreamReader( stream, Encoding.UTF8 );
            var manifestJson = manifestReader.ReadToEnd();
            stream.Close();

            var manifest = JsonConvert.DeserializeObject<CompileTimeProjectManifest>( manifestJson ).AssertNotNull();

            // Assert that files are properly deserialized.
            foreach ( var file in manifest.Files )
            {
                if ( file.SourcePath == null! || file.TransformedPath == null! )
                {
                    throw new AssertionFailedException( "Deserialization error." );
                }
            }

            return manifest;
        }

        public void Serialize( Stream stream )
        {
            var manifestJson = JsonConvert.SerializeObject( this, Newtonsoft.Json.Formatting.Indented );
            using var manifestWriter = new StreamWriter( stream, Encoding.UTF8 );
            manifestWriter.Write( manifestJson );
        }
    }
}<|MERGE_RESOLUTION|>--- conflicted
+++ resolved
@@ -65,13 +65,7 @@
         /// <summary>
         /// Gets the version of Metalama that created the compile-time project.
         /// </summary>
-<<<<<<< HEAD
-        public string MetalamaVersion { get; } =
-            AssemblyMetadataReader.GetInstance( typeof( CompileTimeProjectManifest ).Assembly ).PackageVersion
-            ?? throw new InvalidOperationException( "Metalama version for compile-time assembly not found." );
-=======
         public string MetalamaVersion { get; } = AssemblyMetadataReader.GetInstance( typeof(CompileTimeProjectManifest).Assembly ).PackageVersion.AssertNotNull();
->>>>>>> 003ae28b
 
         /// <summary>
         /// Gets the list of all aspect types (specified by fully qualified name) of the aspect library.
