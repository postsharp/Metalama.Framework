// Copyright (c) SharpCrafters s.r.o. All rights reserved.
// This project is not open source. Please see the LICENSE.md file in the repository root for details.

using K4os.Hash.xxHash;
using Metalama.Compiler;
using Metalama.Framework.Aspects;
using Metalama.Framework.Code.Collections;
using Metalama.Framework.Engine.Diagnostics;
using Metalama.Framework.Engine.Templating.Mapping;
using Metalama.Framework.Engine.Utilities;
using Metalama.Framework.Fabrics;
using Metalama.Framework.Project;
using Metalama.Framework.Validation;
using Microsoft.CodeAnalysis;
using System;
using System.Collections.Generic;
using System.Collections.Immutable;
using System.Diagnostics.CodeAnalysis;
using System.IO;
using System.IO.Compression;
using System.Linq;
using System.Reflection;
using System.Text;

namespace Metalama.Framework.Engine.CompileTime
{
    /// <summary>
    /// Represents the compile-time project extracted from a run-time project, including its
    /// <see cref="System.Reflection.Assembly"/> allowing for execution, and metadata.
    /// </summary>
    public sealed class CompileTimeProject : IService
    {
        private static readonly Assembly _frameworkAssembly = typeof(IAspect).Assembly;
        private static readonly AssemblyIdentity _frameworkAssemblyIdentity = _frameworkAssembly.GetName().ToAssemblyIdentity();

        private static readonly CompileTimeProjectManifest _frameworkProjectManifest = new(
            _frameworkAssemblyIdentity.ToString(),
            _frameworkAssemblyIdentity.ToString(),
            "",
            new[] { typeof(InternalImplementAttribute) }
                .Select( t => t.FullName )
                .ToImmutableArray(),
            ImmutableArray<string>.Empty,
            ImmutableArray<string>.Empty,
            ImmutableArray<string>.Empty,
            ImmutableArray<string>.Empty,
<<<<<<< HEAD
            ImmutableArray<string>.Empty, 
=======
            ImmutableArray<string>.Empty,
>>>>>>> 36539613
            0,
            ImmutableArray<CompileTimeFile>.Empty );

        private static DiagnosticManifest? _frameworkDiagnosticManifest;

        internal static CompileTimeProject CreateFrameworkProject( IServiceProvider serviceProvider, CompileTimeDomain domain )
        {
            var project = new CompileTimeProject(
                serviceProvider,
                domain,
                _frameworkAssemblyIdentity,
                _frameworkAssemblyIdentity,
                ImmutableArray<CompileTimeProject>.Empty,
                _frameworkProjectManifest,
                null,
                _ => null,
                null,
                _frameworkAssembly,
                _frameworkDiagnosticManifest );

            if ( _frameworkDiagnosticManifest == null )
            {
                // Cache the diagnostic manifest for the next time.
                _frameworkDiagnosticManifest = project.DiagnosticManifest;
            }

            return project;
        }

        private readonly CompileTimeProjectManifest? _manifest;
        private readonly string? _compiledAssemblyPath;
        private readonly AssemblyIdentity? _compileTimeIdentity;
        private readonly Func<string, TextMapFile?>? _getLocationMap;

        public CompileTimeDomain Domain { get; }

        internal DiagnosticManifest DiagnosticManifest { get; }

        private Assembly? _assembly;

        /// <summary>
        /// Gets the full path of the directory containing the transformed source code (typically under a temp directory). 
        /// This property is <c>null</c> is the current instance represents an empty project.
        /// </summary>
        public string? Directory { get; }

        /// <summary>
        /// Gets the identity of the run-time assembly for which this compile-time project was created.
        /// </summary>
        public AssemblyIdentity RunTimeIdentity { get; }

        /// <summary>
        /// Gets the list of aspect types (identified by their fully qualified reflection name) of the aspects
        /// declared in the current project.
        /// </summary>
        public IReadOnlyList<string> AspectTypes => this._manifest?.AspectTypes ?? Array.Empty<string>();

        public IReadOnlyList<string> OtherTemplateTypes => this._manifest?.OtherTemplateTypes ?? Array.Empty<string>();

        /// <summary>
        /// Gets the list of types that are exported using the <c>CompilerPlugin</c> attribute.
        /// </summary>
        public IReadOnlyList<string> PlugInTypes => this._manifest?.PlugInTypes ?? Array.Empty<string>();

        /// <summary>
        /// Gets the list of types that implement the <see cref="Fabric"/> interface, but the <see cref="TransitiveProjectFabric"/>.
        /// </summary>
        public IReadOnlyList<string> FabricTypes => this._manifest?.FabricTypes ?? Array.Empty<string>();

        /// <summary>
        /// Gets the list of types that implement the <see cref="TransitiveProjectFabric"/> interface.
        /// </summary>
        public IReadOnlyList<string> TransitiveFabricTypes => this._manifest?.TransitiveFabricTypes ?? Array.Empty<string>();

        /// <summary>
        /// Gets the list of compile-time projects referenced by the current project.
        /// </summary>
        public IReadOnlyList<CompileTimeProject> References { get; }

        public IReadOnlyList<CompileTimeProject> ClosureProjects { get; }

        /// <summary>
        /// Gets the list of transformed code files in the current project. 
        /// </summary>
        internal IReadOnlyList<CompileTimeFile> CodeFiles => this._manifest?.Files ?? Array.Empty<CompileTimeFile>();

        /// <summary>
        /// Gets a <see cref="MetadataReference"/> corresponding to the current project.
        /// </summary>
        /// <returns></returns>
        public MetadataReference ToMetadataReference() => MetadataReferenceCache.GetMetadataReference( this.AssertNotEmpty()._compiledAssemblyPath! );

        public IReadOnlyList<string> RedistributionLicenseKeys => this._manifest?.RedistributionLicenseKeys ?? ImmutableArray<string>.Empty;

        /// <summary>
        /// Gets the unique hash of the project, computed from the source code.
        /// </summary>
        public ulong Hash => this._manifest?.SourceHash ?? 0;

        /// <summary>
        /// Gets a value indicating whether the current project is empty, i.e. does not contain any source code. Note that
        /// an empty project can STILL contain <see cref="References"/>.
        /// </summary>
        public bool IsEmpty => this._compiledAssemblyPath == null && !this.IsFramework;

        public bool IsFramework => this.RunTimeIdentity.Name == "Metalama.Framework";

        /// <summary>
        /// Gets the CLR <see cref="System.Reflection.Assembly"/>, and loads it if necessary.
        /// </summary>
        private Assembly Assembly
        {
            get
            {
                this.LoadAssembly();

                return this._assembly!;
            }
        }

        private CompileTimeProject AssertNotEmpty()
        {
            if ( this.IsEmpty )
            {
                throw new InvalidOperationException();
            }

            return this;
        }

        private CompileTimeProject(
            IServiceProvider serviceProvider,
            CompileTimeDomain domain,
            AssemblyIdentity runTimeIdentity,
            AssemblyIdentity compileTimeIdentity,
            IReadOnlyList<CompileTimeProject> references,
            CompileTimeProjectManifest? manifest,
            string? compiledAssemblyPath,
            Func<string, TextMapFile?>? getLocationMap,
            string? directory,
            Assembly? assembly = null,
            DiagnosticManifest? diagnosticManifest = null )
        {
            this.Domain = domain;
            this._compiledAssemblyPath = compiledAssemblyPath;
            this._getLocationMap = getLocationMap;
            this.Directory = directory;
            this._manifest = manifest;
            this.RunTimeIdentity = runTimeIdentity;
            this._compileTimeIdentity = compileTimeIdentity;
            this.References = references;

            this._assembly = assembly;
            this.ClosureProjects = this.SelectManyRecursive( p => p.References, true, false ).ToImmutableList();
            this.DiagnosticManifest = diagnosticManifest ?? this.GetDiagnosticManifest( serviceProvider );
            this.ClosureDiagnosticManifest = new DiagnosticManifest( this.ClosureProjects.Select( p => p.DiagnosticManifest ).ToList() );

            // Check that the directory is valid.
            if ( manifest != null && directory != null )
            {
                foreach ( var file in manifest.Files )
                {
                    var path = Path.Combine( directory, file.TransformedPath );

                    if ( !File.Exists( path ) )
                    {
                        throw new InvalidOperationException(
                            $"'The directory '{directory}' is in invalid state. Terminate all build processes, delete the directory and retry the build." );
                    }
                }
            }
        }

        /// <summary>
        /// Creates a <see cref="CompileTimeProject"/> that includes source code.
        /// </summary>
        internal static CompileTimeProject Create(
            IServiceProvider serviceProvider,
            CompileTimeDomain domain,
            AssemblyIdentity runTimeIdentity,
            AssemblyIdentity compileTimeIdentity,
            IReadOnlyList<CompileTimeProject> references,
            CompileTimeProjectManifest manifest,
            string? compiledAssemblyPath,
            string? sourceDirectory,
            Func<string, TextMapFile?> getLocationMap )
            => new(
                serviceProvider,
                domain,
                runTimeIdentity,
                compileTimeIdentity,
                references,
                manifest,
                compiledAssemblyPath,
                getLocationMap,
                sourceDirectory );

        /// <summary>
        /// Creates a <see cref="CompileTimeProject"/> that does not include any source code.
        /// </summary>
        public static CompileTimeProject CreateEmpty(
            IServiceProvider serviceProvider,
            CompileTimeDomain domain,
            AssemblyIdentity runTimeIdentity,
            AssemblyIdentity compileTimeIdentity,
            IReadOnlyList<CompileTimeProject>? references = null )
            => new( serviceProvider, domain, runTimeIdentity, compileTimeIdentity, references ?? Array.Empty<CompileTimeProject>(), null, null, null, null );

        /// <summary>
        /// Creates a <see cref="CompileTimeProject"/> for an assembly that contains Metalama compile-time code but has not been transformed. This is the case
        /// normally for public APIs of SDK-based extensions. Returns <c>false</c> if the assembly is not loaded in the current AppDomain because it means
        /// it has not been loaded as an analyzer.
        /// </summary>
        public static bool TryCreateUntransformed(
            IServiceProvider serviceProvider,
            CompileTimeDomain domain,
            AssemblyIdentity assemblyIdentity,
            string assemblyPath,
            [NotNullWhen( true )] out CompileTimeProject? compileTimeProject )
        {
            var assemblyName = new AssemblyName( assemblyIdentity.ToString() );
            var assembly = AppDomainUtility.GetLoadedAssemblies( a => AssemblyName.ReferenceMatchesDefinition( assemblyName, a.GetName() ) ).FirstOrDefault();

            if ( assembly == null )
            {
                compileTimeProject = null;

                return false;
            }

            // Find interesting types.
            var aspectTypes = assembly.GetTypes().Where( t => typeof(IAspect).IsAssignableFrom( t ) ).Select( t => t.FullName ).ToImmutableArray();

            var fabricTypes = assembly.GetTypes()
                .Where( t => typeof(ProjectFabric).IsAssignableFrom( t ) && !typeof(TransitiveProjectFabric).IsAssignableFrom( t ) )
                .Select( t => t.FullName )
                .ToImmutableArray();

            var transitiveFabricTypes = assembly.GetTypes()
                .Where( t => typeof(TransitiveProjectFabric).IsAssignableFrom( t ) )
                .Select( t => t.FullName )
                .ToImmutableArray();

            var templateProviders =
                assembly.GetTypes().Where( t => typeof(ITemplateProvider).IsAssignableFrom( t ) ).Select( t => t.FullName ).ToImmutableArray();

            // Compute a unique hash based on the binary. 
            XXH64 hash = new();
            var buffer = new byte[1024];

            using ( var file = File.OpenRead( assemblyPath ) )
            {
                int read;

                while ( (read = file.Read( buffer, 0, 1024 )) > 0 )
                {
                    hash.Update( buffer, 0, read );
                }
            }

            // Create a manifest.
            var manifest = new CompileTimeProjectManifest(
                assemblyIdentity.ToString(),
                assemblyIdentity.ToString(),
                "",
                aspectTypes,
                Array.Empty<string>(),
                fabricTypes,
                transitiveFabricTypes,
                templateProviders,
                null,
                hash.Digest(),
                Array.Empty<CompileTimeFile>() );

            compileTimeProject = new CompileTimeProject(
                serviceProvider,
                domain,
                assemblyIdentity,
                assemblyIdentity,
                Array.Empty<CompileTimeProject>(),
                manifest,
                assemblyPath,
                null,
                null,
                assembly );

            return true;
        }

        /// <summary>
        /// Serializes the current project (its manifest and source code) into a stream that can be embedded as a managed resource.
        /// </summary>
        private void Serialize( Stream stream )
        {
            this.AssertNotEmpty();

            using ( var archive = new ZipArchive( stream, ZipArchiveMode.Create, true, Encoding.UTF8 ) )
            {
                // Write syntax trees.

                foreach ( var sourceFile in this.CodeFiles )
                {
                    var sourceText = File.ReadAllText( Path.Combine( this.Directory!, sourceFile.TransformedPath ) );

                    var entry = archive.CreateEntry( sourceFile.TransformedPath, CompressionLevel.Optimal );
                    using var entryWriter = new StreamWriter( entry.Open() );
                    entryWriter.Write( sourceText );
                }

                // Write manifest.
                var manifestEntry = archive.CreateEntry( "manifest.json", CompressionLevel.Optimal );
                var manifestStream = manifestEntry.Open();
                this._manifest!.Serialize( manifestStream );
            }
        }

        /// <summary>
        /// Returns a managed resource that contains the serialized project.
        /// </summary>
        /// <returns></returns>
        public ManagedResource ToResource()
        {
            this.AssertNotEmpty();

            var stream = new MemoryStream();
            this.Serialize( stream );
            var bytes = stream.ToArray();

            return new ManagedResource(
                CompileTimeConstants.CompileTimeProjectResourceName,
                bytes,
                true );
        }

        /// <summary>
        /// Gets a compile-time reflection <see cref="Type"/> defined in the current project.
        /// </summary>
        /// <param name="reflectionName"></param>
        /// <returns></returns>
        public Type? GetTypeOrNull( string reflectionName )
        {
            if ( this.IsEmpty )
            {
                return null;
            }
            else
            {
                var type = this.Assembly.GetType( reflectionName, false );

                if ( type == null )
                {
                    return null;
                }

                // Check that the type is linked properly. An error here may be caused by a bug in 
                // a handler of the AppDomain.AssemblyResolve event.
                var iAspectInterface = type.GetInterfaces().FirstOrDefault( i => i.FullName == typeof(IAspect).FullName );

                if ( iAspectInterface != null && !typeof(IAspect).IsAssignableFrom( iAspectInterface ) )
                {
                    // There must have been some assembly version mismatch.
                    throw new AssertionFailedException( "Assembly version mismatch." );
                }

                return type;
            }
        }

        public Type GetType( Type reflectionType ) => this.GetType( reflectionType.FullName! );

        public Type GetType( string reflectionName, string runTimeAssemblyName )
        {
            var project = this.ClosureProjects.FirstOrDefault( p => p.RunTimeIdentity.Name == runTimeAssemblyName );

            if ( project == null )
            {
                throw new InvalidOperationException( $"Cannot find the compile-time assembly 'P{runTimeAssemblyName}'." );
            }

            return project.GetType( reflectionName );
        }

        public Type GetType( string reflectionName )
            => this.GetTypeOrNull( reflectionName ) ?? throw new ArgumentOutOfRangeException(
                nameof(reflectionName),
                $"Cannot find a type named '{reflectionName}' in the compile-time project '{this._compileTimeIdentity}'." );

        internal CompileTimeFile? FindCodeFileFromTransformedPath( string transformedCodePath )
            => this.CodeFiles.Where( t => transformedCodePath.EndsWith( t.TransformedPath, StringComparison.OrdinalIgnoreCase ) )
                .OrderByDescending( t => t.TransformedPath.Length )
                .FirstOrDefault();

        private void LoadAssembly()
        {
            this.AssertNotEmpty();

            if ( this._assembly == null )
            {
                // We need to recursively load all dependent assemblies to prevent FileNotFoundException.

                foreach ( var reference in this.References )
                {
                    if ( !reference.IsEmpty )
                    {
                        reference.LoadAssembly();
                    }
                }

                this._assembly = this.Domain.GetOrLoadAssembly( this._compileTimeIdentity!, this._compiledAssemblyPath! );
            }
        }

        public override string ToString() => this.RunTimeIdentity.ToString();

        /// <summary>
        /// Gets a <see cref="TextMapFile"/> given a the path of the transformed code file.
        /// </summary>
        internal TextMapFile? GetTextMap( string csFilePath ) => this._getLocationMap?.Invoke( csFilePath );

        internal DiagnosticManifest ClosureDiagnosticManifest { get; }

        private DiagnosticManifest GetDiagnosticManifest( IServiceProvider serviceProvider )
        {
            var aspectTypes = this.AspectTypes.Concat( this.FabricTypes )
                .Concat( this.TransitiveFabricTypes )
                .Select( this.GetTypeOrNull )
                .WhereNotNull()
                .ToArray();

            var service = new DiagnosticDefinitionDiscoveryService( serviceProvider );
            var diagnostics = service.GetDiagnosticDefinitions( aspectTypes ).ToImmutableArray();
            var suppressions = service.GetSuppressionDefinitions( aspectTypes ).ToImmutableArray();

            return new DiagnosticManifest( diagnostics, suppressions );
        }
    }
}<|MERGE_RESOLUTION|>--- conflicted
+++ resolved
@@ -44,11 +44,7 @@
             ImmutableArray<string>.Empty,
             ImmutableArray<string>.Empty,
             ImmutableArray<string>.Empty,
-<<<<<<< HEAD
-            ImmutableArray<string>.Empty, 
-=======
             ImmutableArray<string>.Empty,
->>>>>>> 36539613
             0,
             ImmutableArray<CompileTimeFile>.Empty );
 
@@ -140,8 +136,6 @@
         /// </summary>
         /// <returns></returns>
         public MetadataReference ToMetadataReference() => MetadataReferenceCache.GetMetadataReference( this.AssertNotEmpty()._compiledAssemblyPath! );
-
-        public IReadOnlyList<string> RedistributionLicenseKeys => this._manifest?.RedistributionLicenseKeys ?? ImmutableArray<string>.Empty;
 
         /// <summary>
         /// Gets the unique hash of the project, computed from the source code.
