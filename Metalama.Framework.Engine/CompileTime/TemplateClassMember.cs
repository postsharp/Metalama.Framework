--- conflicted
+++ resolved
@@ -28,25 +28,4 @@
         public ImmutableDictionary<string, TemplateClassMemberParameter> IndexedParameters { get; } =
             Parameters.Concat( TypeParameters ).ToImmutableDictionary( x => x.Name, x => x );
     }
-<<<<<<< HEAD
-
-    internal sealed record TemplateClassMemberParameter(
-        int SourceIndex,
-        string Name,
-        bool IsCompileTime,
-        int? TemplateIndex,
-        bool HasDefaultValue = false,
-        object? DefaultValue = null )
-    {
-        public TemplateClassMemberParameter( IParameterSymbol parameterSymbol, bool isCompileTime, int? templateIndex )
-            : this(
-                parameterSymbol.Ordinal,
-                parameterSymbol.Name,
-                isCompileTime,
-                templateIndex,
-                parameterSymbol.HasExplicitDefaultValue,
-                parameterSymbol.HasExplicitDefaultValue ? parameterSymbol.ExplicitDefaultValue : null ) { }
-    }
-=======
->>>>>>> e204e028
 }