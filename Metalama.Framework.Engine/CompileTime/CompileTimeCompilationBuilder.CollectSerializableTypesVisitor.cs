// Copyright (c) SharpCrafters s.r.o. All rights reserved.
// This project is not open source. Please see the LICENSE.md file in the repository root for details.

using Metalama.Framework.Engine.CodeModel;
using Metalama.Framework.Engine.LamaSerialization;
using Metalama.Framework.Serialization;
using Microsoft.CodeAnalysis;
using Microsoft.CodeAnalysis.CSharp;
using Microsoft.CodeAnalysis.CSharp.Syntax;
using System.Collections.Generic;
using System.Linq;
using System.Threading;

namespace Metalama.Framework.Engine.CompileTime
{
    internal partial class CompileTimeCompilationBuilder
    {
        /// <summary>
        /// Determines if a syntax tree has compile-time code. The result is exposed in the <see cref="SerializableTypes"/> property.
        /// </summary>
        private class CollectSerializableTypesVisitor : CSharpSyntaxWalker
        {
            private readonly SemanticModel _semanticModel;
            private readonly ReflectionMapper _reflectionMapper;
            private readonly CancellationToken _cancellationToken;
            private readonly List<SerializableTypeInfo> _serializableTypes;
            private readonly ISymbolClassifier _symbolClassifier;

            public IReadOnlyList<SerializableTypeInfo> SerializableTypes => this._serializableTypes;

            public CollectSerializableTypesVisitor(
                SemanticModel semanticModel,
                ReflectionMapper reflectionMapper,
                ISymbolClassifier symbolClassifier,
                CancellationToken cancellationToken )
            {
                this._semanticModel = semanticModel;
                this._reflectionMapper = reflectionMapper;
                this._cancellationToken = cancellationToken;
                this._symbolClassifier = symbolClassifier;
                this._serializableTypes = new List<SerializableTypeInfo>();
            }

            private void ProcessTypeDeclaration( SyntaxNode node )
            {
                this._cancellationToken.ThrowIfCancellationRequested();

                var declaredSymbol = (INamedTypeSymbol) this._semanticModel.GetDeclaredSymbol( node ).AssertNotNull();

                var serializableInterface = this._reflectionMapper.GetTypeSymbol( typeof(ILamaSerializable) );

                if ( !declaredSymbol.AllInterfaces.Any( i => SymbolEqualityComparer.Default.Equals( i, serializableInterface ) ) )
                {
                    return;
                }

                var innerVisitor = new CollectSerializableFieldsVisitor(
                    this._semanticModel,
                    node,
                    this._reflectionMapper,
                    this._symbolClassifier,
                    this._cancellationToken );

                innerVisitor.Visit( node );

                this._serializableTypes.Add( new SerializableTypeInfo( declaredSymbol, innerVisitor.SerializableFieldsOrProperties ) );
            }

            public override void VisitClassDeclaration( ClassDeclarationSyntax node )
            {
<<<<<<< HEAD
                base.VisitClassDeclaration( node );
                this.ProcessTypeDeclaration( node );
            }

            public override void VisitStructDeclaration( StructDeclarationSyntax node )
            {
                base.VisitStructDeclaration( node );
                this.ProcessTypeDeclaration( node );
            }

            public override void VisitRecordDeclaration( RecordDeclarationSyntax node )
            {
                base.VisitRecordDeclaration( node );
                this.ProcessTypeDeclaration( node );
            }
=======
                this.VisitTypeDeclaration( node );
                base.VisitClassDeclaration( node );
            }

            public override void VisitStructDeclaration( StructDeclarationSyntax node )
            {
                this.VisitTypeDeclaration( node );
                base.VisitStructDeclaration( node );
            }

            public override void VisitRecordDeclaration( RecordDeclarationSyntax node )
            {
                this.VisitTypeDeclaration( node );
                base.VisitRecordDeclaration( node );
            }

            public override void VisitMethodDeclaration( MethodDeclarationSyntax node ) { }

            public override void VisitFieldDeclaration( FieldDeclarationSyntax node ) { }

            public override void VisitPropertyDeclaration( PropertyDeclarationSyntax node ) { }

            public override void VisitPropertyPatternClause( PropertyPatternClauseSyntax node ) { }

            public override void VisitAccessorDeclaration( AccessorDeclarationSyntax node ) { }

            public override void VisitConstructorDeclaration( ConstructorDeclarationSyntax node ) { }

            public override void VisitIndexerDeclaration( IndexerDeclarationSyntax node ) { }

            public override void VisitOperatorDeclaration( OperatorDeclarationSyntax node ) { }

            public override void VisitConversionOperatorDeclaration( ConversionOperatorDeclarationSyntax node ) { }

            public override void VisitEventDeclaration( EventDeclarationSyntax node ) { }

            public override void VisitEventFieldDeclaration( EventFieldDeclarationSyntax node ) { }
>>>>>>> c8170e3e
        }
    }
}<|MERGE_RESOLUTION|>--- conflicted
+++ resolved
@@ -68,23 +68,6 @@
 
             public override void VisitClassDeclaration( ClassDeclarationSyntax node )
             {
-<<<<<<< HEAD
-                base.VisitClassDeclaration( node );
-                this.ProcessTypeDeclaration( node );
-            }
-
-            public override void VisitStructDeclaration( StructDeclarationSyntax node )
-            {
-                base.VisitStructDeclaration( node );
-                this.ProcessTypeDeclaration( node );
-            }
-
-            public override void VisitRecordDeclaration( RecordDeclarationSyntax node )
-            {
-                base.VisitRecordDeclaration( node );
-                this.ProcessTypeDeclaration( node );
-            }
-=======
                 this.VisitTypeDeclaration( node );
                 base.VisitClassDeclaration( node );
             }
@@ -122,7 +105,6 @@
             public override void VisitEventDeclaration( EventDeclarationSyntax node ) { }
 
             public override void VisitEventFieldDeclaration( EventFieldDeclarationSyntax node ) { }
->>>>>>> c8170e3e
         }
     }
 }