--- conflicted
+++ resolved
@@ -54,15 +54,12 @@
                     return;
                 }
 
-<<<<<<< HEAD
-                var innerVisitor = new CollectSerializableFieldsVisitor( this._semanticModel, node, this._reflectionMapper, this._cancellationToken );
-=======
                 var innerVisitor = new CollectSerializableFieldsVisitor(
                     this._semanticModel,
+                    node,
                     this._reflectionMapper,
                     this._symbolClassifier,
                     this._cancellationToken );
->>>>>>> 7475f586
 
                 innerVisitor.Visit( node );
 
