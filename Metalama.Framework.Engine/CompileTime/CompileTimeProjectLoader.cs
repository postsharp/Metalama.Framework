﻿// Copyright (c) SharpCrafters s.r.o. All rights reserved.
// This project is not open source. Please see the LICENSE.md file in the repository root for details.

using Metalama.Backstage.Diagnostics;
using Metalama.Compiler;
using Metalama.Framework.Engine.Diagnostics;
using Metalama.Framework.Engine.Templating.Mapping;
using Metalama.Framework.Engine.Utilities;
using Metalama.Framework.Engine.Utilities.Diagnostics;
using Metalama.Framework.Project;
using Microsoft.CodeAnalysis;
using Microsoft.CodeAnalysis.CSharp;
using System;
using System.Collections.Generic;
using System.Collections.Immutable;
using System.Diagnostics.CodeAnalysis;
using System.IO;
using System.IO.Compression;
using System.Linq;
using System.Reflection;
using System.Runtime.Versioning;
using System.Text;
using System.Threading;

namespace Metalama.Framework.Engine.CompileTime;

/// <summary>
/// This class is responsible to cache and load compile-time projects. The caller must first call
/// the <see cref="TryGetCompileTimeProjectFromCompilation"/> for each project with which the loader will be used.
/// The generation of compile-time compilations itself is delegated to the <see cref="CompileTimeCompilationBuilder"/>
/// class.
/// </summary>
internal sealed class CompileTimeProjectLoader : CompileTimeTypeResolver, IService
{
    private readonly CompileTimeDomain _domain;
    private readonly IServiceProvider _serviceProvider;
    private readonly CompileTimeCompilationBuilder _builder;
    private readonly IAssemblyLocator _runTimeAssemblyLocator;
    private readonly SystemTypeResolver _systemTypeResolver;
    private readonly CompileTimeProject _frameworkProject;
    private readonly ILogger _logger;

    // Maps the identity of the run-time project to the compile-time project.
    private readonly Dictionary<AssemblyIdentity, CompileTimeProject?> _projects = new();

    public AttributeDeserializer AttributeDeserializer { get; }

    private CompileTimeProjectLoader( CompileTimeDomain domain, IServiceProvider serviceProvider ) : base( serviceProvider )
    {
        this._domain = domain;
        this._serviceProvider = serviceProvider;
        this._builder = new CompileTimeCompilationBuilder( serviceProvider, domain );
        this._runTimeAssemblyLocator = serviceProvider.GetRequiredService<IAssemblyLocator>();
        this._logger = serviceProvider.GetLoggerFactory().CompileTime();
        this.AttributeDeserializer = new AttributeDeserializer( serviceProvider, this );
        this._systemTypeResolver = serviceProvider.GetRequiredService<SystemTypeResolver>();
        this._frameworkProject = CompileTimeProject.CreateFrameworkProject( serviceProvider, domain );
        this._projects.Add( this._frameworkProject.RunTimeIdentity, this._frameworkProject );
    }

    /// <summary>
    /// Returns a new <see cref="CompileTimeProjectLoader"/>.
    /// </summary>
    public static CompileTimeProjectLoader Create(
        CompileTimeDomain domain,
        IServiceProvider serviceProvider )
    {
        CompileTimeProjectLoader loader = new( domain, serviceProvider );

        return loader;
    }

    /// <summary>
    /// Gets a compile-time reflection <see cref="Type"/> given its Roslyn symbol.
    /// </summary>
    /// <param name="typeSymbol"></param>
    /// <param name="cancellationToken"></param>
    /// <returns></returns>
    protected override Type? GetCompileTimeNamedType( INamedTypeSymbol typeSymbol, CancellationToken cancellationToken = default )
    {
        // Check if the type is a .NET system one.
        var systemType = this._systemTypeResolver.GetCompileTimeType( typeSymbol, false, cancellationToken );

        if ( systemType != null )
        {
            return systemType;
        }

        // The type is not a system one. Check if it is a compile-time one.
        if ( !this.Cache.TryGetValue( typeSymbol, out var type ) )
        {
            var assemblySymbol = typeSymbol.ContainingAssembly;

            var compileTimeProject = this.GetCompileTimeProject( assemblySymbol.Identity, cancellationToken );

            var reflectionName = typeSymbol.GetReflectionName();

            if ( reflectionName == null )
            {
                return null;
            }

            type = compileTimeProject?.GetTypeOrNull( reflectionName );

            this.Cache.Add( typeSymbol, type );
        }

        return type;
    }

    /// <summary>
    /// Gets the <see cref="CompileTimeProject"/> for a given <see cref="AssemblyIdentity"/>,
    /// or <c>null</c> if it does not exist. 
    /// </summary>
    private CompileTimeProject? GetCompileTimeProject( AssemblyIdentity runTimeAssemblyIdentity, CancellationToken cancellationToken )
    {
        // This method is a smell and should probably not exist.

        _ = this.TryGetCompileTimeProject( runTimeAssemblyIdentity, NullDiagnosticAdder.Instance, false, cancellationToken, out var assembly );

        return assembly;
    }

    /// <summary>
    /// Tries to get the <see cref="CompileTimeProject"/> given its <see cref="AssemblyIdentity"/>.
    /// </summary>
    private bool TryGetCompileTimeProject(
        AssemblyIdentity runTimeAssemblyIdentity,
        IDiagnosticAdder diagnosticAdder,
        bool cacheOnly,
        CancellationToken cancellationToken,
        out CompileTimeProject? compileTimeProject )
    {
        if ( this._projects.TryGetValue( runTimeAssemblyIdentity, out compileTimeProject ) )
        {
            return true;
        }
        else
        {
            if ( this._runTimeAssemblyLocator.TryFindAssembly( runTimeAssemblyIdentity, out var metadataReference ) != true )
            {
                var diagnostic = GeneralDiagnosticDescriptors.CannotFindCompileTimeAssembly.CreateRoslynDiagnostic(
                    Location.None,
                    runTimeAssemblyIdentity );

                diagnosticAdder.Report( diagnostic );
                this._logger.Warning?.Log( diagnostic.ToString() );

                compileTimeProject = null;

                return false;
            }

            return this.TryGetCompileTimeProject( metadataReference, diagnosticAdder, cacheOnly, cancellationToken, out compileTimeProject );
        }
    }

<<<<<<< HEAD
        /// <summary>
        /// Generates a <see cref="CompileTimeProject"/> for a given run-time <see cref="Compilation"/>.
        /// Referenced projects are loaded or generated as necessary. Note that other methods of this class do not
        /// generate projects, they will only ones that have been generated or loaded by this method.
        /// </summary>
        public bool TryGetCompileTimeProjectFromCompilation(
            Compilation runTimeCompilation,
            RedistributionLicenseInfo? redistributionLicenseInfo,
            IReadOnlyList<SyntaxTree>? compileTimeTreesHint,
            IDiagnosticAdder diagnosticSink,
            bool cacheOnly,
            CancellationToken cancellationToken,
            out CompileTimeProject? compileTimeProject )
=======
    /// <summary>
    /// Generates a <see cref="CompileTimeProject"/> for a given run-time <see cref="Compilation"/>.
    /// Referenced projects are loaded or generated as necessary. Note that other methods of this class do not
    /// generate projects, they will only ones that have been generated or loaded by this method.
    /// </summary>
    public bool TryGetCompileTimeProjectFromCompilation(
        Compilation runTimeCompilation,
        IReadOnlyList<SyntaxTree>? compileTimeTreesHint,
        IDiagnosticAdder diagnosticSink,
        bool cacheOnly,
        CancellationToken cancellationToken,
        out CompileTimeProject? compileTimeProject )
    {
        if ( this._projects.TryGetValue( runTimeCompilation.Assembly.Identity, out compileTimeProject ) )
>>>>>>> 36539613
        {
            return true;
        }

        List<CompileTimeProject> referencedProjects = new() { this._frameworkProject };

        foreach ( var reference in runTimeCompilation.References )
        {
            if ( this.TryGetCompileTimeProject( reference, diagnosticSink, cacheOnly, cancellationToken, out var referencedProject ) )
            {
                if ( referencedProject != null )
                {
                    referencedProjects.Add( referencedProject );
                }
            }
<<<<<<< HEAD

            if ( !this._builder.TryGetCompileTimeProject(
                    runTimeCompilation,
                    redistributionLicenseInfo,
                    compileTimeTreesHint,
                    referencedProjects,
                    diagnosticSink,
                    cacheOnly,
                    cancellationToken,
                    out compileTimeProject ) )
=======
            else
>>>>>>> 36539613
            {
                // Coverage: ignore
                // (this happens when the project reference could not be resolved.)

                this._logger.Warning?.Log( $"The project reference from '{runTimeCompilation}' to' {reference}' could not be resolved." );
                compileTimeProject = null;

                return false;
            }
        }

        if ( !this._builder.TryGetCompileTimeProject(
                runTimeCompilation,
                compileTimeTreesHint,
                referencedProjects,
                diagnosticSink,
                cacheOnly,
                cancellationToken,
                out compileTimeProject ) )
        {
            this._logger.Warning?.Log( $"TryGetCompileTimeProject failed." );

            compileTimeProject = null;

            return false;
        }

        this._projects.Add( runTimeCompilation.Assembly.Identity, compileTimeProject );

        return true;
    }

    private bool TryGetCompileTimeProject(
        MetadataReference reference,
        IDiagnosticAdder diagnosticSink,
        bool cacheOnly,
        CancellationToken cancellationToken,
        out CompileTimeProject? referencedProject )
    {
        switch ( reference )
        {
<<<<<<< HEAD
            switch ( reference )
            {
                case PortableExecutableReference { FilePath: { } filePath }:
                    return this.TryGetCompileTimeProjectFromPath( filePath, diagnosticSink, cancellationToken, out referencedProject );

                case CompilationReference compilationReference:
                    // We can pass an empty set of managed resources because this path is used at design time only, and we do not want
                    // to validate licensing in the design-time pipeline,

                    return this.TryGetCompileTimeProjectFromCompilation(
                        compilationReference.Compilation,
                        RedistributionLicenseInfo.Empty,  
                        null,
                        diagnosticSink,
                        cacheOnly,
                        cancellationToken,
                        out referencedProject );

                default:
                    throw new AssertionFailedException( $"Unexpected reference kind: {reference}." );
            }
=======
            case PortableExecutableReference { FilePath: { } filePath }:
                return this.TryGetCompileTimeProjectFromPath( filePath, diagnosticSink, cancellationToken, out referencedProject );

            case CompilationReference compilationReference:
                return this.TryGetCompileTimeProjectFromCompilation(
                    compilationReference.Compilation,
                    null,
                    diagnosticSink,
                    cacheOnly,
                    cancellationToken,
                    out referencedProject );

            default:
                throw new AssertionFailedException( $"Unexpected reference kind: {reference}." );
>>>>>>> 36539613
        }
    }

    private bool TryGetCompileTimeProjectFromPath(
        string assemblyPath,
        IDiagnosticAdder diagnosticSink,
        CancellationToken cancellationToken,
        out CompileTimeProject? compileTimeProject )
    {
        if ( !File.Exists( assemblyPath ) )
        {
            this._logger.Warning?.Log( $"The file '{assemblyPath}' does not exist." );

            compileTimeProject = null;

            return false;
        }

        var assemblyIdentity = MetadataReferenceCache.GetAssemblyName( assemblyPath ).ToAssemblyIdentity();

        // If the assembly is a standard one, there is no need to analyze.
        if ( this._serviceProvider.GetRequiredService<ReferenceAssemblyLocator>().StandardAssemblyNames.Contains( assemblyIdentity.Name ) )
        {
            compileTimeProject = null;

            return true;
        }

        // Look in our cache.
        if ( this._projects.TryGetValue( assemblyIdentity, out compileTimeProject ) )
        {
            return true;
        }

        // LoadFromAssemblyPath throws for mscorlib
        if ( Path.GetFileNameWithoutExtension( assemblyPath ) == typeof(object).Assembly.GetName().Name )
        {
            goto finish;
        }

        if ( !MetadataReader.TryGetMetadata( assemblyPath, out var metadataInfo ) )
        {
            goto finish;
        }

        if ( metadataInfo.Resources.TryGetValue( CompileTimeConstants.CompileTimeProjectResourceName, out var resourceBytes ) )
        {
            var assemblyName = MetadataReferenceCache.GetAssemblyName( assemblyPath );

            if ( !this.TryDeserializeCompileTimeProject(
                    assemblyName.ToAssemblyIdentity(),
                    new MemoryStream( resourceBytes ),
                    diagnosticSink,
                    cancellationToken,
                    out compileTimeProject ) )
            {
                this._logger.Warning?.Log( $"TryDeserializeCompileTimeProject failed." );

                // Coverage: ignore

                return false;
            }
        }
        else if ( metadataInfo.HasCompileTimeAttribute )
        {
            // We have an assembly that a [assembly: CompileTime] attribute but has no embedded compile-time project.
            // This is typically the case of public assemblies of weaver-based aspects or services.
            // These projects need to be included as compile-time projects. They typically have MetalamaRemoveCompileTimeOnlyCode=false.
            if ( !CompileTimeProject.TryCreateUntransformed( this._serviceProvider, this._domain, assemblyIdentity, assemblyPath, out compileTimeProject ) )
            {
                this._logger.Trace?.Log(
                    $"The assembly '{assemblyIdentity}' will not be included in the compile-time compilation despite having an [assembly: CompileTime] attribute "
                    +
                    "because it has no compile-time embedded resource and it is not loaded as an analyzer." );
            }
        }

    finish:
        this._projects.Add( assemblyIdentity, compileTimeProject );

        return true;
    }

    private bool TryDeserializeCompileTimeProject(
        AssemblyIdentity runTimeAssemblyIdentity,
        Stream resourceStream,
        IDiagnosticAdder diagnosticAdder,
        CancellationToken cancellationToken,
        [NotNullWhen( true )] out CompileTimeProject? project )
    {
        using var archive = new ZipArchive( resourceStream, ZipArchiveMode.Read, true, Encoding.UTF8 );

        // Read manifest.
        var manifestEntry = archive.GetEntry( "manifest.json" ).AssertNotNull();

        var manifest = CompileTimeProjectManifest.Deserialize( manifestEntry.Open() );

        // Read source files.
        List<SyntaxTree> syntaxTrees = new();

        foreach ( var entry in archive.Entries.Where( e => string.Equals( Path.GetExtension( e.Name ), ".cs", StringComparison.OrdinalIgnoreCase ) ) )
        {
            using var sourceReader = new StreamReader( entry.Open(), Encoding.UTF8 );
            var sourceText = sourceReader.ReadToEnd();
            var syntaxTree = CSharpSyntaxTree.ParseText( sourceText, CSharpParseOptions.Default ).WithFilePath( entry.FullName );
            syntaxTrees.Add( syntaxTree );
        }

        // Resolve references.
        List<CompileTimeProject> referenceProjects = new();

        if ( manifest.References != null )
        {
            foreach ( var referenceSerializedIdentity in manifest.References )
            {
                var referenceAssemblyIdentity = new AssemblyName( referenceSerializedIdentity ).ToAssemblyIdentity();

                if ( !this.TryGetCompileTimeProject( referenceAssemblyIdentity, diagnosticAdder, false, cancellationToken, out var referenceProject ) )
                {
                    // Coverage: ignore
                    // (this happens when the project reference could not be resolved.)

                    project = null;

                    this._logger.Warning?.Log(
                        $"TryDeserializeCompileTimeProject('{runTimeAssemblyIdentity}'): processing of reference '{referenceAssemblyIdentity}' failed." );

                    return false;
                }

                if ( referenceProject != null )
                {
                    referenceProjects.Add( referenceProject );
                }
            }
        }

        // Deserialize the project.
        if ( !this._builder.TryCompileDeserializedProject(
                runTimeAssemblyIdentity.Name,
                string.IsNullOrEmpty( manifest.TargetFramework ) ? null : new FrameworkName( manifest.TargetFramework ),
                syntaxTrees,
                manifest.SourceHash,
                referenceProjects,
                diagnosticAdder,
                cancellationToken,
                out var assemblyPath,
                out var sourceDirectory ) )
        {
            // Coverage: ignore
            // (this happens when the compile-time could not be compiled into a binary assembly.)

            this._logger.Warning?.Log( $"TryDeserializeCompileTimeProject('{runTimeAssemblyIdentity}'): TryCompileDeserializedProject failed'." );

            project = null;

            return false;
        }

        // Compute the new hash.

        project = CompileTimeProject.Create(
            this._serviceProvider,
            this._domain,
            runTimeAssemblyIdentity,
            new AssemblyIdentity( manifest.CompileTimeAssemblyName ),
            referenceProjects,
            manifest,
            assemblyPath,
            sourceDirectory,
            TextMapFile.ReadForSource );

        return true;
    }
}<|MERGE_RESOLUTION|>--- conflicted
+++ resolved
@@ -2,7 +2,6 @@
 // This project is not open source. Please see the LICENSE.md file in the repository root for details.
 
 using Metalama.Backstage.Diagnostics;
-using Metalama.Compiler;
 using Metalama.Framework.Engine.Diagnostics;
 using Metalama.Framework.Engine.Templating.Mapping;
 using Metalama.Framework.Engine.Utilities;
@@ -12,7 +11,6 @@
 using Microsoft.CodeAnalysis.CSharp;
 using System;
 using System.Collections.Generic;
-using System.Collections.Immutable;
 using System.Diagnostics.CodeAnalysis;
 using System.IO;
 using System.IO.Compression;
@@ -155,21 +153,6 @@
         }
     }
 
-<<<<<<< HEAD
-        /// <summary>
-        /// Generates a <see cref="CompileTimeProject"/> for a given run-time <see cref="Compilation"/>.
-        /// Referenced projects are loaded or generated as necessary. Note that other methods of this class do not
-        /// generate projects, they will only ones that have been generated or loaded by this method.
-        /// </summary>
-        public bool TryGetCompileTimeProjectFromCompilation(
-            Compilation runTimeCompilation,
-            RedistributionLicenseInfo? redistributionLicenseInfo,
-            IReadOnlyList<SyntaxTree>? compileTimeTreesHint,
-            IDiagnosticAdder diagnosticSink,
-            bool cacheOnly,
-            CancellationToken cancellationToken,
-            out CompileTimeProject? compileTimeProject )
-=======
     /// <summary>
     /// Generates a <see cref="CompileTimeProject"/> for a given run-time <see cref="Compilation"/>.
     /// Referenced projects are loaded or generated as necessary. Note that other methods of this class do not
@@ -184,7 +167,6 @@
         out CompileTimeProject? compileTimeProject )
     {
         if ( this._projects.TryGetValue( runTimeCompilation.Assembly.Identity, out compileTimeProject ) )
->>>>>>> 36539613
         {
             return true;
         }
@@ -200,20 +182,7 @@
                     referencedProjects.Add( referencedProject );
                 }
             }
-<<<<<<< HEAD
-
-            if ( !this._builder.TryGetCompileTimeProject(
-                    runTimeCompilation,
-                    redistributionLicenseInfo,
-                    compileTimeTreesHint,
-                    referencedProjects,
-                    diagnosticSink,
-                    cacheOnly,
-                    cancellationToken,
-                    out compileTimeProject ) )
-=======
             else
->>>>>>> 36539613
             {
                 // Coverage: ignore
                 // (this happens when the project reference could not be resolved.)
@@ -255,29 +224,6 @@
     {
         switch ( reference )
         {
-<<<<<<< HEAD
-            switch ( reference )
-            {
-                case PortableExecutableReference { FilePath: { } filePath }:
-                    return this.TryGetCompileTimeProjectFromPath( filePath, diagnosticSink, cancellationToken, out referencedProject );
-
-                case CompilationReference compilationReference:
-                    // We can pass an empty set of managed resources because this path is used at design time only, and we do not want
-                    // to validate licensing in the design-time pipeline,
-
-                    return this.TryGetCompileTimeProjectFromCompilation(
-                        compilationReference.Compilation,
-                        RedistributionLicenseInfo.Empty,  
-                        null,
-                        diagnosticSink,
-                        cacheOnly,
-                        cancellationToken,
-                        out referencedProject );
-
-                default:
-                    throw new AssertionFailedException( $"Unexpected reference kind: {reference}." );
-            }
-=======
             case PortableExecutableReference { FilePath: { } filePath }:
                 return this.TryGetCompileTimeProjectFromPath( filePath, diagnosticSink, cancellationToken, out referencedProject );
 
@@ -292,7 +238,6 @@
 
             default:
                 throw new AssertionFailedException( $"Unexpected reference kind: {reference}." );
->>>>>>> 36539613
         }
     }
 
