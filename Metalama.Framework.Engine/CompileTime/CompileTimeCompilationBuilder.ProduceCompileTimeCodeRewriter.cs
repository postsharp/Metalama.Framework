﻿// Copyright (c) SharpCrafters s.r.o. All rights reserved.
// This project is not open source. Please see the LICENSE.md file in the repository root for details.

using Metalama.Framework.Aspects;
using Metalama.Framework.Code;
using Metalama.Framework.Code.Collections;
using Metalama.Framework.Eligibility;
using Metalama.Framework.Engine.CodeModel;
using Metalama.Framework.Engine.Diagnostics;
using Metalama.Framework.Engine.LamaSerialization;
using Metalama.Framework.Engine.ReflectionMocks;
using Metalama.Framework.Engine.Templating;
using Metalama.Framework.Engine.Utilities;
using Metalama.Framework.Fabrics;
using Metalama.Framework.Project;
using Microsoft.CodeAnalysis;
using Microsoft.CodeAnalysis.CSharp;
using Microsoft.CodeAnalysis.CSharp.Syntax;
using System;
using System.Collections.Generic;
using System.Linq;
using System.Threading;
using static Microsoft.CodeAnalysis.CSharp.SyntaxFactory;
using Accessibility = Microsoft.CodeAnalysis.Accessibility;
using MethodKind = Microsoft.CodeAnalysis.MethodKind;
using TypeKind = Microsoft.CodeAnalysis.TypeKind;

namespace Metalama.Framework.Engine.CompileTime
{
    internal partial class CompileTimeCompilationBuilder
    {
#pragma warning disable CA1001 // Class must be disposable.

        /// <summary>
        /// Rewrites a run-time syntax tree into a compile-time syntax tree. Calls <see cref="TemplateCompiler"/> on templates,
        /// and removes run-time-only sub trees.
        /// </summary>
        private sealed class ProduceCompileTimeCodeRewriter : CompileTimeBaseRewriter
        {
            private static readonly SyntaxAnnotation _hasCompileTimeCodeAnnotation = new( "Metalama_HasCompileTimeCode" );
            private readonly Compilation _compileTimeCompilation;
            private readonly IReadOnlyDictionary<INamedTypeSymbol, SerializableTypeInfo> _serializableTypes;
            private readonly IReadOnlyDictionary<ISymbol, SerializableTypeInfo> _serializableFieldsAndProperties;
            private readonly IDiagnosticAdder _diagnosticAdder;
            private readonly TemplateCompiler _templateCompiler;
            private readonly CancellationToken _cancellationToken;
            private readonly NameSyntax _compileTimeTypeName;
            private readonly SyntaxGenerationContext _syntaxGenerationContext;
            private readonly NameSyntax _originalNameTypeSyntax;
            private readonly NameSyntax _originalPathTypeSyntax;
            private readonly ITypeSymbol _fabricType;
            private readonly ITypeSymbol _typeFabricType;
            private readonly ISerializerGenerator _serializerGenerator;
            private Context _currentContext;
            private HashSet<string>? _currentTypeTemplateNames;
            private string? _currentTypeName;

            public bool Success { get; private set; } = true;

            public bool FoundCompileTimeCode { get; private set; }

            public ProduceCompileTimeCodeRewriter(
                Compilation runTimeCompilation,
                Compilation compileTimeCompilation,
                IReadOnlyList<SerializableTypeInfo> serializableTypes,
                IDiagnosticAdder diagnosticAdder,
                TemplateCompiler templateCompiler,
                IServiceProvider serviceProvider,
                CancellationToken cancellationToken )
                : base( runTimeCompilation, serviceProvider )
            {
                this._compileTimeCompilation = compileTimeCompilation;
                this._diagnosticAdder = diagnosticAdder;
                this._templateCompiler = templateCompiler;
                this._cancellationToken = cancellationToken;
                this._currentContext = new Context( TemplatingScope.Both, null, null, 0, this );

                this._serializableTypes =
                    serializableTypes.ToDictionary<SerializableTypeInfo, INamedTypeSymbol, SerializableTypeInfo>(
                        x => x.Type,
                        x => x,
                        SymbolEqualityComparer.Default );

                this._serializableFieldsAndProperties =
                    serializableTypes.SelectMany( x => x.SerializedMembers.Select( y => (Member: y, Type: x) ) )
                        .ToDictionary( x => x.Member, x => x.Type, SymbolEqualityComparer.Default );

                this._syntaxGenerationContext = SyntaxGenerationContext.CreateDefault( serviceProvider, compileTimeCompilation );

                // TODO: This should be probably injected as a service, but we are creating the generation context here.
                this._serializerGenerator = new SerializerGenerator( runTimeCompilation, this._syntaxGenerationContext );

                this._compileTimeTypeName = (NameSyntax)
                    this._syntaxGenerationContext.SyntaxGenerator.Type(
                        this._syntaxGenerationContext.ReflectionMapper.GetTypeSymbol( typeof(CompileTimeType) ) );

                this._originalNameTypeSyntax = (NameSyntax)
                    this._syntaxGenerationContext.SyntaxGenerator.Type(
                        this._syntaxGenerationContext.ReflectionMapper.GetTypeSymbol( typeof(OriginalIdAttribute) ) );

                this._originalPathTypeSyntax = (NameSyntax)
                    this._syntaxGenerationContext.SyntaxGenerator.Type(
                        this._syntaxGenerationContext.ReflectionMapper.GetTypeSymbol( typeof(OriginalPathAttribute) ) );

                var reflectionMapper = serviceProvider.GetRequiredService<ReflectionMapperFactory>().GetInstance( runTimeCompilation );
                this._fabricType = reflectionMapper.GetTypeSymbol( typeof(Fabric) );
                this._typeFabricType = reflectionMapper.GetTypeSymbol( typeof(TypeFabric) );
            }

            // TODO: assembly and module-level attributes?

            public override SyntaxNode? VisitAttributeList( AttributeListSyntax node ) => node.Parent is CompilationUnitSyntax ? null : node;

            public override SyntaxNode? VisitClassDeclaration( ClassDeclarationSyntax node ) => this.VisitTypeDeclaration( node ).SingleOrDefault();

            public override SyntaxNode? VisitStructDeclaration( StructDeclarationSyntax node ) => this.VisitTypeDeclaration( node ).SingleOrDefault();

            public override SyntaxNode? VisitInterfaceDeclaration( InterfaceDeclarationSyntax node ) => this.VisitTypeDeclaration( node ).SingleOrDefault();

            public override SyntaxNode? VisitRecordDeclaration( RecordDeclarationSyntax node ) => this.VisitTypeDeclaration( node ).SingleOrDefault();

            public override SyntaxNode? VisitEnumDeclaration( EnumDeclarationSyntax node )
            {
                this._cancellationToken.ThrowIfCancellationRequested();

                var symbol = this.RunTimeCompilation.GetSemanticModel( node.SyntaxTree ).GetDeclaredSymbol( node ).AssertNotNull();
                var scope = this.SymbolClassifier.GetTemplatingScope( symbol );

                if ( scope == TemplatingScope.RunTimeOnly )
                {
                    return null;
                }
                else
                {
                    return base.VisitEnumDeclaration( node )!.WithAdditionalAnnotations( _hasCompileTimeCodeAnnotation );
                }
            }

            public override SyntaxNode? VisitDelegateDeclaration( DelegateDeclarationSyntax node )
            {
                this._cancellationToken.ThrowIfCancellationRequested();

                var symbol = this.RunTimeCompilation.GetSemanticModel( node.SyntaxTree ).GetDeclaredSymbol( node ).AssertNotNull();
                var scope = this.SymbolClassifier.GetTemplatingScope( symbol );

                if ( scope == TemplatingScope.RunTimeOnly )
                {
                    return null;
                }
                else
                {
                    return base.VisitDelegateDeclaration( node )!.WithAdditionalAnnotations( _hasCompileTimeCodeAnnotation );
                }
            }

            private void PopulateNestedCompileTimeTypes( TypeDeclarationSyntax node, List<MemberDeclarationSyntax> list, string namePrefix, int nestingLevel )
            {
                // Compute the new name of the relocated children.
                namePrefix += node.Identifier.Text;

                if ( node.TypeParameterList is { Parameters: { Count: > 0 } } )
                {
                    // This does not guarantee the absence of conflict.
                    namePrefix += "X" + node.TypeParameterList.Parameters.Count;
                }

                namePrefix += "_";

                foreach ( var child in node.Members )
                {
                    var childSymbol = this.RunTimeCompilation.GetSemanticModel( child.SyntaxTree ).GetDeclaredSymbol( child )
                        as ITypeSymbol;

                    switch ( child )
                    {
                        case ClassDeclarationSyntax childType:
                            {
                                Invariant.Assert( childSymbol != null );

                                var childScope = this.SymbolClassifier.GetTemplatingScope( childSymbol );

                                switch ( childScope )
                                {
                                    case TemplatingScope.CompileTimeOnly:
                                        {
                                            // We have a build-time type nested in a run-time type. We have to un-nest it.

                                            // Check that the visibility is private.
                                            if ( childSymbol.DeclaredAccessibility != Accessibility.Private )
                                            {
                                                this._diagnosticAdder.Report(
                                                    TemplatingDiagnosticDescriptors.NestedCompileTypesMustBePrivate.CreateRoslynDiagnostic(
                                                        childType.Identifier.GetLocation(),
                                                        childSymbol ) );
                                            }

                                            // Check that it implements ITypeFabric.
                                            if ( !this.RunTimeCompilation.HasImplicitConversion( childSymbol, this._typeFabricType ) )
                                            {
                                                this._diagnosticAdder.Report(
                                                    TemplatingDiagnosticDescriptors.RunTimeTypesCannotHaveCompileTimeTypesExceptClasses.CreateRoslynDiagnostic(
                                                        childSymbol.GetDiagnosticLocation(),
                                                        (childSymbol, typeof(TypeFabric)) ) );

                                                this.Success = false;
                                            }

                                            // Create the [OriginalId] attribute.
                                            var originalId = DocumentationCommentId.CreateDeclarationId( childSymbol );

                                            var originalNameAttribute = Attribute( this._originalNameTypeSyntax )
                                                .WithArgumentList(
                                                    AttributeArgumentList(
                                                        SingletonSeparatedList( AttributeArgument( SyntaxFactoryEx.LiteralExpression( originalId ) ) ) ) );

                                            // Transform the type.
                                            TypeDeclarationSyntax transformedChild;
                                            var newName = namePrefix + "" + childType.Identifier.Text;

                                            using ( this.WithUnnestedType( (INamedTypeSymbol) childSymbol, newName, nestingLevel ) )
                                            {
                                                transformedChild = (TypeDeclarationSyntax) this.Visit( childType )!;
                                            }

                                            // Rename the type and add [OriginalId].

                                            transformedChild = transformedChild
                                                .WithIdentifier( Identifier( newName ) )
                                                .WithModifiers( TokenList( Token( SyntaxKind.InternalKeyword ) ) )
                                                .WithAttributeLists(
                                                    transformedChild.AttributeLists.Add( AttributeList( SingletonSeparatedList( originalNameAttribute ) ) ) );

                                            list.Add( transformedChild );

                                            break;
                                        }

                                    case TemplatingScope.RunTimeOnly:
                                        // We have a run-time child type, and it must be further checked for un-nesting.

                                        this.PopulateNestedCompileTimeTypes( childType, list, namePrefix, nestingLevel + 1 );

                                        break;

                                    default:
                                        this._diagnosticAdder.Report(
                                            TemplatingDiagnosticDescriptors.NeutralTypesForbiddenInNestedRunTimeTypes.CreateRoslynDiagnostic(
                                                childType.Identifier.GetLocation(),
                                                childSymbol ) );

                                        break;
                                }

                                break;
                            }

                        case BaseTypeDeclarationSyntax or DelegateDeclarationSyntax:
                            Invariant.Assert( childSymbol != null );

                            if ( this.SymbolClassifier.GetTemplatingScope( childSymbol ) == TemplatingScope.CompileTimeOnly )
                            {
                                this._diagnosticAdder.Report(
                                    TemplatingDiagnosticDescriptors.RunTimeTypesCannotHaveCompileTimeTypesExceptClasses.CreateRoslynDiagnostic(
                                        childSymbol.GetDiagnosticLocation(),
                                        (childSymbol, typeof(TypeFabric)) ) );

                                this.Success = false;
                            }

                            break;

                        // ReSharper disable once RedundantEmptySwitchSection
                        default:
                            // Non-type members of a run-time type are always run-time too and should not be copied to the compile-time assembly.
                            break;
                    }
                }
            }

            private IEnumerable<MemberDeclarationSyntax> VisitTypeDeclaration( TypeDeclarationSyntax node )
            {
                // Eliminate System.Runtime.CompilerServices.IsExternalInit.
                if ( node.Identifier.Text == "IsExternalInit" )
                {
                    var semanticModel = this.RunTimeCompilation.GetSemanticModel( node.SyntaxTree );

                    if ( semanticModel.GetDeclaredSymbol( node ) is { } type
                         && type.ContainingNamespace.ToDisplayString() == "System.Runtime.CompilerServices" )
                    {
                        // We are inserting this type anyway, so skip it if we find it in user code.
                        return Array.Empty<MemberDeclarationSyntax>();
                    }
                }

                this._cancellationToken.ThrowIfCancellationRequested();

                var symbol = this.RunTimeCompilation.GetSemanticModel( node.SyntaxTree ).GetDeclaredSymbol( node ).AssertNotNull();

                var scope = this.SymbolClassifier.GetTemplatingScope( symbol );

                if ( scope == TemplatingScope.RunTimeOnly )
                {
                    // If the type contains compile-time nested types, we have to un-nest them.
                    var compileTimeMembers = new List<MemberDeclarationSyntax>();
                    this.PopulateNestedCompileTimeTypes( node, compileTimeMembers, "", 1 );

                    return compileTimeMembers;
                }
                else
                {
                    var transformedNode = this.TransformCompileTimeType( node, symbol, scope );

                    return new[] { transformedNode };
                }
            }

            private TypeDeclarationSyntax TransformCompileTimeType( TypeDeclarationSyntax node, INamedTypeSymbol symbol, TemplatingScope scope )
            {
                this.FoundCompileTimeCode = true;

                this._currentTypeTemplateNames = new HashSet<string>( StringComparer.OrdinalIgnoreCase );
                this._currentTypeName = symbol.Name;

                // Add type members.

                var members = new List<MemberDeclarationSyntax>();

                using ( this.WithScope( scope ) )
                {
                    foreach ( var member in node.Members )
                    {
                        switch ( member )
                        {
                            case MethodDeclarationSyntax method:
                                members.AddRange( this.VisitMethodDeclaration( method ).AssertNoneNull() );

                                break;

                            case IndexerDeclarationSyntax:
                                throw new NotImplementedException( "Indexers are not implemented." );

                            // members.AddRange( this.VisitBasePropertyDeclaration( indexer ).AssertNoneNull() );

                            case PropertyDeclarationSyntax property:
                                members.AddRange( this.VisitBasePropertyDeclaration( property ).AssertNoneNull() );

                                break;

                            case EventDeclarationSyntax @event:
                                members.AddRange( this.VisitEventDeclaration( @event ).AssertNoneNull() );

                                break;

                            case FieldDeclarationSyntax field:
                                members.AddRange( this.VisitFieldDeclaration( field ).AssertNoneNull() );

                                break;

                            default:
                                members.Add( (MemberDeclarationSyntax) this.Visit( member ).AssertNotNull() );

                                break;
                        }
                    }
                }

                // Add non-implemented members of IAspect, IEligible and IProjectData.
                var syntaxGenerator = this._syntaxGenerationContext.SyntaxGenerator;
                var allImplementedInterfaces = symbol.SelectManyRecursive( i => i.Interfaces, throwOnDuplicate: false );

                foreach ( var implementedInterface in allImplementedInterfaces )
                {
                    if ( implementedInterface.Name is nameof(IAspect) or nameof(IEligible<IDeclaration>) or nameof(ProjectExtension) )
                    {
                        foreach ( var member in implementedInterface.GetMembers() )
                        {
                            if ( member is not IMethodSymbol method )
                            {
                                // IAspect and IEligible have only methods.
                                throw new AssertionFailedException();
                            }

                            var memberImplementation = (IMethodSymbol?) symbol.FindImplementationForInterfaceMember( member );

                            if ( memberImplementation == null || memberImplementation.ContainingType.TypeKind == TypeKind.Interface )
                            {
                                var newMethod = MethodDeclaration(
                                        default,
                                        default,
                                        syntaxGenerator.Type( method.ReturnType ),
                                        ExplicitInterfaceSpecifier( (NameSyntax) syntaxGenerator.Type( implementedInterface ) ),
                                        Identifier( method.Name ),
                                        default,
                                        ParameterList(
                                            SeparatedList(
                                                method.Parameters.Select(
                                                    p => Parameter(
                                                        default,
                                                        default,
                                                        syntaxGenerator.Type( p.Type ),
                                                        Identifier( p.Name ),
                                                        default ) ) ) ),
                                        default,
                                        Block(),
                                        default,
                                        Token( SyntaxKind.SemicolonToken ) )
                                    .NormalizeWhitespace();

                                members.Add( newMethod );
                            }
                        }
                    }
                }

                // Add serialization logic if the type is serializable and this is the primary declaration.
                if ( this._serializableTypes.TryGetValue( symbol, out var serializableType ) )
                {
<<<<<<< HEAD
                    if ( !serializableType.Type.IsValueType
                        && !serializableType.Type.GetMembers()
                            .Any( m => m is IMethodSymbol method && method.MethodKind == MethodKind.Constructor && method.GetPrimarySyntaxReference() != null ) )
=======
                    var serializedTypeName = this.CreateNameExpression( serializableType.Type );

                    if ( !serializableType.Type.GetMembers()
                            .Any(
                                m => m is IMethodSymbol method && method.MethodKind == MethodKind.Constructor && method.GetPrimarySyntaxReference() != null ) )
>>>>>>> c8170e3e
                    {
                        // There is no defined constructor, so we need to explicitly add parameterless constructor (only for value types).
                        members.Add(
                            ConstructorDeclaration(
                                    List<AttributeListSyntax>(),
                                    TokenList( Token( SyntaxKind.PublicKeyword ) ),
                                    serializedTypeName.ShortName,
                                    ParameterList(),
                                    null,
                                    Block(),
                                    null )
                                .NormalizeWhitespace() );
                    }

                    members.Add( this._serializerGenerator.CreateDeserializingConstructor( serializableType, serializedTypeName ).NormalizeWhitespace() );
                    members.Add( this._serializerGenerator.CreateSerializerType( serializableType, serializedTypeName ).NormalizeWhitespace() );
                }

                var transformedNode = node.WithMembers( List( members ) ).WithAdditionalAnnotations( _hasCompileTimeCodeAnnotation );

                // If the type is a fabric, add the OriginalPath attribute.
                if ( this.RunTimeCompilation.HasImplicitConversion( symbol, this._fabricType ) )
                {
                    var originalPathAttribute = Attribute( this._originalPathTypeSyntax )
                        .WithArgumentList(
                            AttributeArgumentList(
                                SingletonSeparatedList( AttributeArgument( SyntaxFactoryEx.LiteralExpression( node.SyntaxTree.FilePath ) ) ) ) );

                    transformedNode = transformedNode
                        .WithAttributeLists( transformedNode.AttributeLists.Add( AttributeList( SingletonSeparatedList( originalPathAttribute ) ) ) );
                }

                return transformedNode;
            }

            private bool CheckTemplateName( ISymbol symbol )
            {
                if ( this._currentTypeTemplateNames!.Add( symbol.Name ) )
                {
                    // It's the first time we're seeing this name.
                    return true;
                }
                else
                {
                    this.Success = false;

                    this._diagnosticAdder.Report(
                        GeneralDiagnosticDescriptors.TemplateWithSameNameAlreadyDefined.CreateRoslynDiagnostic(
                            symbol.GetDiagnosticLocation(),
                            (symbol.Name, this._currentTypeName!) ) );

                    return false;
                }
            }

            private void CheckNullableContext( MemberDeclarationSyntax member, SyntaxToken name )
            {
                var nullableContext = this.RunTimeCompilation.GetSemanticModel( member.SyntaxTree ).GetNullableContext( member.SpanStart );

                if ( (nullableContext & NullableContext.Enabled) != NullableContext.Enabled )
                {
                    this.Success = false;

                    this._diagnosticAdder.Report(
                        TemplatingDiagnosticDescriptors.TemplateMustBeInNullableContext.CreateRoslynDiagnostic(
                            name.GetLocation(),
                            name.Text ) );
                }

                foreach ( var trivia in member.DescendantNodes( descendIntoTrivia: true ).Where( t => t.Kind() == SyntaxKind.NullableDirectiveTrivia ) )
                {
                    if ( ((NullableDirectiveTriviaSyntax) trivia).SettingToken.Kind() != SyntaxKind.EnableKeyword )
                    {
                        this.Success = false;

                        this._diagnosticAdder.Report(
                            TemplatingDiagnosticDescriptors.TemplateMustBeInNullableContext.CreateRoslynDiagnostic(
                                trivia.GetLocation(),
                                name.Text ) );
                    }
                }
            }

            private new IEnumerable<MethodDeclarationSyntax> VisitMethodDeclaration( MethodDeclarationSyntax node )
            {
                var methodSymbol = this.RunTimeCompilation.GetSemanticModel( node.SyntaxTree ).GetDeclaredSymbol( node );

                if ( methodSymbol == null || this.SymbolClassifier.GetTemplateInfo( methodSymbol ).IsNone )
                {
                    yield return (MethodDeclarationSyntax) base.VisitMethodDeclaration( node ).AssertNotNull();

                    yield break;
                }

                if ( !this.CheckTemplateName( methodSymbol ) )
                {
                    yield break;
                }

                this.CheckNullableContext( node, node.Identifier );

                var success =
                    this._templateCompiler.TryCompile(
                        TemplateNameHelper.GetCompiledTemplateName( methodSymbol ),
                        this._compileTimeCompilation,
                        node,
                        this.RunTimeCompilation.GetSemanticModel( node.SyntaxTree ),
                        this._diagnosticAdder,
                        this._cancellationToken,
                        out _,
                        out var transformedNode );

                if ( success )
                {
                    if ( methodSymbol.IsOverride && methodSymbol.OverriddenMethod!.IsAbstract )
                    {
                        yield return this.WithThrowNotSupportedExceptionBody( node, "Template code cannot be directly executed." );
                    }
                    else
                    {
                        // The method can be deleted, i.e. it does not need to be inserted back in the member list.
                    }

                    yield return (MethodDeclarationSyntax) transformedNode.AssertNotNull();
                }
                else
                {
                    this.Success = false;
                }
            }

            private IEnumerable<MemberDeclarationSyntax> VisitBasePropertyDeclaration( BasePropertyDeclarationSyntax node )
            {
                var propertySymbol = (IPropertySymbol) this.RunTimeCompilation.GetSemanticModel( node.SyntaxTree ).GetDeclaredSymbol( node ).AssertNotNull();

                var propertyIsTemplate = !this.SymbolClassifier.GetTemplateInfo( propertySymbol ).IsNone;
                var propertyOrAccessorsAreTemplate = propertyIsTemplate;

                var success = true;
                SyntaxNode? transformedGetDeclaration = null;
                SyntaxNode? transformedSetDeclaration = null;

                // Compile accessors into templates.
                if ( !propertySymbol.IsAbstract )
                {
                    if ( node.AccessorList != null )
                    {
                        var templateAccessorCount = 0;

                        var getAccessor = node.AccessorList.Accessors.SingleOrDefault( a => a.Kind() == SyntaxKind.GetAccessorDeclaration );

                        var getterIsTemplate = getAccessor != null
                                               && (propertyIsTemplate || !this.SymbolClassifier.GetTemplateInfo( propertySymbol.GetMethod! ).IsNone);

                        var setAccessor = node.AccessorList.Accessors.SingleOrDefault(
                            a => a.Kind() == SyntaxKind.SetAccessorDeclaration || a.Kind() == SyntaxKind.InitAccessorDeclaration );

                        var setterIsTemplate = setAccessor != null
                                               && (propertyIsTemplate || !this.SymbolClassifier.GetTemplateInfo( propertySymbol.SetMethod! ).IsNone);

                        // Auto properties don't have bodies and so we don't need templates.

                        if ( getterIsTemplate && (getAccessor!.Body != null || getAccessor.ExpressionBody != null) )
                        {
                            success =
                                success &&
                                this._templateCompiler.TryCompile(
                                    TemplateNameHelper.GetCompiledTemplateName( propertySymbol.GetMethod.AssertNotNull() ),
                                    this._compileTimeCompilation,
                                    getAccessor,
                                    this.RunTimeCompilation.GetSemanticModel( node.SyntaxTree ),
                                    this._diagnosticAdder,
                                    this._cancellationToken,
                                    out _,
                                    out transformedGetDeclaration );

                            templateAccessorCount++;
                        }

                        if ( setterIsTemplate && (setAccessor!.Body != null || setAccessor.ExpressionBody != null) )
                        {
                            success =
                                success &&
                                this._templateCompiler.TryCompile(
                                    TemplateNameHelper.GetCompiledTemplateName( propertySymbol.SetMethod.AssertNotNull() ),
                                    this._compileTimeCompilation,
                                    setAccessor,
                                    this.RunTimeCompilation.GetSemanticModel( node.SyntaxTree ),
                                    this._diagnosticAdder,
                                    this._cancellationToken,
                                    out _,
                                    out transformedSetDeclaration );

                            templateAccessorCount++;
                        }

                        if ( templateAccessorCount > 0 )
                        {
                            propertyOrAccessorsAreTemplate = true;

                            if ( templateAccessorCount != node.AccessorList.Accessors.Count )
                            {
                                throw new AssertionFailedException( "When one accessor is a template, the other must also be a template." );
                            }
                        }
                    }
                    else if ( propertyIsTemplate && node is PropertyDeclarationSyntax { ExpressionBody: not null } propertyNode )
                    {
                        // Expression bodied property.
                        // TODO: Does this preserve trivia in expression body?
                        success =
                            success &&
                            this._templateCompiler.TryCompile(
                                TemplateNameHelper.GetCompiledTemplateName( propertySymbol.GetMethod.AssertNotNull() ),
                                this._compileTimeCompilation,
                                propertyNode,
                                this.RunTimeCompilation.GetSemanticModel( node.SyntaxTree ),
                                this._diagnosticAdder,
                                this._cancellationToken,
                                out _,
                                out transformedGetDeclaration );
                    }
                }

                if ( success )
                {
                    if ( !propertyOrAccessorsAreTemplate )
                    {
                        var suppressReadOnly = false;

                        if ( this._serializableFieldsAndProperties.TryGetValue( propertySymbol, out var serializableTypeInfo ) )
                        {
                            suppressReadOnly = this._serializerGenerator.ShouldSuppressReadOnly( serializableTypeInfo, propertySymbol );
                        }

                        var rewritten = (BasePropertyDeclarationSyntax) this.Visit( node ).AssertNotNull();

                        if ( suppressReadOnly && rewritten is PropertyDeclarationSyntax rewrittenProperty )
                        {
                            // If the property needs to have set accessor because of serialization, add it.
                            Invariant.Assert( rewrittenProperty.IsAutoPropertyDeclaration() );
                            Invariant.Assert( rewrittenProperty.AccessorList != null );

                            Invariant.Assert(
                                !rewrittenProperty.AccessorList!.Accessors.Any(
                                    a => a.IsKind( SyntaxKind.SetAccessorDeclaration ) || a.IsKind( SyntaxKind.InitAccessorDeclaration ) )
                                || rewrittenProperty.AccessorList!.Accessors.Any( a => a.IsKind( SyntaxKind.InitAccessorDeclaration ) ) );

                            rewritten =
                                rewrittenProperty.WithAccessorList(
                                    rewrittenProperty.AccessorList.WithAccessors(
                                        List(
                                            rewrittenProperty.AccessorList.Accessors
                                                .Where( a => !a.IsKind( SyntaxKind.InitAccessorDeclaration ) )
                                                .Append(
                                                    AccessorDeclaration(
                                                        SyntaxKind.SetAccessorDeclaration,
                                                        List<AttributeListSyntax>(),
                                                        TokenList( Token( SyntaxKind.PrivateKeyword ) ),
                                                        null,
                                                        null ) ) ) ) );
                        }

                        yield return rewritten;
                    }
                    else if ( propertySymbol.IsOverride && propertySymbol.OverriddenProperty!.IsAbstract )
                    {
                        // If the property implements an abstract property, it cannot be removed.

                        yield return this.WithThrowNotSupportedExceptionBody( node, "Template code cannot be directly executed." );
                    }
                    else
                    {
                        // The property can be deleted, i.e. it does not need to be inserted back in the member list.
                    }

                    if ( transformedGetDeclaration != null )
                    {
                        yield return (MemberDeclarationSyntax) transformedGetDeclaration;
                    }

                    if ( transformedSetDeclaration != null )
                    {
                        yield return (MemberDeclarationSyntax) transformedSetDeclaration;
                    }
                }
                else
                {
                    this.Success = false;
                }
            }

            private new IEnumerable<MemberDeclarationSyntax> VisitFieldDeclaration( FieldDeclarationSyntax node )
            {
                var unchangedVariables = new List<VariableDeclaratorSyntax>();
                var nonReadOnlyVariables = new List<VariableDeclaratorSyntax>();

                foreach ( var declarator in node.Declaration.Variables )
                {
                    var fieldSymbol = (IFieldSymbol) this.RunTimeCompilation.GetSemanticModel( declarator.SyntaxTree )
                        .GetDeclaredSymbol( declarator )
                        .AssertNotNull();

                    if ( this._serializableFieldsAndProperties.TryGetValue( fieldSymbol, out var serializableType )
                         && this._serializerGenerator.ShouldSuppressReadOnly( serializableType, fieldSymbol ) )
                    {
                        // This field needs to have it's readonly modifier removed.
                        nonReadOnlyVariables.Add( (VariableDeclaratorSyntax) this.Visit( declarator ).AssertNotNull() );
                    }
                    else
                    {
                        unchangedVariables.Add( (VariableDeclaratorSyntax) this.Visit( declarator ).AssertNotNull() );
                    }
                }

                if ( nonReadOnlyVariables.Count > 0 )
                {
                    if ( unchangedVariables.Count > 0 )
                    {
                        yield return
                            node.WithDeclaration( node.Declaration.WithVariables( SeparatedList( unchangedVariables ) ) );
                    }

                    yield return
                        node.WithDeclaration( node.Declaration.WithVariables( SeparatedList( nonReadOnlyVariables ) ) )
                            .WithModifiers( TokenList( node.Modifiers.Where( t => !t.IsKind( SyntaxKind.ReadOnlyKeyword ) ) ) );
                }
                else
                {
                    var visitedNode = this.Visit( node );

                    if ( visitedNode != null )
                    {
                        yield return (MemberDeclarationSyntax) visitedNode;
                    }
                }
            }

            private new IEnumerable<MemberDeclarationSyntax> VisitEventDeclaration( EventDeclarationSyntax node )
            {
                var eventSymbol = this.RunTimeCompilation.GetSemanticModel( node.SyntaxTree ).GetDeclaredSymbol( node ).AssertNotNull();

                if ( this.SymbolClassifier.GetTemplateInfo( eventSymbol ).IsNone )
                {
                    yield return (BasePropertyDeclarationSyntax) this.Visit( node ).AssertNotNull();

                    yield break;
                }

                if ( !this.CheckTemplateName( eventSymbol ) )
                {
                    yield break;
                }

                this.CheckNullableContext( node, node.Identifier );

                var success = true;
                SyntaxNode? transformedAddDeclaration = null;
                SyntaxNode? transformedRemoveDeclaration = null;

                // Compile accessors into templates.
                if ( !eventSymbol.IsAbstract )
                {
                    if ( node.AccessorList != null )
                    {
                        var addAccessor = node.AccessorList.Accessors.Single( a => a.Kind() == SyntaxKind.AddAccessorDeclaration );
                        var removeAccessor = node.AccessorList.Accessors.Single( a => a.Kind() == SyntaxKind.RemoveAccessorDeclaration );

                        success = success &&
                                  this._templateCompiler.TryCompile(
                                      TemplateNameHelper.GetCompiledTemplateName( eventSymbol.AddMethod.AssertNotNull() ),
                                      this._compileTimeCompilation,
                                      addAccessor,
                                      this.RunTimeCompilation.GetSemanticModel( node.SyntaxTree ),
                                      this._diagnosticAdder,
                                      this._cancellationToken,
                                      out _,
                                      out transformedAddDeclaration );

                        success = success &&
                                  this._templateCompiler.TryCompile(
                                      TemplateNameHelper.GetCompiledTemplateName( eventSymbol.RemoveMethod.AssertNotNull() ),
                                      this._compileTimeCompilation,
                                      removeAccessor,
                                      this.RunTimeCompilation.GetSemanticModel( node.SyntaxTree ),
                                      this._diagnosticAdder,
                                      this._cancellationToken,
                                      out _,
                                      out transformedRemoveDeclaration );
                    }
                }

                if ( success )
                {
                    yield return this.WithThrowNotSupportedExceptionBody( node, "Template code cannot be directly executed." );

                    if ( transformedAddDeclaration != null )
                    {
                        yield return (MemberDeclarationSyntax) transformedAddDeclaration;
                    }

                    if ( transformedRemoveDeclaration != null )
                    {
                        yield return (MemberDeclarationSyntax) transformedRemoveDeclaration;
                    }
                }
                else
                {
                    this.Success = false;
                }
            }

            private SyntaxList<MemberDeclarationSyntax> VisitTypeOrNamespaceMembers( SyntaxList<MemberDeclarationSyntax> members )
            {
                var resultingMembers = new List<MemberDeclarationSyntax>( members.Count );

                foreach ( var member in members )
                {
                    switch ( member )
                    {
                        case TypeDeclarationSyntax type:
                            resultingMembers.AddRange( this.VisitTypeDeclaration( type ) );

                            break;

                        default:
                            var transformedMember = (MemberDeclarationSyntax?) this.Visit( member );

                            if ( transformedMember != null )
                            {
                                resultingMembers.Add( transformedMember );
                            }

                            break;
                    }
                }

                return List( resultingMembers );
            }

            public override SyntaxNode? VisitConstructorDeclaration( ConstructorDeclarationSyntax node )
            {
                var unnestedType = this._currentContext.NestedType;

                var visitedConstructor = (ConstructorDeclarationSyntax) base.VisitConstructorDeclaration( node )!;

                if ( unnestedType != null && node.Identifier.Text == unnestedType.Name )
                {
                    return visitedConstructor.WithIdentifier( Identifier( this._currentContext.NestedTypeNewName! ) );
                }
                else
                {
                    return visitedConstructor;
                }
            }

            public override SyntaxNode? VisitNamespaceDeclaration( NamespaceDeclarationSyntax node )
            {
                var transformedMembers = this.VisitTypeOrNamespaceMembers( node.Members );

                if ( transformedMembers.Any( m => m.HasAnnotation( _hasCompileTimeCodeAnnotation ) ) )
                {
                    return node.WithMembers( transformedMembers ).WithAdditionalAnnotations( _hasCompileTimeCodeAnnotation );
                }
                else
                {
                    return null;
                }
            }

            public override SyntaxNode? VisitCompilationUnit( CompilationUnitSyntax node )
            {
                var transformedMembers = this.VisitTypeOrNamespaceMembers( node.Members );

                if ( transformedMembers.Any( m => m.HasAnnotation( _hasCompileTimeCodeAnnotation ) ) )
                {
                    return node.WithMembers( transformedMembers ).WithAdditionalAnnotations( _hasCompileTimeCodeAnnotation );
                }
                else
                {
                    // The rewriter should not have been invoked in a compilation unit that does not
                    // contain any build-time code. However, the compilation unit can contain only illegitimate compile-time
                    // code which has been stripped. In this case, we return an empty compilation unit.

                    return CompilationUnit( default, default, default, default );
                }
            }

            public override SyntaxNode? VisitInvocationExpression( InvocationExpressionSyntax node )
            {
                if ( this._currentContext.Scope != TemplatingScope.RunTimeOnly && node.IsNameOf() )
                {
                    var symbolInfo = this.RunTimeCompilation.GetSemanticModel( node.SyntaxTree )
                        .GetSymbolInfo( node.ArgumentList.Arguments[0].Expression );

                    var typeSymbol = symbolInfo.Symbol ?? symbolInfo.CandidateSymbols.FirstOrDefault();

                    if ( typeSymbol != null )
                    {
                        return SyntaxFactoryEx.LiteralExpression( typeSymbol.Name );
                    }
                }

                return base.VisitInvocationExpression( node );
            }

            public override SyntaxNode? VisitTypeOfExpression( TypeOfExpressionSyntax node )
            {
                if ( this._currentContext.Scope != TemplatingScope.RunTimeOnly )
                {
                    if ( this.RunTimeCompilation.GetSemanticModel( node.SyntaxTree ).GetSymbolInfo( node.Type ).Symbol is ITypeSymbol typeSymbol
                         && this.SymbolClassifier.GetTemplatingScope( typeSymbol ) == TemplatingScope.RunTimeOnly )
                    {
                        // We are in a compile-time-only block but we have a typeof to a run-time-only block. 
                        // This is a situation we can handle by rewriting the typeof to a call to UserCodeContext.GetCompileTimeType.

                        var memberAccess =
                            MemberAccessExpression(
                                SyntaxKind.SimpleMemberAccessExpression,
                                this._compileTimeTypeName,
                                IdentifierName( nameof(CompileTimeType.GetCompileTimeType) ) );

                        var invocation = InvocationExpression(
                            memberAccess,
                            ArgumentList(
                                SeparatedList(
                                    new[]
                                    {
                                        Argument( SyntaxFactoryEx.LiteralExpression( typeSymbol.GetSymbolId().ToString() ) ),
                                        Argument( SyntaxFactoryEx.LiteralExpression( typeSymbol.GetReflectionName() ) )
                                    } ) ) );

                        return invocation;
                    }
                }

                return base.VisitTypeOfExpression( node );
            }

            private T? AddLocationAnnotation<T>( T? originalNode, T? transformedNode )
                where T : SyntaxNode
                => originalNode == null || transformedNode == null
                    ? null
                    : (T?) this._templateCompiler.LocationAnnotationMap.AddLocationAnnotation( originalNode, transformedNode );

            // The default implementation of Visit(SyntaxNode) and Visit(SyntaxToken) adds the location annotations.

            public override SyntaxNode? Visit( SyntaxNode? node ) => this.AddLocationAnnotation( node, base.Visit( node ) );

            public override SyntaxToken VisitToken( SyntaxToken token ) => this._templateCompiler.LocationAnnotationMap.AddLocationAnnotation( token );

            private QualifiedTypeNameInfo CreateNameExpression( INamespaceOrTypeSymbol symbol )
            {
                var unnestedType = this._currentContext.NestedType;
                var fullyQualifiedName = (NameSyntax) OurSyntaxGenerator.CompileTime.NameExpression( symbol );

                static NameSyntax RenameType( NameSyntax syntax, string newIdentifier, int nestingLevel )
                    => syntax switch
                    {
                        AliasQualifiedNameSyntax aliasQualifiedNameSyntax => aliasQualifiedNameSyntax.WithName( IdentifierName( newIdentifier ) ),
                        QualifiedNameSyntax qualifiedNameSyntax when nestingLevel > 0 => RenameType(
                            qualifiedNameSyntax.Left,
                            newIdentifier,
                            nestingLevel - 1 ),
                        QualifiedNameSyntax qualifiedNameSyntax when nestingLevel == 0 => qualifiedNameSyntax.WithRight( IdentifierName( newIdentifier ) ),
                        SimpleNameSyntax => IdentifierName( newIdentifier ),
                        _ => throw new AssertionFailedException()
                    };

                if ( unnestedType != null && symbol.Equals( unnestedType ) )
                {
                    return new QualifiedTypeNameInfo(
                        RenameType( fullyQualifiedName, this._currentContext.NestedTypeNewName!, this._currentContext.NestingLevel ),
                        this._currentContext.NestedTypeNewName! );
                }

                return new QualifiedTypeNameInfo( fullyQualifiedName );
            }

            public override SyntaxNode? VisitQualifiedName( QualifiedNameSyntax node )
            {
                // Fully qualify type names and namespaces.

                var symbol = this.RunTimeCompilation.GetSemanticModel( node.SyntaxTree ).GetSymbolInfo( node ).Symbol;

                if ( symbol is INamespaceOrTypeSymbol namespaceOrType )
                {
                    return this.CreateNameExpression( namespaceOrType ).QualifiedName.WithTriviaFrom( node );
                }

                return base.VisitQualifiedName( node );
            }

            public override SyntaxNode? VisitMemberAccessExpression( MemberAccessExpressionSyntax node )
            {
                // Fully qualify type names and namespaces.

                var symbol = this.RunTimeCompilation.GetSemanticModel( node.SyntaxTree ).GetSymbolInfo( node ).Symbol;

                if ( symbol is INamespaceOrTypeSymbol namespaceOrType )
                {
                    return this.CreateNameExpression( namespaceOrType ).QualifiedName.WithTriviaFrom( node );
                }

                return base.VisitMemberAccessExpression( node );
            }

            public override SyntaxNode? VisitIdentifierName( IdentifierNameSyntax node )
            {
                if ( node.Identifier.Text == "dynamic" )
                {
                    return PredefinedType( Token( SyntaxKind.ObjectKeyword ) ).WithTriviaFrom( node );
                }
                else if ( node.Identifier.Kind() == SyntaxKind.IdentifierToken && !node.IsVar )
                {
                    // Fully qualifies simple identifiers.

                    var symbol = this.RunTimeCompilation.GetSemanticModel( node.SyntaxTree ).GetSymbolInfo( node ).Symbol;

                    if ( symbol is INamespaceOrTypeSymbol namespaceOrType )
                    {
                        return this.CreateNameExpression( namespaceOrType ).QualifiedName.WithTriviaFrom( node );
                    }
                    else if ( symbol is { IsStatic: true } && node.Parent is not MemberAccessExpressionSyntax && node.Parent is not AliasQualifiedNameSyntax )
                    {
                        switch ( symbol.Kind )
                        {
                            case SymbolKind.Field:
                            case SymbolKind.Property:
                            case SymbolKind.Event:
                            case SymbolKind.Method:
                                // We have an access to a field or method with a "using static", or a non-qualified static member access.
                                return MemberAccessExpression(
                                    SyntaxKind.SimpleMemberAccessExpression,
                                    this.CreateNameExpression( symbol.ContainingType ).QualifiedName,
                                    IdentifierName( node.Identifier.Text ) );
                        }
                    }
                }

                return base.VisitIdentifierName( node );
            }

            protected override T RewriteThrowNotSupported<T>( T node ) => ReplaceDynamicToObjectRewriter.Rewrite( node );

            private Context WithScope( TemplatingScope scope )
            {
                this._currentContext = new Context(
                    scope,
                    this._currentContext.NestedType,
                    this._currentContext.NestedTypeNewName,
                    this._currentContext.NestingLevel,
                    this );

                return this._currentContext;
            }

            private Context WithUnnestedType( INamedTypeSymbol unnestedType, string newName, int nestingLevel )
            {
                this._currentContext = new Context( this._currentContext.Scope, unnestedType, newName, nestingLevel, this );

                return this._currentContext;
            }

            // TODO: top-level statements?

            private class Context : IDisposable
            {
                private readonly ProduceCompileTimeCodeRewriter _parent;
                private readonly Context _oldContext;

                public Context(
                    TemplatingScope scope,
                    INamedTypeSymbol? nestedType,
                    string? nestedTypeNewName,
                    int nestingLevel,
                    ProduceCompileTimeCodeRewriter parent )
                {
                    this.Scope = scope;
                    this.NestedTypeNewName = nestedTypeNewName;
                    this.NestingLevel = nestingLevel;
                    this.NestedType = nestedType;
                    this._parent = parent;

                    // This will be null for the root context.
                    this._oldContext = parent._currentContext;
                }

                public TemplatingScope Scope { get; }

                public string? NestedTypeNewName { get; }

                public int NestingLevel { get; }

                public INamedTypeSymbol? NestedType { get; }

                public void Dispose() => this._parent._currentContext = this._oldContext;
            }
        }
    }
}<|MERGE_RESOLUTION|>--- conflicted
+++ resolved
@@ -415,19 +415,14 @@
                 // Add serialization logic if the type is serializable and this is the primary declaration.
                 if ( this._serializableTypes.TryGetValue( symbol, out var serializableType ) )
                 {
-<<<<<<< HEAD
+                    var serializedTypeName = this.CreateNameExpression( serializableType.Type );
+
                     if ( !serializableType.Type.IsValueType
                         && !serializableType.Type.GetMembers()
-                            .Any( m => m is IMethodSymbol method && method.MethodKind == MethodKind.Constructor && method.GetPrimarySyntaxReference() != null ) )
-=======
-                    var serializedTypeName = this.CreateNameExpression( serializableType.Type );
-
-                    if ( !serializableType.Type.GetMembers()
                             .Any(
                                 m => m is IMethodSymbol method && method.MethodKind == MethodKind.Constructor && method.GetPrimarySyntaxReference() != null ) )
->>>>>>> c8170e3e
-                    {
-                        // There is no defined constructor, so we need to explicitly add parameterless constructor (only for value types).
+                    {
+                        // There is no defined constructor, so we need to explicitly add parameterless constructor (only for reference types).
                         members.Add(
                             ConstructorDeclaration(
                                     List<AttributeListSyntax>(),
