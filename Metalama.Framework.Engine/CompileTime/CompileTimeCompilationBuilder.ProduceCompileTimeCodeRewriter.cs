﻿// Copyright (c) SharpCrafters s.r.o. See the LICENSE.md file in the root directory of this repository root for details.

using Metalama.Framework.Aspects;
using Metalama.Framework.Code;
using Metalama.Framework.Code.Collections;
using Metalama.Framework.CompileTimeContracts;
using Metalama.Framework.Eligibility;
using Metalama.Framework.Engine.CompileTime.Manifest;
using Metalama.Framework.Engine.CompileTime.Serialization;
using Metalama.Framework.Engine.Diagnostics;
using Metalama.Framework.Engine.Services;
using Metalama.Framework.Engine.SyntaxGeneration;
using Metalama.Framework.Engine.Templating;
using Metalama.Framework.Engine.Utilities.Comparers;
using Metalama.Framework.Engine.Utilities.Roslyn;
using Metalama.Framework.Fabrics;
using Metalama.Framework.Options;
using Microsoft.CodeAnalysis;
using Microsoft.CodeAnalysis.CSharp;
using Microsoft.CodeAnalysis.CSharp.Syntax;
using System;
using System.Collections.Generic;
using System.Collections.Immutable;
using System.Linq;
using System.Threading;
using static Microsoft.CodeAnalysis.CSharp.SyntaxFactory;
using Accessibility = Microsoft.CodeAnalysis.Accessibility;
using MethodKind = Microsoft.CodeAnalysis.MethodKind;
using SpecialType = Microsoft.CodeAnalysis.SpecialType;
using TypeKind = Microsoft.CodeAnalysis.TypeKind;

namespace Metalama.Framework.Engine.CompileTime;

internal sealed partial class CompileTimeCompilationBuilder
{
    /// <summary>
    /// Rewrites a run-time syntax tree into a compile-time syntax tree. Calls <see cref="TemplateCompiler"/> on templates,
    /// and removes run-time-only sub trees.
    /// </summary>
    /// <remarks>Does not guarantee correctness of trivias. Preprocessor trivias need to be stripped afterwards. </remarks>
#pragma warning disable CA1001 // Types that own disposable fields should be disposable
    private sealed partial class ProduceCompileTimeCodeRewriter : SafeSyntaxRewriter
#pragma warning restore CA1001 // Types that own disposable fields should be disposable
    {
        private static readonly SyntaxAnnotation _hasCompileTimeCodeAnnotation = new( "Metalama_HasCompileTimeCode" );
        private readonly Compilation _runTimeCompilation;

        private readonly Compilation _compileTimeCompilation;
        private readonly CompileTimeCompilationBuilder _parent;
        private readonly ImmutableArray<UsingDirectiveSyntax> _globalUsings;
        private readonly IReadOnlyDictionary<INamedTypeSymbol, SerializableTypeInfo> _serializableTypes;
        private readonly IReadOnlyDictionary<ISymbol, SerializableTypeInfo> _serializableFieldsAndProperties;
        private readonly IDiagnosticAdder _diagnosticAdder;
        private readonly TemplateCompiler _templateCompiler;
        private readonly CancellationToken _cancellationToken;
        private readonly SyntaxGenerationContext _syntaxGenerationContext;
        private readonly CompilationContext _runtimeCompilationContext;
        private readonly NameSyntax _originalNameTypeSyntax;
        private readonly NameSyntax _originalPathTypeSyntax;
        private readonly ITypeSymbol _fabricType;
        private readonly ITypeSymbol _typeFabricType;
        private readonly ISerializerGenerator _serializerGenerator;
        private readonly TypeOfRewriter _typeOfRewriter;
        private readonly RewriterHelper _helper;
        private readonly TemplateProjectManifestBuilder _compileTimeManifestBuilder;
        private readonly SafeSymbolComparer _symbolEqualityComparer;

        private Context _currentContext;
        private HashSet<string>? _currentTypeTemplateNames;
        private string? _currentTypeName;
        private IReadOnlyDictionary<ISymbol, HashSet<ISymbol>>? _currentTypeImplicitInterfaceImplementations;

        public bool Success { get; private set; } = true;

        public bool FoundCompileTimeCode { get; private set; }

        public bool ReferencesMetalamaSdk { get; private set; }

        private SemanticModelProvider RunTimeSemanticModelProvider => this._helper.SemanticModelProvider;

        public ProduceCompileTimeCodeRewriter(
            ProjectServiceProvider serviceProvider,
            CompileTimeCompilationBuilder parent,
            ClassifyingCompilationContext compilationContext,
            CompilationContext compileTimeCompilationContext,
            IReadOnlyList<SerializableTypeInfo> serializableTypes,
            ImmutableArray<UsingDirectiveSyntax> globalUsings,
            IDiagnosticAdder diagnosticAdder,
            TemplateCompiler templateCompiler,
            IEnumerable<CompileTimeProject> referencedProjects,
            TemplateProjectManifestBuilder templateManifestBuilder,
            CancellationToken cancellationToken )
        {
            this._compileTimeManifestBuilder = templateManifestBuilder;
            this._helper = new RewriterHelper( compilationContext, ReplaceDynamicToObjectRewriter.Rewrite );
            this._runTimeCompilation = compilationContext.SourceCompilation;
            this._compileTimeCompilation = compileTimeCompilationContext.Compilation;
            this._parent = parent;
            this._globalUsings = globalUsings;
            this._diagnosticAdder = diagnosticAdder;
            this._templateCompiler = templateCompiler;
            this._cancellationToken = cancellationToken;
            this._currentContext = new Context( TemplatingScope.RunTimeOrCompileTime, null, null, 0, this );

            this._symbolEqualityComparer = compilationContext.CompilationContext.SymbolComparer;

            this._serializableTypes =
                serializableTypes.ToDictionary<SerializableTypeInfo, INamedTypeSymbol, SerializableTypeInfo>(
                    x => x.Type,
                    x => x,
                    this._symbolEqualityComparer );

            this._serializableFieldsAndProperties =
                serializableTypes.SelectMany( x => x.SerializedMembers.SelectAsReadOnlyList( y => (Member: y, Type: x) ) )
                    .ToDictionary( x => x.Member, x => x.Type, this._symbolEqualityComparer );

            this._syntaxGenerationContext = compileTimeCompilationContext.GetSyntaxGenerationContext( SyntaxGenerationOptions.Proof );
            this._runtimeCompilationContext = compilationContext.CompilationContext;

            // TODO: This should be probably injected as a service, but we are creating the generation context here.
            this._serializerGenerator = new SerializerGenerator(
                serviceProvider,
                diagnosticAdder,
                compilationContext.CompilationContext,
                compileTimeCompilationContext,
                this._syntaxGenerationContext,
                referencedProjects );

            this._typeOfRewriter = new TypeOfRewriter( this._syntaxGenerationContext );

            this._originalNameTypeSyntax = (NameSyntax)
                this._syntaxGenerationContext.SyntaxGenerator.Type(
                    this._syntaxGenerationContext.ReflectionMapper.GetTypeSymbol( typeof(OriginalIdAttribute) ) );

            this._originalPathTypeSyntax = (NameSyntax)
                this._syntaxGenerationContext.SyntaxGenerator.Type(
                    this._syntaxGenerationContext.ReflectionMapper.GetTypeSymbol( typeof(OriginalPathAttribute) ) );

            this._fabricType = compilationContext.ReflectionMapper.GetTypeSymbol( typeof(Fabric) );
            this._typeFabricType = compilationContext.ReflectionMapper.GetTypeSymbol( typeof(TypeFabric) );
        }

        private ISymbolClassifier SymbolClassifier => this._helper.SymbolClassifier;

        public override SyntaxNode? VisitAttributeList( AttributeListSyntax node )
        {
            if ( node.Parent is CompilationUnitSyntax )
            {
                return null;
            }

            var filteredAttributes = new List<AttributeSyntax>( node.Attributes.Count );

            foreach ( var attribute in node.Attributes )
            {
                var semanticModel = this.RunTimeSemanticModelProvider.GetSemanticModel( node.SyntaxTree );
                var attributeSymbol = semanticModel.GetSymbolInfo( attribute.Name ).Symbol;

                if ( attributeSymbol != null )
                {
                    if ( this.SymbolClassifier.GetTemplatingScope( attributeSymbol ) == TemplatingScope.RunTimeOnly )
                    {
                        var attributeTypeSymbol = attributeSymbol.GetClosestContainingType();

                        if ( attributeTypeSymbol?.GetFullName() == "System.Runtime.CompilerServices.InlineArrayAttribute" )
                        {
                            var containingDeclaration = node.Parent == null ? null : semanticModel.GetDeclaredSymbol( node.Parent );

                            this._diagnosticAdder.Report(
                                TemplatingDiagnosticDescriptors.AttributeNotAllowedOnCompileTimeCode.CreateRoslynDiagnostic(
                                    attribute.GetDiagnosticLocation(),
                                    (attributeTypeSymbol, containingDeclaration) ) );

                            this.Success = false;
                        }

                        continue;
                    }
                }

                var item = (AttributeSyntax?) this.Visit( attribute );

                if ( item != null )
                {
                    filteredAttributes.Add( item );
                }
            }

            if ( filteredAttributes.Count == 0 )
            {
                return null;
            }
            else
            {
                return node.WithAttributes( SeparatedList( filteredAttributes ) );
            }
        }

        private SyntaxList<AttributeListSyntax> VisitAttributeLists( SyntaxList<AttributeListSyntax> attributeLists )
            => List( attributeLists.SelectAsReadOnlyList( l => (AttributeListSyntax?) this.VisitAttributeList( l ) ).WhereNotNull() );

        public override SyntaxNode? VisitClassDeclaration( ClassDeclarationSyntax node ) => this.VisitTypeDeclaration( node ).SingleOrDefault();

        public override SyntaxNode? VisitStructDeclaration( StructDeclarationSyntax node ) => this.VisitTypeDeclaration( node ).SingleOrDefault();

        public override SyntaxNode? VisitInterfaceDeclaration( InterfaceDeclarationSyntax node ) => this.VisitTypeDeclaration( node ).SingleOrDefault();

        public override SyntaxNode? VisitRecordDeclaration( RecordDeclarationSyntax node ) => this.VisitTypeDeclaration( node ).SingleOrDefault();

        public override SyntaxNode? VisitEnumDeclaration( EnumDeclarationSyntax node )
        {
            this._cancellationToken.ThrowIfCancellationRequested();

            var symbol = this.RunTimeSemanticModelProvider.GetSemanticModel( node.SyntaxTree ).GetDeclaredSymbol( node ).AssertNotNull();
            var scope = this._helper.SymbolClassifier.GetTemplatingScope( symbol );

            if ( scope == TemplatingScope.RunTimeOnly )
            {
                // Make sure to visit the node so we process the preprocessor directives.
                base.VisitEnumDeclaration( node );

                return null;
            }
            else
            {
                this.FoundCompileTimeCode = true;

                return base.VisitEnumDeclaration( node )!.WithAdditionalAnnotations( _hasCompileTimeCodeAnnotation );
            }
        }

        public override SyntaxNode? VisitDelegateDeclaration( DelegateDeclarationSyntax node )
        {
            this._cancellationToken.ThrowIfCancellationRequested();

            var symbol = this.RunTimeSemanticModelProvider.GetSemanticModel( node.SyntaxTree ).GetDeclaredSymbol( node ).AssertNotNull();
            var scope = this.SymbolClassifier.GetTemplatingScope( symbol );

            if ( scope == TemplatingScope.RunTimeOnly )
            {
                // Make sure to visit the node so we process the preprocessor directives.
                base.VisitDelegateDeclaration( node );

                return null;
            }
            else
            {
                return base.VisitDelegateDeclaration( node )!.WithAdditionalAnnotations( _hasCompileTimeCodeAnnotation );
            }
        }

        private void PopulateNestedCompileTimeTypes( TypeDeclarationSyntax node, List<MemberDeclarationSyntax> list, string namePrefix, int nestingLevel )
        {
            // Compute the new name of the relocated children.
            namePrefix += node.Identifier.Text;

            if ( node.TypeParameterList is { Parameters.Count: > 0 } )
            {
                // This does not guarantee the absence of conflict.
                namePrefix += "X" + node.TypeParameterList.Parameters.Count;
            }

            namePrefix += "_";

            foreach ( var child in node.Members )
            {
                var childSymbol = this.RunTimeSemanticModelProvider.GetSemanticModel( child.SyntaxTree ).GetDeclaredSymbol( child )
                    as ITypeSymbol;

                switch ( child )
                {
                    case ClassDeclarationSyntax childType:
                        {
                            Invariant.Assert( childSymbol != null );

                            var childScope = this.SymbolClassifier.GetTemplatingScope( childSymbol ).GetExpressionExecutionScope();

                            switch ( childScope )
                            {
                                case TemplatingScope.CompileTimeOnly:
                                    {
                                        // We have a build-time type nested in a run-time type. We have to un-nest it.

                                        // Check that the visibility is private.
                                        if ( childSymbol.DeclaredAccessibility != Accessibility.Private )
                                        {
                                            this._diagnosticAdder.Report(
                                                TemplatingDiagnosticDescriptors.NestedCompileTypesMustBePrivate.CreateRoslynDiagnostic(
                                                    childType.Identifier.GetLocation(),
                                                    childSymbol ) );
                                        }

                                        // Check that it inherits TypeFabric.
                                        if ( !this._runTimeCompilation.HasImplicitConversion( childSymbol, this._typeFabricType ) )
                                        {
<<<<<<< HEAD
                                            this._diagnosticAdder.Report(
                                                TemplatingDiagnosticDescriptors.RunTimeTypesCannotHaveCompileTimeTypesExceptTypeFabrics
                                                    .CreateRoslynDiagnostic(
                                                        childSymbol.GetDiagnosticLocation(),
                                                        (childSymbol, typeof(TypeFabric)) ) );

                                            this.Success = false;
=======
                                            // We have a build-time type nested in a run-time type. We have to un-nest it.

                                            // Check that the visibility is private.
                                            if ( childSymbol.DeclaredAccessibility != Accessibility.Private )
                                            {
                                                this._diagnosticAdder.Report(
                                                    TemplatingDiagnosticDescriptors.NestedCompileTypesMustBePrivate.CreateRoslynDiagnostic(
                                                        childType.Identifier.GetLocation(),
                                                        childSymbol ) );
                                            }

                                            // Check that it inherits TypeFabric.
                                            if ( !this._runTimeCompilation.HasImplicitConversion( childSymbol, this._typeFabricType ) )
                                            {
                                                this._diagnosticAdder.Report(
                                                    TemplatingDiagnosticDescriptors.RunTimeTypesCannotHaveCompileTimeTypesExceptTypeFabrics
                                                        .CreateRoslynDiagnostic(
                                                            childSymbol.GetDiagnosticLocation(),
                                                            (childSymbol, typeof(TypeFabric)) ) );

                                                this.Success = false;
                                            }

                                            // Create the [OriginalId] attribute.
                                            var originalId = DocumentationCommentId.CreateDeclarationId( childSymbol );

                                            var originalNameAttribute = Attribute( this._originalNameTypeSyntax )
                                                .WithArgumentList(
                                                    AttributeArgumentList(
                                                        SingletonSeparatedList(
                                                            AttributeArgument(
                                                                this._syntaxGenerationContext.SyntaxGenerator.LiteralExpression( originalId ) ) ) ) );

                                            // Transform the type.
                                            TypeDeclarationSyntax transformedChild;
                                            var newName = namePrefix + "" + childType.Identifier.Text;

                                            using ( this.WithUnnestedType( (INamedTypeSymbol) childSymbol, newName, nestingLevel ) )
                                            {
                                                transformedChild = (TypeDeclarationSyntax) this.Visit( childType )!;
                                            }

                                            // Rename the type and add [OriginalId].

                                            transformedChild = transformedChild
                                                .WithIdentifier( Identifier( newName ) )
                                                .WithModifiers( TokenList( Token( SyntaxKind.InternalKeyword ).WithTrailingTrivia( ElasticSpace ) ) )
                                                .WithAttributeLists(
                                                    transformedChild.AttributeLists.Add( AttributeList( SingletonSeparatedList( originalNameAttribute ) ) ) );

                                            list.Add( transformedChild );

                                            break;
>>>>>>> a0c168e0
                                        }

                                        // Create the [OriginalId] attribute.
                                        var originalId = DocumentationCommentId.CreateDeclarationId( childSymbol );

                                        var originalNameAttribute = Attribute( this._originalNameTypeSyntax )
                                            .WithArgumentList(
                                                AttributeArgumentList(
                                                    SingletonSeparatedList( AttributeArgument( SyntaxFactoryEx.LiteralExpression( originalId ) ) ) ) );

                                        // Transform the type.
                                        TypeDeclarationSyntax transformedChild;
                                        var newName = namePrefix + "" + childType.Identifier.Text;

                                        using ( this.WithUnnestedType( (INamedTypeSymbol) childSymbol, newName, nestingLevel ) )
                                        {
                                            transformedChild = (TypeDeclarationSyntax) this.Visit( childType )!;
                                        }

                                        // Rename the type and add [OriginalId].

                                        transformedChild = transformedChild
                                            .WithIdentifier( Identifier( newName ) )
                                            .WithModifiers( TokenList( Token( SyntaxKind.InternalKeyword ).WithTrailingTrivia( ElasticSpace ) ) )
                                            .WithAttributeLists(
                                                transformedChild.AttributeLists.Add( AttributeList( SingletonSeparatedList( originalNameAttribute ) ) ) );

                                        list.Add( transformedChild );

                                        break;
                                    }

                                case TemplatingScope.RunTimeOnly:
                                    // We have a run-time child type, and it must be further checked for un-nesting.

                                    this.PopulateNestedCompileTimeTypes( childType, list, namePrefix, nestingLevel + 1 );

                                    break;

                                default:
                                    this._diagnosticAdder.Report(
                                        TemplatingDiagnosticDescriptors.NeutralTypesForbiddenInNestedRunTimeTypes.CreateRoslynDiagnostic(
                                            childType.Identifier.GetLocation(),
                                            childSymbol ) );

                                    break;
                            }

                            break;
                        }

                    case BaseTypeDeclarationSyntax or DelegateDeclarationSyntax:
                        Invariant.Assert( childSymbol != null );

                        if ( this.SymbolClassifier.GetTemplatingScope( childSymbol ).GetExpressionExecutionScope() == TemplatingScope.CompileTimeOnly )
                        {
                            this._diagnosticAdder.Report(
                                TemplatingDiagnosticDescriptors.RunTimeTypesCannotHaveCompileTimeTypesExceptTypeFabrics.CreateRoslynDiagnostic(
                                    childSymbol.GetDiagnosticLocation(),
                                    (childSymbol, typeof(TypeFabric)) ) );

                            this.Success = false;
                        }

                        break;

                    // ReSharper disable once RedundantEmptySwitchSection
                    default:
                        // Non-type members of a run-time type are always run-time too and should not be copied to the compile-time assembly.
                        break;
                }
            }
        }

        private void AddToManifestIfNecessary(
            ISymbol symbol,
            TemplateInfo? templateInfo,
            TemplatingScope? scope = default,
            params IMethodSymbol?[] accessors )
        {
            scope ??= this.SymbolClassifier.GetTemplatingScope( symbol );

            if ( templateInfo is { IsNone: false } || scope != TemplatingScope.RunTimeOnly )
            {
                var executionScope = scope.Value.GetExpressionExecutionScope();

                this._compileTimeManifestBuilder.AddOrUpdateSymbol( symbol, executionScope, templateInfo );

                // For properties and events, we also update the symbols of accessors. It makes the manifest longer, but reading the manifest
                // is then faster.
                foreach ( var accessor in accessors )
                {
                    if ( accessor != null )
                    {
                        this._compileTimeManifestBuilder.AddOrUpdateSymbol( accessor, executionScope, templateInfo );

                        // Mark all accessor parameters as run-time.
                        foreach ( var parameter in accessor.Parameters )
                        {
                            this._compileTimeManifestBuilder.AddOrUpdateSymbol( parameter, TemplatingScope.RunTimeOnly );
                        }
                    }
                }
            }
        }

        private void AddToManifest( ISymbol symbol, RoslynApiVersion? usedApiVersion )
            => this._compileTimeManifestBuilder.AddOrUpdateSymbol( symbol, usedApiVersion: usedApiVersion );

        private IEnumerable<MemberDeclarationSyntax> VisitTypeDeclaration( TypeDeclarationSyntax node )
        {
            this._cancellationToken.ThrowIfCancellationRequested();

            var symbol = this.RunTimeSemanticModelProvider.GetSemanticModel( node.SyntaxTree ).GetDeclaredSymbol( node ).AssertNotNull();

            // Eliminate system types.
            if ( SystemTypeDetector.IsSystemType( symbol ) )
            {
                return Array.Empty<MemberDeclarationSyntax>();
            }

            var scope = this.SymbolClassifier.GetTemplatingScope( symbol );

            if ( scope == TemplatingScope.RunTimeOnly )
            {
                // If the type contains compile-time nested types, we have to un-nest them.
                var compileTimeMembers = new List<MemberDeclarationSyntax>();
                this.PopulateNestedCompileTimeTypes( node, compileTimeMembers, "", 1 );

                return compileTimeMembers;
            }
            else
            {
                this.AddToManifestIfNecessary( symbol, null );

                var transformedNode = this.TransformCompileTimeType( node, symbol, scope );

                return new[] { transformedNode };
            }
        }

        private TypeDeclarationSyntax TransformCompileTimeType( TypeDeclarationSyntax node, INamedTypeSymbol symbol, TemplatingScope scope )
        {
            this.FoundCompileTimeCode = true;

            this._currentTypeTemplateNames = new HashSet<string>( StringComparer.OrdinalIgnoreCase );
            this._currentTypeName = symbol.Name;
            this._currentTypeImplicitInterfaceImplementations = this.GetImplicitlyImplementedInterfaceMembers( symbol );

            // Check the diagnostics in this type.
            // At compile time, any diagnostic in compile-time code must be reported because it will be removed from the final compilation.
            // In case of templates, the code will be transformed, and understanding diagnostics in the transformed code is highly cumbersome.

            var typeHasError = false;

            var compileTimeDiagnostics = this.RunTimeSemanticModelProvider.GetSemanticModel( node.SyntaxTree )
                .GetDiagnostics( node.Span, this._cancellationToken );

            foreach ( var diagnostic in compileTimeDiagnostics )
            {
                this._diagnosticAdder.Report( diagnostic );

                if ( diagnostic.Severity == DiagnosticSeverity.Error )
                {
                    typeHasError = true;
                }
            }

            if ( typeHasError )
            {
                if ( this._parent._logger.Warning != null )
                {
                    var diagnostics = compileTimeDiagnostics.Where( d => d.Severity == DiagnosticSeverity.Error ).ToReadOnlyList();

                    this._parent._logger.Warning.Log(
                        $"Compiling the compile-time project failed because the source code contains {diagnostics.Count} C# error(s):" );

                    foreach ( var error in diagnostics )
                    {
                        this._parent._logger.Warning.Log( error.ToString() );
                    }
                }

                this.Success = false;

                return node;
            }

            // Add type members.

            var members = new List<MemberDeclarationSyntax>();

            using ( this.WithScope( scope ) )
            {
                foreach ( var member in node.Members )
                {
                    switch ( member )
                    {
                        case MethodDeclarationSyntax method:
                            members.AddRange( this.TransformMethodDeclaration( method ).AssertNoneNull() );

                            break;

                        case IndexerDeclarationSyntax:
                            throw new NotImplementedException( "Indexers are not implemented." );

                        // members.AddRange( this.VisitBasePropertyDeclaration( indexer ).AssertNoneNull() );

                        case PropertyDeclarationSyntax property:
                            members.AddRange( this.TransformPropertyDeclaration( property ).AssertNoneNull() );

                            break;

                        case EventDeclarationSyntax @event:
                            members.AddRange( this.TransformEventDeclaration( @event ).AssertNoneNull() );

                            break;

                        case FieldDeclarationSyntax field:
                            members.AddRange( this.TransformFieldDeclaration( field ).AssertNoneNull() );

                            break;

                        case EventFieldDeclarationSyntax eventField:
                            members.AddRange( this.TransformEventFieldDeclaration( eventField ).AssertNoneNull() );

                            break;

                        default:
                            members.Add( (MemberDeclarationSyntax) this.Visit( member ).AssertNotNull() );

                            break;
                    }
                }
            }

            // Add non-implemented members of IAspect, IEligible, IHierarchicalOptions.
            var syntaxGenerator = this._syntaxGenerationContext.SyntaxGenerator;
            var allImplementedInterfaces = symbol.SelectManyRecursiveDistinct( i => i.Interfaces );

            foreach ( var implementedInterface in allImplementedInterfaces )
            {
                if ( implementedInterface.Name is nameof(IAspect) or nameof(IEligible<IDeclaration>) or nameof(IHierarchicalOptions) )
                {
                    foreach ( var member in implementedInterface.GetMembers() )
                    {
                        if ( member is not IMethodSymbol method )
                        {
                            // IAspect and IEligible have only methods.
                            throw new AssertionFailedException( $"Unexpected member '{member}'." );
                        }

                        var memberImplementation = (IMethodSymbol?) symbol.FindImplementationForInterfaceMember( member );

<<<<<<< HEAD
                        if ( memberImplementation == null || memberImplementation.ContainingType.TypeKind == TypeKind.Interface )
                        {
                            var newMethod = MethodDeclaration(
                                    default,
                                    default,
                                    syntaxGenerator.Type( method.ReturnType ),
                                    ExplicitInterfaceSpecifier( (NameSyntax) syntaxGenerator.Type( implementedInterface ) ),
                                    Identifier( method.Name ),
                                    default,
                                    ParameterList(
                                        SeparatedList(
                                            method.Parameters.Select(
                                                p => Parameter(
                                                    default,
                                                    default,
                                                    syntaxGenerator.Type( p.Type ),
                                                    Identifier( p.Name ),
                                                    default ) ) ) ),
                                    default,
                                    method.ReturnType.SpecialType == SpecialType.System_Void ? SyntaxFactoryEx.FormattedBlock() : null,
                                    method.ReturnType.SpecialType == SpecialType.System_Void ? null : ArrowExpressionClause( SyntaxFactoryEx.Default ),
                                    method.ReturnType.SpecialType == SpecialType.System_Void ? default : Token( SyntaxKind.SemicolonToken ) )
                                .NormalizeWhitespace();

                            members.Add( newMethod );
=======
                            if ( memberImplementation == null || memberImplementation.ContainingType.TypeKind == TypeKind.Interface )
                            {
                                var newMethod = MethodDeclaration(
                                        default,
                                        default,
                                        syntaxGenerator.Type( method.ReturnType ),
                                        ExplicitInterfaceSpecifier( (NameSyntax) syntaxGenerator.Type( implementedInterface ) ),
                                        Identifier( method.Name ),
                                        default,
                                        ParameterList(
                                            SeparatedList(
                                                method.Parameters.Select(
                                                    p => Parameter(
                                                        default,
                                                        default,
                                                        syntaxGenerator.Type( p.Type ),
                                                        Identifier( p.Name ),
                                                        default ) ) ) ),
                                        default,
                                        method.ReturnType.SpecialType == SpecialType.System_Void
                                            ? this._syntaxGenerationContext.SyntaxGenerator.FormattedBlock()
                                            : null,
                                        method.ReturnType.SpecialType == SpecialType.System_Void ? null : ArrowExpressionClause( SyntaxFactoryEx.Default ),
                                        method.ReturnType.SpecialType == SpecialType.System_Void ? default : Token( SyntaxKind.SemicolonToken ) )
                                    .NormalizeWhitespace( eol: this._syntaxGenerationContext.EndOfLine );

                                members.Add( newMethod );
                            }
>>>>>>> a0c168e0
                        }
                    }
                }
            }

            // Add serialization logic if the type is serializable and does not have existing serializer and this is the primary declaration.
            if ( this._serializableTypes.TryGetValue( symbol, out var serializableType )
                 && symbol.GetPrimaryDeclaration() == node )
            {
                if ( !SerializerGeneratorHelper.TryGetSerializer(
                        this._runtimeCompilationContext,
                        symbol,
                        out var existingSerializer,
                        out var ambiguous ) && ambiguous )
                {
                    throw new AssertionFailedException( $"Ambiguous serializer for {symbol}. This should have been caught by TemplatingCodeValidator." );
                }
                else if ( existingSerializer == null )
                {
                    var serializedTypeName = this.CreateTypeSyntax( serializableType.Type ).AssertCast<NameSyntax>();
                    var constructorName = GetConstructorNameToken( serializedTypeName );

                    if ( !serializableType.Type.IsValueType
                         && !serializableType.Type.GetMembers()
                             .Any( m => m is IMethodSymbol { MethodKind: MethodKind.Constructor } method && method.GetPrimarySyntaxReference() != null ) )
                    {
                        // There is no defined constructor, so we need to explicitly add parameterless constructor (only for reference types).
                        members.Add(
                            ConstructorDeclaration(
                                    List<AttributeListSyntax>(),
                                    TokenList( Token( SyntaxKind.PublicKeyword ).WithTrailingTrivia( ElasticSpace ) ),
                                    constructorName,
                                    ParameterList(),
                                    null,
                                    SyntaxFactoryEx.FormattedBlock(),
                                    null )
                                .NormalizeWhitespace() );
                    }
<<<<<<< HEAD
=======
                    else if ( existingSerializer == null )
                    {
                        var serializedTypeName = this.CreateTypeSyntax( serializableType.Type ).AssertCast<NameSyntax>();
                        var constructorName = GetConstructorNameToken( serializedTypeName );

                        if ( !serializableType.Type.IsValueType
                             && !serializableType.Type.GetMembers()
                                 .Any( m => m is IMethodSymbol { MethodKind: MethodKind.Constructor } method && method.GetPrimarySyntaxReference() != null ) )
                        {
                            // There is no defined constructor, so we need to explicitly add parameterless constructor (only for reference types).
                            members.Add(
                                ConstructorDeclaration(
                                        List<AttributeListSyntax>(),
                                        TokenList( Token( SyntaxKind.PublicKeyword ).WithTrailingTrivia( ElasticSpace ) ),
                                        constructorName,
                                        ParameterList(),
                                        null,
                                        this._syntaxGenerationContext.SyntaxGenerator.FormattedBlock(),
                                        null )
                                    .NormalizeWhitespace( eol: this._syntaxGenerationContext.EndOfLine ) );
                        }
>>>>>>> a0c168e0

                    var deserializingConstructor = this._serializerGenerator.CreateDeserializingConstructor( serializableType, constructorName );
                    var serializerType = this._serializerGenerator.CreateSerializerType( serializableType, serializedTypeName );

<<<<<<< HEAD
                    if ( deserializingConstructor != null && serializerType != null )
                    {
                        members.Add( deserializingConstructor.NormalizeWhitespace() );
                        members.Add( serializerType.NormalizeWhitespace() );
                    }
                    else
                    {
                        // Above method calls return null when they fail.
                        this.Success = false;
=======
                        if ( deserializingConstructor != null && serializerType != null )
                        {
                            members.Add( deserializingConstructor.NormalizeWhitespace( eol: this._syntaxGenerationContext.EndOfLine ) );
                            members.Add( serializerType.NormalizeWhitespace( eol: this._syntaxGenerationContext.EndOfLine ) );
                        }
                        else
                        {
                            // Above method calls return null when they fail.
                            this.Success = false;
                        }
>>>>>>> a0c168e0
                    }
                }
            }

<<<<<<< HEAD
            var transformedNode = node.WithMembers( List( members ) )
                .WithAdditionalAnnotations( _hasCompileTimeCodeAnnotation )
                .WithAttributeLists( this.VisitAttributeLists( node.AttributeLists ) );
=======
                var transformedNode = node.WithMembers( List( members ) )
                    .WithAdditionalAnnotations( _hasCompileTimeCodeAnnotation )
                    .WithAttributeLists( this.VisitAttributeLists( node.AttributeLists ) );

                // If the type is a fabric, add the OriginalPath attribute.
                if ( this._runTimeCompilation.HasImplicitConversion( symbol, this._fabricType ) )
                {
                    var originalPathAttribute = Attribute( this._originalPathTypeSyntax )
                        .WithArgumentList(
                            AttributeArgumentList(
                                SingletonSeparatedList(
                                    AttributeArgument( this._syntaxGenerationContext.SyntaxGenerator.LiteralExpression( node.SyntaxTree.FilePath ) ) ) ) );
>>>>>>> a0c168e0

            // If the type is a fabric, add the OriginalPath attribute.
            if ( this._runTimeCompilation.HasImplicitConversion( symbol, this._fabricType ) )
            {
                var originalPathAttribute = Attribute( this._originalPathTypeSyntax )
                    .WithArgumentList(
                        AttributeArgumentList( SingletonSeparatedList( AttributeArgument( SyntaxFactoryEx.LiteralExpression( node.SyntaxTree.FilePath ) ) ) ) );

                transformedNode = transformedNode
                    .WithAttributeLists( transformedNode.AttributeLists.Add( AttributeList( SingletonSeparatedList( originalPathAttribute ) ) ) );
            }

            return transformedNode;
        }

        private IReadOnlyDictionary<ISymbol, HashSet<ISymbol>> GetImplicitlyImplementedInterfaceMembers( INamedTypeSymbol type )
        {
            if ( type is not { TypeKind: TypeKind.Class or TypeKind.Struct } )
            {
                return ImmutableDictionary<ISymbol, HashSet<ISymbol>>.Empty;
            }

            var implicitInterfaceMembers = new Dictionary<ISymbol, HashSet<ISymbol>>();

            foreach ( var interfaceType in type.AllInterfaces )
            {
                foreach ( var interfaceMember in interfaceType.GetMembers() )
                {
                    var interfaceMemberImplementation = type.FindImplementationForInterfaceMember( interfaceMember );

                    if ( interfaceMemberImplementation == null )
                    {
                        continue;
                    }

                    if ( this._symbolEqualityComparer.Equals( interfaceMemberImplementation.ContainingType, type )
                         && !interfaceMemberImplementation.IsExplicitInterfaceMemberImplementation() )
                    {
                        // The interface member is implemented in the current type.
                        if ( !implicitInterfaceMembers.TryGetValue( interfaceMemberImplementation, out var implementedInterfaceMembers ) )
                        {
                            implicitInterfaceMembers[interfaceMemberImplementation] =
                                implementedInterfaceMembers = new HashSet<ISymbol>( this._symbolEqualityComparer );
                        }

                        implementedInterfaceMembers.Add( interfaceMember );
                    }
                }
            }

            return implicitInterfaceMembers;
        }

        private bool CheckTemplateName( ISymbol symbol )
        {
            if ( this._currentTypeTemplateNames!.Add( symbol.Name ) )
            {
                // It's the first time we're seeing this name.
                return true;
            }
            else
            {
                this.Success = false;

                this._diagnosticAdder.Report(
                    GeneralDiagnosticDescriptors.TemplateWithSameNameAlreadyDefined.CreateRoslynDiagnostic(
                        symbol.GetDiagnosticLocation(),
                        (symbol.Name, this._currentTypeName!) ) );

                return false;
            }
        }

        private bool ShouldExcludeMember( ISymbol symbol )
        {
            if ( this.SymbolClassifier.GetTemplatingScope( symbol ) is TemplatingScope.RunTimeOnly or TemplatingScope.CompileTimeOnlyReturningRuntimeOnly
                 && this.SymbolClassifier.GetTemplateInfo( symbol ).IsNone )
            {
                if ( symbol.DeclaredAccessibility is Accessibility.Internal or Accessibility.Public or Accessibility.ProtectedOrInternal &&
                     symbol is not (IFieldSymbol or IPropertySymbol)
                     && this.SymbolClassifier.GetTemplatingScope( symbol.ContainingType ) == TemplatingScope.RunTimeOrCompileTime )
                {
                    // TODO
                }

                return true;
            }
            else
            {
                return false;
            }
        }

        private IEnumerable<MethodDeclarationSyntax> TransformMethodDeclaration( MethodDeclarationSyntax node )
        {
            var methodSymbol = this.RunTimeSemanticModelProvider.GetSemanticModel( node.SyntaxTree ).GetDeclaredSymbol( node );

            if ( methodSymbol == null || this.ShouldExcludeMember( methodSymbol ) )
            {
                yield break;
            }

            var templateInfo = this.SymbolClassifier.GetTemplateInfo( methodSymbol );

            this.AddToManifestIfNecessary( methodSymbol, templateInfo );

            if ( templateInfo.IsNone )
            {
                yield return (MethodDeclarationSyntax) this.VisitMethodDeclaration( node ).AssertNotNull();

                yield break;
            }

            // Templates of [Template] kind must be unique by name.
            if ( templateInfo.AttributeType == TemplateAttributeType.Template && !this.CheckTemplateName( methodSymbol ) )
            {
                yield break;
            }

            var success =
                this._templateCompiler.TryCompile(
                    TemplateNameHelper.GetCompiledTemplateName( methodSymbol ),
                    this._compileTimeCompilation,
                    node,
                    TemplateCompilerSemantics.Default,
                    this.RunTimeSemanticModelProvider.GetSemanticModel( node.SyntaxTree ),
                    this._diagnosticAdder,
                    this._cancellationToken,
                    out _,
                    out var transformedNode,
                    out var usedApiVersion );

            this.AddToManifest( methodSymbol, usedApiVersion );

            if ( success )
            {
                if ( methodSymbol.IsAbstract )
                {
                    yield return node;
                }
                else if ( methodSymbol.IsOverride && methodSymbol.OverriddenMethod!.IsAbstract )
                {
                    yield return this._helper.WithThrowNotSupportedExceptionBody( node, "Template code cannot be directly executed." );
                }
                else
                {
                    // The method can be deleted, i.e. it does not need to be inserted back in the member list.
                }

                yield return (MethodDeclarationSyntax) transformedNode.AssertNotNull();
            }
            else
            {
                this.Success = false;
            }
        }

        private IEnumerable<MemberDeclarationSyntax> TransformPropertyDeclaration( BasePropertyDeclarationSyntax node )
        {
            var propertySymbol = (IPropertySymbol?) this.RunTimeSemanticModelProvider.GetSemanticModel( node.SyntaxTree ).GetDeclaredSymbol( node );

            if ( propertySymbol == null || this.ShouldExcludeMember( propertySymbol ) )
            {
                yield break;
            }

            var templateInfo = this.SymbolClassifier.GetTemplateInfo( propertySymbol );

            this.AddToManifestIfNecessary( propertySymbol, templateInfo, null, propertySymbol.GetMethod, propertySymbol.SetMethod );

            var propertyIsTemplate = !templateInfo.IsNone;
            var propertyOrAccessorsAreTemplate = propertyIsTemplate;

            var success = true;
            SyntaxNode? transformedGetDeclaration = null;
            SyntaxNode? transformedSetDeclaration = null;

            // Compile accessors into templates.
            if ( !propertySymbol.IsAbstract )
            {
                if ( node.AccessorList != null )
                {
                    var templateAccessorCount = 0;

                    var getAccessor = node.AccessorList.Accessors.SingleOrDefault( a => a.Kind() == SyntaxKind.GetAccessorDeclaration );

                    var getterIsTemplate = getAccessor != null
                                           && (propertyIsTemplate || !this.SymbolClassifier.GetTemplateInfo( propertySymbol.GetMethod! ).IsNone);

<<<<<<< HEAD
                    var setAccessor = node.AccessorList.Accessors.SingleOrDefault(
                        a => a.Kind() == SyntaxKind.SetAccessorDeclaration || a.Kind() == SyntaxKind.InitAccessorDeclaration );
=======
                if ( success )
                {
                    if ( methodSymbol.IsAbstract )
                    {
                        yield return node;
                    }
                    else if ( methodSymbol.IsOverride && methodSymbol.OverriddenMethod!.IsAbstract )
                    {
                        yield return this._helper.WithThrowNotSupportedExceptionBody(
                            node,
                            "Template code cannot be directly executed.",
                            this._syntaxGenerationContext );
                    }
                    else
                    {
                        // The method can be deleted, i.e. it does not need to be inserted back in the member list.
                    }
>>>>>>> a0c168e0

                    var setterIsTemplate = setAccessor != null
                                           && (propertyIsTemplate || !this.SymbolClassifier.GetTemplateInfo( propertySymbol.SetMethod! ).IsNone);

                    // Auto properties don't have bodies and so we don't need templates.

                    RoslynApiVersion? maxApiVersion = null;

                    if ( getterIsTemplate && (getAccessor!.Body != null || getAccessor.ExpressionBody != null) )
                    {
                        if ( success )
                        {
                            success =
                                this._templateCompiler.TryCompile(
                                    TemplateNameHelper.GetCompiledTemplateName( propertySymbol.GetMethod.AssertNotNull() ),
                                    this._compileTimeCompilation,
                                    getAccessor,
                                    TemplateCompilerSemantics.Default,
                                    this.RunTimeSemanticModelProvider.GetSemanticModel( node.SyntaxTree ),
                                    this._diagnosticAdder,
                                    this._cancellationToken,
                                    out _,
                                    out transformedGetDeclaration,
                                    out var getterApiVersion );

                            maxApiVersion ??= getterApiVersion;
                        }

                        templateAccessorCount++;
                    }

                    if ( setterIsTemplate && (setAccessor!.Body != null || setAccessor.ExpressionBody != null) )
                    {
                        if ( success )
                        {
                            success =
                                this._templateCompiler.TryCompile(
                                    TemplateNameHelper.GetCompiledTemplateName( propertySymbol.SetMethod.AssertNotNull() ),
                                    this._compileTimeCompilation,
                                    setAccessor,
                                    TemplateCompilerSemantics.Default,
                                    this.RunTimeSemanticModelProvider.GetSemanticModel( node.SyntaxTree ),
                                    this._diagnosticAdder,
                                    this._cancellationToken,
                                    out _,
                                    out transformedSetDeclaration,
                                    out var setterApiVersion );

                            if ( maxApiVersion == null || setterApiVersion > maxApiVersion )
                            {
                                maxApiVersion = setterApiVersion;
                            }
                        }

                        templateAccessorCount++;
                    }

                    if ( propertyIsTemplate && node is PropertyDeclarationSyntax { Initializer: not null } )
                    {
                        if ( success )
                        {
                            success =
                                this._templateCompiler.TryCompile(
                                    TemplateNameHelper.GetCompiledTemplateName( propertySymbol ),
                                    this._compileTimeCompilation,
                                    node,
                                    TemplateCompilerSemantics.Initializer,
                                    this.RunTimeSemanticModelProvider.GetSemanticModel( node.SyntaxTree ),
                                    this._diagnosticAdder,
                                    this._cancellationToken,
                                    out _,
                                    out transformedGetDeclaration,
                                    out var initializerApiVersion );

                            if ( maxApiVersion == null || initializerApiVersion > maxApiVersion )
                            {
                                maxApiVersion = initializerApiVersion;
                            }
                        }
                    }

                    this.AddToManifest( propertySymbol, maxApiVersion );

                    if ( templateAccessorCount > 0 )
                    {
                        propertyOrAccessorsAreTemplate = true;

                        if ( templateAccessorCount != node.AccessorList.Accessors.Count )
                        {
                            throw new AssertionFailedException( "When one accessor is a template, the other must also be a template." );
                        }
                    }
                }
                else if ( propertyIsTemplate && node is PropertyDeclarationSyntax { ExpressionBody: not null } propertyNode )
                {
                    // Expression bodied property.
                    // TODO: Does this preserve trivia in expression body?
                    if ( success )
                    {
                        success =
                            this._templateCompiler.TryCompile(
                                TemplateNameHelper.GetCompiledTemplateName( propertySymbol.GetMethod.AssertNotNull() ),
                                this._compileTimeCompilation,
                                propertyNode,
                                TemplateCompilerSemantics.Default,
                                this.RunTimeSemanticModelProvider.GetSemanticModel( node.SyntaxTree ),
                                this._diagnosticAdder,
                                this._cancellationToken,
                                out _,
                                out transformedGetDeclaration,
                                out var getterApiVersion );

                        this.AddToManifest( propertySymbol, getterApiVersion );
                    }
                }
            }

            if ( success )
            {
                if ( !propertyOrAccessorsAreTemplate )
                {
                    var suppressReadOnly = false;

                    if ( this._serializableFieldsAndProperties.TryGetValue( propertySymbol, out var serializableTypeInfo ) )
                    {
                        suppressReadOnly = this._serializerGenerator.ShouldSuppressReadOnly( serializableTypeInfo, propertySymbol );
                    }

                    var rewritten = (BasePropertyDeclarationSyntax) this.Visit( node ).AssertNotNull();

                    if ( suppressReadOnly && rewritten is PropertyDeclarationSyntax rewrittenProperty )
                    {
                        // If the property needs to have set accessor because of serialization, add it.
                        Invariant.Assert( rewrittenProperty.IsAutoPropertyDeclaration() );
                        Invariant.Assert( rewrittenProperty.AccessorList != null );

                        Invariant.Assert(
                            !rewrittenProperty.AccessorList!.Accessors.Any(
                                a => a.IsKind( SyntaxKind.SetAccessorDeclaration ) || a.IsKind( SyntaxKind.InitAccessorDeclaration ) )
                            || rewrittenProperty.AccessorList!.Accessors.Any( a => a.IsKind( SyntaxKind.InitAccessorDeclaration ) ) );

                        rewritten =
                            rewrittenProperty.WithAccessorList(
                                rewrittenProperty.AccessorList.WithAccessors(
                                    List(
                                        rewrittenProperty.AccessorList.Accessors
                                            .Where( a => !a.IsKind( SyntaxKind.InitAccessorDeclaration ) )
                                            .Append(
                                                AccessorDeclaration(
                                                        SyntaxKind.SetAccessorDeclaration,
                                                        List<AttributeListSyntax>(),
                                                        default,
                                                        null,
                                                        null )
                                                    .WithSemicolonToken( Token( SyntaxKind.SemicolonToken ) ) ) ) ) );

                        // If the property implicitly implements interface members, we need to emit explicit implementations with init-only setter.
                        if ( this._currentTypeImplicitInterfaceImplementations.AssertNotNull()
                            .TryGetValue( propertySymbol, out var implicitlyImplementedInterfaceMembers ) )
                        {
                            foreach ( var interfaceProperty in implicitlyImplementedInterfaceMembers.OfType<IPropertySymbol>() )
                            {
                                var interfaceScope = this.SymbolClassifier.GetTemplatingScope( interfaceProperty.ContainingType );

                                if ( interfaceScope == TemplatingScope.RunTimeOnly )
                                {
                                    // Do not generate explicit implementation for runtime interfaces.
                                    continue;
                                }

                                if ( interfaceProperty.SetMethod is not { IsInitOnly: true } )
                                {
                                    continue;
                                }

                                // If the property implicitly implements any interface property with init accessor, we need to add explicit implementation because
                                // changing it to ordinary setter would cause an error.
                                yield return
                                    PropertyDeclaration(
                                        List<AttributeListSyntax>(),
                                        TokenList(),
                                        rewrittenProperty.Type,
                                        ExplicitInterfaceSpecifier(
                                            (NameSyntax) this._syntaxGenerationContext.SyntaxGenerator.Type( interfaceProperty.ContainingType ) ),
                                        rewrittenProperty.Identifier,
                                        AccessorList(
                                            List(
                                                new[]
                                                {
                                                    interfaceProperty.GetMethod != null
                                                        ? AccessorDeclaration(
                                                            SyntaxKind.GetAccessorDeclaration,
                                                            List<AttributeListSyntax>(),
                                                            TokenList(),
                                                            Token( SyntaxKind.GetKeyword ),
                                                            null,
                                                            ArrowExpressionClause(
                                                                MemberAccessExpression(
                                                                    SyntaxKind.SimpleMemberAccessExpression,
                                                                    ThisExpression(),
                                                                    IdentifierName( interfaceProperty.Name ) ) ),
                                                            Token( SyntaxKind.SemicolonToken ) )
                                                        : null,
                                                    AccessorDeclaration(
                                                        SyntaxKind.InitAccessorDeclaration,
                                                        List<AttributeListSyntax>(),
                                                        TokenList(),
                                                        Token( SyntaxKind.InitKeyword ),
                                                        null,
                                                        ArrowExpressionClause(
                                                            AssignmentExpression(
                                                                SyntaxKind.SimpleAssignmentExpression,
                                                                MemberAccessExpression(
                                                                    SyntaxKind.SimpleMemberAccessExpression,
                                                                    ThisExpression(),
                                                                    IdentifierName( interfaceProperty.Name ) ),
                                                                IdentifierName( "value" ) ) ),
                                                        Token( SyntaxKind.SemicolonToken ) )
                                                }.WhereNotNull() ) ) );
                            }
                        }
                    }

                    yield return rewritten;
                }
                else if ( propertySymbol.IsOverride && propertySymbol.OverriddenProperty!.IsAbstract )
                {
                    yield return this._helper.WithThrowNotSupportedExceptionBody( node, "Template code cannot be directly executed." );
                }
                else if ( propertySymbol.IsAbstract )
                {
                    if ( !this.SymbolClassifier.GetTemplatingScope( propertySymbol.Type ).CanExecuteAtCompileTime()
                         || propertySymbol.Parameters.Any( p => !this.SymbolClassifier.GetTemplatingScope( p.Type ).CanExecuteAtCompileTime() ) )
                    {
                        this._diagnosticAdder.Report(
                            TemplatingDiagnosticDescriptors.AbstractTemplateCannotHaveRunTimeSignature.CreateRoslynDiagnostic(
                                propertySymbol.GetDiagnosticLocation(),
                                propertySymbol ) );
                    }
                    else
                    {
                        yield return node;
                    }
                }
                else
                {
                    // The property can be deleted, i.e. it does not need to be inserted back in the member list.
                }

                if ( transformedGetDeclaration != null )
                {
                    yield return (MemberDeclarationSyntax) transformedGetDeclaration;
                }

                if ( transformedSetDeclaration != null )
                {
                    yield return (MemberDeclarationSyntax) transformedSetDeclaration;
                }
            }
            else
            {
                this.Success = false;
            }
        }

        private IEnumerable<MemberDeclarationSyntax> TransformFieldDeclaration( FieldDeclarationSyntax node )
        {
            foreach ( var declarator in node.Declaration.Variables )
            {
                var fieldSymbol = (IFieldSymbol?) this.RunTimeSemanticModelProvider.GetSemanticModel( declarator.SyntaxTree )
                    .GetDeclaredSymbol( declarator );

                if ( fieldSymbol == null || this.ShouldExcludeMember( fieldSymbol ) )
                {
                    yield break;
                }

                var removeReadOnly = this._serializableFieldsAndProperties.TryGetValue( fieldSymbol, out var serializableType )
                                     && this._serializerGenerator.ShouldSuppressReadOnly( serializableType, fieldSymbol );

                // This field needs to have their readonly modifier removed, so add it to the list.
                foreach ( var result in this.TransformFieldOrEventVariable(
                             TemplateCompilerSemantics.Initializer,
                             declarator,
                             v =>
                             {
                                 var member = node.WithDeclaration(
                                         node.Declaration.WithVariables( SingletonSeparatedList( v ) )
                                             .WithType( (TypeSyntax) this.Visit( node.Declaration.Type )! ) )
                                     .WithAttributeLists( this.VisitAttributeLists( node.AttributeLists ) );

                                 if ( removeReadOnly )
                                 {
                                     member = member.WithModifiers( TokenList( node.Modifiers.Where( m => !m.IsKind( SyntaxKind.ReadOnlyKeyword ) ) ) );
                                 }

                                 return member;
                             } ) )
                {
                    yield return result;
                }
            }
        }

        private IEnumerable<MemberDeclarationSyntax> TransformEventFieldDeclaration( EventFieldDeclarationSyntax node )
        {
            foreach ( var declarator in node.Declaration.Variables )
            {
                foreach ( var result in this.TransformFieldOrEventVariable(
                             TemplateCompilerSemantics.Initializer,
                             declarator,
                             v => node.WithDeclaration(
                                     node.Declaration.WithVariables( SingletonSeparatedList( v ) )
                                         .WithType( (TypeSyntax) this.Visit( node.Declaration.Type )! ) )
                                 .WithAttributeLists( this.VisitAttributeLists( node.AttributeLists ) ) ) )
                {
                    yield return result;
                }
            }
        }

        private IEnumerable<MemberDeclarationSyntax> TransformFieldOrEventVariable(
            TemplateCompilerSemantics templateSyntaxKind,
            VariableDeclaratorSyntax variable,
            Func<VariableDeclaratorSyntax, MemberDeclarationSyntax> createMember )
        {
            var symbol = this.RunTimeSemanticModelProvider.GetSemanticModel( variable.SyntaxTree ).GetDeclaredSymbol( variable );

            if ( symbol == null || this.ShouldExcludeMember( symbol ) )
            {
                yield break;
            }

            var templateInfo = this.SymbolClassifier.GetTemplateInfo( symbol );

            this.AddToManifestIfNecessary( symbol, templateInfo );

            var isTemplate = !templateInfo.IsNone;

            if ( isTemplate && variable.Initializer != null )
            {
                var templateName = TemplateNameHelper.GetCompiledTemplateName( symbol );

                // This is field template with initializer.
                if ( this._templateCompiler.TryCompile(
                        templateName,
                        this._compileTimeCompilation,
                        variable,
                        templateSyntaxKind,
                        this.RunTimeSemanticModelProvider.GetSemanticModel( variable.SyntaxTree ),
                        this._diagnosticAdder,
                        this._cancellationToken,
                        out _,
                        out var transformedFieldDeclaration,
                        out var usedApiVersion ) )
                {
                    this.AddToManifest( symbol, usedApiVersion );

                    yield return (MethodDeclarationSyntax) transformedFieldDeclaration;
                }
                else
                {
                    this.Success = false;
                }
            }
            else
            {
                var variableType = symbol switch
                {
                    IEventSymbol @eventSymbol => @eventSymbol.Type,
                    IFieldSymbol fieldSymbol => fieldSymbol.Type,
                    _ => throw new AssertionFailedException( $"Unexpected symbol kind: {symbol.Kind}." )
                };

                if ( this.SymbolClassifier.GetTemplatingScope( variableType ).CanExecuteAtCompileTime() )
                {
                    yield return createMember( (VariableDeclaratorSyntax) this.Visit( variable ).AssertNotNull() );
                }
            }

            if ( isTemplate && symbol.IsAbstract )
            {
                yield return createMember( variable );
            }
        }

        private IEnumerable<MemberDeclarationSyntax> TransformEventDeclaration( EventDeclarationSyntax node )
        {
            var eventSymbol = this.RunTimeSemanticModelProvider.GetSemanticModel( node.SyntaxTree ).GetDeclaredSymbol( node );

            if ( eventSymbol == null || this.ShouldExcludeMember( eventSymbol ) )
            {
                yield break;
            }

            var templateInfo = this.SymbolClassifier.GetTemplateInfo( eventSymbol );
            this.AddToManifestIfNecessary( eventSymbol, templateInfo, null, eventSymbol.AddMethod, eventSymbol.RemoveMethod );

            if ( templateInfo.IsNone )
            {
                yield return (BasePropertyDeclarationSyntax) this.Visit( node ).AssertNotNull();

                yield break;
            }

            if ( !this.CheckTemplateName( eventSymbol ) )
            {
                yield break;
            }

            var success = true;
            SyntaxNode? transformedAddDeclaration = null;
            SyntaxNode? transformedRemoveDeclaration = null;

            // Compile accessors into templates.
            if ( !eventSymbol.IsAbstract )
            {
                if ( node.AccessorList != null )
                {
                    var addAccessor = node.AccessorList.Accessors.Single( a => a.Kind() == SyntaxKind.AddAccessorDeclaration );
                    var removeAccessor = node.AccessorList.Accessors.Single( a => a.Kind() == SyntaxKind.RemoveAccessorDeclaration );

                    RoslynApiVersion? maxApiVersion = null;

                    if ( success )
                    {
                        success =
                            this._templateCompiler.TryCompile(
                                TemplateNameHelper.GetCompiledTemplateName( eventSymbol.AddMethod.AssertNotNull() ),
                                this._compileTimeCompilation,
                                addAccessor,
                                TemplateCompilerSemantics.Default,
                                this.RunTimeSemanticModelProvider.GetSemanticModel( node.SyntaxTree ),
                                this._diagnosticAdder,
                                this._cancellationToken,
                                out _,
                                out transformedAddDeclaration,
                                out var addApiVersion );

                        maxApiVersion ??= addApiVersion;
                    }

                    if ( success )
                    {
                        success =
                            this._templateCompiler.TryCompile(
                                TemplateNameHelper.GetCompiledTemplateName( eventSymbol.RemoveMethod.AssertNotNull() ),
                                this._compileTimeCompilation,
                                removeAccessor,
                                TemplateCompilerSemantics.Default,
                                this.RunTimeSemanticModelProvider.GetSemanticModel( node.SyntaxTree ),
                                this._diagnosticAdder,
                                this._cancellationToken,
                                out _,
                                out transformedRemoveDeclaration,
                                out var removeApiVersion );

                        if ( maxApiVersion == null || removeApiVersion > maxApiVersion )
                        {
                            maxApiVersion = removeApiVersion;
                        }
                    }

                    this.AddToManifest( eventSymbol, maxApiVersion );
                }
            }

            if ( success )
            {
                if ( eventSymbol.IsOverride && eventSymbol.OverriddenEvent!.IsAbstract )
                {
                    yield return this._helper.WithThrowNotSupportedExceptionBody( node, "Template code cannot be directly executed." );
                }

                // Note: EventDeclarationSyntax can't be abstract, only EventFieldDeclarationSyntax can.

                if ( transformedAddDeclaration != null )
                {
                    yield return (MemberDeclarationSyntax) transformedAddDeclaration;
                }

                if ( transformedRemoveDeclaration != null )
                {
                    yield return (MemberDeclarationSyntax) transformedRemoveDeclaration;
                }
            }
            else
            {
                this.Success = false;
            }
        }

        private SyntaxList<MemberDeclarationSyntax> VisitTypeOrNamespaceMembers( IReadOnlyList<MemberDeclarationSyntax> members )
        {
            var resultingMembers = new List<MemberDeclarationSyntax>( members.Count );

            foreach ( var member in members )
            {
                switch ( member )
                {
                    case TypeDeclarationSyntax type:
                        resultingMembers.AddRange( this.VisitTypeDeclaration( type ) );

                        break;

                    default:
                        var transformedMember = (MemberDeclarationSyntax?) this.Visit( member );

                        if ( transformedMember != null )
                        {
                            resultingMembers.Add( transformedMember );
                        }

                        break;
                }
            }

            return List( resultingMembers );
        }

        public override SyntaxNode VisitConstructorDeclaration( ConstructorDeclarationSyntax node )
        {
            var unnestedType = this._currentContext.NestedType;

            var visitedConstructor = (ConstructorDeclarationSyntax) base.VisitConstructorDeclaration( node )!;

            if ( unnestedType != null && node.Identifier.Text == unnestedType.Name )
            {
                return visitedConstructor.WithIdentifier( Identifier( this._currentContext.NestedTypeNewName! ) );
            }
            else
            {
                return visitedConstructor;
            }
        }

        public override SyntaxNode? VisitNamespaceDeclaration( NamespaceDeclarationSyntax node )
        {
            var transformedMembers = this.VisitTypeOrNamespaceMembers( node.Members );

            if ( transformedMembers.Any( m => m.HasAnnotation( _hasCompileTimeCodeAnnotation ) ) )
            {
                return node.WithMembers( transformedMembers )
                    .WithAdditionalAnnotations( _hasCompileTimeCodeAnnotation );
            }
            else
            {
                return null;
            }
        }

        public override SyntaxNode? VisitFileScopedNamespaceDeclaration( FileScopedNamespaceDeclarationSyntax node )
        {
            var transformedMembers = this.VisitTypeOrNamespaceMembers( node.Members );

            if ( transformedMembers.Any( m => m.HasAnnotation( _hasCompileTimeCodeAnnotation ) ) )
            {
                return node.WithMembers( transformedMembers )
                    .WithAdditionalAnnotations( _hasCompileTimeCodeAnnotation );
            }
            else
            {
                return null;
            }
        }

        public override SyntaxNode VisitCompilationUnit( CompilationUnitSyntax node )
        {
            // Get the list of members that are not statements, local variables, local functions,...
            var nonTopLevelMembers = node.Members.Where(
                    m => m is BaseTypeDeclarationSyntax or NamespaceDeclarationSyntax or DelegateDeclarationSyntax or FileScopedNamespaceDeclarationSyntax )
                .ToReadOnlyList();

            var transformedMembers = this.VisitTypeOrNamespaceMembers( nonTopLevelMembers );

            if ( transformedMembers.Any( m => m.HasAnnotation( _hasCompileTimeCodeAnnotation ) ) )
            {
                // Filter usings. It is important to visit all nodes so we also process preprocessor directives.
                var currentUsings = node.Usings.SelectAsReadOnlyList( n => n.ToString() ).ToHashSet();

                var usings = this._globalUsings.Where( u => !currentUsings.Contains( u.ToString() ) )
                    .Select( u => u.WithGlobalKeyword( default ) )
                    .Concat( node.Usings.SelectAsReadOnlyList( x => this.Visit( x ).AssertCast<UsingDirectiveSyntax>() ).WhereNotNull() );

                // Filter attributes. It is important to visit all nodes so we also process preprocessor directives.
                var attributes = this.VisitAttributeLists( node.AttributeLists );

                return node.WithMembers( transformedMembers )
                    .WithAdditionalAnnotations( _hasCompileTimeCodeAnnotation )
                    .WithUsings( List( usings ) )
                    .WithAttributeLists( attributes );
            }
            else
            {
                // The rewriter should not have been invoked in a compilation unit that does not
                // contain any build-time code. However, the compilation unit can contain only illegitimate compile-time
                // code which has been stripped. In this case, we return an empty compilation unit.

                return CompilationUnit( default, default, default, default );
            }
        }

        public override SyntaxNode? VisitUsingDirective( UsingDirectiveSyntax node )
        {
#if ROSLYN_4_8_0_OR_GREATER
            if ( !node.UnsafeKeyword.IsKind( SyntaxKind.None ) )
            {
                return null;
            }
#endif

            return base.VisitUsingDirective( node );
        }

        public override SyntaxNode? VisitInvocationExpression( InvocationExpressionSyntax node )
        {
            if ( this._currentContext.Scope != TemplatingScope.RunTimeOnly && node.IsNameOf() )
            {
                var symbolInfo = this.RunTimeSemanticModelProvider.GetSemanticModel( node.SyntaxTree )
                    .GetSymbolInfo( node.ArgumentList.Arguments[0].Expression );

                var typeSymbol = symbolInfo.Symbol ?? symbolInfo.CandidateSymbols.FirstOrDefault();

<<<<<<< HEAD
                if ( typeSymbol != null )
                {
                    return SyntaxFactoryEx.LiteralExpression( typeSymbol.Name );
=======
                    if ( typeSymbol != null )
                    {
                        return this._syntaxGenerationContext.SyntaxGenerator.LiteralExpression( typeSymbol.Name );
                    }
>>>>>>> a0c168e0
                }
            }

            return base.VisitInvocationExpression( node );
        }

        public override SyntaxNode? VisitTypeOfExpression( TypeOfExpressionSyntax node )
        {
            if ( this._currentContext.Scope != TemplatingScope.RunTimeOnly )
            {
                var typeSymbol = (ITypeSymbol?) this.RunTimeSemanticModelProvider.GetSemanticModel( node.SyntaxTree ).GetSymbolInfo( node.Type ).Symbol;

                if ( typeSymbol != null )
                {
                    if ( this.SymbolClassifier.GetTemplatingScope( typeSymbol ) == TemplatingScope.RunTimeOnly )
                    {
                        return this._typeOfRewriter.RewriteTypeOf( typeSymbol );
                    }
                }
            }

            return base.VisitTypeOfExpression( node );
        }

        private T? AddLocationAnnotation<T>( T? originalNode, T? transformedNode )
            where T : SyntaxNode
            => originalNode == null || transformedNode == null
                ? null
                : (T?) this._templateCompiler.LocationAnnotationMap.AddLocationAnnotation( originalNode, transformedNode );

        // The default implementation of Visit(SyntaxNode) and Visit(SyntaxToken) adds the location annotations.

        protected override SyntaxNode? VisitCore( SyntaxNode? node ) => this.AddLocationAnnotation( node, base.VisitCore( node ) );

        public override SyntaxToken VisitToken( SyntaxToken token )
        {
            var tokenWithoutPreprocessorDirectives = base.VisitToken( token );

            return this._templateCompiler.LocationAnnotationMap.AddLocationAnnotation( tokenWithoutPreprocessorDirectives );
        }

        public override SyntaxNode VisitInterpolation( InterpolationSyntax node )
            => InterpolationSyntaxHelper.Fix( (InterpolationSyntax) base.VisitInterpolation( node ).AssertNotNull() );

        private static SyntaxToken GetConstructorNameToken( NameSyntax typeName )
            => typeName switch
            {
<<<<<<< HEAD
                AliasQualifiedNameSyntax aliasQualifiedNameSyntax => aliasQualifiedNameSyntax.Name.Identifier,
                QualifiedNameSyntax qualifiedNameSyntax => qualifiedNameSyntax.Right.Identifier,
                SimpleNameSyntax simpleNameSyntax => simpleNameSyntax.Identifier,
                _ => throw new AssertionFailedException( $"Unexpected syntax kind {typeName.Kind()} at '{typeName.GetLocation()}'." )
            };
=======
                var unnestedType = this._currentContext.NestedType;
                var type = this._syntaxGenerationContext.SyntaxGenerator.TypeOrNamespace( symbol );

                static NameSyntax RenameType( NameSyntax syntax, string newIdentifier, int nestingLevel )
                    => syntax switch
                    {
                        AliasQualifiedNameSyntax aliasQualifiedNameSyntax => aliasQualifiedNameSyntax.WithName( IdentifierName( newIdentifier ) ),
                        QualifiedNameSyntax qualifiedNameSyntax when nestingLevel > 0 => RenameType(
                            qualifiedNameSyntax.Left,
                            newIdentifier,
                            nestingLevel - 1 ),
                        QualifiedNameSyntax qualifiedNameSyntax when nestingLevel == 0 => qualifiedNameSyntax.WithRight( IdentifierName( newIdentifier ) ),
                        SimpleNameSyntax => IdentifierName( newIdentifier ),
                        _ => throw new AssertionFailedException( $"Unexpected syntax kind {syntax.Kind()} at '{syntax.GetDiagnosticLocation()}'." )
                    };

                if ( symbol.Equals( unnestedType ) )
                {
                    if ( type is not NameSyntax typeName )
                    {
                        throw new AssertionFailedException( $"Attempting to rename type '{type}' that doesn't have a name." );
                    }
>>>>>>> a0c168e0

        private TypeSyntax CreateTypeSyntax( INamespaceOrTypeSymbol symbol )
        {
            var unnestedType = this._currentContext.NestedType;
            var type = OurSyntaxGenerator.CompileTime.TypeOrNamespace( symbol );

            static NameSyntax RenameType( NameSyntax syntax, string newIdentifier, int nestingLevel )
            {
                return syntax switch
                {
                    AliasQualifiedNameSyntax aliasQualifiedNameSyntax => aliasQualifiedNameSyntax.WithName( IdentifierName( newIdentifier ) ),
                    QualifiedNameSyntax qualifiedNameSyntax when nestingLevel > 0 => RenameType(
                        qualifiedNameSyntax.Left,
                        newIdentifier,
                        nestingLevel - 1 ),
                    QualifiedNameSyntax qualifiedNameSyntax when nestingLevel == 0 => qualifiedNameSyntax.WithRight( IdentifierName( newIdentifier ) ),
                    SimpleNameSyntax => IdentifierName( newIdentifier ),
                    _ => throw new AssertionFailedException( $"Unexpected syntax kind {syntax.Kind()} at '{syntax.GetDiagnosticLocation()}'." )
                };
            }

            if ( symbol.Equals( unnestedType ) )
            {
                if ( type is not NameSyntax typeName )
                {
                    throw new AssertionFailedException( $"Attempting to rename type '{type}' that doesn't have a name." );
                }

                return RenameType( typeName, this._currentContext.NestedTypeNewName!, this._currentContext.NestingLevel );
            }

            return type;
        }

        public override SyntaxNode? VisitQualifiedName( QualifiedNameSyntax node )
        {
            // Fully qualify type names and namespaces.

            var symbol = this.RunTimeSemanticModelProvider.GetSemanticModel( node.SyntaxTree ).GetSymbolInfo( node ).Symbol;

            if ( symbol is INamespaceOrTypeSymbol namespaceOrType )
            {
                var nodeWithoutPreprocessorDirectives = base.VisitQualifiedName( node ).AssertNotNull();

                return this.CreateTypeSyntax( namespaceOrType ).WithTriviaFrom( nodeWithoutPreprocessorDirectives );
            }

            return base.VisitQualifiedName( node );
        }

        public override SyntaxNode? VisitMemberAccessExpression( MemberAccessExpressionSyntax node )
        {
            // Fully qualify type names and namespaces.

            var symbol = this.RunTimeSemanticModelProvider.GetSemanticModel( node.SyntaxTree ).GetSymbolInfo( node ).Symbol;

            if ( symbol is INamespaceOrTypeSymbol namespaceOrType )
            {
                var nodeWithoutPreprocessorDirectives = base.VisitMemberAccessExpression( node ).AssertNotNull();

                return this.CreateTypeSyntax( namespaceOrType ).WithTriviaFrom( nodeWithoutPreprocessorDirectives );
            }

            return base.VisitMemberAccessExpression( node );
        }

        public override SyntaxNode? VisitIdentifierName( IdentifierNameSyntax node )
        {
            var nodeWithoutPreprocessorDirectives = base.VisitIdentifierName( node ).AssertNotNull();

            if ( node.Identifier.Text == "dynamic" )
            {
                return PredefinedType( Token( SyntaxKind.ObjectKeyword ) ).WithTriviaFrom( nodeWithoutPreprocessorDirectives );
            }

            var symbol = this.RunTimeSemanticModelProvider.GetSemanticModel( node.SyntaxTree ).GetSymbolInfo( node ).Symbol;

            // Detect references to Metalama.Framework.Sdk.
            if ( !this.ReferencesMetalamaSdk
                 && symbol?.ContainingAssembly?.Name.Equals( "metalama.framework.sdk", StringComparison.OrdinalIgnoreCase ) == true )
            {
                this.ReferencesMetalamaSdk = true;
            }

            // Fully qualifies simple identifiers.
            if ( node.Identifier.IsKind( SyntaxKind.IdentifierToken )
                 && node is { IsVar: false, Parent: not (QualifiedNameSyntax or AliasQualifiedNameSyntax) } &&
                 !(node.Parent is MemberAccessExpressionSyntax memberAccessExpressionSyntax
                   && node == memberAccessExpressionSyntax.Name) )
            {
                switch ( symbol )
                {
                    case INamespaceOrTypeSymbol namespaceOrType:
                        return this.CreateTypeSyntax( namespaceOrType ).WithTriviaFrom( nodeWithoutPreprocessorDirectives );

                    case { IsStatic: true }
                        when node.Parent is not MemberAccessExpressionSyntax
                             && node.Parent is not AliasQualifiedNameSyntax
                             && symbol is not IMethodSymbol { MethodKind: MethodKind.LocalFunction }:
                        switch ( symbol.Kind )
                        {
                            case SymbolKind.Field:
                            case SymbolKind.Property:
                            case SymbolKind.Event:
                            case SymbolKind.Method:
                                // We have an access to a field or method with a "using static", or a non-qualified static member access.
                                return MemberAccessExpression(
                                        SyntaxKind.SimpleMemberAccessExpression,
                                        this.CreateTypeSyntax( symbol.ContainingType ),
                                        IdentifierName( node.Identifier.Text ) )
                                    .WithTriviaFrom( nodeWithoutPreprocessorDirectives );
                        }

                        break;
                }
            }

            return base.VisitIdentifierName( node );
        }

        private Context WithScope( TemplatingScope scope )
        {
            this._currentContext = new Context(
                scope,
                this._currentContext.NestedType,
                this._currentContext.NestedTypeNewName,
                this._currentContext.NestingLevel,
                this );

            return this._currentContext;
        }

        public override SyntaxTrivia VisitTrivia( SyntaxTrivia trivia )
            => trivia.Kind() switch
            {
                SyntaxKind.MultiLineCommentTrivia => default,
                SyntaxKind.SingleLineCommentTrivia => default,
                SyntaxKind.MultiLineDocumentationCommentTrivia => default,
                SyntaxKind.SingleLineDocumentationCommentTrivia => default,
                _ => trivia
            };

        private Context WithUnnestedType( INamedTypeSymbol unnestedType, string newName, int nestingLevel )
        {
            this._currentContext = new Context( this._currentContext.Scope, unnestedType, newName, nestingLevel, this );

            return this._currentContext;
        }

        public TemplateProjectManifest GetManifest() => this._compileTimeManifestBuilder.Build();
    }
}<|MERGE_RESOLUTION|>--- conflicted
+++ resolved
@@ -293,7 +293,6 @@
                                         // Check that it inherits TypeFabric.
                                         if ( !this._runTimeCompilation.HasImplicitConversion( childSymbol, this._typeFabricType ) )
                                         {
-<<<<<<< HEAD
                                             this._diagnosticAdder.Report(
                                                 TemplatingDiagnosticDescriptors.RunTimeTypesCannotHaveCompileTimeTypesExceptTypeFabrics
                                                     .CreateRoslynDiagnostic(
@@ -301,70 +300,17 @@
                                                         (childSymbol, typeof(TypeFabric)) ) );
 
                                             this.Success = false;
-=======
-                                            // We have a build-time type nested in a run-time type. We have to un-nest it.
-
-                                            // Check that the visibility is private.
-                                            if ( childSymbol.DeclaredAccessibility != Accessibility.Private )
-                                            {
-                                                this._diagnosticAdder.Report(
-                                                    TemplatingDiagnosticDescriptors.NestedCompileTypesMustBePrivate.CreateRoslynDiagnostic(
-                                                        childType.Identifier.GetLocation(),
-                                                        childSymbol ) );
-                                            }
-
-                                            // Check that it inherits TypeFabric.
-                                            if ( !this._runTimeCompilation.HasImplicitConversion( childSymbol, this._typeFabricType ) )
-                                            {
-                                                this._diagnosticAdder.Report(
-                                                    TemplatingDiagnosticDescriptors.RunTimeTypesCannotHaveCompileTimeTypesExceptTypeFabrics
-                                                        .CreateRoslynDiagnostic(
-                                                            childSymbol.GetDiagnosticLocation(),
-                                                            (childSymbol, typeof(TypeFabric)) ) );
-
-                                                this.Success = false;
-                                            }
-
-                                            // Create the [OriginalId] attribute.
-                                            var originalId = DocumentationCommentId.CreateDeclarationId( childSymbol );
-
-                                            var originalNameAttribute = Attribute( this._originalNameTypeSyntax )
-                                                .WithArgumentList(
-                                                    AttributeArgumentList(
+                                        }
+
+                                        // Create the [OriginalId] attribute.
+                                        var originalId = DocumentationCommentId.CreateDeclarationId( childSymbol );
+
+                                        var originalNameAttribute = Attribute( this._originalNameTypeSyntax )
+                                            .WithArgumentList(
+                                                AttributeArgumentList(
                                                         SingletonSeparatedList(
                                                             AttributeArgument(
                                                                 this._syntaxGenerationContext.SyntaxGenerator.LiteralExpression( originalId ) ) ) ) );
-
-                                            // Transform the type.
-                                            TypeDeclarationSyntax transformedChild;
-                                            var newName = namePrefix + "" + childType.Identifier.Text;
-
-                                            using ( this.WithUnnestedType( (INamedTypeSymbol) childSymbol, newName, nestingLevel ) )
-                                            {
-                                                transformedChild = (TypeDeclarationSyntax) this.Visit( childType )!;
-                                            }
-
-                                            // Rename the type and add [OriginalId].
-
-                                            transformedChild = transformedChild
-                                                .WithIdentifier( Identifier( newName ) )
-                                                .WithModifiers( TokenList( Token( SyntaxKind.InternalKeyword ).WithTrailingTrivia( ElasticSpace ) ) )
-                                                .WithAttributeLists(
-                                                    transformedChild.AttributeLists.Add( AttributeList( SingletonSeparatedList( originalNameAttribute ) ) ) );
-
-                                            list.Add( transformedChild );
-
-                                            break;
->>>>>>> a0c168e0
-                                        }
-
-                                        // Create the [OriginalId] attribute.
-                                        var originalId = DocumentationCommentId.CreateDeclarationId( childSymbol );
-
-                                        var originalNameAttribute = Attribute( this._originalNameTypeSyntax )
-                                            .WithArgumentList(
-                                                AttributeArgumentList(
-                                                    SingletonSeparatedList( AttributeArgument( SyntaxFactoryEx.LiteralExpression( originalId ) ) ) ) );
 
                                         // Transform the type.
                                         TypeDeclarationSyntax transformedChild;
@@ -610,7 +556,6 @@
 
                         var memberImplementation = (IMethodSymbol?) symbol.FindImplementationForInterfaceMember( member );
 
-<<<<<<< HEAD
                         if ( memberImplementation == null || memberImplementation.ContainingType.TypeKind == TypeKind.Interface )
                         {
                             var newMethod = MethodDeclaration(
@@ -630,42 +575,14 @@
                                                     Identifier( p.Name ),
                                                     default ) ) ) ),
                                     default,
-                                    method.ReturnType.SpecialType == SpecialType.System_Void ? SyntaxFactoryEx.FormattedBlock() : null,
-                                    method.ReturnType.SpecialType == SpecialType.System_Void ? null : ArrowExpressionClause( SyntaxFactoryEx.Default ),
-                                    method.ReturnType.SpecialType == SpecialType.System_Void ? default : Token( SyntaxKind.SemicolonToken ) )
-                                .NormalizeWhitespace();
-
-                            members.Add( newMethod );
-=======
-                            if ( memberImplementation == null || memberImplementation.ContainingType.TypeKind == TypeKind.Interface )
-                            {
-                                var newMethod = MethodDeclaration(
-                                        default,
-                                        default,
-                                        syntaxGenerator.Type( method.ReturnType ),
-                                        ExplicitInterfaceSpecifier( (NameSyntax) syntaxGenerator.Type( implementedInterface ) ),
-                                        Identifier( method.Name ),
-                                        default,
-                                        ParameterList(
-                                            SeparatedList(
-                                                method.Parameters.Select(
-                                                    p => Parameter(
-                                                        default,
-                                                        default,
-                                                        syntaxGenerator.Type( p.Type ),
-                                                        Identifier( p.Name ),
-                                                        default ) ) ) ),
-                                        default,
                                         method.ReturnType.SpecialType == SpecialType.System_Void
                                             ? this._syntaxGenerationContext.SyntaxGenerator.FormattedBlock()
                                             : null,
-                                        method.ReturnType.SpecialType == SpecialType.System_Void ? null : ArrowExpressionClause( SyntaxFactoryEx.Default ),
-                                        method.ReturnType.SpecialType == SpecialType.System_Void ? default : Token( SyntaxKind.SemicolonToken ) )
+                                    method.ReturnType.SpecialType == SpecialType.System_Void ? null : ArrowExpressionClause( SyntaxFactoryEx.Default ),
+                                    method.ReturnType.SpecialType == SpecialType.System_Void ? default : Token( SyntaxKind.SemicolonToken ) )
                                     .NormalizeWhitespace( eol: this._syntaxGenerationContext.EndOfLine );
 
-                                members.Add( newMethod );
-                            }
->>>>>>> a0c168e0
+                            members.Add( newMethod );
                         }
                     }
                 }
@@ -700,89 +617,38 @@
                                     constructorName,
                                     ParameterList(),
                                     null,
-                                    SyntaxFactoryEx.FormattedBlock(),
+                                        this._syntaxGenerationContext.SyntaxGenerator.FormattedBlock(),
                                     null )
-                                .NormalizeWhitespace() );
-                    }
-<<<<<<< HEAD
-=======
-                    else if ( existingSerializer == null )
-                    {
-                        var serializedTypeName = this.CreateTypeSyntax( serializableType.Type ).AssertCast<NameSyntax>();
-                        var constructorName = GetConstructorNameToken( serializedTypeName );
-
-                        if ( !serializableType.Type.IsValueType
-                             && !serializableType.Type.GetMembers()
-                                 .Any( m => m is IMethodSymbol { MethodKind: MethodKind.Constructor } method && method.GetPrimarySyntaxReference() != null ) )
-                        {
-                            // There is no defined constructor, so we need to explicitly add parameterless constructor (only for reference types).
-                            members.Add(
-                                ConstructorDeclaration(
-                                        List<AttributeListSyntax>(),
-                                        TokenList( Token( SyntaxKind.PublicKeyword ).WithTrailingTrivia( ElasticSpace ) ),
-                                        constructorName,
-                                        ParameterList(),
-                                        null,
-                                        this._syntaxGenerationContext.SyntaxGenerator.FormattedBlock(),
-                                        null )
                                     .NormalizeWhitespace( eol: this._syntaxGenerationContext.EndOfLine ) );
-                        }
->>>>>>> a0c168e0
+                    }
 
                     var deserializingConstructor = this._serializerGenerator.CreateDeserializingConstructor( serializableType, constructorName );
                     var serializerType = this._serializerGenerator.CreateSerializerType( serializableType, serializedTypeName );
 
-<<<<<<< HEAD
                     if ( deserializingConstructor != null && serializerType != null )
                     {
-                        members.Add( deserializingConstructor.NormalizeWhitespace() );
-                        members.Add( serializerType.NormalizeWhitespace() );
+                            members.Add( deserializingConstructor.NormalizeWhitespace( eol: this._syntaxGenerationContext.EndOfLine ) );
+                            members.Add( serializerType.NormalizeWhitespace( eol: this._syntaxGenerationContext.EndOfLine ) );
                     }
                     else
                     {
                         // Above method calls return null when they fail.
                         this.Success = false;
-=======
-                        if ( deserializingConstructor != null && serializerType != null )
-                        {
-                            members.Add( deserializingConstructor.NormalizeWhitespace( eol: this._syntaxGenerationContext.EndOfLine ) );
-                            members.Add( serializerType.NormalizeWhitespace( eol: this._syntaxGenerationContext.EndOfLine ) );
-                        }
-                        else
-                        {
-                            // Above method calls return null when they fail.
-                            this.Success = false;
-                        }
->>>>>>> a0c168e0
-                    }
-                }
-            }
-
-<<<<<<< HEAD
+                    }
+                }
+            }
+
             var transformedNode = node.WithMembers( List( members ) )
                 .WithAdditionalAnnotations( _hasCompileTimeCodeAnnotation )
                 .WithAttributeLists( this.VisitAttributeLists( node.AttributeLists ) );
-=======
-                var transformedNode = node.WithMembers( List( members ) )
-                    .WithAdditionalAnnotations( _hasCompileTimeCodeAnnotation )
-                    .WithAttributeLists( this.VisitAttributeLists( node.AttributeLists ) );
-
-                // If the type is a fabric, add the OriginalPath attribute.
-                if ( this._runTimeCompilation.HasImplicitConversion( symbol, this._fabricType ) )
-                {
-                    var originalPathAttribute = Attribute( this._originalPathTypeSyntax )
-                        .WithArgumentList(
-                            AttributeArgumentList(
-                                SingletonSeparatedList(
-                                    AttributeArgument( this._syntaxGenerationContext.SyntaxGenerator.LiteralExpression( node.SyntaxTree.FilePath ) ) ) ) );
->>>>>>> a0c168e0
 
             // If the type is a fabric, add the OriginalPath attribute.
             if ( this._runTimeCompilation.HasImplicitConversion( symbol, this._fabricType ) )
             {
                 var originalPathAttribute = Attribute( this._originalPathTypeSyntax )
                     .WithArgumentList(
-                        AttributeArgumentList( SingletonSeparatedList( AttributeArgument( SyntaxFactoryEx.LiteralExpression( node.SyntaxTree.FilePath ) ) ) ) );
+                        AttributeArgumentList( SingletonSeparatedList(
+                                    AttributeArgument( this._syntaxGenerationContext.SyntaxGenerator.LiteralExpression( node.SyntaxTree.FilePath ) ) ) ) );
 
                 transformedNode = transformedNode
                     .WithAttributeLists( transformedNode.AttributeLists.Add( AttributeList( SingletonSeparatedList( originalPathAttribute ) ) ) );
@@ -918,75 +784,58 @@
                 }
                 else if ( methodSymbol.IsOverride && methodSymbol.OverriddenMethod!.IsAbstract )
                 {
-                    yield return this._helper.WithThrowNotSupportedExceptionBody( node, "Template code cannot be directly executed." );
-                }
-                else
-                {
-                    // The method can be deleted, i.e. it does not need to be inserted back in the member list.
-                }
-
-                yield return (MethodDeclarationSyntax) transformedNode.AssertNotNull();
-            }
-            else
-            {
-                this.Success = false;
-            }
-        }
-
-        private IEnumerable<MemberDeclarationSyntax> TransformPropertyDeclaration( BasePropertyDeclarationSyntax node )
-        {
-            var propertySymbol = (IPropertySymbol?) this.RunTimeSemanticModelProvider.GetSemanticModel( node.SyntaxTree ).GetDeclaredSymbol( node );
-
-            if ( propertySymbol == null || this.ShouldExcludeMember( propertySymbol ) )
-            {
-                yield break;
-            }
-
-            var templateInfo = this.SymbolClassifier.GetTemplateInfo( propertySymbol );
-
-            this.AddToManifestIfNecessary( propertySymbol, templateInfo, null, propertySymbol.GetMethod, propertySymbol.SetMethod );
-
-            var propertyIsTemplate = !templateInfo.IsNone;
-            var propertyOrAccessorsAreTemplate = propertyIsTemplate;
-
-            var success = true;
-            SyntaxNode? transformedGetDeclaration = null;
-            SyntaxNode? transformedSetDeclaration = null;
-
-            // Compile accessors into templates.
-            if ( !propertySymbol.IsAbstract )
-            {
-                if ( node.AccessorList != null )
-                {
-                    var templateAccessorCount = 0;
-
-                    var getAccessor = node.AccessorList.Accessors.SingleOrDefault( a => a.Kind() == SyntaxKind.GetAccessorDeclaration );
-
-                    var getterIsTemplate = getAccessor != null
-                                           && (propertyIsTemplate || !this.SymbolClassifier.GetTemplateInfo( propertySymbol.GetMethod! ).IsNone);
-
-<<<<<<< HEAD
-                    var setAccessor = node.AccessorList.Accessors.SingleOrDefault(
-                        a => a.Kind() == SyntaxKind.SetAccessorDeclaration || a.Kind() == SyntaxKind.InitAccessorDeclaration );
-=======
-                if ( success )
-                {
-                    if ( methodSymbol.IsAbstract )
-                    {
-                        yield return node;
-                    }
-                    else if ( methodSymbol.IsOverride && methodSymbol.OverriddenMethod!.IsAbstract )
-                    {
                         yield return this._helper.WithThrowNotSupportedExceptionBody(
                             node,
                             "Template code cannot be directly executed.",
                             this._syntaxGenerationContext );
-                    }
-                    else
-                    {
-                        // The method can be deleted, i.e. it does not need to be inserted back in the member list.
-                    }
->>>>>>> a0c168e0
+                }
+                else
+                {
+                    // The method can be deleted, i.e. it does not need to be inserted back in the member list.
+                }
+
+                yield return (MethodDeclarationSyntax) transformedNode.AssertNotNull();
+            }
+            else
+            {
+                this.Success = false;
+            }
+        }
+
+        private IEnumerable<MemberDeclarationSyntax> TransformPropertyDeclaration( BasePropertyDeclarationSyntax node )
+        {
+            var propertySymbol = (IPropertySymbol?) this.RunTimeSemanticModelProvider.GetSemanticModel( node.SyntaxTree ).GetDeclaredSymbol( node );
+
+            if ( propertySymbol == null || this.ShouldExcludeMember( propertySymbol ) )
+            {
+                yield break;
+            }
+
+            var templateInfo = this.SymbolClassifier.GetTemplateInfo( propertySymbol );
+
+            this.AddToManifestIfNecessary( propertySymbol, templateInfo, null, propertySymbol.GetMethod, propertySymbol.SetMethod );
+
+            var propertyIsTemplate = !templateInfo.IsNone;
+            var propertyOrAccessorsAreTemplate = propertyIsTemplate;
+
+            var success = true;
+            SyntaxNode? transformedGetDeclaration = null;
+            SyntaxNode? transformedSetDeclaration = null;
+
+            // Compile accessors into templates.
+            if ( !propertySymbol.IsAbstract )
+            {
+                if ( node.AccessorList != null )
+                {
+                    var templateAccessorCount = 0;
+
+                    var getAccessor = node.AccessorList.Accessors.SingleOrDefault( a => a.Kind() == SyntaxKind.GetAccessorDeclaration );
+
+                    var getterIsTemplate = getAccessor != null
+                                           && (propertyIsTemplate || !this.SymbolClassifier.GetTemplateInfo( propertySymbol.GetMethod! ).IsNone);
+
+                    var setAccessor = node.AccessorList.Accessors.SingleOrDefault(
+                        a => a.Kind() == SyntaxKind.SetAccessorDeclaration || a.Kind() == SyntaxKind.InitAccessorDeclaration );
 
                     var setterIsTemplate = setAccessor != null
                                            && (propertyIsTemplate || !this.SymbolClassifier.GetTemplateInfo( propertySymbol.SetMethod! ).IsNone);
@@ -1610,16 +1459,9 @@
 
                 var typeSymbol = symbolInfo.Symbol ?? symbolInfo.CandidateSymbols.FirstOrDefault();
 
-<<<<<<< HEAD
                 if ( typeSymbol != null )
                 {
-                    return SyntaxFactoryEx.LiteralExpression( typeSymbol.Name );
-=======
-                    if ( typeSymbol != null )
-                    {
                         return this._syntaxGenerationContext.SyntaxGenerator.LiteralExpression( typeSymbol.Name );
-                    }
->>>>>>> a0c168e0
                 }
             }
 
@@ -1667,41 +1509,16 @@
         private static SyntaxToken GetConstructorNameToken( NameSyntax typeName )
             => typeName switch
             {
-<<<<<<< HEAD
                 AliasQualifiedNameSyntax aliasQualifiedNameSyntax => aliasQualifiedNameSyntax.Name.Identifier,
                 QualifiedNameSyntax qualifiedNameSyntax => qualifiedNameSyntax.Right.Identifier,
                 SimpleNameSyntax simpleNameSyntax => simpleNameSyntax.Identifier,
                 _ => throw new AssertionFailedException( $"Unexpected syntax kind {typeName.Kind()} at '{typeName.GetLocation()}'." )
             };
-=======
-                var unnestedType = this._currentContext.NestedType;
+
+        private TypeSyntax CreateTypeSyntax( INamespaceOrTypeSymbol symbol )
+        {
+            var unnestedType = this._currentContext.NestedType;
                 var type = this._syntaxGenerationContext.SyntaxGenerator.TypeOrNamespace( symbol );
-
-                static NameSyntax RenameType( NameSyntax syntax, string newIdentifier, int nestingLevel )
-                    => syntax switch
-                    {
-                        AliasQualifiedNameSyntax aliasQualifiedNameSyntax => aliasQualifiedNameSyntax.WithName( IdentifierName( newIdentifier ) ),
-                        QualifiedNameSyntax qualifiedNameSyntax when nestingLevel > 0 => RenameType(
-                            qualifiedNameSyntax.Left,
-                            newIdentifier,
-                            nestingLevel - 1 ),
-                        QualifiedNameSyntax qualifiedNameSyntax when nestingLevel == 0 => qualifiedNameSyntax.WithRight( IdentifierName( newIdentifier ) ),
-                        SimpleNameSyntax => IdentifierName( newIdentifier ),
-                        _ => throw new AssertionFailedException( $"Unexpected syntax kind {syntax.Kind()} at '{syntax.GetDiagnosticLocation()}'." )
-                    };
-
-                if ( symbol.Equals( unnestedType ) )
-                {
-                    if ( type is not NameSyntax typeName )
-                    {
-                        throw new AssertionFailedException( $"Attempting to rename type '{type}' that doesn't have a name." );
-                    }
->>>>>>> a0c168e0
-
-        private TypeSyntax CreateTypeSyntax( INamespaceOrTypeSymbol symbol )
-        {
-            var unnestedType = this._currentContext.NestedType;
-            var type = OurSyntaxGenerator.CompileTime.TypeOrNamespace( symbol );
 
             static NameSyntax RenameType( NameSyntax syntax, string newIdentifier, int nestingLevel )
             {
