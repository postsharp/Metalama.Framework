--- conflicted
+++ resolved
@@ -108,13 +108,8 @@
                         this._symbolEqualityComparer );
 
                 this._serializableFieldsAndProperties =
-<<<<<<< HEAD
-                    serializableTypes.SelectMany( x => x.SerializedMembers.SelectAsEnumerable( y => (Member: y, Type: x) ) )
+                    serializableTypes.SelectMany( x => x.SerializedMembers.SelectAsReadOnlyList( y => (Member: y, Type: x) ) )
                         .ToDictionary( x => x.Member, x => x.Type, this._symbolEqualityComparer );
-=======
-                    serializableTypes.SelectMany( x => x.SerializedMembers.SelectAsReadOnlyList( y => (Member: y, Type: x) ) )
-                        .ToDictionary( x => x.Member, x => x.Type, symbolEqualityComparer );
->>>>>>> 32c0d0e1
 
                 this._syntaxGenerationContext = SyntaxGenerationContext.Create( compileTimeCompilationContext );
 
