// Copyright (c) SharpCrafters s.r.o. See the LICENSE.md file in the root directory of this repository root for details.

using Metalama.Backstage.Diagnostics;
using Metalama.Framework.Engine.Services;
<<<<<<< HEAD
using Microsoft.CodeAnalysis;
=======
using Metalama.Framework.Engine.Utilities.Roslyn;
>>>>>>> 497552ec
using System;
using System.Collections.Immutable;
using System.Linq;

namespace Metalama.Framework.Engine.CompileTime.Serialization
{
    /// <summary>
    /// Binds types to names and names to types. Used by the <see cref="CompileTimeSerializer"/>.
    /// </summary>
    internal class CompileTimeSerializationBinder
    {
        private static readonly ImmutableDictionary<string, string> _ourAssemblyVersions;

        private readonly ILogger _logger;

        static CompileTimeSerializationBinder()
        {
            var assemblyNames = typeof(CompileTimeSerializationBinder).Assembly.GetReferencedAssemblies()
                .Concat( typeof(CompileTimeSerializationBinder).Assembly.GetName().AssertNotNull() );

            // The AppDomain may contain several versions of Metalama, so we need to be careful when choosing the assembly version to which we bind.
            // Instead of looking at the AppDomain, we look at the assemblies that the current specific version references. This should work for Metalama
            // and system assemblies. User assemblies are covered by CompileTimeLamaSerializationBinder. 
            _ourAssemblyVersions = assemblyNames.GroupBy( a => a.Name.AssertNotNull() )
                .ToImmutableDictionary( x => x.Key, x => x.OrderByDescending( a => a.Version ).First().ToString() );
        }

        public CompileTimeSerializationBinder( ProjectServiceProvider serviceProvider )
        {
            this._logger = serviceProvider.GetLoggerFactory().GetLogger( "Serialization" );
        }

        /// <summary>
        /// Gets a <see cref="Type"/> given a type name and an assembly name.
        /// </summary>
        /// <param name="typeName">The type name.</param>
        /// <param name="assemblyName">The assembly name.</param>
        /// <returns>The required <see cref="Type"/>.</returns>
        public virtual Type? BindToType( string typeName, string assemblyName )
        {
            if ( !_ourAssemblyVersions.TryGetValue( assemblyName, out var ourAssemblyVersion ) )
            {
                if ( !assemblyName.StartsWith( "mscorlib, ", StringComparison.Ordinal ) )
                {
                    this._logger.Warning?.Log( $"'{assemblyName}' is not a known assembly name." );
                }

                ourAssemblyVersion = assemblyName;
            }

            return Type.GetType( ReflectionHelper.GetAssemblyQualifiedTypeName( typeName, ourAssemblyVersion ) );
        }

#pragma warning disable CA1822 // Can be static

        // ReSharper disable once MemberCanBeMadeStatic.Global

        /// <summary>
        /// Gets the name and the assembly name of a given <see cref="Type"/>.
        /// </summary>
        /// <param name="type">The <see cref="Type"/>.</param>
        /// <param name="typeName">At output, the name of <paramref name="type"/>.</param>
        /// <param name="assemblyName">At output, the name of the assembly containing the <paramref name="type"/>.</param>
        public void BindToName( Type type, out string typeName, out string assemblyName )
        {
            typeName = type.FullName!;

            // #31016
            // We don't use the full name because it may happen that the graph is serialized in a process that higher
            // assembly versions than the deserializing processes and we don't want, and don't need, to bother with versioning.
            // Versioning and version update, if necessary, should be taken care of upstream, and not by the formatter.
            // When deserializing, we will assume that a compatible assembly version has been loaded in the AppDomain.

            assemblyName = type.Assembly.GetName().Name.AssertNotNull();
        }

        // ReSharper disable once MemberCanBeMadeStatic.Global

        /// <summary>
        /// Gets the name and the assembly name of a given <see cref="ITypeSymbol"/>.
        /// </summary>
        /// <param name="typeSymbol">The <see cref="ITypeSymbol"/>.</param>
        /// <param name="typeName">At output, the name of <paramref name="typeSymbol"/>.</param>
        /// <param name="assemblyName">At output, the name of the assembly containing the <paramref name="typeSymbol"/>.</param>
        public void BindToName( ITypeSymbol typeSymbol, out string typeName, out string assemblyName )
        {
            typeName = typeSymbol.GetReflectionName().AssertNotNull();

            assemblyName = typeSymbol.ContainingAssembly.Name;
        }
    }

#pragma warning restore CA1822 // Can be static    
}<|MERGE_RESOLUTION|>--- conflicted
+++ resolved
@@ -2,11 +2,8 @@
 
 using Metalama.Backstage.Diagnostics;
 using Metalama.Framework.Engine.Services;
-<<<<<<< HEAD
+using Metalama.Framework.Engine.Utilities.Roslyn;
 using Microsoft.CodeAnalysis;
-=======
-using Metalama.Framework.Engine.Utilities.Roslyn;
->>>>>>> 497552ec
 using System;
 using System.Collections.Immutable;
 using System.Linq;
@@ -93,7 +90,7 @@
         /// <param name="assemblyName">At output, the name of the assembly containing the <paramref name="typeSymbol"/>.</param>
         public void BindToName( ITypeSymbol typeSymbol, out string typeName, out string assemblyName )
         {
-            typeName = typeSymbol.GetReflectionName().AssertNotNull();
+            typeName = typeSymbol.GetReflectionFullName().AssertNotNull();
 
             assemblyName = typeSymbol.ContainingAssembly.Name;
         }
