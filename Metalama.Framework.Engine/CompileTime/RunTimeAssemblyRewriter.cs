﻿// Copyright (c) SharpCrafters s.r.o. See the LICENSE.md file in the root directory of this repository root for details.

using Metalama.Compiler;
using Metalama.Framework.Aspects;
using Metalama.Framework.Engine.AspectWeavers;
using Metalama.Framework.Engine.CodeModel;
using Metalama.Framework.Engine.Formatting;
using Metalama.Framework.Engine.Options;
using Metalama.Framework.Engine.Services;
using Metalama.Framework.Engine.Templating;
using Metalama.Framework.Engine.Utilities;
using Metalama.Framework.Engine.Utilities.Roslyn;
using Microsoft.CodeAnalysis;
using Microsoft.CodeAnalysis.CSharp;
using Microsoft.CodeAnalysis.CSharp.Syntax;
using System;
using System.Collections.Generic;
using System.Linq;
using System.Text;
using System.Threading.Tasks;
using static Microsoft.CodeAnalysis.CSharp.SyntaxFactory;
using Accessibility = Metalama.Framework.Code.Accessibility;

namespace Metalama.Framework.Engine.CompileTime;

/// <summary>
/// Rewrites a run-time syntax tree so that the implementation of compile-time-only methods is replaced
/// by a <c>throw new NotSupportedException()</c>.
/// </summary>
internal sealed class RunTimeAssemblyRewriter : SafeSyntaxRewriter
{
    private const string _intrinsics = @"
using System;

namespace Metalama.Compiler
{
    internal static class Intrinsics
    {
        public static RuntimeMethodHandle GetRuntimeMethodHandle(string documentationId) => throw new InvalidOperationException(""Code calling this method has to be compiled by the Metalama compiler."");
        public static RuntimeFieldHandle GetRuntimeFieldHandle(string documentationId) => throw new InvalidOperationException(""Code calling this method has to be compiled by the Metalama compiler."");
        public static RuntimeTypeHandle GetRuntimeTypeHandle(string documentationId) => throw new InvalidOperationException(""Code calling this method has to be compiled by the Metalama compiler."");
    }
}
";

    /// <summary>
    /// List of warnings that are suppressed from the run-time code of aspects.
    /// </summary>
    private static readonly SeparatedSyntaxList<ExpressionSyntax> _suppressedWarnings = SeparatedList<ExpressionSyntax>(
        new[]
        {
            // An event was declared but never used in the class in which it was declared.
            IdentifierName( "CS0067" ),

            // Non-nullable field must contain a non-null value when exiting constructor. Consider declaring as nullable.
            IdentifierName( "CS8618" ),

            // The compiler detected code that will never be executed.
            IdentifierName( "CS0162" ),

            // The private field is never used.
            IdentifierName( "CS0169" ),

            // The private field 'field' is assigned but its value is never used.
            IdentifierName( "CS0414" ),

            // Can be made static.
            IdentifierName( "CA1822" ),

            // Avoid unused private fields
            IdentifierName( "CA1823" ),

            // Private member 'x' is unused.
            IdentifierName( "IDE0051" ),

            // Private member 'x' can be removed as the value assigned to it is never read.
            IdentifierName( "IDE0052" )
        } );

    // TODO: We can do more in cleaning the run-time assembly. 
    // Private compile-time code can be stripped, except when they are templates, because their metadata must be preserved.
    // In general, accessible compile-time metadata must remain.

    private static readonly Lazy<SyntaxTree> _intrinsicsSyntaxTree =
        new( () => CSharpSyntaxTree.ParseText( _intrinsics, SupportedCSharpVersions.DefaultParseOptions, "@@Intrinsics.cs", Encoding.UTF8 ) );

    private readonly INamedTypeSymbol? _aspectDriverSymbol;
    private readonly bool _removeCompileTimeOnlyCode;
    private readonly SyntaxGenerationContextFactory _syntaxGenerationContextFactory;
    private readonly RewriterHelper _rewriterHelper;

    private RunTimeAssemblyRewriter( ProjectServiceProvider serviceProvider, CompilationContext runTimeCompilationContext )
    {
        this._rewriterHelper = new RewriterHelper( runTimeCompilationContext );
        this._aspectDriverSymbol = runTimeCompilationContext.Compilation.GetTypeByMetadataName( typeof(IAspectDriver).FullName.AssertNotNull() );
        this._removeCompileTimeOnlyCode = serviceProvider.GetRequiredService<IProjectOptions>().RemoveCompileTimeOnlyCode;
        this._syntaxGenerationContextFactory = runTimeCompilationContext.SyntaxGenerationContextFactory;
    }

    private SemanticModelProvider SemanticModelProvider => this._rewriterHelper.SemanticModelProvider;

    private ISymbolClassifier SymbolClassifier => this._rewriterHelper.SymbolClassifier;

    public static async Task<IPartialCompilation> RewriteAsync( IPartialCompilation compilation, ProjectServiceProvider serviceProvider )
    {
        var compilationContext = serviceProvider.GetRequiredService<CompilationContextFactory>().GetInstance( compilation.Compilation );

        var rewriter = new RunTimeAssemblyRewriter( serviceProvider, compilationContext );

        var transformedCompilation = await compilation.RewriteSyntaxTreesAsync( rewriter, serviceProvider );

        if ( transformedCompilation.Compilation.GetTypeByMetadataName( "Metalama.Compiler.Intrinsics" ) == null )
        {
            var instrinsicsSyntaxTree = _intrinsicsSyntaxTree.Value;

            // We need to copy syntax tree options, otherwise we may have language version mismatch.
            if ( compilation.Compilation.SyntaxTrees.Any() )
            {
                var options = compilation.Compilation.SyntaxTrees.First().Options;
                instrinsicsSyntaxTree = instrinsicsSyntaxTree.WithRootAndOptions( await instrinsicsSyntaxTree.GetRootAsync(), options );
            }

            transformedCompilation =
                transformedCompilation.WithSyntaxTreeTransformations( new[] { SyntaxTreeTransformation.AddTree( instrinsicsSyntaxTree ) } );
        }

        return transformedCompilation;
    }

    public override SyntaxNode VisitClassDeclaration( ClassDeclarationSyntax node )
    {
        var symbol = this.SemanticModelProvider.GetSemanticModel( node.SyntaxTree ).GetDeclaredSymbol( node )!;

        // Special case: aspect weavers and other aspect drivers are preserved in the runtime assembly.
        // This only happens if regular Metalama.Framework is referenced from the weaver project, which generally shouldn't happen.
        // But it is a pattern used by Metalama.Samples for try.postsharp.net.
        if ( this._aspectDriverSymbol != null && symbol.AllInterfaces.Any( i => SymbolEqualityComparer.Default.Equals( i, this._aspectDriverSymbol ) ) )
        {
            return node;
        }

        // In classes that contain compile-time-only code, we should disable a few warnings:
        // - warning CS0067: X is never used (because method bodies have been replaced by 'throw')

        var leadingTrivia = node.GetLeadingTrivia();
        var trailingTrivia = node.GetTrailingTrivia();

        if ( symbol.GetMembers().Any( this.MustReplaceByThrow ) )
        {
            leadingTrivia = leadingTrivia.InsertAfterFirstNonWhitespaceTrivia(
                Trivia(
                    PragmaWarningDirectiveTrivia(
                            Token( SyntaxKind.DisableKeyword ),
                            true )
                        .WithErrorCodes( _suppressedWarnings )
                        .NormalizeWhitespace()
                        .WithLeadingTrivia( ElasticLineFeed )
                        .WithTrailingTrivia( ElasticLineFeed ) ) );

            trailingTrivia = trailingTrivia.InsertBeforeLastNonWhitespaceTrivia(
                Trivia(
                    PragmaWarningDirectiveTrivia(
                            Token( SyntaxKind.RestoreKeyword ),
                            true )
                        .WithErrorCodes( _suppressedWarnings )
                        .NormalizeWhitespace()
                        .WithLeadingTrivia( ElasticLineFeed )
                        .WithTrailingTrivia( ElasticLineFeed ) ) );
        }

        return base.VisitClassDeclaration( node )!
            .WithLeadingTrivia( leadingTrivia )
            .WithTrailingTrivia( trailingTrivia );
    }

    public override SyntaxNode VisitFieldDeclaration( FieldDeclarationSyntax node )
        => this.VisitFieldOrEventFieldDeclaration(
            node,
            ( n, variables ) => n.WithDeclaration( n.Declaration.WithVariables( SeparatedList( variables ) ) ) );

    public override SyntaxNode VisitEventFieldDeclaration( EventFieldDeclarationSyntax node )
        => this.VisitFieldOrEventFieldDeclaration(
            node,
            ( n, variables ) => n.WithDeclaration( n.Declaration.WithVariables( SeparatedList( variables ) ) ) );

    private T VisitFieldOrEventFieldDeclaration<T>( T node, Func<T, List<VariableDeclaratorSyntax>, T> replaceVariables )
        where T : BaseFieldDeclarationSyntax
    {
        var variables = new List<VariableDeclaratorSyntax>();
        ISymbol? lastTemplateSymbol = null;
        var transformedNode = node;

        foreach ( var variable in node.Declaration.Variables )
        {
            var symbol = this.SemanticModelProvider.GetSemanticModel( node.SyntaxTree ).GetDeclaredSymbol( variable )!;

            var transformedVariable = variable;

            if ( this.IsTemplate( symbol ) )
            {
<<<<<<< HEAD
                lastTemplateSymbol = symbol;
=======
                firstTemplateSymbol = symbol;
>>>>>>> 0b9f4b59

                transformedVariable = variable
                    .WithInitializer( null )
                    .WithIncludeInReferenceAssemblyAnnotation();
            }

            variables.Add( transformedVariable );
        }

        if ( lastTemplateSymbol != null )
        {
            transformedNode = replaceVariables( node, variables );

            transformedNode = this.PreserveAndAddAttribute( transformedNode, node, lastTemplateSymbol );
        }

        return transformedNode;
    }

    public override SyntaxNode VisitMethodDeclaration( MethodDeclarationSyntax node )
    {
        var symbol = this.SemanticModelProvider.GetSemanticModel( node.SyntaxTree ).GetDeclaredSymbol( node )!;
        var transformedNode = node;

        if ( this.MustReplaceByThrow( symbol ) )
        {
            transformedNode = this._rewriterHelper.WithThrowNotSupportedExceptionBody( node, "Compile-time-only code cannot be called at run-time." );
        }

        if ( this.IsTemplate( symbol ) )
        {
            var isAsync = symbol.IsAsync;
            var isIteratorMethod = IteratorHelper.IsIteratorMethod( node );
            transformedNode = this.PreserveAndAddAttribute( transformedNode, node, symbol, isAsync, isIteratorMethod );
        }

        return transformedNode;
    }

    private bool MustReplaceByThrow( ISymbol symbol )
        => this._removeCompileTimeOnlyCode && !symbol.IsAbstract
                                           && (this.SymbolClassifier.GetTemplatingScope( symbol ).GetExpressionExecutionScope()
                                               == TemplatingScope.CompileTimeOnly ||
                                               !this.SymbolClassifier.GetTemplateInfo( symbol ).IsNone);

    private bool IsTemplate( ISymbol symbol ) => !this.SymbolClassifier.GetTemplateInfo( symbol ).IsNone;

    public override SyntaxNode? VisitPropertyDeclaration( PropertyDeclarationSyntax node )
    {
        // Properties can be in following forms:
        //  * Accessors with implicit bodies and backing field:         int Foo { get; set; }
        //  * Accessors with explicit bodies:                           int Foo { get { ... } set { ... } }
        //  * Accessors without bodies (abstract):                      abstract int Foo { get; set; }
        //  * Expression body:                                          int Foo => 42;
        //  * Accessors and initializer and backing field:              int Foo { get; } = 42;

        var symbol = this.SemanticModelProvider.GetSemanticModel( node.SyntaxTree ).GetDeclaredSymbol( node )!;
        var transformedNode = node;

        if ( this.MustReplaceByThrow( symbol ) )
        {
            if ( node.Modifiers.All( x => !x.IsKind( SyntaxKind.AbstractKeyword ) )
                 && node.AccessorList?.Accessors.All( x => x.Body == null && x.ExpressionBody == null ) == true )
            {
                // This is auto property - we keep it as it is (otherwise we lose the initial value and the fact that it is an auto property).
            }
            else
            {
                transformedNode = (PropertyDeclarationSyntax) this._rewriterHelper.WithThrowNotSupportedExceptionBody(
                    node,
                    "Compile-time-only code cannot be called at run-time." );
            }
        }

        if ( this.IsTemplate( symbol ) )
        {
            if ( node.Initializer != null )
            {
                transformedNode =
                    transformedNode
                        .WithInitializer( null )
                        .WithSemicolonToken( default );
            }

            transformedNode = this.PreserveAndAddAttribute( transformedNode, node, symbol );

            void ReplaceAccessor( SyntaxKind accessorKind, IMethodSymbol? accessorSymbol )
            {
                var accessor = node.AccessorList?.Accessors.FirstOrDefault( a => a.IsKind( accessorKind ) );

                if ( accessor != null )
                {
                    var transformedAccessor = transformedNode.AccessorList!.Accessors.First( a => a.IsKind( accessorKind ) );
                    var accessorMadePublic = this.PreserveAndAddAtrribute( transformedAccessor, accessor, accessorSymbol.AssertNotNull() );
                    transformedNode = transformedNode.ReplaceNode( transformedAccessor, accessorMadePublic );
                }
            }

            ReplaceAccessor( SyntaxKind.GetAccessorDeclaration, symbol.GetMethod );
            ReplaceAccessor( SyntaxKind.InitAccessorDeclaration, symbol.SetMethod );
            ReplaceAccessor( SyntaxKind.SetAccessorDeclaration, symbol.SetMethod );
        }

        return transformedNode;
    }

    public override SyntaxNode VisitEventDeclaration( EventDeclarationSyntax node )
    {
        var symbol = this.SemanticModelProvider.GetSemanticModel( node.SyntaxTree ).GetDeclaredSymbol( node )!;
        var transformedNode = node;

        if ( this.MustReplaceByThrow( symbol ) )
        {
            transformedNode = (EventDeclarationSyntax) this._rewriterHelper.WithThrowNotSupportedExceptionBody(
                node,
                "Compile-time-only code cannot be called at run-time." );
        }

        if ( this.IsTemplate( symbol ) )
        {
            transformedNode = this.PreserveAndAddAttribute( transformedNode, node, symbol );
        }

        return transformedNode;
    }

    private T PreserveAndAddAttribute<T>( T transformedNode, T originalNode, ISymbol symbol, bool isAsyncMethod = false, bool isIteratorMethod = false )
        where T : MemberDeclarationSyntax
    {
        var accessibility = symbol.DeclaredAccessibility.ToOurVisibility();

        if ( accessibility is Accessibility.Public or Accessibility.Protected && !isAsyncMethod && !isIteratorMethod )
        {
            // No change is needed.
            return transformedNode;
        }

        var attributeList = this.CreateCompiledTemplateAttribute( originalNode, accessibility, isAsyncMethod, isIteratorMethod )
            .WithTrailingTrivia( ElasticLineFeed );

        return (T) transformedNode.WithIncludeInReferenceAssemblyAnnotation()
            .WithAttributeLists( transformedNode.AttributeLists.Add( attributeList ) )
            .WithLeadingTrivia( transformedNode.GetLeadingTrivia() );
    }

    private AccessorDeclarationSyntax PreserveAndAddAtrribute(
        AccessorDeclarationSyntax transformedNode,
        AccessorDeclarationSyntax originalNode,
        IMethodSymbol symbol )
    {
        var isIteratorMethod = IteratorHelper.IsIteratorMethod( symbol );
        var accessibility = symbol.DeclaredAccessibility.ToOurVisibility();

        if ( accessibility is Accessibility.Public or Accessibility.Protected
             && !isIteratorMethod )
        {
            // No change is needed.
            return transformedNode;
        }

<<<<<<< HEAD
        var attributeList = this.CreateCompiledTemplateAttribute( originalNode, accessibility, isAsyncMethod: false, isIteratorMethod ).WithTrailingTrivia( ElasticSpace );
=======
        var attributeList = this.CreateCompiledTemplateAttribute( originalNode, accessibility, isAsyncMethod, isIteratorMethod )
            .WithTrailingTrivia( ElasticSpace );
>>>>>>> 0b9f4b59

        return transformedNode.WithIncludeInReferenceAssemblyAnnotation()
            .WithAttributeLists( transformedNode.AttributeLists.Add( attributeList ) )
            .WithLeadingTrivia( transformedNode.GetLeadingTrivia() );
    }

    private AttributeListSyntax CreateCompiledTemplateAttribute( SyntaxNode node, Accessibility accessibility, bool isAsyncMethod, bool isIteratorMethod )
    {
        var syntaxFactory = this._syntaxGenerationContextFactory.GetSyntaxGenerationContext( node );
        var compiledTemplateAttributeType = (INamedTypeSymbol) syntaxFactory.ReflectionMapper.GetTypeSymbol( typeof(CompiledTemplateAttribute) );
        var accessibilityType = (INamedTypeSymbol) syntaxFactory.ReflectionMapper.GetTypeSymbol( typeof(Accessibility) );

        var attribute = Attribute( (NameSyntax) syntaxFactory.SyntaxGenerator.Type( compiledTemplateAttributeType ) )
            .WithArgumentList(
                AttributeArgumentList(
                    SeparatedList(
                        new[]
                        {
                            AttributeArgument( syntaxFactory.SyntaxGenerator.EnumValueExpression( accessibilityType, (int) accessibility ) )
                                .WithNameEquals( NameEquals( nameof(CompiledTemplateAttribute.Accessibility) ) ),
                            AttributeArgument( SyntaxFactoryEx.LiteralExpression( isAsyncMethod ) )
                                .WithNameEquals( NameEquals( nameof(CompiledTemplateAttribute.IsAsync) ) ),
                            AttributeArgument( SyntaxFactoryEx.LiteralExpression( isIteratorMethod ) )
                                .WithNameEquals( NameEquals( nameof(CompiledTemplateAttribute.IsIteratorMethod) ) )
                        } ) ) );

        var attributeList = AttributeList( SingletonSeparatedList( attribute ) )
            .WithGeneratedCodeAnnotation( FormattingAnnotations.SystemGeneratedCodeAnnotation );

        return attributeList;
    }
}<|MERGE_RESOLUTION|>--- conflicted
+++ resolved
@@ -1,403 +1,395 @@
-﻿// Copyright (c) SharpCrafters s.r.o. See the LICENSE.md file in the root directory of this repository root for details.
-
-using Metalama.Compiler;
-using Metalama.Framework.Aspects;
-using Metalama.Framework.Engine.AspectWeavers;
-using Metalama.Framework.Engine.CodeModel;
-using Metalama.Framework.Engine.Formatting;
-using Metalama.Framework.Engine.Options;
-using Metalama.Framework.Engine.Services;
-using Metalama.Framework.Engine.Templating;
-using Metalama.Framework.Engine.Utilities;
-using Metalama.Framework.Engine.Utilities.Roslyn;
-using Microsoft.CodeAnalysis;
-using Microsoft.CodeAnalysis.CSharp;
-using Microsoft.CodeAnalysis.CSharp.Syntax;
-using System;
-using System.Collections.Generic;
-using System.Linq;
-using System.Text;
-using System.Threading.Tasks;
-using static Microsoft.CodeAnalysis.CSharp.SyntaxFactory;
-using Accessibility = Metalama.Framework.Code.Accessibility;
-
-namespace Metalama.Framework.Engine.CompileTime;
-
-/// <summary>
-/// Rewrites a run-time syntax tree so that the implementation of compile-time-only methods is replaced
-/// by a <c>throw new NotSupportedException()</c>.
-/// </summary>
-internal sealed class RunTimeAssemblyRewriter : SafeSyntaxRewriter
-{
-    private const string _intrinsics = @"
-using System;
-
-namespace Metalama.Compiler
-{
-    internal static class Intrinsics
-    {
-        public static RuntimeMethodHandle GetRuntimeMethodHandle(string documentationId) => throw new InvalidOperationException(""Code calling this method has to be compiled by the Metalama compiler."");
-        public static RuntimeFieldHandle GetRuntimeFieldHandle(string documentationId) => throw new InvalidOperationException(""Code calling this method has to be compiled by the Metalama compiler."");
-        public static RuntimeTypeHandle GetRuntimeTypeHandle(string documentationId) => throw new InvalidOperationException(""Code calling this method has to be compiled by the Metalama compiler."");
-    }
-}
-";
-
-    /// <summary>
-    /// List of warnings that are suppressed from the run-time code of aspects.
-    /// </summary>
-    private static readonly SeparatedSyntaxList<ExpressionSyntax> _suppressedWarnings = SeparatedList<ExpressionSyntax>(
-        new[]
-        {
-            // An event was declared but never used in the class in which it was declared.
-            IdentifierName( "CS0067" ),
-
-            // Non-nullable field must contain a non-null value when exiting constructor. Consider declaring as nullable.
-            IdentifierName( "CS8618" ),
-
-            // The compiler detected code that will never be executed.
-            IdentifierName( "CS0162" ),
-
-            // The private field is never used.
-            IdentifierName( "CS0169" ),
-
-            // The private field 'field' is assigned but its value is never used.
-            IdentifierName( "CS0414" ),
-
-            // Can be made static.
-            IdentifierName( "CA1822" ),
-
-            // Avoid unused private fields
-            IdentifierName( "CA1823" ),
-
-            // Private member 'x' is unused.
-            IdentifierName( "IDE0051" ),
-
-            // Private member 'x' can be removed as the value assigned to it is never read.
-            IdentifierName( "IDE0052" )
-        } );
-
-    // TODO: We can do more in cleaning the run-time assembly. 
-    // Private compile-time code can be stripped, except when they are templates, because their metadata must be preserved.
-    // In general, accessible compile-time metadata must remain.
-
-    private static readonly Lazy<SyntaxTree> _intrinsicsSyntaxTree =
-        new( () => CSharpSyntaxTree.ParseText( _intrinsics, SupportedCSharpVersions.DefaultParseOptions, "@@Intrinsics.cs", Encoding.UTF8 ) );
-
-    private readonly INamedTypeSymbol? _aspectDriverSymbol;
-    private readonly bool _removeCompileTimeOnlyCode;
-    private readonly SyntaxGenerationContextFactory _syntaxGenerationContextFactory;
-    private readonly RewriterHelper _rewriterHelper;
-
-    private RunTimeAssemblyRewriter( ProjectServiceProvider serviceProvider, CompilationContext runTimeCompilationContext )
-    {
-        this._rewriterHelper = new RewriterHelper( runTimeCompilationContext );
-        this._aspectDriverSymbol = runTimeCompilationContext.Compilation.GetTypeByMetadataName( typeof(IAspectDriver).FullName.AssertNotNull() );
-        this._removeCompileTimeOnlyCode = serviceProvider.GetRequiredService<IProjectOptions>().RemoveCompileTimeOnlyCode;
-        this._syntaxGenerationContextFactory = runTimeCompilationContext.SyntaxGenerationContextFactory;
-    }
-
-    private SemanticModelProvider SemanticModelProvider => this._rewriterHelper.SemanticModelProvider;
-
-    private ISymbolClassifier SymbolClassifier => this._rewriterHelper.SymbolClassifier;
-
-    public static async Task<IPartialCompilation> RewriteAsync( IPartialCompilation compilation, ProjectServiceProvider serviceProvider )
-    {
-        var compilationContext = serviceProvider.GetRequiredService<CompilationContextFactory>().GetInstance( compilation.Compilation );
-
-        var rewriter = new RunTimeAssemblyRewriter( serviceProvider, compilationContext );
-
-        var transformedCompilation = await compilation.RewriteSyntaxTreesAsync( rewriter, serviceProvider );
-
-        if ( transformedCompilation.Compilation.GetTypeByMetadataName( "Metalama.Compiler.Intrinsics" ) == null )
-        {
-            var instrinsicsSyntaxTree = _intrinsicsSyntaxTree.Value;
-
-            // We need to copy syntax tree options, otherwise we may have language version mismatch.
-            if ( compilation.Compilation.SyntaxTrees.Any() )
-            {
-                var options = compilation.Compilation.SyntaxTrees.First().Options;
-                instrinsicsSyntaxTree = instrinsicsSyntaxTree.WithRootAndOptions( await instrinsicsSyntaxTree.GetRootAsync(), options );
-            }
-
-            transformedCompilation =
-                transformedCompilation.WithSyntaxTreeTransformations( new[] { SyntaxTreeTransformation.AddTree( instrinsicsSyntaxTree ) } );
-        }
-
-        return transformedCompilation;
-    }
-
-    public override SyntaxNode VisitClassDeclaration( ClassDeclarationSyntax node )
-    {
-        var symbol = this.SemanticModelProvider.GetSemanticModel( node.SyntaxTree ).GetDeclaredSymbol( node )!;
-
-        // Special case: aspect weavers and other aspect drivers are preserved in the runtime assembly.
-        // This only happens if regular Metalama.Framework is referenced from the weaver project, which generally shouldn't happen.
-        // But it is a pattern used by Metalama.Samples for try.postsharp.net.
-        if ( this._aspectDriverSymbol != null && symbol.AllInterfaces.Any( i => SymbolEqualityComparer.Default.Equals( i, this._aspectDriverSymbol ) ) )
-        {
-            return node;
-        }
-
-        // In classes that contain compile-time-only code, we should disable a few warnings:
-        // - warning CS0067: X is never used (because method bodies have been replaced by 'throw')
-
-        var leadingTrivia = node.GetLeadingTrivia();
-        var trailingTrivia = node.GetTrailingTrivia();
-
-        if ( symbol.GetMembers().Any( this.MustReplaceByThrow ) )
-        {
-            leadingTrivia = leadingTrivia.InsertAfterFirstNonWhitespaceTrivia(
-                Trivia(
-                    PragmaWarningDirectiveTrivia(
-                            Token( SyntaxKind.DisableKeyword ),
-                            true )
-                        .WithErrorCodes( _suppressedWarnings )
-                        .NormalizeWhitespace()
-                        .WithLeadingTrivia( ElasticLineFeed )
-                        .WithTrailingTrivia( ElasticLineFeed ) ) );
-
-            trailingTrivia = trailingTrivia.InsertBeforeLastNonWhitespaceTrivia(
-                Trivia(
-                    PragmaWarningDirectiveTrivia(
-                            Token( SyntaxKind.RestoreKeyword ),
-                            true )
-                        .WithErrorCodes( _suppressedWarnings )
-                        .NormalizeWhitespace()
-                        .WithLeadingTrivia( ElasticLineFeed )
-                        .WithTrailingTrivia( ElasticLineFeed ) ) );
-        }
-
-        return base.VisitClassDeclaration( node )!
-            .WithLeadingTrivia( leadingTrivia )
-            .WithTrailingTrivia( trailingTrivia );
-    }
-
-    public override SyntaxNode VisitFieldDeclaration( FieldDeclarationSyntax node )
-        => this.VisitFieldOrEventFieldDeclaration(
-            node,
-            ( n, variables ) => n.WithDeclaration( n.Declaration.WithVariables( SeparatedList( variables ) ) ) );
-
-    public override SyntaxNode VisitEventFieldDeclaration( EventFieldDeclarationSyntax node )
-        => this.VisitFieldOrEventFieldDeclaration(
-            node,
-            ( n, variables ) => n.WithDeclaration( n.Declaration.WithVariables( SeparatedList( variables ) ) ) );
-
-    private T VisitFieldOrEventFieldDeclaration<T>( T node, Func<T, List<VariableDeclaratorSyntax>, T> replaceVariables )
-        where T : BaseFieldDeclarationSyntax
-    {
-        var variables = new List<VariableDeclaratorSyntax>();
-        ISymbol? lastTemplateSymbol = null;
-        var transformedNode = node;
-
-        foreach ( var variable in node.Declaration.Variables )
-        {
-            var symbol = this.SemanticModelProvider.GetSemanticModel( node.SyntaxTree ).GetDeclaredSymbol( variable )!;
-
-            var transformedVariable = variable;
-
-            if ( this.IsTemplate( symbol ) )
-            {
-<<<<<<< HEAD
-                lastTemplateSymbol = symbol;
-=======
-                firstTemplateSymbol = symbol;
->>>>>>> 0b9f4b59
-
-                transformedVariable = variable
-                    .WithInitializer( null )
-                    .WithIncludeInReferenceAssemblyAnnotation();
-            }
-
-            variables.Add( transformedVariable );
-        }
-
-        if ( lastTemplateSymbol != null )
-        {
-            transformedNode = replaceVariables( node, variables );
-
-            transformedNode = this.PreserveAndAddAttribute( transformedNode, node, lastTemplateSymbol );
-        }
-
-        return transformedNode;
-    }
-
-    public override SyntaxNode VisitMethodDeclaration( MethodDeclarationSyntax node )
-    {
-        var symbol = this.SemanticModelProvider.GetSemanticModel( node.SyntaxTree ).GetDeclaredSymbol( node )!;
-        var transformedNode = node;
-
-        if ( this.MustReplaceByThrow( symbol ) )
-        {
-            transformedNode = this._rewriterHelper.WithThrowNotSupportedExceptionBody( node, "Compile-time-only code cannot be called at run-time." );
-        }
-
-        if ( this.IsTemplate( symbol ) )
-        {
-            var isAsync = symbol.IsAsync;
-            var isIteratorMethod = IteratorHelper.IsIteratorMethod( node );
-            transformedNode = this.PreserveAndAddAttribute( transformedNode, node, symbol, isAsync, isIteratorMethod );
-        }
-
-        return transformedNode;
-    }
-
-    private bool MustReplaceByThrow( ISymbol symbol )
-        => this._removeCompileTimeOnlyCode && !symbol.IsAbstract
-                                           && (this.SymbolClassifier.GetTemplatingScope( symbol ).GetExpressionExecutionScope()
-                                               == TemplatingScope.CompileTimeOnly ||
-                                               !this.SymbolClassifier.GetTemplateInfo( symbol ).IsNone);
-
-    private bool IsTemplate( ISymbol symbol ) => !this.SymbolClassifier.GetTemplateInfo( symbol ).IsNone;
-
-    public override SyntaxNode? VisitPropertyDeclaration( PropertyDeclarationSyntax node )
-    {
-        // Properties can be in following forms:
-        //  * Accessors with implicit bodies and backing field:         int Foo { get; set; }
-        //  * Accessors with explicit bodies:                           int Foo { get { ... } set { ... } }
-        //  * Accessors without bodies (abstract):                      abstract int Foo { get; set; }
-        //  * Expression body:                                          int Foo => 42;
-        //  * Accessors and initializer and backing field:              int Foo { get; } = 42;
-
-        var symbol = this.SemanticModelProvider.GetSemanticModel( node.SyntaxTree ).GetDeclaredSymbol( node )!;
-        var transformedNode = node;
-
-        if ( this.MustReplaceByThrow( symbol ) )
-        {
-            if ( node.Modifiers.All( x => !x.IsKind( SyntaxKind.AbstractKeyword ) )
-                 && node.AccessorList?.Accessors.All( x => x.Body == null && x.ExpressionBody == null ) == true )
-            {
-                // This is auto property - we keep it as it is (otherwise we lose the initial value and the fact that it is an auto property).
-            }
-            else
-            {
-                transformedNode = (PropertyDeclarationSyntax) this._rewriterHelper.WithThrowNotSupportedExceptionBody(
-                    node,
-                    "Compile-time-only code cannot be called at run-time." );
-            }
-        }
-
-        if ( this.IsTemplate( symbol ) )
-        {
-            if ( node.Initializer != null )
-            {
-                transformedNode =
-                    transformedNode
-                        .WithInitializer( null )
-                        .WithSemicolonToken( default );
-            }
-
-            transformedNode = this.PreserveAndAddAttribute( transformedNode, node, symbol );
-
-            void ReplaceAccessor( SyntaxKind accessorKind, IMethodSymbol? accessorSymbol )
-            {
-                var accessor = node.AccessorList?.Accessors.FirstOrDefault( a => a.IsKind( accessorKind ) );
-
-                if ( accessor != null )
-                {
-                    var transformedAccessor = transformedNode.AccessorList!.Accessors.First( a => a.IsKind( accessorKind ) );
-                    var accessorMadePublic = this.PreserveAndAddAtrribute( transformedAccessor, accessor, accessorSymbol.AssertNotNull() );
-                    transformedNode = transformedNode.ReplaceNode( transformedAccessor, accessorMadePublic );
-                }
-            }
-
-            ReplaceAccessor( SyntaxKind.GetAccessorDeclaration, symbol.GetMethod );
-            ReplaceAccessor( SyntaxKind.InitAccessorDeclaration, symbol.SetMethod );
-            ReplaceAccessor( SyntaxKind.SetAccessorDeclaration, symbol.SetMethod );
-        }
-
-        return transformedNode;
-    }
-
-    public override SyntaxNode VisitEventDeclaration( EventDeclarationSyntax node )
-    {
-        var symbol = this.SemanticModelProvider.GetSemanticModel( node.SyntaxTree ).GetDeclaredSymbol( node )!;
-        var transformedNode = node;
-
-        if ( this.MustReplaceByThrow( symbol ) )
-        {
-            transformedNode = (EventDeclarationSyntax) this._rewriterHelper.WithThrowNotSupportedExceptionBody(
-                node,
-                "Compile-time-only code cannot be called at run-time." );
-        }
-
-        if ( this.IsTemplate( symbol ) )
-        {
-            transformedNode = this.PreserveAndAddAttribute( transformedNode, node, symbol );
-        }
-
-        return transformedNode;
-    }
-
-    private T PreserveAndAddAttribute<T>( T transformedNode, T originalNode, ISymbol symbol, bool isAsyncMethod = false, bool isIteratorMethod = false )
-        where T : MemberDeclarationSyntax
-    {
-        var accessibility = symbol.DeclaredAccessibility.ToOurVisibility();
-
-        if ( accessibility is Accessibility.Public or Accessibility.Protected && !isAsyncMethod && !isIteratorMethod )
-        {
-            // No change is needed.
-            return transformedNode;
-        }
-
-        var attributeList = this.CreateCompiledTemplateAttribute( originalNode, accessibility, isAsyncMethod, isIteratorMethod )
-            .WithTrailingTrivia( ElasticLineFeed );
-
-        return (T) transformedNode.WithIncludeInReferenceAssemblyAnnotation()
-            .WithAttributeLists( transformedNode.AttributeLists.Add( attributeList ) )
-            .WithLeadingTrivia( transformedNode.GetLeadingTrivia() );
-    }
-
-    private AccessorDeclarationSyntax PreserveAndAddAtrribute(
-        AccessorDeclarationSyntax transformedNode,
-        AccessorDeclarationSyntax originalNode,
-        IMethodSymbol symbol )
-    {
-        var isIteratorMethod = IteratorHelper.IsIteratorMethod( symbol );
-        var accessibility = symbol.DeclaredAccessibility.ToOurVisibility();
-
-        if ( accessibility is Accessibility.Public or Accessibility.Protected
-             && !isIteratorMethod )
-        {
-            // No change is needed.
-            return transformedNode;
-        }
-
-<<<<<<< HEAD
-        var attributeList = this.CreateCompiledTemplateAttribute( originalNode, accessibility, isAsyncMethod: false, isIteratorMethod ).WithTrailingTrivia( ElasticSpace );
-=======
-        var attributeList = this.CreateCompiledTemplateAttribute( originalNode, accessibility, isAsyncMethod, isIteratorMethod )
-            .WithTrailingTrivia( ElasticSpace );
->>>>>>> 0b9f4b59
-
-        return transformedNode.WithIncludeInReferenceAssemblyAnnotation()
-            .WithAttributeLists( transformedNode.AttributeLists.Add( attributeList ) )
-            .WithLeadingTrivia( transformedNode.GetLeadingTrivia() );
-    }
-
-    private AttributeListSyntax CreateCompiledTemplateAttribute( SyntaxNode node, Accessibility accessibility, bool isAsyncMethod, bool isIteratorMethod )
-    {
-        var syntaxFactory = this._syntaxGenerationContextFactory.GetSyntaxGenerationContext( node );
-        var compiledTemplateAttributeType = (INamedTypeSymbol) syntaxFactory.ReflectionMapper.GetTypeSymbol( typeof(CompiledTemplateAttribute) );
-        var accessibilityType = (INamedTypeSymbol) syntaxFactory.ReflectionMapper.GetTypeSymbol( typeof(Accessibility) );
-
-        var attribute = Attribute( (NameSyntax) syntaxFactory.SyntaxGenerator.Type( compiledTemplateAttributeType ) )
-            .WithArgumentList(
-                AttributeArgumentList(
-                    SeparatedList(
-                        new[]
-                        {
-                            AttributeArgument( syntaxFactory.SyntaxGenerator.EnumValueExpression( accessibilityType, (int) accessibility ) )
-                                .WithNameEquals( NameEquals( nameof(CompiledTemplateAttribute.Accessibility) ) ),
-                            AttributeArgument( SyntaxFactoryEx.LiteralExpression( isAsyncMethod ) )
-                                .WithNameEquals( NameEquals( nameof(CompiledTemplateAttribute.IsAsync) ) ),
-                            AttributeArgument( SyntaxFactoryEx.LiteralExpression( isIteratorMethod ) )
-                                .WithNameEquals( NameEquals( nameof(CompiledTemplateAttribute.IsIteratorMethod) ) )
-                        } ) ) );
-
-        var attributeList = AttributeList( SingletonSeparatedList( attribute ) )
-            .WithGeneratedCodeAnnotation( FormattingAnnotations.SystemGeneratedCodeAnnotation );
-
-        return attributeList;
-    }
+﻿// Copyright (c) SharpCrafters s.r.o. See the LICENSE.md file in the root directory of this repository root for details.
+
+using Metalama.Compiler;
+using Metalama.Framework.Aspects;
+using Metalama.Framework.Engine.AspectWeavers;
+using Metalama.Framework.Engine.CodeModel;
+using Metalama.Framework.Engine.Formatting;
+using Metalama.Framework.Engine.Options;
+using Metalama.Framework.Engine.Services;
+using Metalama.Framework.Engine.Templating;
+using Metalama.Framework.Engine.Utilities;
+using Metalama.Framework.Engine.Utilities.Roslyn;
+using Microsoft.CodeAnalysis;
+using Microsoft.CodeAnalysis.CSharp;
+using Microsoft.CodeAnalysis.CSharp.Syntax;
+using System;
+using System.Collections.Generic;
+using System.Linq;
+using System.Text;
+using System.Threading.Tasks;
+using static Microsoft.CodeAnalysis.CSharp.SyntaxFactory;
+using Accessibility = Metalama.Framework.Code.Accessibility;
+
+namespace Metalama.Framework.Engine.CompileTime;
+
+/// <summary>
+/// Rewrites a run-time syntax tree so that the implementation of compile-time-only methods is replaced
+/// by a <c>throw new NotSupportedException()</c>.
+/// </summary>
+internal sealed class RunTimeAssemblyRewriter : SafeSyntaxRewriter
+{
+    private const string _intrinsics = @"
+using System;
+
+namespace Metalama.Compiler
+{
+    internal static class Intrinsics
+    {
+        public static RuntimeMethodHandle GetRuntimeMethodHandle(string documentationId) => throw new InvalidOperationException(""Code calling this method has to be compiled by the Metalama compiler."");
+        public static RuntimeFieldHandle GetRuntimeFieldHandle(string documentationId) => throw new InvalidOperationException(""Code calling this method has to be compiled by the Metalama compiler."");
+        public static RuntimeTypeHandle GetRuntimeTypeHandle(string documentationId) => throw new InvalidOperationException(""Code calling this method has to be compiled by the Metalama compiler."");
+    }
+}
+";
+
+    /// <summary>
+    /// List of warnings that are suppressed from the run-time code of aspects.
+    /// </summary>
+    private static readonly SeparatedSyntaxList<ExpressionSyntax> _suppressedWarnings = SeparatedList<ExpressionSyntax>(
+        new[]
+        {
+            // An event was declared but never used in the class in which it was declared.
+            IdentifierName( "CS0067" ),
+
+            // Non-nullable field must contain a non-null value when exiting constructor. Consider declaring as nullable.
+            IdentifierName( "CS8618" ),
+
+            // The compiler detected code that will never be executed.
+            IdentifierName( "CS0162" ),
+
+            // The private field is never used.
+            IdentifierName( "CS0169" ),
+
+            // The private field 'field' is assigned but its value is never used.
+            IdentifierName( "CS0414" ),
+
+            // Can be made static.
+            IdentifierName( "CA1822" ),
+
+            // Avoid unused private fields
+            IdentifierName( "CA1823" ),
+
+            // Private member 'x' is unused.
+            IdentifierName( "IDE0051" ),
+
+            // Private member 'x' can be removed as the value assigned to it is never read.
+            IdentifierName( "IDE0052" )
+        } );
+
+    // TODO: We can do more in cleaning the run-time assembly. 
+    // Private compile-time code can be stripped, except when they are templates, because their metadata must be preserved.
+    // In general, accessible compile-time metadata must remain.
+
+    private static readonly Lazy<SyntaxTree> _intrinsicsSyntaxTree =
+        new( () => CSharpSyntaxTree.ParseText( _intrinsics, SupportedCSharpVersions.DefaultParseOptions, "@@Intrinsics.cs", Encoding.UTF8 ) );
+
+    private readonly INamedTypeSymbol? _aspectDriverSymbol;
+    private readonly bool _removeCompileTimeOnlyCode;
+    private readonly SyntaxGenerationContextFactory _syntaxGenerationContextFactory;
+    private readonly RewriterHelper _rewriterHelper;
+
+    private RunTimeAssemblyRewriter( ProjectServiceProvider serviceProvider, CompilationContext runTimeCompilationContext )
+    {
+        this._rewriterHelper = new RewriterHelper( runTimeCompilationContext );
+        this._aspectDriverSymbol = runTimeCompilationContext.Compilation.GetTypeByMetadataName( typeof(IAspectDriver).FullName.AssertNotNull() );
+        this._removeCompileTimeOnlyCode = serviceProvider.GetRequiredService<IProjectOptions>().RemoveCompileTimeOnlyCode;
+        this._syntaxGenerationContextFactory = runTimeCompilationContext.SyntaxGenerationContextFactory;
+    }
+
+    private SemanticModelProvider SemanticModelProvider => this._rewriterHelper.SemanticModelProvider;
+
+    private ISymbolClassifier SymbolClassifier => this._rewriterHelper.SymbolClassifier;
+
+    public static async Task<IPartialCompilation> RewriteAsync( IPartialCompilation compilation, ProjectServiceProvider serviceProvider )
+    {
+        var compilationContext = serviceProvider.GetRequiredService<CompilationContextFactory>().GetInstance( compilation.Compilation );
+
+        var rewriter = new RunTimeAssemblyRewriter( serviceProvider, compilationContext );
+
+        var transformedCompilation = await compilation.RewriteSyntaxTreesAsync( rewriter, serviceProvider );
+
+        if ( transformedCompilation.Compilation.GetTypeByMetadataName( "Metalama.Compiler.Intrinsics" ) == null )
+        {
+            var instrinsicsSyntaxTree = _intrinsicsSyntaxTree.Value;
+
+            // We need to copy syntax tree options, otherwise we may have language version mismatch.
+            if ( compilation.Compilation.SyntaxTrees.Any() )
+            {
+                var options = compilation.Compilation.SyntaxTrees.First().Options;
+                instrinsicsSyntaxTree = instrinsicsSyntaxTree.WithRootAndOptions( await instrinsicsSyntaxTree.GetRootAsync(), options );
+            }
+
+            transformedCompilation =
+                transformedCompilation.WithSyntaxTreeTransformations( new[] { SyntaxTreeTransformation.AddTree( instrinsicsSyntaxTree ) } );
+        }
+
+        return transformedCompilation;
+    }
+
+    public override SyntaxNode VisitClassDeclaration( ClassDeclarationSyntax node )
+    {
+        var symbol = this.SemanticModelProvider.GetSemanticModel( node.SyntaxTree ).GetDeclaredSymbol( node )!;
+
+        // Special case: aspect weavers and other aspect drivers are preserved in the runtime assembly.
+        // This only happens if regular Metalama.Framework is referenced from the weaver project, which generally shouldn't happen.
+        // But it is a pattern used by Metalama.Samples for try.postsharp.net.
+        if ( this._aspectDriverSymbol != null && symbol.AllInterfaces.Any( i => SymbolEqualityComparer.Default.Equals( i, this._aspectDriverSymbol ) ) )
+        {
+            return node;
+        }
+
+        // In classes that contain compile-time-only code, we should disable a few warnings:
+        // - warning CS0067: X is never used (because method bodies have been replaced by 'throw')
+
+        var leadingTrivia = node.GetLeadingTrivia();
+        var trailingTrivia = node.GetTrailingTrivia();
+
+        if ( symbol.GetMembers().Any( this.MustReplaceByThrow ) )
+        {
+            leadingTrivia = leadingTrivia.InsertAfterFirstNonWhitespaceTrivia(
+                Trivia(
+                    PragmaWarningDirectiveTrivia(
+                            Token( SyntaxKind.DisableKeyword ),
+                            true )
+                        .WithErrorCodes( _suppressedWarnings )
+                        .NormalizeWhitespace()
+                        .WithLeadingTrivia( ElasticLineFeed )
+                        .WithTrailingTrivia( ElasticLineFeed ) ) );
+
+            trailingTrivia = trailingTrivia.InsertBeforeLastNonWhitespaceTrivia(
+                Trivia(
+                    PragmaWarningDirectiveTrivia(
+                            Token( SyntaxKind.RestoreKeyword ),
+                            true )
+                        .WithErrorCodes( _suppressedWarnings )
+                        .NormalizeWhitespace()
+                        .WithLeadingTrivia( ElasticLineFeed )
+                        .WithTrailingTrivia( ElasticLineFeed ) ) );
+        }
+
+        return base.VisitClassDeclaration( node )!
+            .WithLeadingTrivia( leadingTrivia )
+            .WithTrailingTrivia( trailingTrivia );
+    }
+
+    public override SyntaxNode VisitFieldDeclaration( FieldDeclarationSyntax node )
+        => this.VisitFieldOrEventFieldDeclaration(
+            node,
+            ( n, variables ) => n.WithDeclaration( n.Declaration.WithVariables( SeparatedList( variables ) ) ) );
+
+    public override SyntaxNode VisitEventFieldDeclaration( EventFieldDeclarationSyntax node )
+        => this.VisitFieldOrEventFieldDeclaration(
+            node,
+            ( n, variables ) => n.WithDeclaration( n.Declaration.WithVariables( SeparatedList( variables ) ) ) );
+
+    private T VisitFieldOrEventFieldDeclaration<T>( T node, Func<T, List<VariableDeclaratorSyntax>, T> replaceVariables )
+        where T : BaseFieldDeclarationSyntax
+    {
+        var variables = new List<VariableDeclaratorSyntax>();
+        ISymbol? lastTemplateSymbol = null;
+        var transformedNode = node;
+
+        foreach ( var variable in node.Declaration.Variables )
+        {
+            var symbol = this.SemanticModelProvider.GetSemanticModel( node.SyntaxTree ).GetDeclaredSymbol( variable )!;
+
+            var transformedVariable = variable;
+
+            if ( this.IsTemplate( symbol ) )
+            {
+                lastTemplateSymbol = symbol;
+
+                transformedVariable = variable
+                    .WithInitializer( null )
+                    .WithIncludeInReferenceAssemblyAnnotation();
+            }
+
+            variables.Add( transformedVariable );
+        }
+
+        if ( lastTemplateSymbol != null )
+        {
+            transformedNode = replaceVariables( node, variables );
+
+            transformedNode = this.PreserveAndAddAttribute( transformedNode, node, lastTemplateSymbol );
+        }
+
+        return transformedNode;
+    }
+
+    public override SyntaxNode VisitMethodDeclaration( MethodDeclarationSyntax node )
+    {
+        var symbol = this.SemanticModelProvider.GetSemanticModel( node.SyntaxTree ).GetDeclaredSymbol( node )!;
+        var transformedNode = node;
+
+        if ( this.MustReplaceByThrow( symbol ) )
+        {
+            transformedNode = this._rewriterHelper.WithThrowNotSupportedExceptionBody( node, "Compile-time-only code cannot be called at run-time." );
+        }
+
+        if ( this.IsTemplate( symbol ) )
+        {
+            var isAsync = symbol.IsAsync;
+            var isIteratorMethod = IteratorHelper.IsIteratorMethod( node );
+            transformedNode = this.PreserveAndAddAttribute( transformedNode, node, symbol, isAsync, isIteratorMethod );
+        }
+
+        return transformedNode;
+    }
+
+    private bool MustReplaceByThrow( ISymbol symbol )
+        => this._removeCompileTimeOnlyCode && !symbol.IsAbstract
+                                           && (this.SymbolClassifier.GetTemplatingScope( symbol ).GetExpressionExecutionScope()
+                                               == TemplatingScope.CompileTimeOnly ||
+                                               !this.SymbolClassifier.GetTemplateInfo( symbol ).IsNone);
+
+    private bool IsTemplate( ISymbol symbol ) => !this.SymbolClassifier.GetTemplateInfo( symbol ).IsNone;
+
+    public override SyntaxNode? VisitPropertyDeclaration( PropertyDeclarationSyntax node )
+    {
+        // Properties can be in following forms:
+        //  * Accessors with implicit bodies and backing field:         int Foo { get; set; }
+        //  * Accessors with explicit bodies:                           int Foo { get { ... } set { ... } }
+        //  * Accessors without bodies (abstract):                      abstract int Foo { get; set; }
+        //  * Expression body:                                          int Foo => 42;
+        //  * Accessors and initializer and backing field:              int Foo { get; } = 42;
+
+        var symbol = this.SemanticModelProvider.GetSemanticModel( node.SyntaxTree ).GetDeclaredSymbol( node )!;
+        var transformedNode = node;
+
+        if ( this.MustReplaceByThrow( symbol ) )
+        {
+            if ( node.Modifiers.All( x => !x.IsKind( SyntaxKind.AbstractKeyword ) )
+                 && node.AccessorList?.Accessors.All( x => x.Body == null && x.ExpressionBody == null ) == true )
+            {
+                // This is auto property - we keep it as it is (otherwise we lose the initial value and the fact that it is an auto property).
+            }
+            else
+            {
+                transformedNode = (PropertyDeclarationSyntax) this._rewriterHelper.WithThrowNotSupportedExceptionBody(
+                    node,
+                    "Compile-time-only code cannot be called at run-time." );
+            }
+        }
+
+        if ( this.IsTemplate( symbol ) )
+        {
+            if ( node.Initializer != null )
+            {
+                transformedNode =
+                    transformedNode
+                        .WithInitializer( null )
+                        .WithSemicolonToken( default );
+            }
+
+            transformedNode = this.PreserveAndAddAttribute( transformedNode, node, symbol );
+
+            void ReplaceAccessor( SyntaxKind accessorKind, IMethodSymbol? accessorSymbol )
+            {
+                var accessor = node.AccessorList?.Accessors.FirstOrDefault( a => a.IsKind( accessorKind ) );
+
+                if ( accessor != null )
+                {
+                    var transformedAccessor = transformedNode.AccessorList!.Accessors.First( a => a.IsKind( accessorKind ) );
+                    var accessorMadePublic = this.PreserveAndAddAtrribute( transformedAccessor, accessor, accessorSymbol.AssertNotNull() );
+                    transformedNode = transformedNode.ReplaceNode( transformedAccessor, accessorMadePublic );
+                }
+            }
+
+            ReplaceAccessor( SyntaxKind.GetAccessorDeclaration, symbol.GetMethod );
+            ReplaceAccessor( SyntaxKind.InitAccessorDeclaration, symbol.SetMethod );
+            ReplaceAccessor( SyntaxKind.SetAccessorDeclaration, symbol.SetMethod );
+        }
+
+        return transformedNode;
+    }
+
+    public override SyntaxNode VisitEventDeclaration( EventDeclarationSyntax node )
+    {
+        var symbol = this.SemanticModelProvider.GetSemanticModel( node.SyntaxTree ).GetDeclaredSymbol( node )!;
+        var transformedNode = node;
+
+        if ( this.MustReplaceByThrow( symbol ) )
+        {
+            transformedNode = (EventDeclarationSyntax) this._rewriterHelper.WithThrowNotSupportedExceptionBody(
+                node,
+                "Compile-time-only code cannot be called at run-time." );
+        }
+
+        if ( this.IsTemplate( symbol ) )
+        {
+            transformedNode = this.PreserveAndAddAttribute( transformedNode, node, symbol );
+        }
+
+        return transformedNode;
+    }
+
+    private T PreserveAndAddAttribute<T>( T transformedNode, T originalNode, ISymbol symbol, bool isAsyncMethod = false, bool isIteratorMethod = false )
+        where T : MemberDeclarationSyntax
+    {
+        var accessibility = symbol.DeclaredAccessibility.ToOurVisibility();
+
+        if ( accessibility is Accessibility.Public or Accessibility.Protected && !isAsyncMethod && !isIteratorMethod )
+        {
+            // No change is needed.
+            return transformedNode;
+        }
+
+        var attributeList = this.CreateCompiledTemplateAttribute( originalNode, accessibility, isAsyncMethod, isIteratorMethod )
+            .WithTrailingTrivia( ElasticLineFeed );
+
+        return (T) transformedNode.WithIncludeInReferenceAssemblyAnnotation()
+            .WithAttributeLists( transformedNode.AttributeLists.Add( attributeList ) )
+            .WithLeadingTrivia( transformedNode.GetLeadingTrivia() );
+    }
+
+    private AccessorDeclarationSyntax PreserveAndAddAtrribute(
+        AccessorDeclarationSyntax transformedNode,
+        AccessorDeclarationSyntax originalNode,
+        IMethodSymbol symbol )
+    {
+        var isIteratorMethod = IteratorHelper.IsIteratorMethod( symbol );
+        var accessibility = symbol.DeclaredAccessibility.ToOurVisibility();
+
+        if ( accessibility is Accessibility.Public or Accessibility.Protected
+             && !isIteratorMethod )
+        {
+            // No change is needed.
+            return transformedNode;
+        }
+
+        var attributeList = this.CreateCompiledTemplateAttribute( originalNode, accessibility, isAsyncMethod: false, isIteratorMethod )
+            .WithTrailingTrivia( ElasticSpace );
+
+        return transformedNode.WithIncludeInReferenceAssemblyAnnotation()
+            .WithAttributeLists( transformedNode.AttributeLists.Add( attributeList ) )
+            .WithLeadingTrivia( transformedNode.GetLeadingTrivia() );
+    }
+
+    private AttributeListSyntax CreateCompiledTemplateAttribute( SyntaxNode node, Accessibility accessibility, bool isAsyncMethod, bool isIteratorMethod )
+    {
+        var syntaxFactory = this._syntaxGenerationContextFactory.GetSyntaxGenerationContext( node );
+        var compiledTemplateAttributeType = (INamedTypeSymbol) syntaxFactory.ReflectionMapper.GetTypeSymbol( typeof(CompiledTemplateAttribute) );
+        var accessibilityType = (INamedTypeSymbol) syntaxFactory.ReflectionMapper.GetTypeSymbol( typeof(Accessibility) );
+
+        var attribute = Attribute( (NameSyntax) syntaxFactory.SyntaxGenerator.Type( compiledTemplateAttributeType ) )
+            .WithArgumentList(
+                AttributeArgumentList(
+                    SeparatedList(
+                        new[]
+                        {
+                            AttributeArgument( syntaxFactory.SyntaxGenerator.EnumValueExpression( accessibilityType, (int) accessibility ) )
+                                .WithNameEquals( NameEquals( nameof(CompiledTemplateAttribute.Accessibility) ) ),
+                            AttributeArgument( SyntaxFactoryEx.LiteralExpression( isAsyncMethod ) )
+                                .WithNameEquals( NameEquals( nameof(CompiledTemplateAttribute.IsAsync) ) ),
+                            AttributeArgument( SyntaxFactoryEx.LiteralExpression( isIteratorMethod ) )
+                                .WithNameEquals( NameEquals( nameof(CompiledTemplateAttribute.IsIteratorMethod) ) )
+                        } ) ) );
+
+        var attributeList = AttributeList( SingletonSeparatedList( attribute ) )
+            .WithGeneratedCodeAnnotation( FormattingAnnotations.SystemGeneratedCodeAnnotation );
+
+        return attributeList;
+    }
 }