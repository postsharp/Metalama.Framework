--- conflicted
+++ resolved
@@ -65,7 +65,7 @@
     {
         const string prefix = "_Resources_.";
 
-        var assembly = typeof(CompileTimeCompilationBuilder).Assembly;
+        var assembly = typeof( CompileTimeCompilationBuilder ).Assembly;
 
         // Weirdly enough the assembly prefix of the resource name is not constant; it may or may not include the Roslyn version
         // number.
@@ -90,7 +90,7 @@
         return files;
     }
 
-    private static readonly Guid _buildId = AssemblyMetadataReader.GetInstance( typeof(CompileTimeCompilationBuilder).Assembly ).ModuleId;
+    private static readonly Guid _buildId = AssemblyMetadataReader.GetInstance( typeof( CompileTimeCompilationBuilder ).Assembly ).ModuleId;
     private readonly ClassifyingCompilationContextFactory _compilationContextFactory;
     private readonly ITempFileManager _tempFileManager;
 
@@ -1022,37 +1022,6 @@
 
                             this._logger.Trace?.Log( $"TryGetCompileTimeProjectImpl( '{runTimeCompilation.AssemblyName}' ): emit failed." );
 
-<<<<<<< HEAD
-                var aspectTypeNames = compileTimeCompilation.Assembly.GetAllTypes()
-                    .Where( t => compileTimeCompilation.HasImplicitConversion( t, aspectType ) )
-                    .Select( t => t.GetReflectionFullName().AssertNotNull() )
-                    .ToList();
-
-                var fabricTypes = compileTimeCompilation.Assembly.GetTypes()
-                    .Where(
-                        t => compileTimeCompilation.HasImplicitConversion( t, fabricType ) &&
-                             !compileTimeCompilation.HasImplicitConversion( t, transitiveFabricType ) )
-                    .ToList();
-
-                var fabricTypeNames = fabricTypes
-                    .SelectAsList( t => t.GetReflectionFullName().AssertNotNull() );
-
-                var transitiveFabricTypeNames = compileTimeCompilation.Assembly.GetTypes()
-                    .Where( t => compileTimeCompilation.HasImplicitConversion( t, transitiveFabricType ) )
-                    .Concat( fabricTypes.Where( t => t.GetAttributes().Any( a => a.AttributeClass?.Name == nameof(InheritableAttribute) ) ) )
-                    .Select( t => t.GetReflectionFullName().AssertNotNull() )
-                    .ToList();
-
-                var compilerPlugInTypeNames = compileTimeCompilation.Assembly.GetAllTypes()
-                    .Where( t => t.GetAttributes().Any( a => a is { AttributeClass.Name: nameof(MetalamaPlugInAttribute) } ) )
-                    .Select( t => t.GetReflectionFullName().AssertNotNull() )
-                    .ToList();
-
-                var otherTemplateTypeNames = compileTimeCompilation.Assembly.GetAllTypes()
-                    .Where( t => compileTimeCompilation.HasImplicitConversion( t, templateProviderType ) )
-                    .Select( t => t.GetReflectionFullName().AssertNotNull() )
-                    .ToList();
-=======
                             return false;
                         }
 
@@ -1063,7 +1032,7 @@
                         var transitiveFabricType = compileTimeCompilation.GetTypeByMetadataName( typeof( TransitiveProjectFabric ).FullName.AssertNotNull() );
                         var templateProviderType = compileTimeCompilation.GetTypeByMetadataName( typeof( ITemplateProvider ).FullName.AssertNotNull() );
 
-                        var aspectTypes = compileTimeCompilation.Assembly.GetAllTypes()
+                        var aspectTypeNames = compileTimeCompilation.Assembly.GetAllTypes()
                             .Where( t => compileTimeCompilation.HasImplicitConversion( t, aspectType ) )
                             .Select( t => t.GetReflectionFullName().AssertNotNull() )
                             .ToList();
@@ -1074,52 +1043,25 @@
                                      !compileTimeCompilation.HasImplicitConversion( t, transitiveFabricType ) )
                             .Select( t => t.GetReflectionFullName().AssertNotNull() )
                             .ToList();
->>>>>>> f3942a0c
-
-                        var transitiveFabricTypes = compileTimeCompilation.Assembly.GetTypes()
+
+                        var fabricTypeNames = fabricTypes
+                            .SelectAsList( t => t.GetReflectionFullName().AssertNotNull() );
+
+                        var transitiveFabricTypeNames = compileTimeCompilation.Assembly.GetTypes()
                             .Where( t => compileTimeCompilation.HasImplicitConversion( t, transitiveFabricType ) )
+                            .Concat( fabricTypes.Where( t => t.GetAttributes().Any( a => a.AttributeClass?.Name == nameof( InheritableAttribute ) ) ) )
                             .Select( t => t.GetReflectionFullName().AssertNotNull() )
                             .ToList();
 
-                        var compilerPlugInTypes = compileTimeCompilation.Assembly.GetAllTypes()
+                        var compilerPlugInTypeNames = compileTimeCompilation.Assembly.GetAllTypes()
                             .Where( t => t.GetAttributes().Any( a => a is { AttributeClass.Name: nameof( MetalamaPlugInAttribute ) } ) )
                             .Select( t => t.GetReflectionFullName().AssertNotNull() )
                             .ToList();
 
-<<<<<<< HEAD
-                var manifest = new CompileTimeProjectManifest(
-                    runTimeCompilation.Assembly.Identity.ToString(),
-                    compileTimeCompilation.AssemblyName!,
-                    runTimeCompilation.GetTargetFramework()?.ToString() ?? "",
-                    aspectTypeNames,
-                    compilerPlugInTypeNames,
-                    fabricTypeNames,
-                    transitiveFabricTypeNames,
-                    otherTemplateTypeNames,
-                    referencedProjects.SelectAsImmutableArray( r => r.RunTimeIdentity.GetDisplayName() ),
-                    compilationResultManifest,
-                    projectLicenseInfo?.RedistributionLicenseKey,
-                    sourceHash,
-                    textMapDirectory.FilesByTargetPath.Values.Select( f => new CompileTimeFileManifest( f ) ).ToArray(),
-                    diagnostics.SelectAsArray( d => new CompileTimeDiagnosticManifest( d, sourceFilePathIndexes! ) ) );
-
-                project = CompileTimeProject.Create(
-                    this._serviceProvider,
-                    this._domain,
-                    runTimeCompilation.Assembly.Identity,
-                    compileTimeCompilation.Assembly.Identity,
-                    referencedProjects,
-                    manifest,
-                    outputPaths.Pe,
-                    outputPaths.Directory,
-                    textMapDirectory,
-                    null );
-=======
-                        var otherTemplateTypes = compileTimeCompilation.Assembly.GetAllTypes()
+                        var otherTemplateTypeNames = compileTimeCompilation.Assembly.GetAllTypes()
                             .Where( t => compileTimeCompilation.HasImplicitConversion( t, templateProviderType ) )
                             .Select( t => t.GetReflectionFullName().AssertNotNull() )
                             .ToList();
->>>>>>> f3942a0c
 
                         Dictionary<string, int>? sourceFilePathIndexes = null;
 
@@ -1135,11 +1077,11 @@
                             runTimeCompilation.Assembly.Identity.ToString(),
                             compileTimeCompilation.AssemblyName!,
                             runTimeCompilation.GetTargetFramework()?.ToString() ?? "",
-                            aspectTypes,
-                            compilerPlugInTypes,
-                            fabricTypes,
-                            transitiveFabricTypes,
-                            otherTemplateTypes,
+                            aspectTypeNames,
+                            compilerPlugInTypeNames,
+                            fabricTypeNames,
+                            transitiveFabricTypeNames,
+                            otherTemplateTypeNames,
                             referencedProjects.SelectAsImmutableArray( r => r.RunTimeIdentity.GetDisplayName() ),
                             compilationResultManifest,
                             projectLicenseInfo?.RedistributionLicenseKey,
