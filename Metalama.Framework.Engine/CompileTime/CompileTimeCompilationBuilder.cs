﻿// Copyright (c) SharpCrafters s.r.o. See the LICENSE.md file in the root directory of this repository root for details.

using K4os.Hash.xxHash;
using Metalama.Backstage.Diagnostics;
using Metalama.Backstage.Extensibility;
using Metalama.Backstage.Maintenance;
using Metalama.Backstage.Utilities;
using Metalama.Framework.Aspects;
using Metalama.Framework.Engine.CompileTime.Manifest;
using Metalama.Framework.Engine.CompileTime.Serialization;
using Metalama.Framework.Engine.Diagnostics;
using Metalama.Framework.Engine.Formatting;
using Metalama.Framework.Engine.Observers;
using Metalama.Framework.Engine.Options;
using Metalama.Framework.Engine.Services;
using Metalama.Framework.Engine.Templating;
using Metalama.Framework.Engine.Templating.Mapping;
using Metalama.Framework.Engine.Utilities;
using Metalama.Framework.Engine.Utilities.Diagnostics;
using Metalama.Framework.Engine.Utilities.Roslyn;
using Metalama.Framework.Engine.Utilities.Threading;
using Metalama.Framework.Fabrics;
using Microsoft.CodeAnalysis;
using Microsoft.CodeAnalysis.CSharp;
using Microsoft.CodeAnalysis.CSharp.Syntax;
using Microsoft.CodeAnalysis.Emit;
using Microsoft.CodeAnalysis.Text;
using System;
using System.Collections.Generic;
using System.Collections.Immutable;
using System.Diagnostics.CodeAnalysis;
using System.IO;
using System.Linq;
using System.Reflection;
using System.Runtime.Versioning;
using System.Text;
using System.Threading;

namespace Metalama.Framework.Engine.CompileTime;

/// <summary>
/// This class is responsible for building a compile-time <see cref="Compilation"/> based on a run-time one.
/// </summary>
internal sealed partial class CompileTimeCompilationBuilder
{
    private const int _inconsistentFallbackLimit = 10;

    public const string CompileTimeAssemblyPrefix = "MetalamaCompileTime_";

    private readonly ProjectServiceProvider _serviceProvider;
    private readonly CompileTimeDomain _domain;
    private readonly Dictionary<ulong, CompileTimeProject> _cache = new();
    private readonly IProjectOptions? _projectOptions;
    private readonly ICompileTimeCompilationBuilderObserver? _observer;
    private readonly ICompileTimeAssemblyBinaryRewriter? _rewriter;
    private readonly ILogger _logger;
    private readonly OutputPathHelper _outputPathHelper;
    private readonly ITaskRunner _taskRunner;

    private static readonly Lazy<ImmutableDictionary<string, string>> _predefinedTypesSyntaxTree = new( GetPredefinedSyntaxTrees );

    private static ImmutableDictionary<string, string> GetPredefinedSyntaxTrees()
    {
        const string prefix = "_Resources_.";

        var assembly = typeof( CompileTimeCompilationBuilder ).Assembly;

        // Weirdly enough the assembly prefix of the resource name is not constant; it may or may not include the Roslyn version
        // number.

        var files = assembly.GetManifestResourceNames()
            .Where( n => n.ContainsOrdinal( prefix ) )
            .ToImmutableDictionary(
                name => CompileTimeConstants.GetPrefixedSyntaxTreeName( name.Substring( name.IndexOf( prefix, StringComparison.Ordinal ) + prefix.Length ) )
                        + ".cs",
                name =>
                {
                    using var reader = new StreamReader( assembly.GetManifestResourceStream( name )! );

                    return reader.ReadToEnd();
                } );

        if ( files.IsEmpty )
        {
            throw new AssertionFailedException( "Could not find the predefined syntax trees." );
        }

        return files;
    }

    private static readonly Guid _buildId = AssemblyMetadataReader.GetInstance( typeof( CompileTimeCompilationBuilder ).Assembly ).ModuleId;
    private readonly ClassifyingCompilationContextFactory _compilationContextFactory;
    private readonly ITempFileManager _tempFileManager;

    public CompileTimeCompilationBuilder(
        ProjectServiceProvider serviceProvider,
        CompileTimeDomain domain )
    {
        this._serviceProvider = serviceProvider;
        this._domain = domain;
        this._observer = serviceProvider.GetService<ICompileTimeCompilationBuilderObserver>();
        this._rewriter = serviceProvider.Global.GetService<ICompileTimeAssemblyBinaryRewriter>();
        this._projectOptions = serviceProvider.GetService<IProjectOptions>();
        this._compilationContextFactory = serviceProvider.GetRequiredService<ClassifyingCompilationContextFactory>();
        this._logger = serviceProvider.GetLoggerFactory().CompileTime();
        this._tempFileManager = serviceProvider.Underlying.GetRequiredBackstageService<ITempFileManager>();
        this._outputPathHelper = new OutputPathHelper( this._tempFileManager );
        this._taskRunner = serviceProvider.Global.GetRequiredService<ITaskRunner>();
    }

    private ulong ComputeSourceHash( FrameworkName? targetFramework, IReadOnlyList<SyntaxTree> compileTimeTrees )
    {
        if ( compileTimeTrees.Count == 0 )
        {
            return 0;
        }

        XXH64 h = new();

        // Hash the target framework.
        if ( targetFramework != null )
        {
            this._logger.Trace?.Log( $"SourceHash: TargetFramework='{targetFramework}'" );
            h.Update( targetFramework.FullName );
        }

        // Hash compilation symbols.
        var preprocessorSymbols = compileTimeTrees.SelectAsEnumerable( x => x.Options )
            .SelectMany( x => x.PreprocessorSymbolNames )
            .Distinct()
            .OrderBy( x => x );

        foreach ( var symbol in preprocessorSymbols )
        {
            this._logger.Trace?.Log( $"SourceHash: Symbol='{symbol}'" );
            h.Update( symbol );
        }

        // Hash syntax trees.
        foreach ( var syntaxTree in compileTimeTrees.OrderBy( t => t.FilePath ) )
        {
            // SourceText.Checksum does not seem to return the same thing at compile time than at run time, so we take use our own algorithm.
            var text = syntaxTree.GetText().ToString();
            h.Update( text );

            this._logger.Trace?.Log( $"SourceHash: '{syntaxTree.FilePath}'={string.Join( "", HashUtilities.HashString( text ) )}" );
        }

        var digest = h.Digest();

        return digest;
    }

    private ulong ComputeProjectHash( IEnumerable<CompileTimeProject> referencedProjects, ulong sourceHash, string? redistributionLicenseKey )
    {
        XXH64 h = new();

        // We include the MVID of the current module in the hash instead of for instance the version number.
        // The benefit is to avoid conflicts in our development environments where we rebuild without changing the version number.
        // The cost is that there will be redundant caches of compile-time projects in production because the exact same version has differents
        // builds, one for each platform.
        h.Update( _buildId );
        this._logger.Trace?.Log( $"ProjectHash: BuildId='{_buildId}'" );

        foreach ( var reference in referencedProjects.OrderBy( r => r.Hash ) )
        {
            h.Update( reference.Hash );
            this._logger.Trace?.Log( $"ProjectHash: '{reference.RunTimeIdentity.Name}'={reference.Hash}" );
        }

        h.Update( sourceHash );
        this._logger.Trace?.Log( $"ProjectHash: Source={sourceHash:x}" );

        h.Update( redistributionLicenseKey );
        this._logger.Trace?.Log( $"RedistributionLicenseKey: {redistributionLicenseKey ?? "null"}" );

        var digest = h.Digest();

        return digest;
    }

    private bool TryCreateCompileTimeCompilation(
        ClassifyingCompilationContext compilationContext,
        IReadOnlyList<SyntaxTree> treesWithCompileTimeCode,
        IReadOnlyCollection<CompileTimeProject> referencedProjects,
        ImmutableArray<UsingDirectiveSyntax> globalUsings,
        OutputPaths outputPaths,
        IDiagnosticAdder diagnosticSink,
        CancellationToken cancellationToken,
        out Compilation? compileTimeCompilation,
        out ILocationAnnotationMap? locationAnnotationMap,
        out TemplateProjectManifest? compilationResultManifest )
    {
        locationAnnotationMap = null;

        // If there is no compile-time tree, there is no need to do anything.
        if ( treesWithCompileTimeCode.Count == 0 )
        {
            compileTimeCompilation = null;
            compilationResultManifest = null;

            return true;
        }

        var runTimeCompilation = compilationContext.SourceCompilation;

        compileTimeCompilation = this.CreateEmptyCompileTimeCompilation( outputPaths.CompileTimeAssemblyName, referencedProjects );
        var serializableTypes = GetSerializableTypes( compilationContext, treesWithCompileTimeCode, cancellationToken );

        var compileTimeCompilationContext = CompilationContextFactory.GetInstance( compileTimeCompilation );

        var templateSymbolManifestBuilder = new TemplateProjectManifestBuilder( compilationContext.SourceCompilation );
        var templateCompiler = new TemplateCompiler( this._serviceProvider, compilationContext, templateSymbolManifestBuilder );

        var produceCompileTimeCodeRewriter = new ProduceCompileTimeCodeRewriter(
            this,
            compilationContext,
            compileTimeCompilationContext,
            serializableTypes,
            globalUsings,
            diagnosticSink,
            templateCompiler,
            referencedProjects,
            templateSymbolManifestBuilder,
            cancellationToken );

        var compileTimeToSourceMap = this._observer == null ? null : new Dictionary<string, string>();

        // Creates the new syntax trees. Store them in a dictionary mapping the transformed trees to the source trees.
        var transformedFileGenerator = new TransformedPathGenerator();

        var syntaxTrees = treesWithCompileTimeCode
            .SelectAsList(
                t => (SyntaxTree: t, FileName: Path.GetFileNameWithoutExtension( t.FilePath ),
                      Hash: XXH64.DigestOf( Encoding.UTF8.GetBytes( t.GetText().ToString() ) )) )
            .OrderBy( t => t.FileName )
            .ThenBy( t => t.Hash )
            .Select(
                t =>
                {
                    var path = transformedFileGenerator.GetTransformedFilePath( t.FileName, t.Hash );

                    var compileTimeSyntaxRoot = produceCompileTimeCodeRewriter.Visit( t.SyntaxTree.GetRoot() )
                        .AssertNotNull();

                    compileTimeToSourceMap?.Add( path, t.SyntaxTree.FilePath );

                    // Remove all preprocessor trivias.
                    compileTimeSyntaxRoot = new RemovePreprocessorDirectivesRewriter().Visit( compileTimeSyntaxRoot ).AssertNotNull();

                    return CSharpSyntaxTree.Create(
                        (CSharpSyntaxNode) compileTimeSyntaxRoot,
                        SupportedCSharpVersions.DefaultParseOptions,
                        path,
                        Encoding.UTF8 );
                } )
            .ToList();

        locationAnnotationMap = templateCompiler.LocationAnnotationMap;
        compilationResultManifest = produceCompileTimeCodeRewriter.GetManifest();

        if ( !produceCompileTimeCodeRewriter.Success )
        {
            this._logger.Warning?.Log( $"TryCreateCompileTimeCompilation( '{runTimeCompilation.AssemblyName}' ): rewriting failed." );

            return false;
        }

        if ( !produceCompileTimeCodeRewriter.FoundCompileTimeCode )
        {
            // This happens if all compile-time code is illegitimate, i.e. was reported as an error and stripped.

            compileTimeCompilation = null;

            return true;
        }

        compileTimeCompilation = compileTimeCompilation.AddSyntaxTrees( syntaxTrees );
        compileTimeCompilation = new RemoveInvalidUsingRewriter( compileTimeCompilation ).VisitTrees( compileTimeCompilation );

        if ( this._projectOptions is { FormatCompileTimeCode: true } )
        {
            var compilation = compileTimeCompilation;
            var formattedCompilation = this._taskRunner.RunSynchronously( () => OutputCodeFormatter.FormatAllAsync( compilation, cancellationToken ) );

            if ( !(formattedCompilation.GetDiagnostics().Any( d => d.Severity == DiagnosticSeverity.Error ) &&
                   !compileTimeCompilation.GetDiagnostics().Any( d => d.Severity == DiagnosticSeverity.Error )) )
            {
                compileTimeCompilation = formattedCompilation;
            }
            else
            {
                this._logger.Warning?.Log(
                    $"The formatting of the compile-time project '{compileTimeCompilation.AssemblyName}' failed. Falling back to the unformatted code." );
            }
        }

        this._observer?.OnCompileTimeCompilation( compileTimeCompilation, compileTimeToSourceMap.AssertNotNull() );

        return true;
    }

    public static bool TryParseCompileTimeAssemblyName( string assemblyName, [NotNullWhen( true )] out string? runTimeAssemblyName )
    {
        if ( assemblyName.StartsWith( CompileTimeAssemblyPrefix, StringComparison.OrdinalIgnoreCase ) )
        {
            var parsedAssemblyName = new AssemblyName( assemblyName );
            var shortName = parsedAssemblyName.Name.AssertNotNull();

            runTimeAssemblyName = shortName.Substring(
                CompileTimeAssemblyPrefix.Length,
                shortName.Length - CompileTimeAssemblyPrefix.Length - 17 );

            return true;
        }
        else
        {
            runTimeAssemblyName = null;

            return false;
        }
    }

    private CSharpCompilation CreateEmptyCompileTimeCompilation( string assemblyName, IEnumerable<CompileTimeProject> referencedProjects )
    {
        var assemblyLocator = this._serviceProvider.GetReferenceAssemblyLocator();

        var parseOptions = new CSharpParseOptions( preprocessorSymbols: new[] { "NETSTANDARD_2_0" }, languageVersion: SupportedCSharpVersions.Default );

        var standardReferences = assemblyLocator.StandardCompileTimeMetadataReferences;

        var predefinedSyntaxTrees =
            _predefinedTypesSyntaxTree.Value.SelectAsEnumerable( x => CSharpSyntaxTree.ParseText( x.Value, parseOptions, x.Key, Encoding.UTF8 ) );

        return CSharpCompilation.Create(
                assemblyName,
                predefinedSyntaxTrees,
                standardReferences,
                new CSharpCompilationOptions( OutputKind.DynamicallyLinkedLibrary, deterministic: true, optimizationLevel: OptimizationLevel.Debug ) )
            .AddReferences(
                referencedProjects
                    .Where( r => r is { IsEmpty: false, IsFramework: false } )
                    .Select( r => r.ToMetadataReference() ) );
    }

    private bool TryEmit(
        OutputPaths outputPaths,
        Compilation compileTimeCompilation,
        IDiagnosticAdder diagnosticSink,
        TextMapDirectory? textMapDirectory,
        CancellationToken cancellationToken )
    {
        this._logger.Trace?.Log( $"TryEmit( '{compileTimeCompilation.AssemblyName}' )" );

        var outputDirectory = outputPaths.Directory.AssertNotNull();

        try
        {
            var emitOptions = new EmitOptions( pdbFilePath: outputPaths.Pdb, debugInformationFormat: DebugInformationFormat.PortablePdb );

            // Write the generated files to disk if we should.
            if ( !Directory.Exists( outputDirectory ) )
            {
                this._logger.Trace?.Log( $"Creating directory '{outputDirectory}'." );
                Directory.CreateDirectory( outputDirectory );
            }

            foreach ( var compileTimeSyntaxTree in compileTimeCompilation.SyntaxTrees )
            {
                var path = Path.Combine( outputDirectory, compileTimeSyntaxTree.FilePath );

                if ( path.Length > 254 )
                {
                    // We should generate, upstream, a path that is short enough. At this stage, it is too late to shorten it.
                    throw new AssertionFailedException( $"Path too long: '{path}'" );
                }

                var text = compileTimeSyntaxTree.GetText().ToString();

                this._logger.Trace?.Log( $"Writing code to '{path}'." );

                // Write the file in a retry loop to handle locks. It seems there are still file lock issues
                // despite the Mutex. 
                var bytes = Encoding.UTF8.GetBytes( text );

                RetryHelper.RetryWithLockDetection(
                    path,
                    p => File.WriteAllBytes( p, bytes ),
                    this._serviceProvider.Underlying,
                    logger: this._logger );

                // Reparse from the text. There is a little performance cost of doing that instead of keeping
                // the parsed syntax tree, however, it has the advantage of detecting syntax errors where we have a valid
                // object tree but an invalid syntax text. These errors are very difficult to diagnose in production situations.
                // We can't change anything in the SyntaxTree after we parse so we don't break the link between the PDB and the source file.

                var sourceText = SourceText.From( bytes, bytes.Length, Encoding.UTF8, SourceHashAlgorithm.Sha256 );

                var newTree = CSharpSyntaxTree.ParseText(
                    sourceText,
                    (CSharpParseOptions?) compileTimeSyntaxTree.Options,
                    path,
                    cancellationToken );

                compileTimeCompilation = compileTimeCompilation.ReplaceSyntaxTree( compileTimeSyntaxTree, newTree );
            }

            this._logger.Trace?.Log( $"Writing binary to '{outputPaths.Pe}'." );

            EmitResult? emitResult = null;

            if ( this._rewriter != null )
            {
                // Metalama.Try defines a binary rewriter to inject Unbreakable.

                MemoryStream memoryStream = new();
                emitResult = compileTimeCompilation.Emit( memoryStream, options: emitOptions, cancellationToken: cancellationToken );

                if ( emitResult.Success )
                {
                    memoryStream.Seek( 0, SeekOrigin.Begin );

                    using ( var peStream = File.Create( outputPaths.Pe ) )
                    {
                        this._rewriter.Rewrite( memoryStream, peStream, outputPaths.Pe );
                    }
                }
            }
            else
            {
                RetryHelper.RetryWithLockDetection(
                    outputPaths.Pe,
                    _ =>
                    {
                        // We don't write the PE stream directly to the final file because this operation is not atomic.
                        // Instead, we write to a temporary file, and then we move this file to the final destination, because
                        // moving a file is an atomic operation.
                        // Otherwise the cache directory would be treated as corrupted because of PE file is one of cache keys.

                        var tempPeFileName = Path.ChangeExtension( outputPaths.Pe, "tmp" );

                        using ( var peStream = File.Create( tempPeFileName ) )
                        using ( var pdbStream = File.Create( outputPaths.Pdb ) )
                        {
                            emitResult = compileTimeCompilation.Emit( peStream, pdbStream, options: emitOptions, cancellationToken: cancellationToken );
                        }

                        if ( emitResult.Success )
                        {
                            // Only move the file if emit was successful.
                            File.Move( tempPeFileName, outputPaths.Pe );
                        }
                    },
                    this._serviceProvider.Underlying,
                    logger: this._logger );
            }

            this._observer?.OnCompileTimeCompilationEmit( emitResult!.Diagnostics );

            // Reports a diagnostic in the original syntax tree.
            void ReportDiagnostics( IEnumerable<Diagnostic> diagnostics )
            {
                foreach ( var diagnostic in diagnostics )
                {
                    textMapDirectory ??= TextMapDirectory.Load( outputDirectory );

                    var transformedPath = diagnostic.Location.SourceTree?.FilePath;

                    if ( !string.IsNullOrEmpty( transformedPath ) && textMapDirectory.TryGetMapFile( transformedPath, out var mapFile ) )
                    {
                        var location = mapFile.GetSourceLocation( diagnostic.Location.SourceSpan );

                        var relocatedDiagnostic = Diagnostic.Create(
                            diagnostic.Id,
                            diagnostic.Descriptor.Category,
                            new NonLocalizedString( diagnostic.GetLocalizedMessage() ),
                            diagnostic.Severity,
                            diagnostic.DefaultSeverity,
                            true,
                            diagnostic.WarningLevel,
                            location: location );

                        diagnosticSink.Report( relocatedDiagnostic );
                    }
                    else
                    {
                        // Coverage: ignore
                        // (this should happen only in case of incorrect generation of compile-time, but in this case a graceful fallback
                        // is better than an exception).

                        diagnosticSink.Report( diagnostic );
                    }
                }
            }

            if ( !emitResult!.Success )
            {
                // When the compile-time assembly is invalid, to enable troubleshooting, we store the source files and the list of diagnostics
                // to a directory that will not be deleted after the build.
                var troubleshootingDirectory = Path.Combine(
                    this._tempFileManager.GetTempDirectory( "CompileTimeTroubleshooting", CleanUpStrategy.Always ),
                    Guid.NewGuid().ToString() );

                Directory.CreateDirectory( troubleshootingDirectory );

                foreach ( var syntaxTree in compileTimeCompilation.SyntaxTrees )
                {
                    var path = Path.Combine( troubleshootingDirectory, Path.GetFileName( syntaxTree.FilePath ) );

                    using ( var writer = File.CreateText( path ) )
                    {
                        syntaxTree.GetText().Write( writer, cancellationToken );
                    }
                }

                var diagnosticPath = Path.Combine( troubleshootingDirectory, "errors.txt" );

                using ( var errorFile = File.CreateText( diagnosticPath ) )
                {
                    errorFile.WriteLine( "Diagnostics:" );

                    foreach ( var diagnostic in emitResult.Diagnostics )
                    {
                        errorFile.WriteLine( "  " + diagnostic );
                    }

                    errorFile.WriteLine( "References:" );

                    foreach ( var reference in compileTimeCompilation.References )
                    {
                        errorFile.WriteLine( "  " + reference.Display );
                    }
                }

                this._logger.Trace?.Log(
                    $"TryEmit( '{compileTimeCompilation.AssemblyName}' ): failure: " +
                    string.Join( Environment.NewLine, emitResult.Diagnostics ) );

                diagnosticSink.Report(
                    TemplatingDiagnosticDescriptors.CannotEmitCompileTimeAssembly.CreateRoslynDiagnostic(
                        null,
                        troubleshootingDirectory ) );

                ReportDiagnostics( emitResult.Diagnostics.Where( d => d.Severity >= DiagnosticSeverity.Error ) );

                DeleteOutputFiles();

                return false;
            }
            else
            {
                this._logger.Trace?.Log( $"TryEmit( '{compileTimeCompilation.AssemblyName}' ): success." );

                return true;
            }
        }
        catch ( Exception e )
        {
            this._logger.Trace?.Log( e.ToString() );

            DeleteOutputFiles();

            throw;
        }

        void DeleteOutputFiles()
        {
            this._logger.Warning?.Log( $"Deleting directory '{outputDirectory}'." );

            try
            {
                // Try to delete with lock detection first to get a better error message.
                if ( Directory.Exists( outputDirectory ) )
                {
                    string? deletedDirectory = null;

                    using ( MutexHelper.WithGlobalLock( outputDirectory, this._logger ) )
                    {
                        var files = Directory.GetFiles( outputDirectory );

                        RetryHelper.RetryWithLockDetection(
                            files,
                            () =>
                            {
                                if ( Directory.Exists( outputDirectory ) )
                                {
                                    // Find a unique directory name transactional deletion.
                                    var deletedIndex = 0;

                                    do
                                    {
                                        deletedIndex++;

                                        deletedDirectory = Path.Combine(
                                            Path.GetDirectoryName( outputDirectory )!,
                                            Path.GetFileName( outputDirectory ) + $".del{deletedIndex}" );
                                    }
                                    while ( Directory.Exists( deletedDirectory ) );

                                    // To delete the directory atomically, rename it.
                                    Directory.Move( outputDirectory, deletedDirectory );
                                }
                            },
                            this._serviceProvider.Underlying );
                    }

                    // Delete the moved directory. There could also be a lock due to anti-virus programs.
                    RetryHelper.RetryWithLockDetection(
                        Directory.GetFiles( deletedDirectory! ),
                        () => Directory.Delete( deletedDirectory!, true ),
                        this._serviceProvider.Underlying );
                }
            }
            catch ( Exception e )
            {
                this._logger.Error?.Log( $"Cannot delete directory '{outputDirectory}': {e.Message}" );
            }
        }
    }

    private static List<UsingDirectiveSyntax> GetUsingsFromOptions( Compilation compilation )
    {
        return ((CSharpCompilation) compilation).Options.Usings.Select( x => SyntaxFactory.UsingDirective( ParseNamespace( x ) ).NormalizeWhitespace() )
            .ToList();

        static NameSyntax ParseNamespace( string ns )
        {
            var parts = ns.Split( '.' );
            NameSyntax result = SyntaxFactory.IdentifierName( parts[0] );

            for ( var i = 1; i < parts.Length; i++ )
            {
                result = SyntaxFactory.QualifiedName( result, SyntaxFactory.IdentifierName( parts[i] ) );
            }

            return result;
        }
    }

    private static (IReadOnlyList<SyntaxTree> SyntaxTrees, ImmutableArray<UsingDirectiveSyntax> GlobalUsings) GetCompileTimeArtifacts(
        ClassifyingCompilationContext compilationContext,
        IReadOnlyList<SyntaxTree>? compileTimeTreesHint,
        CancellationToken cancellationToken )
    {
        var runTimeCompilation = compilationContext.SourceCompilation;

        List<SyntaxTree> compileTimeTrees = new();
        var globalUsings = GetUsingsFromOptions( runTimeCompilation );
        var classifier = compilationContext.SymbolClassifier;

        var trees = compileTimeTreesHint ?? runTimeCompilation.SyntaxTrees;

        var semanticModelProvider = runTimeCompilation.GetSemanticModelProvider();

        foreach ( var tree in trees )
        {
            FindCompileTimeCodeVisitor visitor = new( semanticModelProvider.GetSemanticModel( tree, true ), classifier, cancellationToken );
            visitor.Visit( tree.GetRoot() );

            if ( visitor.HasCompileTimeCode )
            {
                compileTimeTrees.Add( tree );
            }

            globalUsings.AddRange( visitor.GlobalUsings );
        }

        return (compileTimeTrees, globalUsings.ToImmutableArray());
    }

    private static IReadOnlyList<SerializableTypeInfo> GetSerializableTypes(
        ClassifyingCompilationContext runTimeCompilationContext,
        IEnumerable<SyntaxTree> compileTimeSyntaxTrees,
        CancellationToken cancellationToken )
    {
        var allSerializableTypes = new Dictionary<ISymbol, SerializableTypeInfo>( runTimeCompilationContext.CompilationContext.SymbolComparer );

        void OnSerializableTypeDiscovered( SerializableTypeInfo type )
        {
            if ( allSerializableTypes.TryGetValue( type.Type, out var existingType ) )
            {
                existingType.SerializedMembers.AddRange( type.SerializedMembers );
            }
            else
            {
                allSerializableTypes[type.Type] = type;
            }
        }

        var semanticModelProvider = runTimeCompilationContext.SemanticModelProvider;

        foreach ( var tree in compileTimeSyntaxTrees )
        {
            var visitor = new CollectSerializableTypesVisitor(
                runTimeCompilationContext,
                semanticModelProvider.GetSemanticModel( tree, true ),
                OnSerializableTypeDiscovered,
                cancellationToken );

            visitor.Visit( tree.GetRoot() );
        }

        return allSerializableTypes.Values.ToList();
    }

    internal bool TryGetCompileTimeProject(
        Compilation compilation,
        ProjectLicenseInfo? projectLicenseInfo,
        IReadOnlyList<SyntaxTree>? compileTimeTreesHint,
        IReadOnlyList<CompileTimeProject> referencedProjects,
        IDiagnosticAdder diagnosticSink,
        bool cacheOnly,
        out CompileTimeProject? project,
        CancellationToken cancellationToken )
        => this.TryGetCompileTimeProject(
            this._compilationContextFactory.GetInstance( compilation ),
            projectLicenseInfo,
            compileTimeTreesHint,
            referencedProjects,
            diagnosticSink,
            cacheOnly,
            out project,
            cancellationToken );

    /// <summary>
    /// Tries to create a compile-time <see cref="Compilation"/> given a run-time <see cref="Compilation"/>.
    /// </summary>
    internal bool TryGetCompileTimeProject(
        ClassifyingCompilationContext compilationContext,
        ProjectLicenseInfo? projectLicenseInfo,
        IReadOnlyList<SyntaxTree>? compileTimeTreesHint,
        IReadOnlyList<CompileTimeProject> referencedProjects,
        IDiagnosticAdder diagnosticSink,
        bool cacheOnly,
        out CompileTimeProject? project,
        CancellationToken cancellationToken )
    {
        var runTimeCompilation = compilationContext.SourceCompilation;

        // If the compilation does not reference Metalama.Framework, do not create a compile-time project.
        if ( !runTimeCompilation.References.OfType<PortableExecutableReference>()
                .Any(
                    p => p.FilePath != null && Path.GetFileNameWithoutExtension( p.FilePath )
                        .Equals( "Metalama.Framework", StringComparison.OrdinalIgnoreCase ) ) )
        {
            this._logger.Trace?.Log( $"TryGetCompileTimeProject( '{runTimeCompilation.AssemblyName}' ) : no reference to Metalama.Framework" );
            project = null;

            return true;
        }

        var compileTimeArtifacts = GetCompileTimeArtifacts( compilationContext, compileTimeTreesHint, cancellationToken );

        return this.TryGetCompileTimeProjectImpl(
            compilationContext,
            projectLicenseInfo,
            compileTimeArtifacts.SyntaxTrees,
            referencedProjects,
            compileTimeArtifacts.GlobalUsings,
            diagnosticSink,
            cacheOnly,
            out project,
            cancellationToken );
    }

    private bool TryGetCompileTimeProjectFromCache(
        Compilation runTimeCompilation,
        IReadOnlyList<CompileTimeProject> referencedProjects,
        OutputPaths outputPaths,
        ulong projectHash,
        [NotNullWhen( true )] out CompileTimeProject? project,
        out bool wasInconsistent,
        CacheableTemplateDiscoveryContextProvider? cacheableTemplateDiscoveryContextProvider )
    {
        this._logger.Trace?.Log( $"TryGetCompileTimeProjectFromCache( '{runTimeCompilation.AssemblyName}' )" );

        // Look in in-memory cache.
        if ( this._cache.TryGetValue( projectHash, out project ) )
        {
            this._logger.Trace?.Log( $"TryGetCompileTimeProjectFromCache( '{runTimeCompilation.AssemblyName}' ): found in memory cache." );
            wasInconsistent = false;
            return true;
        }

        if ( !this.CheckCompileTimeProjectDiskCache( runTimeCompilation.AssemblyName, outputPaths, out wasInconsistent ) )
        {
            return false;
        }

        this._logger.Trace?.Log( $"TryGetCompileTimeProjectFromCache( '{runTimeCompilation.AssemblyName}' ): deserializing." );

        // Deserialize the manifest.
        var manifest = CompileTimeProjectManifest.Deserialize( RetryHelper.Retry( () => File.OpenRead( outputPaths.Manifest ), logger: this._logger ) );

        project = CompileTimeProject.Create(
            this._serviceProvider,
            this._domain,
            runTimeCompilation.Assembly.Identity,
            new AssemblyIdentity( outputPaths.CompileTimeAssemblyName ),
            referencedProjects,
            manifest,
            outputPaths.Pe,
            outputPaths.Directory,
            FullPathTextMapFileProvider.Instance,
            cacheableTemplateDiscoveryContextProvider );

        this._cache.Add( projectHash, project );

        wasInconsistent = false;
        return true;
    }

    private bool CheckCompileTimeProjectDiskCache(
        string? assemblyName,
        OutputPaths outputPaths,
        out bool wasInconsistent )
    {
        var peExists = File.Exists( outputPaths.Pe );
        var manifestExists = File.Exists( outputPaths.Manifest );

        // Look on disk.
        if ( !peExists )
        {
            this._logger.Trace?.Log( $"TryGetCompileTimeProjectFromCache( '{assemblyName}' ): '{outputPaths.Pe}' not found." );
        }

        if ( !manifestExists )
        {
            this._logger.Trace?.Log( $"TryGetCompileTimeProjectFromCache( '{assemblyName}' ): '{outputPaths.Manifest}' not found." );
        }

        if ( peExists ^ manifestExists )
        {
            // Here we presume that other files (that are not checked and are cached) are never locked and never deleted without PE or manifest missing.
            this._logger.Trace?.Log( $"TryGetCompileTimeProjectFromCache( '{assemblyName}' ): '{outputPaths.Directory}' inconsistent, will attempt an alternate." );
            wasInconsistent = true;
            return false;
        }
        else if ( !peExists || !manifestExists )
        {
            this._logger.Trace?.Log( $"TryGetCompileTimeProjectFromCache( '{assemblyName}' ): Cache miss." );
            wasInconsistent = false;
            return false;
        }

        this._logger.Trace?.Log( $"TryGetCompileTimeProjectFromCache( '{assemblyName}' ): found on disk." );
        wasInconsistent = false;
        return true;
    }

    private bool TryGetCompileTimeProjectImpl(
        ClassifyingCompilationContext compilationContext,
        ProjectLicenseInfo? projectLicenseInfo,
        IReadOnlyList<SyntaxTree> sourceTreesWithCompileTimeCode,
        IReadOnlyList<CompileTimeProject> referencedProjects,
        ImmutableArray<UsingDirectiveSyntax> globalUsings,
        IDiagnosticAdder diagnosticSink,
        bool cacheOnly,
        out CompileTimeProject? project,
        CancellationToken cancellationToken )
    {
        var runTimeCompilation = compilationContext.SourceCompilation;

        // Check the in-process cache.
        var (sourceHash, projectHash, outputPaths) =
            this.GetPreCacheProjectInfo( runTimeCompilation, sourceTreesWithCompileTimeCode, referencedProjects, projectLicenseInfo );

        void ReportCachedDiagnostics( CompileTimeProject project )
        {
            var diagnostics = project.Manifest.AssertNotNull().Diagnostics;

            if ( diagnostics?.Any() == true )
            {
                var sourceTreesForDiagnostics = sourceTreesWithCompileTimeCode.OrderBy( t => t.FilePath ).ToArray();

                diagnosticSink.Report( diagnostics.SelectAsEnumerable( d => d.ToDiagnostic( sourceTreesForDiagnostics ) ) );
            }
        }

        if ( cacheOnly )
        {
            var alternateDirectoryOrdinal = 0;

            while ( alternateDirectoryOrdinal < _inconsistentFallbackLimit )
            {
                if ( this.TryGetCompileTimeProjectFromCache(
                        runTimeCompilation,
                        referencedProjects,
                        outputPaths,
                        projectHash,
                        out project,
                        out var wasInconsistent,
                        null ) )
                {
                    ReportCachedDiagnostics( project );

                    return true;
                }

                if ( wasInconsistent )
                {
                    // If the cache directory is not consistent, attempt the next alternate fallback.
                    alternateDirectoryOrdinal++;
                    outputPaths = outputPaths.WithAlternateOrdinal( alternateDirectoryOrdinal );
                }
                else
                {
                    // We were asked to get cache projects only. Don't create it.
                    project = null;
                    return false;
                }
            }

            throw CreateTooManyInconsistentCacheDirectoriesException( runTimeCompilation.AssemblyName, outputPaths );
        }
        else
        {
            var alternateDirectoryOrdinal = 0;

            if ( this.TryGetCompileTimeProjectFromCache(
                    runTimeCompilation,
                    referencedProjects,
                    outputPaths,
                    projectHash,
                    out project,
                    out var wasInconsistent,
                    null ) )
            {
                ReportCachedDiagnostics( project );

                return true;
            }

            // Do not try to try more than 10 alternates, probability of that happening is low and we may get into an infinite cycle.
            while ( alternateDirectoryOrdinal < _inconsistentFallbackLimit )
            {
                using ( this.WithLock( outputPaths.CompileTimeAssemblyName ) )
                {
                    // Do a second cache lookup within the lock.
                    if ( this.TryGetCompileTimeProjectFromCache(
                            runTimeCompilation,
                            referencedProjects,
                            outputPaths,
                            projectHash,
                            out project,
                            out wasInconsistent,
                            null ) )
                    {
                        ReportCachedDiagnostics( project );

                        // Coverage: ignore (this depends on a multi-threaded condition)
                        return true;
                    }

                    if ( wasInconsistent )
                    {
                        // The cache directory was not consistent, i.e. files are missing and most likely the file that exists is locked.                    
                        // We will defer to a suffixed directory (or a higher suffix).
                        alternateDirectoryOrdinal++;
                        outputPaths = outputPaths.WithAlternateOrdinal( alternateDirectoryOrdinal );

                        continue;
                    }

                    var diagnostics = new List<Diagnostic>();

                    // Without this local function, the closure for this method causes a memory leak.
                    static DiagnosticAdderAdapter CreateDiagnosticAdder( IDiagnosticAdder diagnosticSink, List<Diagnostic> diagnostics )
                        => new(
                            diagnostic =>
                            {
                                // Report diagnostics to the current sink and also store them for the cache.
                                diagnosticSink.Report( diagnostic );
                                diagnostics.Add( diagnostic );
                            } );

                    var diagnosticAdder = CreateDiagnosticAdder( diagnosticSink, diagnostics );

                    // Generate the C# compilation.
                    if ( !this.TryCreateCompileTimeCompilation(
                            compilationContext,
                            sourceTreesWithCompileTimeCode,
                            referencedProjects,
                            globalUsings,
                            outputPaths,
                            diagnosticAdder,
                            cancellationToken,
                            out var compileTimeCompilation,
                            out var locationAnnotationMap,
                            out var compilationResultManifest ) )
                    {
                        project = null;

                        this._logger.Trace?.Log( $"TryCreateCompileTimeCompilation( '{runTimeCompilation.AssemblyName}' ): TryCreateCompileTimeCompilation." );

                        return false;
                    }

                    if ( compileTimeCompilation == null )
                    {
                        // The run-time compilation does not contain compile-time classes, but it can have compile-time references.

                        if ( referencedProjects.Count == 0 )
                        {
                            project = null;
                        }
                        else
                        {
                            project = CompileTimeProject.CreateEmpty(
                                this._serviceProvider,
                                this._domain,
                                runTimeCompilation.Assembly.Identity,
                                new AssemblyIdentity( outputPaths.CompileTimeAssemblyName ),
                                referencedProjects );
                        }

                        return true;
                    }
                    else
                    {
                        var textMapDirectory = TextMapDirectory.Create( compileTimeCompilation, locationAnnotationMap! );

                        if ( !this.TryEmit( outputPaths, compileTimeCompilation, diagnosticSink, textMapDirectory, cancellationToken ) )
                        {
                            project = null;

<<<<<<< HEAD
                // Create the manifest.
                var compilationForManifest = compileTimeCompilation;
                var aspectType = compilationForManifest.GetTypeByMetadataName( typeof(IAspect).FullName.AssertNotNull() );
                var fabricType = compilationForManifest.GetTypeByMetadataName( typeof(Fabric).FullName.AssertNotNull() );
                var transitiveFabricType = compilationForManifest.GetTypeByMetadataName( typeof(TransitiveProjectFabric).FullName.AssertNotNull() );
                var templateProviderType = compilationForManifest.GetTypeByMetadataName( typeof(ITemplateProvider).FullName.AssertNotNull() );

                bool IsAspect( INamedTypeSymbol t ) => compilationForManifest.HasImplicitConversion( t, aspectType );

                bool IsFabric( INamedTypeSymbol t ) => compilationForManifest.HasImplicitConversion( t, fabricType );

                var aspectTypeNames = compilationForManifest.Assembly.GetAllTypes()
                    .Where( IsAspect )
                    .Select( t => t.GetReflectionFullName().AssertNotNull() )
                    .ToList();

                var fabricTypes = compilationForManifest.Assembly.GetTypes()
                    .Where(
                        t => IsFabric( t ) &&
                             !compilationForManifest.HasImplicitConversion( t, transitiveFabricType ) )
                    .ToList();
=======
                            this._logger.Trace?.Log( $"TryGetCompileTimeProjectImpl( '{runTimeCompilation.AssemblyName}' ): emit failed." );

                            return false;
                        }

                        textMapDirectory.Write( outputPaths.Directory );
>>>>>>> 4d04c4ca

                        var aspectType = compileTimeCompilation.GetTypeByMetadataName( typeof( IAspect ).FullName.AssertNotNull() );
                        var fabricType = compileTimeCompilation.GetTypeByMetadataName( typeof( Fabric ).FullName.AssertNotNull() );
                        var transitiveFabricType = compileTimeCompilation.GetTypeByMetadataName( typeof( TransitiveProjectFabric ).FullName.AssertNotNull() );
                        var templateProviderType = compileTimeCompilation.GetTypeByMetadataName( typeof( ITemplateProvider ).FullName.AssertNotNull() );

<<<<<<< HEAD
                var transitiveFabricTypeNames = compilationForManifest.Assembly.GetTypes()
                    .Where( t => compilationForManifest.HasImplicitConversion( t, transitiveFabricType ) )
                    .Concat( fabricTypes.Where( t => t.GetAttributes().Any( a => a.AttributeClass?.Name == nameof(InheritableAttribute) ) ) )
                    .Select( t => t.GetReflectionFullName().AssertNotNull() )
                    .ToList();

                var compilerPlugInTypeNames = compilationForManifest.Assembly.GetAllTypes()
                    .Where( t => t.GetAttributes().Any( a => a.AttributeClass?.Name == nameof(MetalamaPlugInAttribute) ) )
                    .Select( t => t.GetReflectionFullName().AssertNotNull() )
                    .ToList();

                var otherTemplateTypeNames = compilationForManifest.Assembly.GetAllTypes()
                    .Where( t => compilationForManifest.HasImplicitConversion( t, templateProviderType ) && !IsAspect( t ) && !IsFabric( t ) )
                    .Select( t => t.GetReflectionFullName().AssertNotNull() )
                    .ToList();
=======
                        var aspectTypeNames = compileTimeCompilation.Assembly.GetAllTypes()
                            .Where( t => compileTimeCompilation.HasImplicitConversion( t, aspectType ) )
                            .Select( t => t.GetReflectionFullName().AssertNotNull() )
                            .ToList();

                        var fabricTypes = compileTimeCompilation.Assembly.GetTypes()
                            .Where(
                                t => compileTimeCompilation.HasImplicitConversion( t, fabricType ) &&
                                     !compileTimeCompilation.HasImplicitConversion( t, transitiveFabricType ) )
                            .Select( t => t.GetReflectionFullName().AssertNotNull() )
                            .ToList();

                        var fabricTypeNames = fabricTypes
                            .SelectAsList( t => t.GetReflectionFullName().AssertNotNull() );
>>>>>>> 4d04c4ca

                        var transitiveFabricTypeNames = compileTimeCompilation.Assembly.GetTypes()
                            .Where( t => compileTimeCompilation.HasImplicitConversion( t, transitiveFabricType ) )
                            .Concat( fabricTypes.Where( t => t.GetAttributes().Any( a => a.AttributeClass?.Name == nameof( InheritableAttribute ) ) ) )
                            .Select( t => t.GetReflectionFullName().AssertNotNull() )
                            .ToList();

<<<<<<< HEAD
                if ( diagnostics.Any() )
                {
                    sourceFilePathIndexes = sourceTreesWithCompileTimeCode
                        .OrderBy( x => x.FilePath )
                        .Select( ( tree, index ) => (tree.FilePath, index) )
                        .ToDictionary( x => x.FilePath, x => x.index );
                }

                var manifest = new CompileTimeProjectManifest(
                    runTimeCompilation.Assembly.Identity.ToString(),
                    runTimeCompilation.GetTargetFramework()?.ToString() ?? "",
                    aspectTypeNames,
                    compilerPlugInTypeNames,
                    fabricTypeNames,
                    transitiveFabricTypeNames,
                    otherTemplateTypeNames,
                    referencedProjects.SelectAsImmutableArray( r => r.RunTimeIdentity.GetDisplayName() ),
                    compilationResultManifest,
                    projectLicenseInfo?.RedistributionLicenseKey,
                    sourceHash,
                    textMapDirectory.FilesByTargetPath.Values.Select( f => new CompileTimeFileManifest( f ) ).ToArray(),
                    diagnostics.SelectAsArray( d => new CompileTimeDiagnosticManifest( d, sourceFilePathIndexes! ) ) );

                project = CompileTimeProject.Create(
                    this._serviceProvider,
                    this._domain,
                    runTimeCompilation.Assembly.Identity,
                    compileTimeCompilation.Assembly.Identity,
                    referencedProjects,
                    manifest,
                    outputPaths.Pe,
                    outputPaths.Directory,
                    textMapDirectory,
                    null );
=======
                        var compilerPlugInTypeNames = compileTimeCompilation.Assembly.GetAllTypes()
                            .Where( t => t.GetAttributes().Any( a => a is { AttributeClass.Name: nameof( MetalamaPlugInAttribute ) } ) )
                            .Select( t => t.GetReflectionFullName().AssertNotNull() )
                            .ToList();

                        var otherTemplateTypeNames = compileTimeCompilation.Assembly.GetAllTypes()
                            .Where( t => compileTimeCompilation.HasImplicitConversion( t, templateProviderType ) )
                            .Select( t => t.GetReflectionFullName().AssertNotNull() )
                            .ToList();
>>>>>>> 4d04c4ca

                        Dictionary<string, int>? sourceFilePathIndexes = null;

                        if ( diagnostics.Any() )
                        {
                            sourceFilePathIndexes = sourceTreesWithCompileTimeCode
                                .Select( ( tree, index ) => (tree.FilePath, index) )
                                .OrderBy( x => x.FilePath )
                                .ToDictionary( x => x.FilePath, x => x.index );
                        }

                        var manifest = new CompileTimeProjectManifest(
                            runTimeCompilation.Assembly.Identity.ToString(),
                            compileTimeCompilation.AssemblyName!,
                            runTimeCompilation.GetTargetFramework()?.ToString() ?? "",
                            aspectTypeNames,
                            compilerPlugInTypeNames,
                            fabricTypeNames,
                            transitiveFabricTypeNames,
                            otherTemplateTypeNames,
                            referencedProjects.SelectAsImmutableArray( r => r.RunTimeIdentity.GetDisplayName() ),
                            compilationResultManifest,
                            projectLicenseInfo?.RedistributionLicenseKey,
                            sourceHash,
                            textMapDirectory.FilesByTargetPath.Values.Select( f => new CompileTimeFileManifest( f ) ).ToArray(),
                            diagnostics.SelectAsArray( d => new CompileTimeDiagnosticManifest( d, sourceFilePathIndexes! ) ) );

                        project = CompileTimeProject.Create(
                            this._serviceProvider,
                            this._domain,
                            runTimeCompilation.Assembly.Identity,
                            compileTimeCompilation.Assembly.Identity,
                            referencedProjects,
                            manifest,
                            outputPaths.Pe,
                            outputPaths.Directory,
                            textMapDirectory,
                            null );

                        this._logger.Trace?.Log( $"Writing manifest to '{outputPaths.Manifest}'." );

                        using ( var manifestStream = File.Create( outputPaths.Manifest ) )
                        {
                            manifest.Serialize( manifestStream );
                        }
                    }
                }

                this._cache.Add( projectHash, project );

                return true;
            }

            throw CreateTooManyInconsistentCacheDirectoriesException( runTimeCompilation.AssemblyName, outputPaths );
        }
    }

    private (ulong SourceHash, ulong ProjectHash, OutputPaths OutputPaths) GetPreCacheProjectInfo(
        Compilation runTimeCompilation,
        IReadOnlyList<SyntaxTree> sourceTreesWithCompileTimeCode,
        IEnumerable<CompileTimeProject> referencedProjects,
        ProjectLicenseInfo? projectLicenseInfo )
    {
        var targetFramework = runTimeCompilation.GetTargetFramework();

        var sourceHash = this.ComputeSourceHash( targetFramework, sourceTreesWithCompileTimeCode );
        var projectHash = this.ComputeProjectHash( referencedProjects, sourceHash, projectLicenseInfo?.RedistributionLicenseKey );

        var outputPaths = this._outputPathHelper.GetOutputPaths( runTimeCompilation.AssemblyName!, targetFramework, projectHash );

        return (sourceHash, projectHash, outputPaths);
    }

    /// <summary>
    /// Tries to compile (to a binary image) a project given its manifest and syntax trees. 
    /// </summary>
    public bool TryCompileDeserializedProject(
        string runTimeAssemblyName,
        FrameworkName? targetFramework,
        IReadOnlyList<SyntaxTree> syntaxTrees,
        ulong syntaxTreeHash,
        string? redistributionLicenseKey,
        IReadOnlyList<CompileTimeProject> referencedProjects,
        IDiagnosticAdder diagnosticAdder,
        CancellationToken cancellationToken,
        out string? compileTimeAssemblyName,
        out string assemblyPath,
        out string? sourceDirectory )
    {
        this._logger.Trace?.Log( $"TryCompileDeserializedProject( '{runTimeAssemblyName}' )" );
        var projectHash = this.ComputeProjectHash( referencedProjects, syntaxTreeHash, redistributionLicenseKey );

        var outputPaths = this._outputPathHelper.GetOutputPaths( runTimeAssemblyName, targetFramework, projectHash );

        var compilation = this.CreateEmptyCompileTimeCompilation( outputPaths.CompileTimeAssemblyName, referencedProjects )
            .AddSyntaxTrees( syntaxTrees );

<<<<<<< HEAD
        assemblyPath = outputPaths.Pe;
        sourceDirectory = outputPaths.Directory;
        compileTimeAssemblyName = outputPaths.CompileTimeAssemblyName;
=======
        var alternateOrdinal = 0;
>>>>>>> 4d04c4ca

        using ( this.WithLock( outputPaths.CompileTimeAssemblyName ) )
        {
            while ( alternateOrdinal < _inconsistentFallbackLimit )
            {
                if ( this.CheckCompileTimeProjectDiskCache( runTimeAssemblyName, outputPaths, out var wasInconsistent ) )
                {
                    // If the file already exists, given that it has a strong hash, it means that the assembly has already been 
                    // emitted and it does not need to be done a second time.

                    assemblyPath = outputPaths.Pe;
                    sourceDirectory = outputPaths.Directory;

                    this._logger.Trace?.Log( $"TryCompileDeserializedProject( '{runTimeAssemblyName}' ): compile-time project already exists." );

                    return true;
                }
                else
                {
                    if ( !wasInconsistent )
                    {
                        assemblyPath = outputPaths.Pe;
                        sourceDirectory = outputPaths.Directory;

                        return this.TryEmit( outputPaths, compilation, diagnosticAdder, null, cancellationToken );
                    }
                    else
                    {
                        // The cache was inconsistent, we will defer to a suffixed directory.
                        alternateOrdinal++;
                        outputPaths = outputPaths.WithAlternateOrdinal( alternateOrdinal );
                    }
                }
            }
        }

        throw CreateTooManyInconsistentCacheDirectoriesException( runTimeAssemblyName, outputPaths );
    }

    private static Exception CreateTooManyInconsistentCacheDirectoriesException( string? runTimeAssemblyName, OutputPaths outputPaths )
    {
        return new InvalidOperationException(
            $"TryGetCompileTimeProjectImpl( '{runTimeAssemblyName}' ): too many inconsistent cache directories for the compile-time assembly. " +
            $"Please delete \"{Path.GetDirectoryName( outputPaths.Directory )}\" directory before retrying the build. " +
            $"If this occurs on a build server, please verify that the cache is correctly cleaned up between builds." );
    }

    private IDisposable WithLock( string compileTimeAssemblyName ) => MutexHelper.WithGlobalLock( compileTimeAssemblyName, this._logger );
}<|MERGE_RESOLUTION|>--- conflicted
+++ resolved
@@ -1024,141 +1024,66 @@
                         {
                             project = null;
 
-<<<<<<< HEAD
-                // Create the manifest.
-                var compilationForManifest = compileTimeCompilation;
-                var aspectType = compilationForManifest.GetTypeByMetadataName( typeof(IAspect).FullName.AssertNotNull() );
-                var fabricType = compilationForManifest.GetTypeByMetadataName( typeof(Fabric).FullName.AssertNotNull() );
-                var transitiveFabricType = compilationForManifest.GetTypeByMetadataName( typeof(TransitiveProjectFabric).FullName.AssertNotNull() );
-                var templateProviderType = compilationForManifest.GetTypeByMetadataName( typeof(ITemplateProvider).FullName.AssertNotNull() );
-
-                bool IsAspect( INamedTypeSymbol t ) => compilationForManifest.HasImplicitConversion( t, aspectType );
-
-                bool IsFabric( INamedTypeSymbol t ) => compilationForManifest.HasImplicitConversion( t, fabricType );
-
-                var aspectTypeNames = compilationForManifest.Assembly.GetAllTypes()
-                    .Where( IsAspect )
-                    .Select( t => t.GetReflectionFullName().AssertNotNull() )
-                    .ToList();
-
-                var fabricTypes = compilationForManifest.Assembly.GetTypes()
-                    .Where(
-                        t => IsFabric( t ) &&
-                             !compilationForManifest.HasImplicitConversion( t, transitiveFabricType ) )
-                    .ToList();
-=======
                             this._logger.Trace?.Log( $"TryGetCompileTimeProjectImpl( '{runTimeCompilation.AssemblyName}' ): emit failed." );
 
                             return false;
                         }
 
                         textMapDirectory.Write( outputPaths.Directory );
->>>>>>> 4d04c4ca
-
-                        var aspectType = compileTimeCompilation.GetTypeByMetadataName( typeof( IAspect ).FullName.AssertNotNull() );
-                        var fabricType = compileTimeCompilation.GetTypeByMetadataName( typeof( Fabric ).FullName.AssertNotNull() );
-                        var transitiveFabricType = compileTimeCompilation.GetTypeByMetadataName( typeof( TransitiveProjectFabric ).FullName.AssertNotNull() );
-                        var templateProviderType = compileTimeCompilation.GetTypeByMetadataName( typeof( ITemplateProvider ).FullName.AssertNotNull() );
-
-<<<<<<< HEAD
-                var transitiveFabricTypeNames = compilationForManifest.Assembly.GetTypes()
-                    .Where( t => compilationForManifest.HasImplicitConversion( t, transitiveFabricType ) )
-                    .Concat( fabricTypes.Where( t => t.GetAttributes().Any( a => a.AttributeClass?.Name == nameof(InheritableAttribute) ) ) )
-                    .Select( t => t.GetReflectionFullName().AssertNotNull() )
-                    .ToList();
-
-                var compilerPlugInTypeNames = compilationForManifest.Assembly.GetAllTypes()
-                    .Where( t => t.GetAttributes().Any( a => a.AttributeClass?.Name == nameof(MetalamaPlugInAttribute) ) )
-                    .Select( t => t.GetReflectionFullName().AssertNotNull() )
-                    .ToList();
-
-                var otherTemplateTypeNames = compilationForManifest.Assembly.GetAllTypes()
-                    .Where( t => compilationForManifest.HasImplicitConversion( t, templateProviderType ) && !IsAspect( t ) && !IsFabric( t ) )
-                    .Select( t => t.GetReflectionFullName().AssertNotNull() )
-                    .ToList();
-=======
-                        var aspectTypeNames = compileTimeCompilation.Assembly.GetAllTypes()
-                            .Where( t => compileTimeCompilation.HasImplicitConversion( t, aspectType ) )
+
+                        // Create the manifest.
+                        var compilationForManifest = compileTimeCompilation;
+                        var aspectType = compilationForManifest.GetTypeByMetadataName( typeof( IAspect ).FullName.AssertNotNull() );
+                        var fabricType = compilationForManifest.GetTypeByMetadataName( typeof( Fabric ).FullName.AssertNotNull() );
+                        var transitiveFabricType = compilationForManifest.GetTypeByMetadataName( typeof( TransitiveProjectFabric ).FullName.AssertNotNull() );
+                        var templateProviderType = compilationForManifest.GetTypeByMetadataName( typeof( ITemplateProvider ).FullName.AssertNotNull() );
+
+                        bool IsAspect( INamedTypeSymbol t ) => compilationForManifest.HasImplicitConversion( t, aspectType );
+
+                        bool IsFabric( INamedTypeSymbol t ) => compilationForManifest.HasImplicitConversion( t, fabricType );
+
+                        var aspectTypeNames = compilationForManifest.Assembly.GetAllTypes()
+                            .Where( IsAspect )
                             .Select( t => t.GetReflectionFullName().AssertNotNull() )
                             .ToList();
 
-                        var fabricTypes = compileTimeCompilation.Assembly.GetTypes()
+                        var fabricTypes = compilationForManifest.Assembly.GetTypes()
                             .Where(
-                                t => compileTimeCompilation.HasImplicitConversion( t, fabricType ) &&
-                                     !compileTimeCompilation.HasImplicitConversion( t, transitiveFabricType ) )
-                            .Select( t => t.GetReflectionFullName().AssertNotNull() )
+                                t => IsFabric( t ) &&
+                                     !compilationForManifest.HasImplicitConversion( t, transitiveFabricType ) )
                             .ToList();
 
                         var fabricTypeNames = fabricTypes
                             .SelectAsList( t => t.GetReflectionFullName().AssertNotNull() );
->>>>>>> 4d04c4ca
-
-                        var transitiveFabricTypeNames = compileTimeCompilation.Assembly.GetTypes()
-                            .Where( t => compileTimeCompilation.HasImplicitConversion( t, transitiveFabricType ) )
+
+                        var transitiveFabricTypeNames = compilationForManifest.Assembly.GetTypes()
+                            .Where( t => compilationForManifest.HasImplicitConversion( t, transitiveFabricType ) )
                             .Concat( fabricTypes.Where( t => t.GetAttributes().Any( a => a.AttributeClass?.Name == nameof( InheritableAttribute ) ) ) )
                             .Select( t => t.GetReflectionFullName().AssertNotNull() )
                             .ToList();
 
-<<<<<<< HEAD
-                if ( diagnostics.Any() )
-                {
-                    sourceFilePathIndexes = sourceTreesWithCompileTimeCode
-                        .OrderBy( x => x.FilePath )
-                        .Select( ( tree, index ) => (tree.FilePath, index) )
-                        .ToDictionary( x => x.FilePath, x => x.index );
-                }
-
-                var manifest = new CompileTimeProjectManifest(
-                    runTimeCompilation.Assembly.Identity.ToString(),
-                    runTimeCompilation.GetTargetFramework()?.ToString() ?? "",
-                    aspectTypeNames,
-                    compilerPlugInTypeNames,
-                    fabricTypeNames,
-                    transitiveFabricTypeNames,
-                    otherTemplateTypeNames,
-                    referencedProjects.SelectAsImmutableArray( r => r.RunTimeIdentity.GetDisplayName() ),
-                    compilationResultManifest,
-                    projectLicenseInfo?.RedistributionLicenseKey,
-                    sourceHash,
-                    textMapDirectory.FilesByTargetPath.Values.Select( f => new CompileTimeFileManifest( f ) ).ToArray(),
-                    diagnostics.SelectAsArray( d => new CompileTimeDiagnosticManifest( d, sourceFilePathIndexes! ) ) );
-
-                project = CompileTimeProject.Create(
-                    this._serviceProvider,
-                    this._domain,
-                    runTimeCompilation.Assembly.Identity,
-                    compileTimeCompilation.Assembly.Identity,
-                    referencedProjects,
-                    manifest,
-                    outputPaths.Pe,
-                    outputPaths.Directory,
-                    textMapDirectory,
-                    null );
-=======
-                        var compilerPlugInTypeNames = compileTimeCompilation.Assembly.GetAllTypes()
-                            .Where( t => t.GetAttributes().Any( a => a is { AttributeClass.Name: nameof( MetalamaPlugInAttribute ) } ) )
+                        var compilerPlugInTypeNames = compilationForManifest.Assembly.GetAllTypes()
+                            .Where( t => t.GetAttributes().Any( a => a.AttributeClass?.Name == nameof( MetalamaPlugInAttribute ) ) )
                             .Select( t => t.GetReflectionFullName().AssertNotNull() )
                             .ToList();
 
-                        var otherTemplateTypeNames = compileTimeCompilation.Assembly.GetAllTypes()
-                            .Where( t => compileTimeCompilation.HasImplicitConversion( t, templateProviderType ) )
+                        var otherTemplateTypeNames = compilationForManifest.Assembly.GetAllTypes()
+                            .Where( t => compilationForManifest.HasImplicitConversion( t, templateProviderType ) && !IsAspect( t ) && !IsFabric( t ) )
                             .Select( t => t.GetReflectionFullName().AssertNotNull() )
                             .ToList();
->>>>>>> 4d04c4ca
 
                         Dictionary<string, int>? sourceFilePathIndexes = null;
 
                         if ( diagnostics.Any() )
                         {
                             sourceFilePathIndexes = sourceTreesWithCompileTimeCode
+                                .OrderBy( x => x.FilePath )
                                 .Select( ( tree, index ) => (tree.FilePath, index) )
-                                .OrderBy( x => x.FilePath )
                                 .ToDictionary( x => x.FilePath, x => x.index );
                         }
 
                         var manifest = new CompileTimeProjectManifest(
                             runTimeCompilation.Assembly.Identity.ToString(),
-                            compileTimeCompilation.AssemblyName!,
                             runTimeCompilation.GetTargetFramework()?.ToString() ?? "",
                             aspectTypeNames,
                             compilerPlugInTypeNames,
@@ -1242,13 +1167,7 @@
         var compilation = this.CreateEmptyCompileTimeCompilation( outputPaths.CompileTimeAssemblyName, referencedProjects )
             .AddSyntaxTrees( syntaxTrees );
 
-<<<<<<< HEAD
-        assemblyPath = outputPaths.Pe;
-        sourceDirectory = outputPaths.Directory;
-        compileTimeAssemblyName = outputPaths.CompileTimeAssemblyName;
-=======
         var alternateOrdinal = 0;
->>>>>>> 4d04c4ca
 
         using ( this.WithLock( outputPaths.CompileTimeAssemblyName ) )
         {
@@ -1261,6 +1180,7 @@
 
                     assemblyPath = outputPaths.Pe;
                     sourceDirectory = outputPaths.Directory;
+                    compileTimeAssemblyName = outputPaths.CompileTimeAssemblyName;
 
                     this._logger.Trace?.Log( $"TryCompileDeserializedProject( '{runTimeAssemblyName}' ): compile-time project already exists." );
 
@@ -1272,6 +1192,7 @@
                     {
                         assemblyPath = outputPaths.Pe;
                         sourceDirectory = outputPaths.Directory;
+                        compileTimeAssemblyName = outputPaths.CompileTimeAssemblyName;
 
                         return this.TryEmit( outputPaths, compilation, diagnosticAdder, null, cancellationToken );
                     }
