﻿// Copyright (c) SharpCrafters s.r.o. See the LICENSE.md file in the root directory of this repository root for details.

using K4os.Hash.xxHash;
using Metalama.Backstage.Diagnostics;
using Metalama.Backstage.Extensibility;
using Metalama.Backstage.Maintenance;
using Metalama.Backstage.Utilities;
using Metalama.Framework.Aspects;
using Metalama.Framework.Engine.CompileTime.Manifest;
using Metalama.Framework.Engine.CompileTime.Serialization;
using Metalama.Framework.Engine.Diagnostics;
using Metalama.Framework.Engine.Formatting;
using Metalama.Framework.Engine.Observers;
using Metalama.Framework.Engine.Options;
using Metalama.Framework.Engine.Services;
using Metalama.Framework.Engine.Templating;
using Metalama.Framework.Engine.Templating.Mapping;
using Metalama.Framework.Engine.Utilities;
using Metalama.Framework.Engine.Utilities.Diagnostics;
using Metalama.Framework.Engine.Utilities.Roslyn;
using Metalama.Framework.Engine.Utilities.Threading;
using Metalama.Framework.Fabrics;
using Microsoft.CodeAnalysis;
using Microsoft.CodeAnalysis.CSharp;
using Microsoft.CodeAnalysis.CSharp.Syntax;
using Microsoft.CodeAnalysis.Emit;
using Microsoft.CodeAnalysis.Text;
using System;
using System.Collections.Generic;
using System.Collections.Immutable;
using System.Diagnostics.CodeAnalysis;
using System.IO;
using System.Linq;
using System.Reflection;
using System.Runtime.Versioning;
using System.Text;
using System.Threading;

namespace Metalama.Framework.Engine.CompileTime;

/// <summary>
/// This class is responsible for building a compile-time <see cref="Compilation"/> based on a run-time one.
/// </summary>
internal sealed partial class CompileTimeCompilationBuilder
{
    private const int _inconsistentFallbackLimit = 10;

    public const string CompileTimeAssemblyPrefix = "MetalamaCompileTime_";

    private readonly ProjectServiceProvider _serviceProvider;
    private readonly CompileTimeDomain _domain;
    private readonly Dictionary<ulong, CompileTimeProject> _cache = new();
    private readonly IProjectOptions? _projectOptions;
    private readonly ICompileTimeCompilationBuilderObserver? _observer;
    private readonly ICompileTimeAssemblyBinaryRewriter? _rewriter;
    private readonly ILogger _logger;
    private readonly OutputPathHelper _outputPathHelper;
    private readonly ITaskRunner _taskRunner;

    private static readonly Lazy<ImmutableDictionary<string, string>> _predefinedTypesSyntaxTree = new( GetPredefinedSyntaxTrees );

    private static ImmutableDictionary<string, string> GetPredefinedSyntaxTrees()
    {
        const string prefix = "_Resources_.";

        var assembly = typeof( CompileTimeCompilationBuilder ).Assembly;

        // Weirdly enough the assembly prefix of the resource name is not constant; it may or may not include the Roslyn version
        // number.

        var files = assembly.GetManifestResourceNames()
            .Where( n => n.ContainsOrdinal( prefix ) )
            .ToImmutableDictionary(
                name => CompileTimeConstants.GetPrefixedSyntaxTreeName( name.Substring( name.IndexOf( prefix, StringComparison.Ordinal ) + prefix.Length ) )
                        + ".cs",
                name =>
                {
                    using var reader = new StreamReader( assembly.GetManifestResourceStream( name )! );

                    return reader.ReadToEnd();
                } );

        if ( files.IsEmpty )
        {
            throw new AssertionFailedException( "Could not find the predefined syntax trees." );
        }

        return files;
    }

    private static readonly Guid _buildId = AssemblyMetadataReader.GetInstance( typeof( CompileTimeCompilationBuilder ).Assembly ).ModuleId;
    private readonly ClassifyingCompilationContextFactory _compilationContextFactory;
    private readonly ITempFileManager _tempFileManager;

    public CompileTimeCompilationBuilder(
        ProjectServiceProvider serviceProvider,
        CompileTimeDomain domain )
    {
        this._serviceProvider = serviceProvider;
        this._domain = domain;
        this._observer = serviceProvider.GetService<ICompileTimeCompilationBuilderObserver>();
        this._rewriter = serviceProvider.Global.GetService<ICompileTimeAssemblyBinaryRewriter>();
        this._projectOptions = serviceProvider.GetService<IProjectOptions>();
        this._compilationContextFactory = serviceProvider.GetRequiredService<ClassifyingCompilationContextFactory>();
        this._logger = serviceProvider.GetLoggerFactory().CompileTime();
        this._tempFileManager = serviceProvider.Underlying.GetRequiredBackstageService<ITempFileManager>();
        this._outputPathHelper = new OutputPathHelper( this._tempFileManager );
        this._taskRunner = serviceProvider.Global.GetRequiredService<ITaskRunner>();
    }

    private ulong ComputeSourceHash( FrameworkName? targetFramework, IReadOnlyList<SyntaxTree> compileTimeTrees )
    {
        if ( compileTimeTrees.Count == 0 )
        {
            return 0;
        }

        XXH64 h = new();

        // Hash the target framework.
        if ( targetFramework != null )
        {
            this._logger.Trace?.Log( $"SourceHash: TargetFramework='{targetFramework}'" );
            h.Update( targetFramework.FullName );
        }

        // Hash compilation symbols.
        var preprocessorSymbols = compileTimeTrees.SelectAsEnumerable( x => x.Options )
            .SelectMany( x => x.PreprocessorSymbolNames )
            .Distinct()
            .OrderBy( x => x );

        foreach ( var symbol in preprocessorSymbols )
        {
            this._logger.Trace?.Log( $"SourceHash: Symbol='{symbol}'" );
            h.Update( symbol );
        }

        // Hash syntax trees.
        foreach ( var syntaxTree in compileTimeTrees.OrderBy( t => t.FilePath ) )
        {
            // SourceText.Checksum does not seem to return the same thing at compile time than at run time, so we take use our own algorithm.
            var text = syntaxTree.GetText().ToString();
            h.Update( text );

            this._logger.Trace?.Log( $"SourceHash: '{syntaxTree.FilePath}'={string.Join( "", HashUtilities.HashString( text ) )}" );
        }

        var digest = h.Digest();

        return digest;
    }

    private ulong ComputeProjectHash( IEnumerable<CompileTimeProject> referencedProjects, ulong sourceHash, string? redistributionLicenseKey )
    {
        XXH64 h = new();

        // We include the MVID of the current module in the hash instead of for instance the version number.
        // The benefit is to avoid conflicts in our development environments where we rebuild without changing the version number.
        // The cost is that there will be redundant caches of compile-time projects in production because the exact same version has differents
        // builds, one for each platform.
        h.Update( _buildId );
        this._logger.Trace?.Log( $"ProjectHash: BuildId='{_buildId}'" );

        foreach ( var reference in referencedProjects.OrderBy( r => r.Hash ) )
        {
            h.Update( reference.Hash );
            this._logger.Trace?.Log( $"ProjectHash: '{reference.RunTimeIdentity.Name}'={reference.Hash}" );
        }

        h.Update( sourceHash );
        this._logger.Trace?.Log( $"ProjectHash: Source={sourceHash:x}" );

        h.Update( redistributionLicenseKey );
        this._logger.Trace?.Log( $"RedistributionLicenseKey: {redistributionLicenseKey ?? "null"}" );

        var digest = h.Digest();

        return digest;
    }

    private bool TryCreateCompileTimeCompilation(
        ClassifyingCompilationContext compilationContext,
        IReadOnlyList<SyntaxTree> treesWithCompileTimeCode,
        IReadOnlyCollection<CompileTimeProject> referencedProjects,
        ImmutableArray<UsingDirectiveSyntax> globalUsings,
        OutputPaths outputPaths,
        IDiagnosticAdder diagnosticSink,
        CancellationToken cancellationToken,
        out Compilation? compileTimeCompilation,
        out ILocationAnnotationMap? locationAnnotationMap,
        out TemplateProjectManifest? compilationResultManifest )
    {
        locationAnnotationMap = null;

        // If there is no compile-time tree, there is no need to do anything.
        if ( treesWithCompileTimeCode.Count == 0 )
        {
            compileTimeCompilation = null;
            compilationResultManifest = null;

            return true;
        }

        var runTimeCompilation = compilationContext.SourceCompilation;

        compileTimeCompilation = this.CreateEmptyCompileTimeCompilation( outputPaths.CompileTimeAssemblyName, referencedProjects );
        var serializableTypes = GetSerializableTypes( compilationContext, treesWithCompileTimeCode, cancellationToken );

        var compileTimeCompilationContext = CompilationContextFactory.GetInstance( compileTimeCompilation );

        var templateSymbolManifestBuilder = new TemplateProjectManifestBuilder( compilationContext.SourceCompilation );
        var templateCompiler = new TemplateCompiler( this._serviceProvider, compilationContext, templateSymbolManifestBuilder );

        var produceCompileTimeCodeRewriter = new ProduceCompileTimeCodeRewriter(
            this,
            compilationContext,
            compileTimeCompilationContext,
            serializableTypes,
            globalUsings,
            diagnosticSink,
            templateCompiler,
            referencedProjects,
            templateSymbolManifestBuilder,
            cancellationToken );

        var compileTimeToSourceMap = this._observer == null ? null : new Dictionary<string, string>();

        // Creates the new syntax trees. Store them in a dictionary mapping the transformed trees to the source trees.
        var transformedFileGenerator = new TransformedPathGenerator();

        var syntaxTrees = treesWithCompileTimeCode
            .SelectAsList(
                t => (SyntaxTree: t, FileName: Path.GetFileNameWithoutExtension( t.FilePath ),
                      Hash: XXH64.DigestOf( Encoding.UTF8.GetBytes( t.GetText().ToString() ) )) )
            .OrderBy( t => t.FileName )
            .ThenBy( t => t.Hash )
            .Select(
                t =>
                {
                    var path = transformedFileGenerator.GetTransformedFilePath( t.FileName, t.Hash );

                    var compileTimeSyntaxRoot = produceCompileTimeCodeRewriter.Visit( t.SyntaxTree.GetRoot() )
                        .AssertNotNull();

                    compileTimeToSourceMap?.Add( path, t.SyntaxTree.FilePath );

                    // Remove all preprocessor trivias.
                    compileTimeSyntaxRoot = new RemovePreprocessorDirectivesRewriter().Visit( compileTimeSyntaxRoot ).AssertNotNull();

                    return CSharpSyntaxTree.Create(
                        (CSharpSyntaxNode) compileTimeSyntaxRoot,
                        SupportedCSharpVersions.DefaultParseOptions,
                        path,
                        Encoding.UTF8 );
                } )
            .ToList();

        locationAnnotationMap = templateCompiler.LocationAnnotationMap;
        compilationResultManifest = produceCompileTimeCodeRewriter.GetManifest();

        if ( !produceCompileTimeCodeRewriter.Success )
        {
            this._logger.Warning?.Log( $"TryCreateCompileTimeCompilation( '{runTimeCompilation.AssemblyName}' ): rewriting failed." );

            return false;
        }

        if ( !produceCompileTimeCodeRewriter.FoundCompileTimeCode )
        {
            // This happens if all compile-time code is illegitimate, i.e. was reported as an error and stripped.

            compileTimeCompilation = null;

            return true;
        }

        compileTimeCompilation = compileTimeCompilation.AddSyntaxTrees( syntaxTrees );
        compileTimeCompilation = new RemoveInvalidUsingRewriter( compileTimeCompilation ).VisitTrees( compileTimeCompilation );

        if ( this._projectOptions is { FormatCompileTimeCode: true } )
        {
            var compilation = compileTimeCompilation;
            var formattedCompilation = this._taskRunner.RunSynchronously( () => OutputCodeFormatter.FormatAllAsync( compilation, cancellationToken ) );

            if ( !(formattedCompilation.GetDiagnostics().Any( d => d.Severity == DiagnosticSeverity.Error ) &&
                   !compileTimeCompilation.GetDiagnostics().Any( d => d.Severity == DiagnosticSeverity.Error )) )
            {
                compileTimeCompilation = formattedCompilation;
            }
            else
            {
                this._logger.Warning?.Log(
                    $"The formatting of the compile-time project '{compileTimeCompilation.AssemblyName}' failed. Falling back to the unformatted code." );
            }
        }

        this._observer?.OnCompileTimeCompilation( compileTimeCompilation, compileTimeToSourceMap.AssertNotNull() );

        return true;
    }

    public static bool TryParseCompileTimeAssemblyName( string assemblyName, [NotNullWhen( true )] out string? runTimeAssemblyName )
    {
        if ( assemblyName.StartsWith( CompileTimeAssemblyPrefix, StringComparison.OrdinalIgnoreCase ) )
        {
            var parsedAssemblyName = new AssemblyName( assemblyName );
            var shortName = parsedAssemblyName.Name.AssertNotNull();

            runTimeAssemblyName = shortName.Substring(
                CompileTimeAssemblyPrefix.Length,
                shortName.Length - CompileTimeAssemblyPrefix.Length - 17 );

            return true;
        }
        else
        {
            runTimeAssemblyName = null;

            return false;
        }
    }

    private CSharpCompilation CreateEmptyCompileTimeCompilation( string assemblyName, IEnumerable<CompileTimeProject> referencedProjects )
    {
        var assemblyLocator = this._serviceProvider.GetReferenceAssemblyLocator();

        var parseOptions = new CSharpParseOptions( preprocessorSymbols: new[] { "NETSTANDARD_2_0" }, languageVersion: SupportedCSharpVersions.Default );

        var standardReferences = assemblyLocator.StandardCompileTimeMetadataReferences;

        var predefinedSyntaxTrees =
            _predefinedTypesSyntaxTree.Value.SelectAsEnumerable( x => CSharpSyntaxTree.ParseText( x.Value, parseOptions, x.Key, Encoding.UTF8 ) );

        return CSharpCompilation.Create(
                assemblyName,
                predefinedSyntaxTrees,
                standardReferences,
                new CSharpCompilationOptions( OutputKind.DynamicallyLinkedLibrary, deterministic: true, optimizationLevel: OptimizationLevel.Debug ) )
            .AddReferences(
                referencedProjects
                    .Where( r => r is { IsEmpty: false, IsFramework: false } )
                    .Select( r => r.ToMetadataReference() ) );
    }

    private bool TryEmit(
        OutputPaths outputPaths,
        Compilation compileTimeCompilation,
        IDiagnosticAdder diagnosticSink,
        TextMapDirectory? textMapDirectory,
        CancellationToken cancellationToken )
    {
        this._logger.Trace?.Log( $"TryEmit( '{compileTimeCompilation.AssemblyName}' )" );

        var outputDirectory = outputPaths.Directory.AssertNotNull();

        try
        {
            var emitOptions = new EmitOptions( pdbFilePath: outputPaths.Pdb, debugInformationFormat: DebugInformationFormat.PortablePdb );

            // Write the generated files to disk if we should.
            if ( !Directory.Exists( outputDirectory ) )
            {
                this._logger.Trace?.Log( $"Creating directory '{outputDirectory}'." );
                Directory.CreateDirectory( outputDirectory );
            }

            foreach ( var compileTimeSyntaxTree in compileTimeCompilation.SyntaxTrees )
            {
                var path = Path.Combine( outputDirectory, compileTimeSyntaxTree.FilePath );

                if ( path.Length > 254 )
                {
                    // We should generate, upstream, a path that is short enough. At this stage, it is too late to shorten it.
                    throw new AssertionFailedException( $"Path too long: '{path}'" );
                }

                var text = compileTimeSyntaxTree.GetText().ToString();

                this._logger.Trace?.Log( $"Writing code to '{path}'." );

                // Write the file in a retry loop to handle locks. It seems there are still file lock issues
                // despite the Mutex. 
                var bytes = Encoding.UTF8.GetBytes( text );

                RetryHelper.RetryWithLockDetection(
                    path,
                    p => File.WriteAllBytes( p, bytes ),
                    this._serviceProvider.Underlying,
                    logger: this._logger );

                // Reparse from the text. There is a little performance cost of doing that instead of keeping
                // the parsed syntax tree, however, it has the advantage of detecting syntax errors where we have a valid
                // object tree but an invalid syntax text. These errors are very difficult to diagnose in production situations.
                // We can't change anything in the SyntaxTree after we parse so we don't break the link between the PDB and the source file.

                var sourceText = SourceText.From( bytes, bytes.Length, Encoding.UTF8, SourceHashAlgorithm.Sha256 );

                var newTree = CSharpSyntaxTree.ParseText(
                    sourceText,
                    (CSharpParseOptions?) compileTimeSyntaxTree.Options,
                    path,
                    cancellationToken );

                compileTimeCompilation = compileTimeCompilation.ReplaceSyntaxTree( compileTimeSyntaxTree, newTree );
            }

            this._logger.Trace?.Log( $"Writing binary to '{outputPaths.Pe}'." );

            EmitResult? emitResult = null;

            if ( this._rewriter != null )
            {
                // Metalama.Try defines a binary rewriter to inject Unbreakable.

                MemoryStream memoryStream = new();
                emitResult = compileTimeCompilation.Emit( memoryStream, options: emitOptions, cancellationToken: cancellationToken );

                if ( emitResult.Success )
                {
                    memoryStream.Seek( 0, SeekOrigin.Begin );

                    using ( var peStream = File.Create( outputPaths.Pe ) )
                    {
                        this._rewriter.Rewrite( memoryStream, peStream, outputPaths.Pe );
                    }
                }
            }
            else
            {
                RetryHelper.RetryWithLockDetection(
                    outputPaths.Pe,
                    _ =>
                    {
                        // We don't write the PE stream directly to the final file because this operation is not atomic.
                        // Instead, we write to a temporary file, and then we move this file to the final destination, because
                        // moving a file is an atomic operation.
                        // Otherwise the cache directory would be treated as corrupted because of PE file is one of cache keys.

                        var tempPeFileName = Path.ChangeExtension( outputPaths.Pe, "tmp" );

                        using ( var peStream = File.Create( tempPeFileName ) )
                        using ( var pdbStream = File.Create( outputPaths.Pdb ) )
                        {
                            emitResult = compileTimeCompilation.Emit( peStream, pdbStream, options: emitOptions, cancellationToken: cancellationToken );
                        }

                        if ( emitResult.Success )
                        {
                            // Only move the file if emit was successful.
                            File.Move( tempPeFileName, outputPaths.Pe );
                        }
                    },
                    this._serviceProvider.Underlying,
                    logger: this._logger );
            }

            this._observer?.OnCompileTimeCompilationEmit( emitResult!.Diagnostics );

            // Reports a diagnostic in the original syntax tree.
            void ReportDiagnostics( IEnumerable<Diagnostic> diagnostics )
            {
                foreach ( var diagnostic in diagnostics )
                {
                    textMapDirectory ??= TextMapDirectory.Load( outputDirectory );

                    var transformedPath = diagnostic.Location.SourceTree?.FilePath;

                    if ( !string.IsNullOrEmpty( transformedPath ) && textMapDirectory.TryGetMapFile( transformedPath, out var mapFile ) )
                    {
                        var location = mapFile.GetSourceLocation( diagnostic.Location.SourceSpan );

                        var relocatedDiagnostic = Diagnostic.Create(
                            diagnostic.Id,
                            diagnostic.Descriptor.Category,
                            new NonLocalizedString( diagnostic.GetLocalizedMessage() ),
                            diagnostic.Severity,
                            diagnostic.DefaultSeverity,
                            true,
                            diagnostic.WarningLevel,
                            location: location );

                        diagnosticSink.Report( relocatedDiagnostic );
                    }
                    else
                    {
                        // Coverage: ignore
                        // (this should happen only in case of incorrect generation of compile-time, but in this case a graceful fallback
                        // is better than an exception).

                        diagnosticSink.Report( diagnostic );
                    }
                }
            }

            if ( !emitResult!.Success )
            {
                // When the compile-time assembly is invalid, to enable troubleshooting, we store the source files and the list of diagnostics
                // to a directory that will not be deleted after the build.
                var troubleshootingDirectory = Path.Combine(
                    this._tempFileManager.GetTempDirectory( "CompileTimeTroubleshooting", CleanUpStrategy.Always ),
                    Guid.NewGuid().ToString() );

                Directory.CreateDirectory( troubleshootingDirectory );

                foreach ( var syntaxTree in compileTimeCompilation.SyntaxTrees )
                {
                    var path = Path.Combine( troubleshootingDirectory, Path.GetFileName( syntaxTree.FilePath ) );

                    using ( var writer = File.CreateText( path ) )
                    {
                        syntaxTree.GetText().Write( writer, cancellationToken );
                    }
                }

                var diagnosticPath = Path.Combine( troubleshootingDirectory, "errors.txt" );

                using ( var errorFile = File.CreateText( diagnosticPath ) )
                {
                    errorFile.WriteLine( "Diagnostics:" );

                    foreach ( var diagnostic in emitResult.Diagnostics )
                    {
                        errorFile.WriteLine( "  " + diagnostic );
                    }

                    errorFile.WriteLine( "References:" );

                    foreach ( var reference in compileTimeCompilation.References )
                    {
                        errorFile.WriteLine( "  " + reference.Display );
                    }
                }

                this._logger.Trace?.Log(
                    $"TryEmit( '{compileTimeCompilation.AssemblyName}' ): failure: " +
                    string.Join( Environment.NewLine, emitResult.Diagnostics ) );

                diagnosticSink.Report(
                    TemplatingDiagnosticDescriptors.CannotEmitCompileTimeAssembly.CreateRoslynDiagnostic(
                        null,
                        troubleshootingDirectory ) );

                ReportDiagnostics( emitResult.Diagnostics.Where( d => d.Severity >= DiagnosticSeverity.Error ) );

                DeleteOutputFiles();

                return false;
            }
            else
            {
                this._logger.Trace?.Log( $"TryEmit( '{compileTimeCompilation.AssemblyName}' ): success." );

                return true;
            }
        }
        catch ( Exception e )
        {
            this._logger.Trace?.Log( e.ToString() );

            DeleteOutputFiles();

            throw;
        }

        void DeleteOutputFiles()
        {
            this._logger.Warning?.Log( $"Deleting directory '{outputDirectory}'." );

            try
            {
                // Try to delete with lock detection first to get a better error message.
                if ( Directory.Exists( outputDirectory ) )
                {
                    string? deletedDirectory = null;

                    using ( MutexHelper.WithGlobalLock( outputDirectory, this._logger ) )
                    {
                        var files = Directory.GetFiles( outputDirectory );

                        RetryHelper.RetryWithLockDetection(
                            files,
                            () =>
                            {
                                if ( Directory.Exists( outputDirectory ) )
                                {
                                    // Find a unique directory name transactional deletion.
                                    var deletedIndex = 0;

                                    do
                                    {
                                        deletedIndex++;

                                        deletedDirectory = Path.Combine(
                                            Path.GetDirectoryName( outputDirectory )!,
                                            Path.GetFileName( outputDirectory ) + $".del{deletedIndex}" );
                                    }
                                    while ( Directory.Exists( deletedDirectory ) );

                                    // To delete the directory atomically, rename it.
                                    Directory.Move( outputDirectory, deletedDirectory );
                                }
                            },
                            this._serviceProvider.Underlying );
                    }

                    // Delete the moved directory. There could also be a lock due to anti-virus programs.
                    RetryHelper.RetryWithLockDetection(
                        Directory.GetFiles( deletedDirectory! ),
                        () => Directory.Delete( deletedDirectory!, true ),
                        this._serviceProvider.Underlying );
                }
            }
            catch ( Exception e )
            {
                this._logger.Error?.Log( $"Cannot delete directory '{outputDirectory}': {e.Message}" );
            }
        }
    }

    private static List<UsingDirectiveSyntax> GetUsingsFromOptions( Compilation compilation )
    {
        return ((CSharpCompilation) compilation).Options.Usings.Select( x => SyntaxFactory.UsingDirective( ParseNamespace( x ) ).NormalizeWhitespace() )
            .ToList();

        static NameSyntax ParseNamespace( string ns )
        {
            var parts = ns.Split( '.' );
            NameSyntax result = SyntaxFactory.IdentifierName( parts[0] );

            for ( var i = 1; i < parts.Length; i++ )
            {
                result = SyntaxFactory.QualifiedName( result, SyntaxFactory.IdentifierName( parts[i] ) );
            }

            return result;
        }
    }

    private static (IReadOnlyList<SyntaxTree> SyntaxTrees, ImmutableArray<UsingDirectiveSyntax> GlobalUsings) GetCompileTimeArtifacts(
        ClassifyingCompilationContext compilationContext,
        IReadOnlyList<SyntaxTree>? compileTimeTreesHint,
        CancellationToken cancellationToken )
    {
        var runTimeCompilation = compilationContext.SourceCompilation;

        List<SyntaxTree> compileTimeTrees = new();
        var globalUsings = GetUsingsFromOptions( runTimeCompilation );
        var classifier = compilationContext.SymbolClassifier;

        var trees = compileTimeTreesHint ?? runTimeCompilation.SyntaxTrees;

        var semanticModelProvider = runTimeCompilation.GetSemanticModelProvider();

        foreach ( var tree in trees )
        {
            FindCompileTimeCodeVisitor visitor = new( semanticModelProvider.GetSemanticModel( tree, true ), classifier, cancellationToken );
            visitor.Visit( tree.GetRoot() );

            if ( visitor.HasCompileTimeCode )
            {
                compileTimeTrees.Add( tree );
            }

            globalUsings.AddRange( visitor.GlobalUsings );
        }

        return (compileTimeTrees, globalUsings.ToImmutableArray());
    }

    private static IReadOnlyList<SerializableTypeInfo> GetSerializableTypes(
        ClassifyingCompilationContext runTimeCompilationContext,
        IEnumerable<SyntaxTree> compileTimeSyntaxTrees,
        CancellationToken cancellationToken )
    {
        var allSerializableTypes = new Dictionary<ISymbol, SerializableTypeInfo>( runTimeCompilationContext.CompilationContext.SymbolComparer );

        void OnSerializableTypeDiscovered( SerializableTypeInfo type )
        {
            if ( allSerializableTypes.TryGetValue( type.Type, out var existingType ) )
            {
                existingType.SerializedMembers.AddRange( type.SerializedMembers );
            }
            else
            {
                allSerializableTypes[type.Type] = type;
            }
        }

        var semanticModelProvider = runTimeCompilationContext.SemanticModelProvider;

        foreach ( var tree in compileTimeSyntaxTrees )
        {
            var visitor = new CollectSerializableTypesVisitor(
                runTimeCompilationContext,
                semanticModelProvider.GetSemanticModel( tree, true ),
                OnSerializableTypeDiscovered,
                cancellationToken );

            visitor.Visit( tree.GetRoot() );
        }

        return allSerializableTypes.Values.ToList();
    }

    internal bool TryGetCompileTimeProject(
        Compilation compilation,
        ProjectLicenseInfo? projectLicenseInfo,
        IReadOnlyList<SyntaxTree>? compileTimeTreesHint,
        IReadOnlyList<CompileTimeProject> referencedProjects,
        IDiagnosticAdder diagnosticSink,
        bool cacheOnly,
        out CompileTimeProject? project,
        CancellationToken cancellationToken )
        => this.TryGetCompileTimeProject(
            this._compilationContextFactory.GetInstance( compilation ),
            projectLicenseInfo,
            compileTimeTreesHint,
            referencedProjects,
            diagnosticSink,
            cacheOnly,
            out project,
            cancellationToken );

    /// <summary>
    /// Tries to create a compile-time <see cref="Compilation"/> given a run-time <see cref="Compilation"/>.
    /// </summary>
    internal bool TryGetCompileTimeProject(
        ClassifyingCompilationContext compilationContext,
        ProjectLicenseInfo? projectLicenseInfo,
        IReadOnlyList<SyntaxTree>? compileTimeTreesHint,
        IReadOnlyList<CompileTimeProject> referencedProjects,
        IDiagnosticAdder diagnosticSink,
        bool cacheOnly,
        out CompileTimeProject? project,
        CancellationToken cancellationToken )
    {
        var runTimeCompilation = compilationContext.SourceCompilation;

        // If the compilation does not reference Metalama.Framework, do not create a compile-time project.
        if ( !runTimeCompilation.References.OfType<PortableExecutableReference>()
                .Any(
                    p => p.FilePath != null && Path.GetFileNameWithoutExtension( p.FilePath )
                        .Equals( "Metalama.Framework", StringComparison.OrdinalIgnoreCase ) ) )
        {
            this._logger.Trace?.Log( $"TryGetCompileTimeProject( '{runTimeCompilation.AssemblyName}' ) : no reference to Metalama.Framework" );
            project = null;

            return true;
        }

        var compileTimeArtifacts = GetCompileTimeArtifacts( compilationContext, compileTimeTreesHint, cancellationToken );

        return this.TryGetCompileTimeProjectImpl(
            compilationContext,
            projectLicenseInfo,
            compileTimeArtifacts.SyntaxTrees,
            referencedProjects,
            compileTimeArtifacts.GlobalUsings,
            diagnosticSink,
            cacheOnly,
            out project,
            cancellationToken );
    }

    private bool TryGetCompileTimeProjectFromCache(
        Compilation runTimeCompilation,
        IReadOnlyList<CompileTimeProject> referencedProjects,
        OutputPaths outputPaths,
        ulong projectHash,
        [NotNullWhen( true )] out CompileTimeProject? project,
        out bool wasInconsistent,
        CacheableTemplateDiscoveryContextProvider? cacheableTemplateDiscoveryContextProvider )
    {
        this._logger.Trace?.Log( $"TryGetCompileTimeProjectFromCache( '{runTimeCompilation.AssemblyName}' )" );

        // Look in in-memory cache.
        if ( this._cache.TryGetValue( projectHash, out project ) )
        {
            this._logger.Trace?.Log( $"TryGetCompileTimeProjectFromCache( '{runTimeCompilation.AssemblyName}' ): found in memory cache." );
            wasInconsistent = false;
            return true;
        }

        if ( !this.CheckCompileTimeProjectDiskCache( runTimeCompilation.AssemblyName, outputPaths, out wasInconsistent ) )
        {
            return false;
        }

        this._logger.Trace?.Log( $"TryGetCompileTimeProjectFromCache( '{runTimeCompilation.AssemblyName}' ): deserializing." );

        // Deserialize the manifest.
        var manifest = CompileTimeProjectManifest.Deserialize( RetryHelper.Retry( () => File.OpenRead( outputPaths.Manifest ), logger: this._logger ) );

        project = CompileTimeProject.Create(
            this._serviceProvider,
            this._domain,
            runTimeCompilation.Assembly.Identity,
            new AssemblyIdentity( outputPaths.CompileTimeAssemblyName ),
            referencedProjects,
            manifest,
            outputPaths.Pe,
            outputPaths.Directory,
            FullPathTextMapFileProvider.Instance,
            cacheableTemplateDiscoveryContextProvider );

        this._cache.Add( projectHash, project );

        wasInconsistent = false;
        return true;
    }

    private bool CheckCompileTimeProjectDiskCache(
        string? assemblyName,
        OutputPaths outputPaths,
        out bool wasInconsistent )
    {
        var peExists = File.Exists( outputPaths.Pe );
        var manifestExists = File.Exists( outputPaths.Manifest );

        // Look on disk.
        if ( !peExists )
        {
            this._logger.Trace?.Log( $"TryGetCompileTimeProjectFromCache( '{assemblyName}' ): '{outputPaths.Pe}' not found." );
        }

        if ( !manifestExists )
        {
            this._logger.Trace?.Log( $"TryGetCompileTimeProjectFromCache( '{assemblyName}' ): '{outputPaths.Manifest}' not found." );
        }

        if ( peExists ^ manifestExists )
        {
            // Here we presume that other files (that are not checked and are cached) are never locked and never deleted without PE or manifest missing.
            this._logger.Trace?.Log( $"TryGetCompileTimeProjectFromCache( '{assemblyName}' ): '{outputPaths.Directory}' inconsistent, will attempt an alternate." );
            wasInconsistent = true;
            return false;
        }
        else if ( !peExists || !manifestExists )
        {
            this._logger.Trace?.Log( $"TryGetCompileTimeProjectFromCache( '{assemblyName}' ): Cache miss." );
            wasInconsistent = false;
            return false;
        }

        this._logger.Trace?.Log( $"TryGetCompileTimeProjectFromCache( '{assemblyName}' ): found on disk." );
        wasInconsistent = false;
        return true;
    }

    private bool TryGetCompileTimeProjectImpl(
        ClassifyingCompilationContext compilationContext,
        ProjectLicenseInfo? projectLicenseInfo,
        IReadOnlyList<SyntaxTree> sourceTreesWithCompileTimeCode,
        IReadOnlyList<CompileTimeProject> referencedProjects,
        ImmutableArray<UsingDirectiveSyntax> globalUsings,
        IDiagnosticAdder diagnosticSink,
        bool cacheOnly,
        out CompileTimeProject? project,
        CancellationToken cancellationToken )
    {
        var runTimeCompilation = compilationContext.SourceCompilation;

        // Check the in-process cache.
        var (sourceHash, projectHash, outputPaths) =
            this.GetPreCacheProjectInfo( runTimeCompilation, sourceTreesWithCompileTimeCode, referencedProjects, projectLicenseInfo );

        void ReportCachedDiagnostics( CompileTimeProject project )
        {
            var diagnostics = project.Manifest.AssertNotNull().Diagnostics;

            if ( diagnostics?.Any() == true )
            {
                var sourceTreesForDiagnostics = sourceTreesWithCompileTimeCode.OrderBy( t => t.FilePath ).ToArray();

                diagnosticSink.Report( diagnostics.SelectAsEnumerable( d => d.ToDiagnostic( sourceTreesForDiagnostics ) ) );
            }
        }

        if ( cacheOnly )
        {
            var alternateDirectoryOrdinal = 0;

            while ( alternateDirectoryOrdinal < _inconsistentFallbackLimit )
            {
                if ( this.TryGetCompileTimeProjectFromCache(
                        runTimeCompilation,
                        referencedProjects,
                        outputPaths,
                        projectHash,
                        out project,
                        out var wasInconsistent,
                        null ) )
                {
                    ReportCachedDiagnostics( project );

                    return true;
                }

                if ( wasInconsistent )
                {
                    // If the cache directory is not consistent, attempt the next alternate fallback.
                    alternateDirectoryOrdinal++;
                    outputPaths = outputPaths.WithAlternateOrdinal( alternateDirectoryOrdinal );
                }
                else
                {
                    // We were asked to get cache projects only. Don't create it.
                    project = null;
                    return false;
                }
            }

            throw CreateTooManyInconsistentCacheDirectoriesException( runTimeCompilation.AssemblyName, outputPaths );
        }
        else
        {
            var alternateDirectoryOrdinal = 0;

            if ( this.TryGetCompileTimeProjectFromCache(
                    runTimeCompilation,
                    referencedProjects,
                    outputPaths,
                    projectHash,
                    out project,
                    out var wasInconsistent,
                    null ) )
            {
                ReportCachedDiagnostics( project );

                return true;
            }

            // Do not try to try more than 10 alternates, probability of that happening is low and we may get into an infinite cycle.
            while ( alternateDirectoryOrdinal < _inconsistentFallbackLimit )
            {
                using ( this.WithLock( outputPaths.CompileTimeAssemblyName ) )
                {
                    // Do a second cache lookup within the lock.
                    if ( this.TryGetCompileTimeProjectFromCache(
                            runTimeCompilation,
                            referencedProjects,
                            outputPaths,
                            projectHash,
                            out project,
                            out wasInconsistent,
                            null ) )
                    {
                        ReportCachedDiagnostics( project );

                        // Coverage: ignore (this depends on a multi-threaded condition)
                        return true;
                    }

                    if ( wasInconsistent )
                    {
                        // The cache directory was not consistent, i.e. files are missing and most likely the file that exists is locked.                    
                        // We will defer to a suffixed directory (or a higher suffix).
                        alternateDirectoryOrdinal++;
                        outputPaths = outputPaths.WithAlternateOrdinal( alternateDirectoryOrdinal );

                        continue;
                    }

                    var diagnostics = new List<Diagnostic>();

                    // Without this local function, the closure for this method causes a memory leak.
                    static DiagnosticAdderAdapter CreateDiagnosticAdder( IDiagnosticAdder diagnosticSink, List<Diagnostic> diagnostics )
                        => new(
                            diagnostic =>
                            {
                                // Report diagnostics to the current sink and also store them for the cache.
                                diagnosticSink.Report( diagnostic );
                                diagnostics.Add( diagnostic );
                            } );

                    var diagnosticAdder = CreateDiagnosticAdder( diagnosticSink, diagnostics );

                    // Generate the C# compilation.
                    if ( !this.TryCreateCompileTimeCompilation(
                            compilationContext,
                            sourceTreesWithCompileTimeCode,
                            referencedProjects,
                            globalUsings,
                            outputPaths,
                            diagnosticAdder,
                            cancellationToken,
                            out var compileTimeCompilation,
                            out var locationAnnotationMap,
                            out var compilationResultManifest ) )
                    {
                        project = null;

                        this._logger.Trace?.Log( $"TryCreateCompileTimeCompilation( '{runTimeCompilation.AssemblyName}' ): TryCreateCompileTimeCompilation." );

                        return false;
                    }

                    if ( compileTimeCompilation == null )
                    {
                        // The run-time compilation does not contain compile-time classes, but it can have compile-time references.

                        if ( referencedProjects.Count == 0 )
                        {
                            project = null;
                        }
                        else
                        {
                            project = CompileTimeProject.CreateEmpty(
                                this._serviceProvider,
                                this._domain,
                                runTimeCompilation.Assembly.Identity,
                                new AssemblyIdentity( outputPaths.CompileTimeAssemblyName ),
                                referencedProjects );
                        }

                        return true;
                    }
                    else
                    {
                        var textMapDirectory = TextMapDirectory.Create( compileTimeCompilation, locationAnnotationMap! );

                        if ( !this.TryEmit( outputPaths, compileTimeCompilation, diagnosticSink, textMapDirectory, cancellationToken ) )
                        {
                            project = null;

                            this._logger.Trace?.Log( $"TryGetCompileTimeProjectImpl( '{runTimeCompilation.AssemblyName}' ): emit failed." );

                            return false;
                        }

                        textMapDirectory.Write( outputPaths.Directory );

<<<<<<< HEAD
                        // Create the manifest.
                        var compilationForManifest = compileTimeCompilation;
                        var aspectType = compilationForManifest.GetTypeByMetadataName( typeof( IAspect ).FullName.AssertNotNull() );
                        var fabricType = compilationForManifest.GetTypeByMetadataName( typeof( Fabric ).FullName.AssertNotNull() );
                        var transitiveFabricType = compilationForManifest.GetTypeByMetadataName( typeof( TransitiveProjectFabric ).FullName.AssertNotNull() );
                        var templateProviderType = compilationForManifest.GetTypeByMetadataName( typeof( ITemplateProvider ).FullName.AssertNotNull() );

                        bool IsAspect( INamedTypeSymbol t ) => compilationForManifest.HasImplicitConversion( t, aspectType );
=======
                        var aspectType = compileTimeCompilation.GetTypeByMetadataName( typeof(IAspect).FullName.AssertNotNull() );
                        var fabricType = compileTimeCompilation.GetTypeByMetadataName( typeof(Fabric).FullName.AssertNotNull() );
                        var transitiveFabricType = compileTimeCompilation.GetTypeByMetadataName( typeof(TransitiveProjectFabric).FullName.AssertNotNull() );
                        var templateProviderType = compileTimeCompilation.GetTypeByMetadataName( typeof(ITemplateProvider).FullName.AssertNotNull() );
>>>>>>> d7392bd9

                        bool IsFabric( INamedTypeSymbol t ) => compilationForManifest.HasImplicitConversion( t, fabricType );

                        var aspectTypeNames = compilationForManifest.Assembly.GetAllTypes()
                            .Where( IsAspect )
                            .Select( t => t.GetReflectionFullName().AssertNotNull() )
                            .ToList();

                        var fabricTypes = compilationForManifest.Assembly.GetTypes()
                            .Where(
<<<<<<< HEAD
                                t => IsFabric( t ) &&
                                     !compilationForManifest.HasImplicitConversion( t, transitiveFabricType ) )
=======
                                t => compileTimeCompilation.HasImplicitConversion( t, fabricType ) &&
                                     !compileTimeCompilation.HasImplicitConversion( t, transitiveFabricType ) )
>>>>>>> d7392bd9
                            .ToList();

                        var fabricTypeNames = fabricTypes
                            .SelectAsList( t => t.GetReflectionFullName().AssertNotNull() );

<<<<<<< HEAD
                        var transitiveFabricTypeNames = compilationForManifest.Assembly.GetTypes()
                            .Where( t => compilationForManifest.HasImplicitConversion( t, transitiveFabricType ) )
                            .Concat( fabricTypes.Where( t => t.GetAttributes().Any( a => a.AttributeClass?.Name == nameof( InheritableAttribute ) ) ) )
                            .Select( t => t.GetReflectionFullName().AssertNotNull() )
                            .ToList();

                        var compilerPlugInTypeNames = compilationForManifest.Assembly.GetAllTypes()
                            .Where( t => t.GetAttributes().Any( a => a.AttributeClass?.Name == nameof( MetalamaPlugInAttribute ) ) )
=======
                        var transitiveFabricTypeNames = compileTimeCompilation.Assembly.GetTypes()
                            .Where( t => compileTimeCompilation.HasImplicitConversion( t, transitiveFabricType ) )
                            .Concat( fabricTypes.Where( t => t.GetAttributes().Any( a => a.AttributeClass?.Name == nameof(InheritableAttribute) ) ) )
                            .Select( t => t.GetReflectionFullName().AssertNotNull() )
                            .ToList();

                        var compilerPlugInTypeNames = compileTimeCompilation.Assembly.GetAllTypes()
                            .Where( t => t.GetAttributes().Any( a => a is { AttributeClass.Name: nameof(MetalamaPlugInAttribute) } ) )
>>>>>>> d7392bd9
                            .Select( t => t.GetReflectionFullName().AssertNotNull() )
                            .ToList();

                        var otherTemplateTypeNames = compilationForManifest.Assembly.GetAllTypes()
                            .Where( t => compilationForManifest.HasImplicitConversion( t, templateProviderType ) && !IsAspect( t ) && !IsFabric( t ) )
                            .Select( t => t.GetReflectionFullName().AssertNotNull() )
                            .ToList();

                        Dictionary<string, int>? sourceFilePathIndexes = null;

                        if ( diagnostics.Any() )
                        {
                            sourceFilePathIndexes = sourceTreesWithCompileTimeCode
                                .OrderBy( x => x.FilePath )
                                .Select( ( tree, index ) => (tree.FilePath, index) )
                                .ToDictionary( x => x.FilePath, x => x.index );
                        }

                        var manifest = new CompileTimeProjectManifest(
                            runTimeCompilation.Assembly.Identity.ToString(),
                            runTimeCompilation.GetTargetFramework()?.ToString() ?? "",
                            aspectTypeNames,
                            compilerPlugInTypeNames,
                            fabricTypeNames,
                            transitiveFabricTypeNames,
                            otherTemplateTypeNames,
                            referencedProjects.SelectAsImmutableArray( r => r.RunTimeIdentity.GetDisplayName() ),
                            compilationResultManifest,
                            projectLicenseInfo?.RedistributionLicenseKey,
                            sourceHash,
                            textMapDirectory.FilesByTargetPath.Values.Select( f => new CompileTimeFileManifest( f ) ).ToArray(),
                            diagnostics.SelectAsArray( d => new CompileTimeDiagnosticManifest( d, sourceFilePathIndexes! ) ) );

                        project = CompileTimeProject.Create(
                            this._serviceProvider,
                            this._domain,
                            runTimeCompilation.Assembly.Identity,
                            compileTimeCompilation.Assembly.Identity,
                            referencedProjects,
                            manifest,
                            outputPaths.Pe,
                            outputPaths.Directory,
                            textMapDirectory,
                            null );

                        this._logger.Trace?.Log( $"Writing manifest to '{outputPaths.Manifest}'." );

                        using ( var manifestStream = File.Create( outputPaths.Manifest ) )
                        {
                            manifest.Serialize( manifestStream );
                        }
                    }
                }

                this._cache.Add( projectHash, project );

                return true;
            }

            throw CreateTooManyInconsistentCacheDirectoriesException( runTimeCompilation.AssemblyName, outputPaths );
        }
    }

    private (ulong SourceHash, ulong ProjectHash, OutputPaths OutputPaths) GetPreCacheProjectInfo(
        Compilation runTimeCompilation,
        IReadOnlyList<SyntaxTree> sourceTreesWithCompileTimeCode,
        IEnumerable<CompileTimeProject> referencedProjects,
        ProjectLicenseInfo? projectLicenseInfo )
    {
        var targetFramework = runTimeCompilation.GetTargetFramework();

        var sourceHash = this.ComputeSourceHash( targetFramework, sourceTreesWithCompileTimeCode );
        var projectHash = this.ComputeProjectHash( referencedProjects, sourceHash, projectLicenseInfo?.RedistributionLicenseKey );

        var outputPaths = this._outputPathHelper.GetOutputPaths( runTimeCompilation.AssemblyName!, targetFramework, projectHash );

        return (sourceHash, projectHash, outputPaths);
    }

    /// <summary>
    /// Tries to compile (to a binary image) a project given its manifest and syntax trees. 
    /// </summary>
    public bool TryCompileDeserializedProject(
        string runTimeAssemblyName,
        FrameworkName? targetFramework,
        IReadOnlyList<SyntaxTree> syntaxTrees,
        ulong syntaxTreeHash,
        string? redistributionLicenseKey,
        IReadOnlyList<CompileTimeProject> referencedProjects,
        IDiagnosticAdder diagnosticAdder,
        CancellationToken cancellationToken,
        out string? compileTimeAssemblyName,
        out string assemblyPath,
        out string? sourceDirectory )
    {
        this._logger.Trace?.Log( $"TryCompileDeserializedProject( '{runTimeAssemblyName}' )" );
        var projectHash = this.ComputeProjectHash( referencedProjects, syntaxTreeHash, redistributionLicenseKey );

        var outputPaths = this._outputPathHelper.GetOutputPaths( runTimeAssemblyName, targetFramework, projectHash );

        var compilation = this.CreateEmptyCompileTimeCompilation( outputPaths.CompileTimeAssemblyName, referencedProjects )
            .AddSyntaxTrees( syntaxTrees );

        var alternateOrdinal = 0;

        using ( this.WithLock( outputPaths.CompileTimeAssemblyName ) )
        {
            while ( alternateOrdinal < _inconsistentFallbackLimit )
            {
                if ( this.CheckCompileTimeProjectDiskCache( runTimeAssemblyName, outputPaths, out var wasInconsistent ) )
                {
                    // If the file already exists, given that it has a strong hash, it means that the assembly has already been 
                    // emitted and it does not need to be done a second time.

                    assemblyPath = outputPaths.Pe;
                    sourceDirectory = outputPaths.Directory;
                    compileTimeAssemblyName = outputPaths.CompileTimeAssemblyName;

                    this._logger.Trace?.Log( $"TryCompileDeserializedProject( '{runTimeAssemblyName}' ): compile-time project already exists." );

                    return true;
                }
                else
                {
                    if ( !wasInconsistent )
                    {
                        assemblyPath = outputPaths.Pe;
                        sourceDirectory = outputPaths.Directory;
                        compileTimeAssemblyName = outputPaths.CompileTimeAssemblyName;

                        return this.TryEmit( outputPaths, compilation, diagnosticAdder, null, cancellationToken );
                    }
                    else
                    {
                        // The cache was inconsistent, we will defer to a suffixed directory.
                        alternateOrdinal++;
                        outputPaths = outputPaths.WithAlternateOrdinal( alternateOrdinal );
                    }
                }
            }
        }

        throw CreateTooManyInconsistentCacheDirectoriesException( runTimeAssemblyName, outputPaths );
    }

    private static Exception CreateTooManyInconsistentCacheDirectoriesException( string? runTimeAssemblyName, OutputPaths outputPaths )
    {
        return new InvalidOperationException(
            $"TryGetCompileTimeProjectImpl( '{runTimeAssemblyName}' ): too many inconsistent cache directories for the compile-time assembly. " +
            $"Please delete \"{Path.GetDirectoryName( outputPaths.Directory )}\" directory before retrying the build. " +
            $"If this occurs on a build server, please verify that the cache is correctly cleaned up between builds." );
    }

    private IDisposable WithLock( string compileTimeAssemblyName ) => MutexHelper.WithGlobalLock( compileTimeAssemblyName, this._logger );
}<|MERGE_RESOLUTION|>--- conflicted
+++ resolved
@@ -1031,21 +1031,14 @@
 
                         textMapDirectory.Write( outputPaths.Directory );
 
-<<<<<<< HEAD
                         // Create the manifest.
                         var compilationForManifest = compileTimeCompilation;
-                        var aspectType = compilationForManifest.GetTypeByMetadataName( typeof( IAspect ).FullName.AssertNotNull() );
-                        var fabricType = compilationForManifest.GetTypeByMetadataName( typeof( Fabric ).FullName.AssertNotNull() );
-                        var transitiveFabricType = compilationForManifest.GetTypeByMetadataName( typeof( TransitiveProjectFabric ).FullName.AssertNotNull() );
-                        var templateProviderType = compilationForManifest.GetTypeByMetadataName( typeof( ITemplateProvider ).FullName.AssertNotNull() );
+                        var aspectType = compilationForManifest.GetTypeByMetadataName( typeof(IAspect).FullName.AssertNotNull() );
+                        var fabricType = compilationForManifest.GetTypeByMetadataName( typeof(Fabric).FullName.AssertNotNull() );
+                        var transitiveFabricType = compilationForManifest.GetTypeByMetadataName( typeof(TransitiveProjectFabric).FullName.AssertNotNull() );
+                        var templateProviderType = compilationForManifest.GetTypeByMetadataName( typeof(ITemplateProvider).FullName.AssertNotNull() );
 
                         bool IsAspect( INamedTypeSymbol t ) => compilationForManifest.HasImplicitConversion( t, aspectType );
-=======
-                        var aspectType = compileTimeCompilation.GetTypeByMetadataName( typeof(IAspect).FullName.AssertNotNull() );
-                        var fabricType = compileTimeCompilation.GetTypeByMetadataName( typeof(Fabric).FullName.AssertNotNull() );
-                        var transitiveFabricType = compileTimeCompilation.GetTypeByMetadataName( typeof(TransitiveProjectFabric).FullName.AssertNotNull() );
-                        var templateProviderType = compileTimeCompilation.GetTypeByMetadataName( typeof(ITemplateProvider).FullName.AssertNotNull() );
->>>>>>> d7392bd9
 
                         bool IsFabric( INamedTypeSymbol t ) => compilationForManifest.HasImplicitConversion( t, fabricType );
 
@@ -1056,39 +1049,23 @@
 
                         var fabricTypes = compilationForManifest.Assembly.GetTypes()
                             .Where(
-<<<<<<< HEAD
                                 t => IsFabric( t ) &&
                                      !compilationForManifest.HasImplicitConversion( t, transitiveFabricType ) )
-=======
-                                t => compileTimeCompilation.HasImplicitConversion( t, fabricType ) &&
-                                     !compileTimeCompilation.HasImplicitConversion( t, transitiveFabricType ) )
->>>>>>> d7392bd9
                             .ToList();
 
                         var fabricTypeNames = fabricTypes
                             .SelectAsList( t => t.GetReflectionFullName().AssertNotNull() );
 
-<<<<<<< HEAD
                         var transitiveFabricTypeNames = compilationForManifest.Assembly.GetTypes()
                             .Where( t => compilationForManifest.HasImplicitConversion( t, transitiveFabricType ) )
-                            .Concat( fabricTypes.Where( t => t.GetAttributes().Any( a => a.AttributeClass?.Name == nameof( InheritableAttribute ) ) ) )
-                            .Select( t => t.GetReflectionFullName().AssertNotNull() )
-                            .ToList();
-
-                        var compilerPlugInTypeNames = compilationForManifest.Assembly.GetAllTypes()
-                            .Where( t => t.GetAttributes().Any( a => a.AttributeClass?.Name == nameof( MetalamaPlugInAttribute ) ) )
-=======
-                        var transitiveFabricTypeNames = compileTimeCompilation.Assembly.GetTypes()
-                            .Where( t => compileTimeCompilation.HasImplicitConversion( t, transitiveFabricType ) )
                             .Concat( fabricTypes.Where( t => t.GetAttributes().Any( a => a.AttributeClass?.Name == nameof(InheritableAttribute) ) ) )
                             .Select( t => t.GetReflectionFullName().AssertNotNull() )
                             .ToList();
 
-                        var compilerPlugInTypeNames = compileTimeCompilation.Assembly.GetAllTypes()
-                            .Where( t => t.GetAttributes().Any( a => a is { AttributeClass.Name: nameof(MetalamaPlugInAttribute) } ) )
->>>>>>> d7392bd9
+                        var compilerPlugInTypeNames = compilationForManifest.Assembly.GetAllTypes()
+                            .Where( t => t.GetAttributes().Any( a => a.AttributeClass?.Name == nameof(MetalamaPlugInAttribute) ) )
                             .Select( t => t.GetReflectionFullName().AssertNotNull() )
-                            .ToList();
+                                    .ToList();
 
                         var otherTemplateTypeNames = compilationForManifest.Assembly.GetAllTypes()
                             .Where( t => compilationForManifest.HasImplicitConversion( t, templateProviderType ) && !IsAspect( t ) && !IsFabric( t ) )
