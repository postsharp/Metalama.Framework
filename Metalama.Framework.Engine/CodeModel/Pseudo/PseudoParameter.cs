--- conflicted
+++ resolved
@@ -98,7 +98,6 @@
         public ref object? Value
             => ref RefHelper.Wrap( new SyntaxUserExpression( SyntaxFactory.IdentifierName( this.Name ), this.Type, isReferenceable: true ) );
 
-<<<<<<< HEAD
         public TypedExpressionSyntax ToTypedExpressionSyntax( ISyntaxSerializationContext syntaxSerializationContext )
             => new TypedExpressionSyntaxImpl( 
                 SyntaxFactory.IdentifierName( this.Name ),
@@ -106,15 +105,6 @@
                 ((SyntaxSerializationContext) syntaxSerializationContext).SyntaxGenerationContext,
                 isReferenceable: true );
         
-=======
-        public TypedExpressionSyntax ToTypedExpressionSyntax( ISyntaxGenerationContext syntaxGenerationContext )
-            => new TypedExpressionSyntaxImpl(
-                SyntaxFactory.IdentifierName( this.Name ),
-                this.Type,
-                (SyntaxGenerationContext) syntaxGenerationContext,
-                isReferenceable: true );
-
->>>>>>> 0bccbe12
         public override bool BelongsToCurrentProject => this.ContainingDeclaration.BelongsToCurrentProject;
 
         public override ImmutableArray<SourceReference> Sources => ImmutableArray<SourceReference>.Empty;
