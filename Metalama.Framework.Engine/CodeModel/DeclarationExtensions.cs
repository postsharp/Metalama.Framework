﻿// Copyright (c) SharpCrafters s.r.o. See the LICENSE.md file in the root directory of this repository root for details.

using Metalama.Framework.Code;
using Metalama.Framework.Code.Collections;
using Metalama.Framework.Code.Types;
using Metalama.Framework.Engine.CodeModel.Builders;
using Metalama.Framework.Engine.CodeModel.References;
using Metalama.Framework.Engine.Collections;
using Metalama.Framework.Engine.Diagnostics;
using Metalama.Framework.Engine.Services;
using Metalama.Framework.Engine.SyntaxGeneration;
using Metalama.Framework.Engine.Templating.Expressions;
using Metalama.Framework.Engine.Utilities.Roslyn;
using Microsoft.CodeAnalysis;
using Microsoft.CodeAnalysis.CSharp;
using Microsoft.CodeAnalysis.CSharp.Syntax;
using System;
using System.Collections.Generic;
using System.Collections.Immutable;
using System.Diagnostics.CodeAnalysis;
using System.Linq;
using Accessibility = Metalama.Framework.Code.Accessibility;
using DeclarationKind = Metalama.Framework.Code.DeclarationKind;
using EnumerableExtensions = Metalama.Framework.Engine.Collections.EnumerableExtensions;
using MethodKind = Microsoft.CodeAnalysis.MethodKind;
using OperatorKind = Metalama.Framework.Code.OperatorKind;
using RefKind = Metalama.Framework.Code.RefKind;
using SyntaxReference = Microsoft.CodeAnalysis.SyntaxReference;

namespace Metalama.Framework.Engine.CodeModel;

public static class DeclarationExtensions
{
    public static DeclarationKind GetDeclarationKind( this ISymbol symbol )
        => symbol switch
        {
            INamespaceSymbol => DeclarationKind.Namespace,
            INamedTypeSymbol => DeclarationKind.NamedType,
            IMethodSymbol method =>
                method.MethodKind switch
                {
                    MethodKind.Constructor or MethodKind.StaticConstructor => DeclarationKind.Constructor,
                    MethodKind.Destructor => DeclarationKind.Finalizer,
                    _ => DeclarationKind.Method
                },
            IPropertySymbol => DeclarationKind.Property,
            IFieldSymbol => DeclarationKind.Field,
            ITypeParameterSymbol => DeclarationKind.TypeParameter,
            IAssemblySymbol => DeclarationKind.Compilation,
            IParameterSymbol => DeclarationKind.Parameter,
            IEventSymbol => DeclarationKind.Event,
            ITypeSymbol => DeclarationKind.None,
            IModuleSymbol => DeclarationKind.Compilation,
            _ => throw new ArgumentException( $"Unexpected symbol: {symbol.GetType().Name}.", nameof(symbol) )
        };

    /// <summary>
    /// Select all declarations recursively contained in a given declaration (i.e. all descendants of the tree).
    /// </summary>
    internal static IEnumerable<IDeclaration> GetContainedDeclarations( this IDeclaration declaration )
        => declaration.SelectManyRecursive(
            child => child switch
            {
                ICompilation compilation => new[] { compilation.GlobalNamespace },
                INamespace ns => EnumerableExtensions.Concat<IDeclaration>( ns.Namespaces, ns.Types ),
                INamedType namedType => EnumerableExtensions.Concat<IDeclaration>(
                        namedType.NestedTypes,
                        namedType.Methods,
                        namedType.Constructors,
                        namedType.Fields,
                        namedType.Properties,
                        namedType.Indexers,
                        namedType.Events,
                        namedType.TypeParameters )
                    .ConcatNotNull( namedType.StaticConstructor )
                    .ConcatNotNull( namedType.Finalizer ),
                IMethod method => Enumerable
                    .Concat<IDeclaration>( method.Parameters, method.TypeParameters )
                    .ConcatNotNull( method.ReturnParameter ),
                IIndexer indexer => indexer.Parameters.Concat<IDeclaration>( indexer.Accessors ),
                IConstructor constructor => constructor.Parameters,
                IHasAccessors member => member.Accessors,
                _ => Enumerable.Empty<IDeclaration>()
            } );

    internal static Ref<IDeclaration> ToTypedRef( this ISymbol symbol, CompilationContext compilationContext ) => Ref.FromSymbol( symbol, compilationContext );

    internal static Ref<T> ToTypedRef<T>( this T declaration )
        where T : class, IDeclaration
        => ((IDeclarationImpl) declaration).ToRef().As<T>();

    internal static ISymbol? GetSymbol( this IDeclaration declaration, CompilationContext compilationContext )
        => compilationContext.SymbolTranslator.Translate( declaration.GetSymbol().AssertNotNull(), declaration.GetCompilationModel().RoslynCompilation );

    internal static MemberRef<T> ToMemberRef<T>( this T member )
        where T : class, IMemberOrNamedType
        => new( ((IDeclarationImpl) member).ToRef() );

    internal static Location? GetDiagnosticLocation( this IDeclaration declaration )
        => declaration switch
        {
            IDiagnosticLocationImpl hasLocation => hasLocation.DiagnosticLocation,
            _ => null
        };

    private static void CheckArguments( this IDeclaration declaration, IReadOnlyList<IParameter> parameters, TypedExpressionSyntaxImpl[]? arguments )
    {
        // TODO: somehow provide locations for the diagnostics?
        var argumentsLength = arguments?.Length ?? 0;

        if ( parameters.LastOrDefault()?.IsParams == true )
        {
            // all non-params arguments have to be set + any number of params arguments
            var requiredArguments = parameters.Count - 1;

            if ( argumentsLength < requiredArguments )
            {
                throw GeneralDiagnosticDescriptors.MemberRequiresAtLeastNArguments.CreateException( (declaration, requiredArguments, argumentsLength) );
            }
        }
        else
        {
            if ( argumentsLength != parameters.Count )
            {
                throw GeneralDiagnosticDescriptors.MemberRequiresNArguments.CreateException( (declaration, parameters.Count, argumentsLength) );
            }
        }
    }

    internal static ArgumentSyntax[] GetArguments(
        this IDeclaration declaration,
        IReadOnlyList<IParameter> parameters,
        TypedExpressionSyntaxImpl[]? args,
        SyntaxGenerationContext syntaxGenerationContext )
    {
        CheckArguments( declaration, parameters, args );

        if ( args == null || args.Length == 0 )
        {
            return Array.Empty<ArgumentSyntax>();
        }

        var arguments = new List<ArgumentSyntax>( args.Length );

        for ( var i = 0; i < args.Length; i++ )
        {
            var arg = args[i];

            ArgumentSyntax argument;
            var parameter = parameters[i];

            if ( i >= parameters.Count || parameter.IsParams )
            {
                // params methods can be called as params or directly with an array
                // so it's probably best to not do any type-checking for them

                argument = SyntaxFactory.Argument( arg.Syntax );
            }
            else
            {
                if ( parameter.RefKind is RefKind.Out or RefKind.Ref or RefKind.RefReadOnly )
                {
                    SyntaxKind refKindKeyword;

                    if ( parameter.RefKind is RefKind.RefReadOnly )
                    {
                        // `ref readonly` parameters can be called with the `ref` or `in` modifier if the argument is a mutable variable/`ref` expression,
                        // but only with `in` if it's a read-only variable/`readonly ref`.
                        // If the argument is not a `ref` or variable, no modifier is possible and the code produces a warning.

                        refKindKeyword = arg.IsReferenceable ? SyntaxKind.InKeyword : SyntaxKind.None;
                    }
                    else
                    {
                        // With out and ref parameters, we unconditionally add the out or ref modifier, and "hope" the code will later compile.
                        // We also intentionally omit to cast the value since it would be illegal.

                        if ( !arg.IsReferenceable )
                        {
                            throw new DiagnosticException(
                                GeneralDiagnosticDescriptors.CannotPassExpressionToByRefParameter.CreateRoslynDiagnostic(
                                    null,
                                    (arg.Syntax.ToString(), parameter.Name, parameter.DeclaringMember) ) );
                        }

                        refKindKeyword = parameter.RefKind is RefKind.Ref ? SyntaxKind.RefKeyword : SyntaxKind.OutKeyword;
                    }

                    argument = SyntaxFactory.Argument( null, SyntaxFactory.Token( refKindKeyword ), arg.Syntax );
                }
                else
                {
                    argument = SyntaxFactory.Argument( arg.Convert( parameter.Type, syntaxGenerationContext ).Syntax.RemoveParenthesis() );
                }
            }

            arguments.Add( argument );
        }

        return arguments.ToArray();
    }

    internal static ExpressionSyntax GetReceiverSyntax<T>(
        this T declaration,
        TypedExpressionSyntaxImpl instance,
        SyntaxGenerationContext generationContext )
        where T : IMember
    {
        if ( declaration.IsStatic )
        {
            return generationContext.SyntaxGenerator.Type( declaration.DeclaringType.GetSymbol() );
        }

        var definition = declaration.Definition;

        if ( definition.IsExplicitInterfaceImplementation )
        {
            return
                SyntaxFactory.ParenthesizedExpression(
                    SyntaxFactory.CastExpression(
                        generationContext.SyntaxGenerator.Type( definition.GetExplicitInterfaceImplementation().DeclaringType.GetSymbol() ),
                        instance.Syntax ) );
        }

        return instance.Convert( declaration.DeclaringType, generationContext ).Syntax;
    }

<<<<<<< HEAD
    /// <summary>
    /// Converts Roslyn <see cref="Microsoft.CodeAnalysis.RefKind"/> to Metalama <see cref="RefKind"/> for members and return parameters.
    /// Note that the conversion for parameters is different.
    /// </summary>
    internal static RefKind ToOurRefKind( this Microsoft.CodeAnalysis.RefKind roslynRefKind )
        => roslynRefKind switch
        {
            Microsoft.CodeAnalysis.RefKind.None => RefKind.None,
            Microsoft.CodeAnalysis.RefKind.Ref => RefKind.Ref,
            Microsoft.CodeAnalysis.RefKind.RefReadOnly => RefKind.RefReadOnly,
            _ => throw new InvalidOperationException( $"Roslyn RefKind {roslynRefKind} not recognized here." )
        };

    internal static Accessibility ToOurVisibility( this Microsoft.CodeAnalysis.Accessibility accessibility )
        => accessibility switch
        {
            Microsoft.CodeAnalysis.Accessibility.NotApplicable => Accessibility.Private,
            Microsoft.CodeAnalysis.Accessibility.Private => Accessibility.Private,
            Microsoft.CodeAnalysis.Accessibility.ProtectedAndInternal => Accessibility.PrivateProtected,
            Microsoft.CodeAnalysis.Accessibility.Protected => Accessibility.Protected,
            Microsoft.CodeAnalysis.Accessibility.Internal => Accessibility.Internal,
            Microsoft.CodeAnalysis.Accessibility.ProtectedOrInternal => Accessibility.ProtectedInternal,
            Microsoft.CodeAnalysis.Accessibility.Public => Accessibility.Public,
            _ => throw new ArgumentOutOfRangeException()
        };

    internal static string ToDisplayString( this DeclarationKind kind )
        => kind switch
        {
            DeclarationKind.TypeParameter => "generic parameter",
            _ => kind.ToString().ToLowerInvariant()
        };
=======
        internal static SyntaxKind ToOperatorKeyword( this OperatorKind operatorKind )
            => operatorKind switch
            {
                OperatorKind.ImplicitConversion => SyntaxKind.ImplicitKeyword,
                OperatorKind.ExplicitConversion => SyntaxKind.ExplicitKeyword,
                OperatorKind.Addition => SyntaxKind.PlusToken,
                OperatorKind.BitwiseAnd => SyntaxKind.AmpersandToken,
                OperatorKind.BitwiseOr => SyntaxKind.BarToken,
                OperatorKind.Decrement => SyntaxKind.MinusMinusToken,
                OperatorKind.Division => SyntaxKind.SlashToken,
                OperatorKind.Equality => SyntaxKind.EqualsEqualsToken,
                OperatorKind.ExclusiveOr => SyntaxKind.CaretToken,
                OperatorKind.False => SyntaxKind.FalseKeyword,
                OperatorKind.GreaterThan => SyntaxKind.GreaterThanToken,
                OperatorKind.GreaterThanOrEqual => SyntaxKind.GreaterThanEqualsToken,
                OperatorKind.Increment => SyntaxKind.PlusPlusToken,
                OperatorKind.Inequality => SyntaxKind.ExclamationEqualsToken,
                OperatorKind.LeftShift => SyntaxKind.LessThanLessThanToken,
                OperatorKind.LessThan => SyntaxKind.LessThanToken,
                OperatorKind.LessThanOrEqual => SyntaxKind.LessThanEqualsToken,
                OperatorKind.LogicalNot => SyntaxKind.ExclamationToken,
                OperatorKind.Modulus => SyntaxKind.PercentToken,
                OperatorKind.Multiply => SyntaxKind.AsteriskToken,
                OperatorKind.OnesComplement => SyntaxKind.TildeToken,
                OperatorKind.RightShift => SyntaxKind.GreaterThanGreaterThanToken,
                OperatorKind.Subtraction => SyntaxKind.MinusToken,
                OperatorKind.True => SyntaxKind.TrueKeyword,
                OperatorKind.UnaryNegation => SyntaxKind.MinusToken,
                OperatorKind.UnaryPlus => SyntaxKind.PlusToken,
                _ => throw new AssertionFailedException( $"Unexpected OperatorKind: {operatorKind}." )
            };

        internal static string ToOperatorMethodName( this OperatorKind operatorKind )
            => operatorKind switch
            {
                OperatorKind.ImplicitConversion => WellKnownMemberNames.ImplicitConversionName,
                OperatorKind.ExplicitConversion => WellKnownMemberNames.ExplicitConversionName,
                OperatorKind.Addition => WellKnownMemberNames.AdditionOperatorName,
                OperatorKind.BitwiseAnd => WellKnownMemberNames.BitwiseAndOperatorName,
                OperatorKind.BitwiseOr => WellKnownMemberNames.BitwiseOrOperatorName,
                OperatorKind.Decrement => WellKnownMemberNames.DecrementOperatorName,
                OperatorKind.Division => WellKnownMemberNames.DivisionOperatorName,
                OperatorKind.Equality => WellKnownMemberNames.EqualityOperatorName,
                OperatorKind.ExclusiveOr => WellKnownMemberNames.ExclusiveOrOperatorName,
                OperatorKind.False => WellKnownMemberNames.FalseOperatorName,
                OperatorKind.GreaterThan => WellKnownMemberNames.GreaterThanOperatorName,
                OperatorKind.GreaterThanOrEqual => WellKnownMemberNames.GreaterThanOrEqualOperatorName,
                OperatorKind.Increment => WellKnownMemberNames.IncrementOperatorName,
                OperatorKind.Inequality => WellKnownMemberNames.InequalityOperatorName,
                OperatorKind.LeftShift => WellKnownMemberNames.LeftShiftOperatorName,
                OperatorKind.LessThan => WellKnownMemberNames.LessThanOperatorName,
                OperatorKind.LessThanOrEqual => WellKnownMemberNames.LessThanOrEqualOperatorName,
                OperatorKind.LogicalNot => WellKnownMemberNames.LogicalNotOperatorName,
                OperatorKind.Modulus => WellKnownMemberNames.ModulusOperatorName,
                OperatorKind.Multiply => WellKnownMemberNames.MultiplyOperatorName,
                OperatorKind.OnesComplement => WellKnownMemberNames.OnesComplementOperatorName,
                OperatorKind.RightShift => WellKnownMemberNames.RightShiftOperatorName,
                OperatorKind.Subtraction => WellKnownMemberNames.SubtractionOperatorName,
                OperatorKind.True => WellKnownMemberNames.TrueOperatorName,
                OperatorKind.UnaryNegation => WellKnownMemberNames.UnaryNegationOperatorName,
                OperatorKind.UnaryPlus => WellKnownMemberNames.UnaryPlusOperatorName,
                _ => throw new AssertionFailedException( $"Unexpected OperatorKind: {operatorKind}." )
            };

        internal static bool? IsAutoProperty( this IPropertySymbol symbol )
            => symbol switch
            {
                { IsAbstract: true } => false,
                { DeclaringSyntaxReferences: { Length: > 0 } syntaxReferences } =>
                    syntaxReferences.All(
                        sr =>
                            sr.GetSyntax() switch
                            {
                                BasePropertyDeclarationSyntax { AccessorList: { } } propertyDecl when
                                    propertyDecl.AccessorList.Accessors.All( a => a.Body == null && a.ExpressionBody == null ) => true,
                                ParameterSyntax parameter => true,
                                _ => false
                            } ),
                { GetMethod: { } getMethod } => getMethod.IsCompilerGenerated(),
                { SetMethod: { } setMethod } => setMethod.IsCompilerGenerated(),
                _ => null
            };

        internal static bool IsAutoAccessor( this IMethodSymbol symbol )
            => symbol switch
            {
                { IsAbstract: true } => false,
                { DeclaringSyntaxReferences: { Length: > 0 } syntaxReferences } =>
                    syntaxReferences.All(
                        sr =>
                            sr.GetSyntax() is AccessorDeclarationSyntax { Body: null, ExpressionBody: null } ),
                _ => symbol.IsCompilerGenerated()
            };

        internal static bool? IsEventField( this IEventSymbol symbol )
            => symbol switch
            {
                // TODO: partial events.
                { IsAbstract: true } => false,
                { DeclaringSyntaxReferences.Length: > 0 } =>
                    symbol.DeclaringSyntaxReferences.All( sr => sr.GetSyntax() is VariableDeclaratorSyntax ),
                { AddMethod: { } getMethod, RemoveMethod: { } setMethod } => getMethod.IsCompilerGenerated() && setMethod.IsCompilerGenerated(),
                _ => null
            };

        internal static bool? HasInitializer( this IPropertySymbol symbol )
            => symbol switch
            {
                { DeclaringSyntaxReferences.Length: > 0 } =>
                    symbol.DeclaringSyntaxReferences.Any( p => p.GetSyntax().AssertCast<PropertyDeclarationSyntax>().Initializer != null ),
                _ => null
            };
>>>>>>> a0c168e0

    internal static SyntaxKind ToOperatorKeyword( this OperatorKind operatorKind )
        => operatorKind switch
        {
            OperatorKind.ImplicitConversion => SyntaxKind.ImplicitKeyword,
            OperatorKind.ExplicitConversion => SyntaxKind.ExplicitKeyword,
            OperatorKind.Addition => SyntaxKind.PlusToken,
            OperatorKind.BitwiseAnd => SyntaxKind.AmpersandToken,
            OperatorKind.BitwiseOr => SyntaxKind.BarToken,
            OperatorKind.Decrement => SyntaxKind.MinusMinusToken,
            OperatorKind.Division => SyntaxKind.SlashToken,
            OperatorKind.Equality => SyntaxKind.EqualsEqualsToken,
            OperatorKind.ExclusiveOr => SyntaxKind.CaretToken,
            OperatorKind.False => SyntaxKind.FalseKeyword,
            OperatorKind.GreaterThan => SyntaxKind.GreaterThanToken,
            OperatorKind.GreaterThanOrEqual => SyntaxKind.GreaterThanEqualsToken,
            OperatorKind.Increment => SyntaxKind.PlusPlusToken,
            OperatorKind.Inequality => SyntaxKind.ExclamationEqualsToken,
            OperatorKind.LeftShift => SyntaxKind.LessThanLessThanToken,
            OperatorKind.LessThan => SyntaxKind.LessThanToken,
            OperatorKind.LessThanOrEqual => SyntaxKind.LessThanEqualsToken,
            OperatorKind.LogicalNot => SyntaxKind.ExclamationToken,
            OperatorKind.Modulus => SyntaxKind.PercentToken,
            OperatorKind.Multiply => SyntaxKind.AsteriskToken,
            OperatorKind.OnesComplement => SyntaxKind.TildeToken,
            OperatorKind.RightShift => SyntaxKind.GreaterThanGreaterThanToken,
            OperatorKind.Subtraction => SyntaxKind.MinusToken,
            OperatorKind.True => SyntaxKind.TrueKeyword,
            OperatorKind.UnaryNegation => SyntaxKind.MinusToken,
            OperatorKind.UnaryPlus => SyntaxKind.PlusToken,
            _ => throw new AssertionFailedException( $"Unexpected OperatorKind: {operatorKind}." )
        };

    internal static string ToOperatorMethodName( this OperatorKind operatorKind )
        => operatorKind switch
        {
            OperatorKind.ImplicitConversion => WellKnownMemberNames.ImplicitConversionName,
            OperatorKind.ExplicitConversion => WellKnownMemberNames.ExplicitConversionName,
            OperatorKind.Addition => WellKnownMemberNames.AdditionOperatorName,
            OperatorKind.BitwiseAnd => WellKnownMemberNames.BitwiseAndOperatorName,
            OperatorKind.BitwiseOr => WellKnownMemberNames.BitwiseOrOperatorName,
            OperatorKind.Decrement => WellKnownMemberNames.DecrementOperatorName,
            OperatorKind.Division => WellKnownMemberNames.DivisionOperatorName,
            OperatorKind.Equality => WellKnownMemberNames.EqualityOperatorName,
            OperatorKind.ExclusiveOr => WellKnownMemberNames.ExclusiveOrOperatorName,
            OperatorKind.False => WellKnownMemberNames.FalseOperatorName,
            OperatorKind.GreaterThan => WellKnownMemberNames.GreaterThanOperatorName,
            OperatorKind.GreaterThanOrEqual => WellKnownMemberNames.GreaterThanOrEqualOperatorName,
            OperatorKind.Increment => WellKnownMemberNames.IncrementOperatorName,
            OperatorKind.Inequality => WellKnownMemberNames.InequalityOperatorName,
            OperatorKind.LeftShift => WellKnownMemberNames.LeftShiftOperatorName,
            OperatorKind.LessThan => WellKnownMemberNames.LessThanOperatorName,
            OperatorKind.LessThanOrEqual => WellKnownMemberNames.LessThanOrEqualOperatorName,
            OperatorKind.LogicalNot => WellKnownMemberNames.LogicalNotOperatorName,
            OperatorKind.Modulus => WellKnownMemberNames.ModulusOperatorName,
            OperatorKind.Multiply => WellKnownMemberNames.MultiplyOperatorName,
            OperatorKind.OnesComplement => WellKnownMemberNames.OnesComplementOperatorName,
            OperatorKind.RightShift => WellKnownMemberNames.RightShiftOperatorName,
            OperatorKind.Subtraction => WellKnownMemberNames.SubtractionOperatorName,
            OperatorKind.True => WellKnownMemberNames.TrueOperatorName,
            OperatorKind.UnaryNegation => WellKnownMemberNames.UnaryNegationOperatorName,
            OperatorKind.UnaryPlus => WellKnownMemberNames.UnaryPlusOperatorName,
            _ => throw new AssertionFailedException( $"Unexpected OperatorKind: {operatorKind}." )
        };

    internal static bool? IsAutoProperty( this IPropertySymbol symbol )
        => symbol switch
        {
            { IsAbstract: true } => false,
            { DeclaringSyntaxReferences: { Length: > 0 } syntaxReferences } =>
                syntaxReferences.All(
                    sr =>
                        sr.GetSyntax() switch
                        {
                            BasePropertyDeclarationSyntax { AccessorList: not null } propertyDecl when
                                propertyDecl.AccessorList.Accessors.All( a => a.Body == null && a.ExpressionBody == null ) => true,
                            ParameterSyntax => true,
                            _ => false
                        } ),
            { GetMethod: { } getMethod } => getMethod.IsCompilerGenerated(),
            { SetMethod: { } setMethod } => setMethod.IsCompilerGenerated(),
            _ => null
        };

    internal static bool IsAutoAccessor( this IMethodSymbol symbol )
        => symbol switch
        {
            { IsAbstract: true } => false,
            { DeclaringSyntaxReferences: { Length: > 0 } syntaxReferences } =>
                syntaxReferences.All(
                    sr =>
                        sr.GetSyntax() is AccessorDeclarationSyntax { Body: null, ExpressionBody: null } ),
            _ => symbol.IsCompilerGenerated()
        };

    internal static bool? IsEventField( this IEventSymbol symbol )
        => symbol switch
        {
            // TODO: partial events.
            { IsAbstract: true } => false,
            { DeclaringSyntaxReferences.Length: > 0 } =>
                symbol.DeclaringSyntaxReferences.All( sr => sr.GetSyntax() is VariableDeclaratorSyntax ),
            { AddMethod: { } getMethod, RemoveMethod: { } setMethod } => getMethod.IsCompilerGenerated() && setMethod.IsCompilerGenerated(),
            _ => null
        };

    internal static bool? HasInitializer( this IPropertySymbol symbol )
        => symbol switch
        {
            { DeclaringSyntaxReferences.Length: > 0 } =>
                symbol.DeclaringSyntaxReferences.Any( p => p.GetSyntax().AssertCast<PropertyDeclarationSyntax>().Initializer != null ),
            _ => null
        };

    internal static bool? HasInitializer( this IEventSymbol symbol )
        => symbol switch
        {
            { DeclaringSyntaxReferences.Length: > 0 } =>
                symbol.DeclaringSyntaxReferences.Any( v => v.GetSyntax().AssertCast<VariableDeclaratorSyntax>().Initializer != null ),
            _ => null
        };

    internal static IMember GetExplicitInterfaceImplementation( this IMember member )
    {
        switch ( member )
        {
            case IMethod method:
                return method.ExplicitInterfaceImplementations.Single();

            case IProperty property:
                return property.ExplicitInterfaceImplementations.Single();

            case IEvent @event:
                return @event.ExplicitInterfaceImplementations.Single();

            default:
                throw new AssertionFailedException( $"Unexpected member type: {member.GetType()}." );
        }
    }

    public static ImmutableArray<SyntaxReference> GetDeclaringSyntaxReferences( this IDeclaration declaration )
        => ((IDeclarationImpl) declaration).DeclaringSyntaxReferences;

    /// <summary>
    /// Finds a method of given signature that is visible in the specified type, taking into account methods being hidden by other methods.
    /// </summary>
    /// <param name="namedType">Type.</param>
    /// <param name="signatureTemplate">Method that acts as a template for the signature.</param>
    /// <returns>A method of the given signature that is visible from the given type or <c>null</c> if no such method exists.</returns>
    internal static IMethod? FindClosestVisibleMethod( this INamedType namedType, IMethod signatureTemplate )
        => namedType.AllMethods.OfExactSignature( signatureTemplate, false );

    /// <summary>
    /// Finds a method of given signature that is visible in the specified type, taking into account methods being hidden by other methods.
    /// </summary>
    /// <param name="namedType">Type.</param>
    /// <param name="signatureTemplate">Method that acts as a template for the signature.</param>
    /// <returns>A method of the given signature that is visible from the given type or <c>null</c> if no such method exists.</returns>
    internal static IIndexer? FindClosestVisibleIndexer( this INamedType namedType, IIndexer signatureTemplate )
        => namedType.AllIndexers.OfExactSignature( signatureTemplate );

    /// <summary>
    /// Finds a parameterless member in the given type and parent type, taking into account member hiding.
    /// </summary>
    /// <param name="namedType">Type.</param>
    /// <param name="name">Member name.</param>
    /// <returns>A property of the given signature that is visible from the given type or <c>null</c> if no such property exists.</returns>
    internal static IMember? FindClosestUniquelyNamedMember(
        this INamedType namedType,
        string name )
        => namedType.AllProperties.OfName( name ).FirstOrDefault() ??
           (IMember?) namedType.AllFields.OfName( name ).FirstOrDefault() ??
           namedType.AllEvents.OfName( name ).FirstOrDefault();

    internal static bool? IsEventField( this IEvent @event )
    {
        switch ( @event )
        {
            case Event codeEvent:
                var eventSymbol = codeEvent.GetSymbol().AssertNotNull();

                return eventSymbol.IsEventField();

            case BuiltEvent builtEvent:
                return builtEvent.EventBuilder.IsEventField;

            case EventBuilder eventBuilder:
                return eventBuilder.IsEventField;

            default:
                throw new AssertionFailedException( $"{@event} is not supported" );
        }
    }

    internal static bool IsFullyBound( this INamedType type )
    {
        return DoesNotContainGenericParameters( type );

        static bool DoesNotContainGenericParameters( IType type )
        {
            switch ( type )
            {
                case INamedType namedType:
                    return namedType.TypeArguments.All( DoesNotContainGenericParameters );

                case IArrayType array:
                    return DoesNotContainGenericParameters( array.ElementType );

                case ITypeParameter:
                    return false;

                default:
                    return true;
            }
        }
    }

    internal static bool TryGetHiddenDeclaration( this IMemberOrNamedType declaration, [NotNullWhen( true )] out IMemberOrNamedType? hiddenDeclaration )
    {
        if ( declaration is IMember { IsOverride: true } )
        {
            // Override symbol never hides anything.
            hiddenDeclaration = null;

            return false;
        }

        var currentType = declaration.DeclaringType?.BaseType;

        while ( currentType != null )
        {
            switch ( declaration )
            {
                case IFieldOrProperty or IEvent or INamedType:
                    // Field/properties/events are matched by name. When a base method is hidden, we ignore it (as it may be still accessible).
                    var candidateMember =
                        currentType.Fields.OfName( declaration.Name ).FirstOrDefault()
                        ?? currentType.Properties.OfName( declaration.Name ).FirstOrDefault()
                        ?? currentType.Events.OfName( declaration.Name ).FirstOrDefault()
                        ?? currentType.NestedTypes.OfName( declaration.Name ).FirstOrDefault()
                        ?? (IMemberOrNamedType?) currentType.Methods.OfName( declaration.Name ).FirstOrDefault();

                    if ( candidateMember != null )
                    {
                        hiddenDeclaration = candidateMember;

                        return true;
                    }

                    break;

                case IIndexer indexer:
                    // Indexers are matched by signature.
                    var candidateIndexer = currentType.Indexers.OfExactSignature( indexer );

                    if ( candidateIndexer != null )
                    {
                        hiddenDeclaration = candidateIndexer;

                        return true;
                    }

                    // No need to look for other declaration types as indexers cannot hide them.

                    break;

                case IMethod method:
                    // Methods are matched by signature.
                    var candidateMethod = currentType.Methods.OfExactSignature( method );

                    if ( candidateMethod != null )
                    {
                        hiddenDeclaration = candidateMethod;

                        return true;
                    }

                    var candidateNonMethod =
                        currentType.Fields.OfName( declaration.Name ).FirstOrDefault()
                        ?? currentType.Properties.OfName( declaration.Name ).FirstOrDefault()
                        ?? currentType.Events.OfName( declaration.Name ).FirstOrDefault()
                        ?? (IMemberOrNamedType?) currentType.NestedTypes.OfName( declaration.Name ).FirstOrDefault();

                    if ( candidateNonMethod != null )
                    {
                        hiddenDeclaration = candidateNonMethod;

                        return true;
                    }

                    break;

                default:
                    throw new AssertionFailedException( $"Unsupported declaration: {declaration}" );
            }

            currentType = currentType.BaseType;
        }

        hiddenDeclaration = null;

<<<<<<< HEAD
        return false;
=======
        internal static int GetDepthImpl( this IDeclaration declaration ) => declaration.GetCompilationModel().GetDepth( declaration );

        internal static T Translate<T>(
            this T declaration,
            ICompilation newCompilation,
            ReferenceResolutionOptions options = ReferenceResolutionOptions.Default )
            where T : IDeclaration
            => declaration.Compilation == newCompilation
                ? declaration
                : (T) ((CompilationModel) newCompilation).Factory.Translate( declaration, options ).AssertNotNull();
>>>>>>> a0c168e0
    }

    internal static bool IsImplicitInstanceConstructor( this IConstructor constructor )
        => constructor is { IsStatic: false, IsImplicitlyDeclared: true, IsPrimary: false, Parameters: [] };

    internal static int GetDepthImpl( this IDeclaration declaration ) => declaration.GetCompilationModel().GetDepth( declaration );

    internal static T Translate<T>( this T declaration, ICompilation newCompilation, ReferenceResolutionOptions options = ReferenceResolutionOptions.Default )
        where T : IDeclaration
        => declaration.Compilation == newCompilation
            ? declaration
            : (T) ((CompilationModel) newCompilation).Factory.Translate( declaration, options ).AssertNotNull();
}<|MERGE_RESOLUTION|>--- conflicted
+++ resolved
@@ -225,7 +225,6 @@
         return instance.Convert( declaration.DeclaringType, generationContext ).Syntax;
     }
 
-<<<<<<< HEAD
     /// <summary>
     /// Converts Roslyn <see cref="Microsoft.CodeAnalysis.RefKind"/> to Metalama <see cref="RefKind"/> for members and return parameters.
     /// Note that the conversion for parameters is different.
@@ -258,120 +257,6 @@
             DeclarationKind.TypeParameter => "generic parameter",
             _ => kind.ToString().ToLowerInvariant()
         };
-=======
-        internal static SyntaxKind ToOperatorKeyword( this OperatorKind operatorKind )
-            => operatorKind switch
-            {
-                OperatorKind.ImplicitConversion => SyntaxKind.ImplicitKeyword,
-                OperatorKind.ExplicitConversion => SyntaxKind.ExplicitKeyword,
-                OperatorKind.Addition => SyntaxKind.PlusToken,
-                OperatorKind.BitwiseAnd => SyntaxKind.AmpersandToken,
-                OperatorKind.BitwiseOr => SyntaxKind.BarToken,
-                OperatorKind.Decrement => SyntaxKind.MinusMinusToken,
-                OperatorKind.Division => SyntaxKind.SlashToken,
-                OperatorKind.Equality => SyntaxKind.EqualsEqualsToken,
-                OperatorKind.ExclusiveOr => SyntaxKind.CaretToken,
-                OperatorKind.False => SyntaxKind.FalseKeyword,
-                OperatorKind.GreaterThan => SyntaxKind.GreaterThanToken,
-                OperatorKind.GreaterThanOrEqual => SyntaxKind.GreaterThanEqualsToken,
-                OperatorKind.Increment => SyntaxKind.PlusPlusToken,
-                OperatorKind.Inequality => SyntaxKind.ExclamationEqualsToken,
-                OperatorKind.LeftShift => SyntaxKind.LessThanLessThanToken,
-                OperatorKind.LessThan => SyntaxKind.LessThanToken,
-                OperatorKind.LessThanOrEqual => SyntaxKind.LessThanEqualsToken,
-                OperatorKind.LogicalNot => SyntaxKind.ExclamationToken,
-                OperatorKind.Modulus => SyntaxKind.PercentToken,
-                OperatorKind.Multiply => SyntaxKind.AsteriskToken,
-                OperatorKind.OnesComplement => SyntaxKind.TildeToken,
-                OperatorKind.RightShift => SyntaxKind.GreaterThanGreaterThanToken,
-                OperatorKind.Subtraction => SyntaxKind.MinusToken,
-                OperatorKind.True => SyntaxKind.TrueKeyword,
-                OperatorKind.UnaryNegation => SyntaxKind.MinusToken,
-                OperatorKind.UnaryPlus => SyntaxKind.PlusToken,
-                _ => throw new AssertionFailedException( $"Unexpected OperatorKind: {operatorKind}." )
-            };
-
-        internal static string ToOperatorMethodName( this OperatorKind operatorKind )
-            => operatorKind switch
-            {
-                OperatorKind.ImplicitConversion => WellKnownMemberNames.ImplicitConversionName,
-                OperatorKind.ExplicitConversion => WellKnownMemberNames.ExplicitConversionName,
-                OperatorKind.Addition => WellKnownMemberNames.AdditionOperatorName,
-                OperatorKind.BitwiseAnd => WellKnownMemberNames.BitwiseAndOperatorName,
-                OperatorKind.BitwiseOr => WellKnownMemberNames.BitwiseOrOperatorName,
-                OperatorKind.Decrement => WellKnownMemberNames.DecrementOperatorName,
-                OperatorKind.Division => WellKnownMemberNames.DivisionOperatorName,
-                OperatorKind.Equality => WellKnownMemberNames.EqualityOperatorName,
-                OperatorKind.ExclusiveOr => WellKnownMemberNames.ExclusiveOrOperatorName,
-                OperatorKind.False => WellKnownMemberNames.FalseOperatorName,
-                OperatorKind.GreaterThan => WellKnownMemberNames.GreaterThanOperatorName,
-                OperatorKind.GreaterThanOrEqual => WellKnownMemberNames.GreaterThanOrEqualOperatorName,
-                OperatorKind.Increment => WellKnownMemberNames.IncrementOperatorName,
-                OperatorKind.Inequality => WellKnownMemberNames.InequalityOperatorName,
-                OperatorKind.LeftShift => WellKnownMemberNames.LeftShiftOperatorName,
-                OperatorKind.LessThan => WellKnownMemberNames.LessThanOperatorName,
-                OperatorKind.LessThanOrEqual => WellKnownMemberNames.LessThanOrEqualOperatorName,
-                OperatorKind.LogicalNot => WellKnownMemberNames.LogicalNotOperatorName,
-                OperatorKind.Modulus => WellKnownMemberNames.ModulusOperatorName,
-                OperatorKind.Multiply => WellKnownMemberNames.MultiplyOperatorName,
-                OperatorKind.OnesComplement => WellKnownMemberNames.OnesComplementOperatorName,
-                OperatorKind.RightShift => WellKnownMemberNames.RightShiftOperatorName,
-                OperatorKind.Subtraction => WellKnownMemberNames.SubtractionOperatorName,
-                OperatorKind.True => WellKnownMemberNames.TrueOperatorName,
-                OperatorKind.UnaryNegation => WellKnownMemberNames.UnaryNegationOperatorName,
-                OperatorKind.UnaryPlus => WellKnownMemberNames.UnaryPlusOperatorName,
-                _ => throw new AssertionFailedException( $"Unexpected OperatorKind: {operatorKind}." )
-            };
-
-        internal static bool? IsAutoProperty( this IPropertySymbol symbol )
-            => symbol switch
-            {
-                { IsAbstract: true } => false,
-                { DeclaringSyntaxReferences: { Length: > 0 } syntaxReferences } =>
-                    syntaxReferences.All(
-                        sr =>
-                            sr.GetSyntax() switch
-                            {
-                                BasePropertyDeclarationSyntax { AccessorList: { } } propertyDecl when
-                                    propertyDecl.AccessorList.Accessors.All( a => a.Body == null && a.ExpressionBody == null ) => true,
-                                ParameterSyntax parameter => true,
-                                _ => false
-                            } ),
-                { GetMethod: { } getMethod } => getMethod.IsCompilerGenerated(),
-                { SetMethod: { } setMethod } => setMethod.IsCompilerGenerated(),
-                _ => null
-            };
-
-        internal static bool IsAutoAccessor( this IMethodSymbol symbol )
-            => symbol switch
-            {
-                { IsAbstract: true } => false,
-                { DeclaringSyntaxReferences: { Length: > 0 } syntaxReferences } =>
-                    syntaxReferences.All(
-                        sr =>
-                            sr.GetSyntax() is AccessorDeclarationSyntax { Body: null, ExpressionBody: null } ),
-                _ => symbol.IsCompilerGenerated()
-            };
-
-        internal static bool? IsEventField( this IEventSymbol symbol )
-            => symbol switch
-            {
-                // TODO: partial events.
-                { IsAbstract: true } => false,
-                { DeclaringSyntaxReferences.Length: > 0 } =>
-                    symbol.DeclaringSyntaxReferences.All( sr => sr.GetSyntax() is VariableDeclaratorSyntax ),
-                { AddMethod: { } getMethod, RemoveMethod: { } setMethod } => getMethod.IsCompilerGenerated() && setMethod.IsCompilerGenerated(),
-                _ => null
-            };
-
-        internal static bool? HasInitializer( this IPropertySymbol symbol )
-            => symbol switch
-            {
-                { DeclaringSyntaxReferences.Length: > 0 } =>
-                    symbol.DeclaringSyntaxReferences.Any( p => p.GetSyntax().AssertCast<PropertyDeclarationSyntax>().Initializer != null ),
-                _ => null
-            };
->>>>>>> a0c168e0
 
     internal static SyntaxKind ToOperatorKeyword( this OperatorKind operatorKind )
         => operatorKind switch
@@ -673,30 +558,21 @@
 
         hiddenDeclaration = null;
 
-<<<<<<< HEAD
         return false;
-=======
-        internal static int GetDepthImpl( this IDeclaration declaration ) => declaration.GetCompilationModel().GetDepth( declaration );
+    }
+
+    internal static bool IsImplicitInstanceConstructor( this IConstructor constructor )
+        => constructor is { IsStatic: false, IsImplicitlyDeclared: true, IsPrimary: false, Parameters: [] };
+
+    internal static int GetDepthImpl( this IDeclaration declaration ) => declaration.GetCompilationModel().GetDepth( declaration );
 
         internal static T Translate<T>(
             this T declaration,
             ICompilation newCompilation,
             ReferenceResolutionOptions options = ReferenceResolutionOptions.Default )
-            where T : IDeclaration
+        where T : IDeclaration
             => declaration.Compilation == newCompilation
                 ? declaration
                 : (T) ((CompilationModel) newCompilation).Factory.Translate( declaration, options ).AssertNotNull();
->>>>>>> a0c168e0
-    }
-
-    internal static bool IsImplicitInstanceConstructor( this IConstructor constructor )
-        => constructor is { IsStatic: false, IsImplicitlyDeclared: true, IsPrimary: false, Parameters: [] };
-
-    internal static int GetDepthImpl( this IDeclaration declaration ) => declaration.GetCompilationModel().GetDepth( declaration );
-
-    internal static T Translate<T>( this T declaration, ICompilation newCompilation, ReferenceResolutionOptions options = ReferenceResolutionOptions.Default )
-        where T : IDeclaration
-        => declaration.Compilation == newCompilation
-            ? declaration
-            : (T) ((CompilationModel) newCompilation).Factory.Translate( declaration, options ).AssertNotNull();
+    }
 }