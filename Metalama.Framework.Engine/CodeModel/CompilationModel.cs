--- conflicted
+++ resolved
@@ -32,70 +32,10 @@
 
 public sealed partial class CompilationModel : SymbolBasedDeclaration, ICompilationInternal, ISdkCompilation
 {
-    static CompilationModel()
-    {
-        MetalamaEngineModuleInitializer.EnsureInitialized();
-    }
-
-    public static CompilationModel CreateInitialInstance(
-        ProjectModel project,
-        PartialCompilation compilation,
-        AspectRepository? aspectRepository = null,
-        HierarchicalOptionsManager? hierarchicalOptionsManager = null,
-        ImmutableDictionaryOfArray<Ref<IDeclaration>, AnnotationInstance>? annotations = null,
-        IExternalAnnotationProvider? externalAnnotationProvider = null,
-        string? debugLabel = null )
-        => new(
-            project,
-            compilation,
-            aspectRepository,
-            hierarchicalOptionsManager,
-            annotations,
-            externalAnnotationProvider,
-            CompilationModelOptions.Default,
-            debugLabel );
-
-    public static CompilationModel CreateInitialInstance(
-        ProjectModel project,
-        Compilation compilation,
-        ImmutableArray<ManagedResource> resources = default,
-        AspectRepository? aspectRepository = null,
-        HierarchicalOptionsManager? hierarchicalOptionsManager = null,
-        ImmutableDictionaryOfArray<Ref<IDeclaration>, AnnotationInstance>? annotations = null,
-        IExternalAnnotationProvider? externalAnnotationProvider = null,
-        string? debugLabel = null )
-        => new(
-            project,
-            PartialCompilation.CreateComplete( compilation, resources ),
-            aspectRepository,
-            hierarchicalOptionsManager,
-            annotations,
-            externalAnnotationProvider,
-            CompilationModelOptions.Default,
-            debugLabel );
-
-    internal static CompilationModel CreateInitialInstance(
-        ProjectModel project,
-        Compilation compilation,
-        CompilationModelOptions options,
-        string? debugLabel )
-        => new( project, PartialCompilation.CreateComplete( compilation ), null, null, null, null, options, debugLabel );
-
-    // This collection index all attributes on types and members, but not attributes on the assembly and the module.
-    private readonly ImmutableDictionaryOfArray<Ref<INamedType>, AttributeRef> _allMemberAttributesByType;
-
-    internal AspectRepository AspectRepository { get; }
-
-    public HierarchicalOptionsManager HierarchicalOptionsManager { get; }
-
-    public IEnumerable<T> GetAnnotations<T>( IDeclaration declaration )
-        where T : class, IAnnotation
-    {
-        if ( declaration.BelongsToCurrentProject )
-        {
-            return this.Annotations[declaration.ToTypedRef()].Select( i => i.Annotation as T ).WhereNotNull();
-        }
-<<<<<<< HEAD
+        static CompilationModel()
+        {
+            MetalamaEngineModuleInitializer.EnsureInitialized();
+        }
 
         public static CompilationModel CreateInitialInstance(
             ProjectModel project,
@@ -139,7 +79,7 @@
             Compilation compilation,
             CompilationModelOptions options,
             string? debugLabel )
-            => new( project, PartialCompilation.CreateComplete( compilation ), null, null, null, null, options: options, debugLabel: debugLabel );
+        => new( project, PartialCompilation.CreateComplete( compilation ), null, null, null, null, options, debugLabel );
 
         // This collection index all attributes on types and members, but not attributes on the assembly and the module.
         private readonly ImmutableDictionaryOfArray<Ref<INamedType>, AttributeRef> _allMemberAttributesByType;
@@ -152,553 +92,523 @@
 
         public IEnumerable<T> GetAnnotations<T>( IDeclaration declaration )
             where T : class, IAnnotation
-=======
-        else if ( this.ExternalAnnotationProvider != null )
->>>>>>> 20f4794d
-        {
-            return this.ExternalAnnotationProvider.GetAnnotations( declaration ).OfType<T>();
-        }
-<<<<<<< HEAD
+        {
+            if ( declaration.BelongsToCurrentProject )
+            {
+                return this.Annotations[declaration.ToTypedRef()].Select( i => i.Annotation as T ).WhereNotNull();
+            }
+            else if ( this.ExternalAnnotationProvider != null )
+            {
+                return this.ExternalAnnotationProvider.GetAnnotations( declaration ).OfType<T>();
+            }
+            else
+            {
+                return Enumerable.Empty<T>();
+            }
+        }
 
         internal ImmutableDictionaryOfArray<SerializableDeclarationId, IAnnotation> GetExportedAnnotations()
-=======
-        else
->>>>>>> 20f4794d
-        {
-            return Enumerable.Empty<T>();
-        }
-    }
-
-    public ImmutableDictionaryOfArray<SerializableDeclarationId, IAnnotation> GetExportedAnnotations()
-    {
-        var builder = new ImmutableDictionaryOfArray<SerializableDeclarationId, IAnnotation>.Builder();
-
-        foreach ( var annotation in this.Annotations
-                     .SelectMany(
-                         group => group
-                             .Where( i => i.Export )
-                             .Select( i => (DeclarationId: group.Key.ToSerializableId(), i.Annotation) ) ) )
-        {
-            builder.Add( annotation.DeclarationId, annotation.Annotation );
-        }
-
-        return builder.ToImmutable();
-    }
-
-    IHierarchicalOptionsManager ICompilationInternal.HierarchicalOptionsManager
-        => this.HierarchicalOptionsManager.AssertNotNull( $"The {nameof(this.HierarchicalOptionsManager)} has not been supplied." );
-
-    private readonly Lazy<DerivedTypeIndex> _derivedTypes;
-
-    private ImmutableDictionary<Ref<IDeclaration>, Ref<IDeclaration>> _redirections =
-        ImmutableDictionary.Create<Ref<IDeclaration>, Ref<IDeclaration>>();
-
-    private ImmutableDictionary<Ref<IDeclaration>, int> _depthsCache = ImmutableDictionary.Create<Ref<IDeclaration>, int>();
-
-    SemanticModel ISdkCompilation.GetCachedSemanticModel( SyntaxTree syntaxTree ) => this.RoslynCompilation.GetCachedSemanticModel( syntaxTree );
-
-    public DeclarationFactory Factory { get; }
-
-    ISdkDeclarationFactory ISdkCompilation.Factory => this.Factory;
-
-    IAspectRepository ICompilationInternal.AspectRepository => this.AspectRepository;
-
-    internal ProjectModel Project { get; }
-
-    IProject ICompilation.Project => this.Project;
-
-    internal CompilationContext CompilationContext { get; }
-
-    public PartialCompilation PartialCompilation { get; }
-
-    internal MetricManager MetricManager { get; }
-
-    internal CompilationModelOptions Options { get; }
-
-    private readonly string? _debugLabel;
-
-    private CompilationModel(
-        ProjectModel project,
-        PartialCompilation partialCompilation,
-        AspectRepository? aspectRepository,
-        HierarchicalOptionsManager? hierarchicalOptionsManager,
-        ImmutableDictionaryOfArray<Ref<IDeclaration>, AnnotationInstance>? annotations,
-        IExternalAnnotationProvider? externalAnnotationProvider,
-        CompilationModelOptions? options,
-        string? debugLabel )
-    {
-        this.PartialCompilation = partialCompilation;
-        this.Project = project;
-        this._debugLabel = debugLabel;
-        this.ExternalAnnotationProvider = externalAnnotationProvider;
-
-        this.CompilationContext = CompilationContextFactory.GetInstance( partialCompilation.Compilation );
-
-        this._staticConstructors =
-            ImmutableDictionary<INamedTypeSymbol, IConstructorBuilder>.Empty.WithComparers( this.CompilationContext.SymbolComparer );
-
-        this._finalizers = ImmutableDictionary<INamedTypeSymbol, IMethodBuilder>.Empty.WithComparers( this.CompilationContext.SymbolComparer );
-        this.Annotations = annotations ?? ImmutableDictionaryOfArray<Ref<IDeclaration>, AnnotationInstance>.Empty;
-
-        this.AspectRepository = aspectRepository ?? new IncrementalAspectRepository( this );
-        this.HierarchicalOptionsManager = hierarchicalOptionsManager ?? new HierarchicalOptionsManager( project.ServiceProvider );
-
-        // If the MetricManager is not provided, we create an instance. This allows to test metrics independently from the pipeline.
-        this.MetricManager = project.ServiceProvider.GetService<MetricManager>()
-                             ?? new MetricManager( (ServiceProvider<IProjectService>) project.ServiceProvider );
-
-        this.EmptyGenericMap = new GenericMap( partialCompilation.Compilation );
-        this.Helpers = new CompilationHelpers( project.ServiceProvider );
-        this.Options = options ?? CompilationModelOptions.Default;
-
-        // Initialize dictionaries of modified members.
-        void InitializeDictionary<T>( out ImmutableDictionary<INamedTypeSymbol, T> dictionary )
+        {
+            var builder = new ImmutableDictionaryOfArray<SerializableDeclarationId, IAnnotation>.Builder();
+
+            foreach ( var annotation in this.Annotations
+                         .SelectMany(
+                             group => group
+                                 .Where( i => i.Export )
+                                 .Select( i => (DeclarationId: group.Key.ToSerializableId(), i.Annotation) ) ) )
+            {
+                builder.Add( annotation.DeclarationId, annotation.Annotation );
+            }
+
+            return builder.ToImmutable();
+        }
+
+        IHierarchicalOptionsManager ICompilationInternal.HierarchicalOptionsManager
+            => this.HierarchicalOptionsManager.AssertNotNull( $"The {nameof(this.HierarchicalOptionsManager)} has not been supplied." );
+
+        private readonly Lazy<DerivedTypeIndex> _derivedTypes;
+
+        private ImmutableDictionary<Ref<IDeclaration>, Ref<IDeclaration>> _redirections =
+            ImmutableDictionary.Create<Ref<IDeclaration>, Ref<IDeclaration>>();
+
+        private ImmutableDictionary<Ref<IDeclaration>, int> _depthsCache = ImmutableDictionary.Create<Ref<IDeclaration>, int>();
+
+        SemanticModel ISdkCompilation.GetCachedSemanticModel( SyntaxTree syntaxTree ) => this.RoslynCompilation.GetCachedSemanticModel( syntaxTree );
+
+        public DeclarationFactory Factory { get; }
+
+        ISdkDeclarationFactory ISdkCompilation.Factory => this.Factory;
+
+        IAspectRepository ICompilationInternal.AspectRepository => this.AspectRepository;
+
+        internal ProjectModel Project { get; }
+
+        IProject ICompilation.Project => this.Project;
+
+        internal CompilationContext CompilationContext { get; }
+
+        public PartialCompilation PartialCompilation { get; }
+
+        internal MetricManager MetricManager { get; }
+
+        internal CompilationModelOptions Options { get; }
+
+        private readonly string? _debugLabel;
+
+        private CompilationModel(
+            ProjectModel project,
+            PartialCompilation partialCompilation,
+            AspectRepository? aspectRepository,
+            HierarchicalOptionsManager? hierarchicalOptionsManager,
+            ImmutableDictionaryOfArray<Ref<IDeclaration>, AnnotationInstance>? annotations,
+            IExternalAnnotationProvider? externalAnnotationProvider,
+            CompilationModelOptions? options,
+            string? debugLabel )
+        {
+            this.PartialCompilation = partialCompilation;
+            this.Project = project;
+            this._debugLabel = debugLabel;
+            this.ExternalAnnotationProvider = externalAnnotationProvider;
+
+            this.CompilationContext = CompilationContextFactory.GetInstance( partialCompilation.Compilation );
+
+            this._staticConstructors =
+                ImmutableDictionary<INamedTypeSymbol, IConstructorBuilder>.Empty.WithComparers( this.CompilationContext.SymbolComparer );
+
+            this._finalizers = ImmutableDictionary<INamedTypeSymbol, IMethodBuilder>.Empty.WithComparers( this.CompilationContext.SymbolComparer );
+            this.Annotations = annotations ?? ImmutableDictionaryOfArray<Ref<IDeclaration>, AnnotationInstance>.Empty;
+
+            this.AspectRepository = aspectRepository ?? new IncrementalAspectRepository( this );
+            this.HierarchicalOptionsManager = hierarchicalOptionsManager ?? new HierarchicalOptionsManager( project.ServiceProvider );
+
+            // If the MetricManager is not provided, we create an instance. This allows to test metrics independently from the pipeline.
+            this.MetricManager = project.ServiceProvider.GetService<MetricManager>()
+                                 ?? new MetricManager( (ServiceProvider<IProjectService>) project.ServiceProvider );
+
+            this.EmptyGenericMap = new GenericMap( partialCompilation.Compilation );
+            this.Helpers = new CompilationHelpers( project.ServiceProvider );
+            this.Options = options ?? CompilationModelOptions.Default;
+
+            // Initialize dictionaries of modified members.
+            void InitializeDictionary<T>( out ImmutableDictionary<INamedTypeSymbol, T> dictionary )
         {
             dictionary = ImmutableDictionary.Create<INamedTypeSymbol, T>()
-                .WithComparers( this.CompilationContext.SymbolComparer );
-        }
-
-        InitializeDictionary( out this._fields );
-        InitializeDictionary( out this._methods );
-        InitializeDictionary( out this._constructors );
-        InitializeDictionary( out this._events );
-        InitializeDictionary( out this._properties );
-        InitializeDictionary( out this._indexers );
-        InitializeDictionary( out this._allInterfaceImplementations );
-        InitializeDictionary( out this._interfaceImplementations );
+                    .WithComparers( this.CompilationContext.SymbolComparer );
+        }
+
+            InitializeDictionary( out this._fields );
+            InitializeDictionary( out this._methods );
+            InitializeDictionary( out this._constructors );
+            InitializeDictionary( out this._events );
+            InitializeDictionary( out this._properties );
+            InitializeDictionary( out this._indexers );
+            InitializeDictionary( out this._allInterfaceImplementations );
+            InitializeDictionary( out this._interfaceImplementations );
 
         this._namedTypes = ImmutableDictionary.Create<ISymbol, TypeUpdatableCollection>().WithComparers( this.CompilationContext.SymbolComparer );
 
-        this._parameters = ImmutableDictionary.Create<Ref<IHasParameters>, ParameterUpdatableCollection>()
-            .WithComparers( RefEqualityComparer<IHasParameters>.Default );
-
-        this._attributes =
-            ImmutableDictionary<Ref<IDeclaration>, AttributeUpdatableCollection>.Empty.WithComparers( RefEqualityComparer<IDeclaration>.Default );
-
-        this.Factory = new DeclarationFactory( this );
-
-        // Discover custom attributes.
-        AttributeDiscoveryVisitor attributeDiscoveryVisitor = new( this.CompilationContext );
-
-        foreach ( var tree in partialCompilation.SyntaxTrees )
-        {
-            attributeDiscoveryVisitor.Visit( tree.Value );
-        }
-
-        this._allMemberAttributesByType = attributeDiscoveryVisitor.GetDiscoveredAttributes();
-
-        this._derivedTypes = new Lazy<DerivedTypeIndex>(
-            () => partialCompilation.LazyDerivedTypes.Value
-                .WithAdditionalAnalyzedTypes(
-                    this._allMemberAttributesByType.Keys.Select( k => (INamedTypeSymbol?) k.GetSymbol( this.RoslynCompilation ) ).WhereNotNull() ) );
-    }
-
-    // The following dictionaries contain the members of types, if they have been modified. If they have not been modified,
-    // the collection should be created from symbols.
-
-    /// <summary>
-    /// Initializes a new instance of the <see cref="CompilationModel"/> class that is based on a prototype instance but appends transformations.
-    /// </summary>
-    /// <param name="prototype"></param>
-    /// <param name="observableTransformations"></param>
-    private CompilationModel(
-        CompilationModel prototype,
-        IReadOnlyCollection<ITransformation>? observableTransformations,
-        IEnumerable<AspectInstance>? aspectInstances,
-        string? debugLabel ) : this(
-        prototype,
-        true,
-        debugLabel )
-    {
-        if ( observableTransformations != null )
-        {
-            foreach ( var transformation in observableTransformations )
-            {
-                this.AddTransformation( transformation );
-            }
-
-            this.IsMutable = false;
-
-            // TODO: Performance. The next line essentially instantiates the complete code model. We should look at attributes without doing that. 
-            var allNewDeclarations =
-                observableTransformations
-                    .OfType<IIntroduceDeclarationTransformation>()
-                    .SelectMany( t => t.DeclarationBuilder.GetContainedDeclarations() );
-
-            // TODO: Performance. The next line essentially instantiates the complete code model. We should look at attributes without doing that. 
-            var allAttributes =
-                allNewDeclarations.SelectMany( c => c.Attributes )
-                    .Cast<AttributeBuilder>()
-                    .Concat( observableTransformations.OfType<IntroduceAttributeTransformation>().Select( x => x.AttributeBuilder ) )
-                    .Select( a => new AttributeRef( a ) )
-                    .ToReadOnlyList();
-
-            // TODO: this cache may need to be smartly invalidated when we have interface introductions.
-            this._allMemberAttributesByType = prototype._allMemberAttributesByType.AddRange( allAttributes, a => a.AttributeType );
-
-            var attributeTypes = this._allMemberAttributesByType.Keys.Select( x => (INamedTypeSymbol?) x.GetSymbol( this.RoslynCompilation ) )
-                .WhereNotNull();
+            this._parameters = ImmutableDictionary.Create<Ref<IHasParameters>, ParameterUpdatableCollection>()
+                .WithComparers( RefEqualityComparer<IHasParameters>.Default );
+
+            this._attributes =
+                ImmutableDictionary<Ref<IDeclaration>, AttributeUpdatableCollection>.Empty.WithComparers( RefEqualityComparer<IDeclaration>.Default );
+
+            this.Factory = new DeclarationFactory( this );
+
+            // Discover custom attributes.
+            AttributeDiscoveryVisitor attributeDiscoveryVisitor = new( this.CompilationContext );
+
+            foreach ( var tree in partialCompilation.SyntaxTrees )
+            {
+                attributeDiscoveryVisitor.Visit( tree.Value );
+            }
+
+            this._allMemberAttributesByType = attributeDiscoveryVisitor.GetDiscoveredAttributes();
 
             this._derivedTypes = new Lazy<DerivedTypeIndex>(
-                () => prototype._derivedTypes.Value
-                    .WithIntroducedInterfaces( observableTransformations.OfType<IIntroduceInterfaceTransformation>() )
-                    .WithAdditionalAnalyzedTypes( attributeTypes ) );
-        }
-
-        if ( aspectInstances != null )
-        {
-            this.AspectRepository = this.AspectRepository.WithAspectInstances( aspectInstances, this );
-        }
-    }
-
-    private CompilationModel( CompilationModel prototype, bool mutable, string? debugLabel, CompilationModelOptions? options = null )
-    {
-        this.IsMutable = mutable;
-        this.Project = prototype.Project;
-        this.Helpers = prototype.Helpers;
-        this.Options = options ?? prototype.Options;
-        this._debugLabel = debugLabel;
-        this.ExternalAnnotationProvider = prototype.ExternalAnnotationProvider;
-
-        this._derivedTypes = prototype._derivedTypes;
-        this.PartialCompilation = prototype.PartialCompilation;
-        this.CompilationContext = prototype.CompilationContext;
-        this._methods = prototype._methods;
-        this._constructors = prototype._constructors;
-        this._fields = prototype._fields;
-        this._properties = prototype._properties;
-        this._indexers = prototype._indexers;
-        this._events = prototype._events;
-        this._interfaceImplementations = prototype._interfaceImplementations;
-        this._allInterfaceImplementations = prototype._allInterfaceImplementations;
-        this._staticConstructors = prototype._staticConstructors;
-        this._finalizers = prototype._finalizers;
-        this.Annotations = prototype.Annotations;
-        this._parameters = prototype._parameters;
-        this._attributes = prototype._attributes;
+                () => partialCompilation.LazyDerivedTypes.Value
+                    .WithAdditionalAnalyzedTypes(
+                        this._allMemberAttributesByType.Keys.Select( k => (INamedTypeSymbol?) k.GetSymbol( this.RoslynCompilation ) ).WhereNotNull() ) );
+        }
+
+        // The following dictionaries contain the members of types, if they have been modified. If they have not been modified,
+        // the collection should be created from symbols.
+
+        /// <summary>
+        /// Initializes a new instance of the <see cref="CompilationModel"/> class that is based on a prototype instance but appends transformations.
+        /// </summary>
+        /// <param name="prototype"></param>
+        /// <param name="observableTransformations"></param>
+        private CompilationModel(
+            CompilationModel prototype,
+            IReadOnlyCollection<ITransformation>? observableTransformations,
+            IEnumerable<AspectInstance>? aspectInstances,
+            string? debugLabel ) : this(
+            prototype,
+            true,
+            debugLabel )
+        {
+            if ( observableTransformations != null )
+            {
+                foreach ( var transformation in observableTransformations )
+                {
+                    this.AddTransformation( transformation );
+                }
+
+                this.IsMutable = false;
+
+                // TODO: Performance. The next line essentially instantiates the complete code model. We should look at attributes without doing that. 
+                var allNewDeclarations =
+                    observableTransformations
+                        .OfType<IIntroduceDeclarationTransformation>()
+                        .SelectMany( t => t.DeclarationBuilder.GetContainedDeclarations() );
+
+                // TODO: Performance. The next line essentially instantiates the complete code model. We should look at attributes without doing that. 
+                var allAttributes =
+                    allNewDeclarations.SelectMany( c => c.Attributes )
+                        .Cast<AttributeBuilder>()
+                        .Concat( observableTransformations.OfType<IntroduceAttributeTransformation>().Select( x => x.AttributeBuilder ) )
+                        .Select( a => new AttributeRef( a ) )
+                        .ToReadOnlyList();
+
+                // TODO: this cache may need to be smartly invalidated when we have interface introductions.
+                this._allMemberAttributesByType = prototype._allMemberAttributesByType.AddRange( allAttributes, a => a.AttributeType );
+
+                var attributeTypes = this._allMemberAttributesByType.Keys.Select( x => (INamedTypeSymbol?) x.GetSymbol( this.RoslynCompilation ) )
+                    .WhereNotNull();
+
+                this._derivedTypes = new Lazy<DerivedTypeIndex>(
+                    () => prototype._derivedTypes.Value
+                        .WithIntroducedInterfaces( observableTransformations.OfType<IIntroduceInterfaceTransformation>() )
+                        .WithAdditionalAnalyzedTypes( attributeTypes ) );
+            }
+
+            if ( aspectInstances != null )
+            {
+                this.AspectRepository = this.AspectRepository.WithAspectInstances( aspectInstances, this );
+            }
+        }
+
+        private CompilationModel( CompilationModel prototype, bool mutable, string? debugLabel, CompilationModelOptions? options = null )
+        {
+            this.IsMutable = mutable;
+            this.Project = prototype.Project;
+            this.Helpers = prototype.Helpers;
+            this.Options = options ?? prototype.Options;
+            this._debugLabel = debugLabel;
+            this.ExternalAnnotationProvider = prototype.ExternalAnnotationProvider;
+
+            this._derivedTypes = prototype._derivedTypes;
+            this.PartialCompilation = prototype.PartialCompilation;
+            this.CompilationContext = prototype.CompilationContext;
+            this._methods = prototype._methods;
+            this._constructors = prototype._constructors;
+            this._fields = prototype._fields;
+            this._properties = prototype._properties;
+            this._indexers = prototype._indexers;
+            this._events = prototype._events;
+            this._interfaceImplementations = prototype._interfaceImplementations;
+            this._allInterfaceImplementations = prototype._allInterfaceImplementations;
+            this._staticConstructors = prototype._staticConstructors;
+            this._finalizers = prototype._finalizers;
+            this.Annotations = prototype.Annotations;
+            this._parameters = prototype._parameters;
+            this._attributes = prototype._attributes;
         this._namedTypes = prototype._namedTypes;
 
-        this.Factory = new DeclarationFactory( this );
-        this._depthsCache = prototype._depthsCache;
-        this._redirections = prototype._redirections;
-        this._allMemberAttributesByType = prototype._allMemberAttributesByType;
-        this.AspectRepository = prototype.AspectRepository;
-        this.HierarchicalOptionsManager = prototype.HierarchicalOptionsManager;
-        this.MetricManager = prototype.MetricManager;
-        this.EmptyGenericMap = prototype.EmptyGenericMap;
-    }
-
-<<<<<<< HEAD
+            this.Factory = new DeclarationFactory( this );
+            this._depthsCache = prototype._depthsCache;
+            this._redirections = prototype._redirections;
+            this._allMemberAttributesByType = prototype._allMemberAttributesByType;
+            this.AspectRepository = prototype.AspectRepository;
+            this.HierarchicalOptionsManager = prototype.HierarchicalOptionsManager;
+            this.MetricManager = prototype.MetricManager;
+            this.EmptyGenericMap = prototype.EmptyGenericMap;
+        }
+
+        private CompilationModel( CompilationModel prototype, AspectRepository aspectRepository, string? debugLabel ) : this( prototype, false, debugLabel )
+        {
+            this.AspectRepository = aspectRepository;
+        }
+
         public SyntaxGenerationContext GetSyntaxGenerationContext( SyntaxGenerationOptions options, SyntaxNode node )
             => this.CompilationContext.GetSyntaxGenerationContext( options, node );
-=======
-    private CompilationModel( CompilationModel prototype, AspectRepository aspectRepository, string? debugLabel ) : this( prototype, false, debugLabel )
-    {
-        this.AspectRepository = aspectRepository;
-    }
->>>>>>> 20f4794d
-
-    private CompilationModel( CompilationModel prototype, IExternalAnnotationProvider? annotationProvider, string? debugLabel ) : this(
-        prototype,
-        false,
-        debugLabel )
-    {
-        this.ExternalAnnotationProvider = annotationProvider;
-    }
-
-    internal CompilationModel WithTransformationsAndAspectInstances(
-        IReadOnlyCollection<ITransformation>? introducedDeclarations,
-        IEnumerable<AspectInstance>? aspectInstances,
-        string? debugLabel )
-    {
-        if ( introducedDeclarations?.Count == 0 && aspectInstances == null )
-        {
-            return this;
-        }
-
-        return new CompilationModel( this, introducedDeclarations, aspectInstances, debugLabel );
-    }
-
-    internal CompilationModel WithAspectRepository( AspectRepository aspectRepository, string? debugLabel )
-        => this.AspectRepository == aspectRepository ? this : new CompilationModel( this, aspectRepository, debugLabel );
-
-<<<<<<< HEAD
+
+        internal CompilationModel WithTransformationsAndAspectInstances(
+            IReadOnlyCollection<ITransformation>? introducedDeclarations,
+            IEnumerable<AspectInstance>? aspectInstances,
+            string? debugLabel )
+        {
+            if ( introducedDeclarations?.Count == 0 && aspectInstances == null )
+            {
+                return this;
+            }
+
+            return new CompilationModel( this, introducedDeclarations, aspectInstances, debugLabel );
+        }
+
+        internal CompilationModel WithAspectRepository( AspectRepository aspectRepository, string? debugLabel )
+            => this.AspectRepository == aspectRepository ? this : new CompilationModel( this, aspectRepository, debugLabel );
+
         [Memo]
         public INamedTypeCollection Types
             => new NamedTypeCollection(
                 this,
                 new CompilationTypeUpdatableCollection( this, this.RoslynCompilation.SourceModule.GlobalNamespace, false ) );
-=======
-    internal CompilationModel WithExternalAnnotationProvider( IExternalAnnotationProvider? annotationProvider, string? debugLabel )
-        => this.ExternalAnnotationProvider == annotationProvider ? this : new CompilationModel( this, annotationProvider, debugLabel );
-
-    [Memo]
-    public INamedTypeCollection Types
-        => new NamedTypeCollection(
-            this,
-            new CompilationTypeUpdatableCollection( this, this.RoslynCompilation.SourceModule.GlobalNamespace, false ) );
->>>>>>> 20f4794d
-
-    public INamedTypeCollection AllTypes
-        => new NamedTypeCollection(
-            this,
-            new CompilationTypeUpdatableCollection( this, this.RoslynCompilation.SourceModule.GlobalNamespace, true ) );
-
-    [Memo]
-    public override IAttributeCollection Attributes
-        => new AttributeCollection(
-            this,
-            this.GetAttributeCollection( Ref.Compilation( this.CompilationContext ).As<IDeclaration>() ) );
-
-    public override DeclarationKind DeclarationKind => DeclarationKind.Compilation;
-
-    public override string ToDisplayString( CodeDisplayFormat? format = null, CodeDisplayContext? context = null )
-        => this.RoslynCompilation.AssemblyName ?? "<Anonymous>";
+
+        public INamedTypeCollection AllTypes
+            => new NamedTypeCollection(
+                this,
+                new CompilationTypeUpdatableCollection( this, this.RoslynCompilation.SourceModule.GlobalNamespace, true ) );
+
+        [Memo]
+        public override IAttributeCollection Attributes
+            => new AttributeCollection(
+                this,
+                this.GetAttributeCollection( Ref.Compilation( this.CompilationContext ).As<IDeclaration>() ) );
+
+        public override DeclarationKind DeclarationKind => DeclarationKind.Compilation;
+
+        public override string ToDisplayString( CodeDisplayFormat? format = null, CodeDisplayContext? context = null )
+            => this.RoslynCompilation.AssemblyName ?? "<Anonymous>";
 
 #pragma warning disable CS0809
-    [Obsolete( "This method call is redundant." )]
-    public override CompilationModel Compilation => this;
+        [Obsolete( "This method call is redundant." )]
+        public override CompilationModel Compilation => this;
 #pragma warning restore CS0809
 
-    public Compilation RoslynCompilation => this.PartialCompilation.Compilation;
-
-    IDeclarationFactory ICompilationInternal.Factory => this.Factory;
-
-    public IReadOnlyList<IManagedResource> ManagedResources => throw new NotImplementedException();
-
-    public ICompilationComparers Comparers => this.CompilationContext.Comparers;
-
-    public INamespace GlobalNamespace => this.Factory.GetNamespace( this.RoslynCompilation.SourceModule.GlobalNamespace );
-
-    public IEnumerable<INamedType> GetDerivedTypes( INamedType baseType, DerivedTypesOptions options = default )
-    {
-        OnUnsupportedDependency( $"{nameof(ICompilation)}.{nameof(this.GetDerivedTypes)}" );
-
-        return this._derivedTypes.Value.GetDerivedTypesInCurrentCompilation( baseType.GetSymbol(), options ).Select( t => this.Factory.GetNamedType( t ) );
-    }
-
-    public IEnumerable<INamedType> GetDerivedTypes( Type baseType, DerivedTypesOptions options = default )
-        => this.GetDerivedTypes( (INamedType) this.Factory.GetTypeByReflectionType( baseType ), options );
-
-    // TODO: throw an exception when the caller tries to get aspects that have not been initialized yet.
-
-    public override IDeclarationOrigin Origin => DeclarationOrigin.Source;
-
-    public override IDeclaration? ContainingDeclaration => null;
-
-    DeclarationKind IDeclaration.DeclarationKind => DeclarationKind.Compilation;
-
-    public override bool Equals( IDeclaration? other ) => ReferenceEquals( this, other );
-
-    ICompilation ICompilationElement.Compilation => this;
-
-    public IEnumerable<IAttribute> GetAllAttributesOfType( Type type, bool includeDerivedTypes = false )
-        => this.GetAllAttributesOfType( (INamedType) this.Factory.GetTypeByReflectionType( type ), includeDerivedTypes );
-
-    public IEnumerable<IAttribute> GetAllAttributesOfType( INamedType type, bool includeDerivedTypes = false )
-    {
-        var typeSymbol = type.GetSymbol().AssertNotNull();
-
-        if ( includeDerivedTypes )
-        {
-            return this._derivedTypes.Value.GetDerivedTypes( typeSymbol ).SelectMany( GetAllAttributesOfExactType );
-        }
-        else
-        {
-            return GetAllAttributesOfExactType( typeSymbol );
-        }
-
-        IEnumerable<IAttribute> GetAllAttributesOfExactType( INamedTypeSymbol t )
-        {
-            return this._allMemberAttributesByType[Ref.FromSymbol<INamedType>( t, this.CompilationContext )]
-                .Select(
-                    a =>
+        public Compilation RoslynCompilation => this.PartialCompilation.Compilation;
+
+        IDeclarationFactory ICompilationInternal.Factory => this.Factory;
+
+        public IReadOnlyList<IManagedResource> ManagedResources => throw new NotImplementedException();
+
+        public ICompilationComparers Comparers => this.CompilationContext.Comparers;
+
+        public INamespace GlobalNamespace => this.Factory.GetNamespace( this.RoslynCompilation.SourceModule.GlobalNamespace );
+
+        public IEnumerable<INamedType> GetDerivedTypes( INamedType baseType, DerivedTypesOptions options = default )
+        {
+            OnUnsupportedDependency( $"{nameof(ICompilation)}.{nameof(this.GetDerivedTypes)}" );
+
+            return this._derivedTypes.Value.GetDerivedTypesInCurrentCompilation( baseType.GetSymbol(), options ).Select( t => this.Factory.GetNamedType( t ) );
+        }
+
+        public IEnumerable<INamedType> GetDerivedTypes( Type baseType, DerivedTypesOptions options = default )
+            => this.GetDerivedTypes( (INamedType) this.Factory.GetTypeByReflectionType( baseType ), options );
+
+        // TODO: throw an exception when the caller tries to get aspects that have not been initialized yet.
+
+        public override IDeclarationOrigin Origin => DeclarationOrigin.Source;
+
+        public override IDeclaration? ContainingDeclaration => null;
+
+        DeclarationKind IDeclaration.DeclarationKind => DeclarationKind.Compilation;
+
+        public override bool Equals( IDeclaration? other ) => ReferenceEquals( this, other );
+
+        ICompilation ICompilationElement.Compilation => this;
+
+        public IEnumerable<IAttribute> GetAllAttributesOfType( Type type, bool includeDerivedTypes = false )
+            => this.GetAllAttributesOfType( (INamedType) this.Factory.GetTypeByReflectionType( type ), includeDerivedTypes );
+
+        public IEnumerable<IAttribute> GetAllAttributesOfType( INamedType type, bool includeDerivedTypes = false )
+        {
+            var typeSymbol = type.GetSymbol().AssertNotNull();
+
+            if ( includeDerivedTypes )
+            {
+                return this._derivedTypes.Value.GetDerivedTypes( typeSymbol ).SelectMany( GetAllAttributesOfExactType );
+            }
+            else
+            {
+                return GetAllAttributesOfExactType( typeSymbol );
+            }
+
+            IEnumerable<IAttribute> GetAllAttributesOfExactType( INamedTypeSymbol t )
+            {
+                return this._allMemberAttributesByType[Ref.FromSymbol<INamedType>( t, this.CompilationContext )]
+                    .Select(
+                        a =>
+                        {
+                            a.TryGetTarget( this, out var target );
+
+                            return target;
+                        } )
+                    .WhereNotNull();
+            }
+        }
+
+        internal int GetDepth( IDeclaration declaration )
+        {
+            var reference = declaration.ToTypedRef();
+
+            if ( this._depthsCache.TryGetValue( reference, out var value ) )
+            {
+                return value;
+            }
+
+            switch ( declaration )
+            {
+                case INamedType namedType:
+                    return this.GetDepth( namedType );
+
+                case ICompilation:
+                    return 0;
+
+                case IAssembly:
+                    // Order with Compilation matters. We want the root compilation to be ordered first.
+                    return 1;
+
+                case INamespace { DeclaringAssembly.IsExternal: true } ns:
+                    throw new InvalidOperationException( $"Cannot compute the depth of '{ns.FullName}' because it is an external namespace." );
+
+                case INamespace { IsGlobalNamespace: true }:
+                    // We want the global namespace to be processed after all assembly references.
+                    return 2;
+
+                case INamespace ns:
                     {
-                        a.TryGetTarget( this, out var target );
-
-                        return target;
-                    } )
-                .WhereNotNull();
-        }
-    }
-
-    internal int GetDepth( IDeclaration declaration )
-    {
-        var reference = declaration.ToTypedRef();
-
-        if ( this._depthsCache.TryGetValue( reference, out var value ) )
-        {
-            return value;
-        }
-
-        switch ( declaration )
-        {
-            case INamedType namedType:
-                return this.GetDepth( namedType );
-
-            case ICompilation:
+                        // Then, we just count the number of components in the namespace, and we add the depth of the global namespace.
+                        var depth = 3;
+
+                        foreach ( var c in ns.FullName )
+                        {
+                            if ( c == '.' )
+                            {
+                                depth++;
+                            }
+                        }
+
+                        return depth;
+                    }
+
+                default:
+                    {
+                        var depth = this.GetDepth( declaration.ContainingDeclaration! ) + 1;
+                        this._depthsCache = this._depthsCache.SetItem( reference, depth );
+
+                        return depth;
+                    }
+            }
+        }
+
+        internal int GetDepth( INamedType namedType )
+        {
+            if ( namedType.DeclaringAssembly.IsExternal )
+            {
                 return 0;
-
-            case IAssembly:
-                // Order with Compilation matters. We want the root compilation to be ordered first.
-                return 1;
-
-            case INamespace { DeclaringAssembly.IsExternal: true } ns:
-                throw new InvalidOperationException( $"Cannot compute the depth of '{ns.FullName}' because it is an external namespace." );
-
-            case INamespace { IsGlobalNamespace: true }:
-                // We want the global namespace to be processed after all assembly references.
-                return 2;
-
-            case INamespace ns:
+            }
+
+            var reference = namedType.ToTypedRef<IDeclaration>();
+
+            if ( this._depthsCache.TryGetValue( reference, out var depth ) )
+            {
+                return depth;
+            }
+
+            depth = this.GetDepth( namedType.Namespace );
+
+            if ( namedType.BaseType is { DeclaringAssembly.IsExternal: false } baseType )
+            {
+                depth = Math.Max( depth, this.GetDepth( baseType ) );
+            }
+
+            foreach ( var interfaceImplementation in namedType.ImplementedInterfaces )
+            {
+                if ( !interfaceImplementation.DeclaringAssembly.IsExternal )
                 {
-                    // Then, we just count the number of components in the namespace, and we add the depth of the global namespace.
-                    var depth = 3;
-
-                    foreach ( var c in ns.FullName )
-                    {
-                        if ( c == '.' )
-                        {
-                            depth++;
-                        }
-                    }
-
-                    return depth;
+                    depth = Math.Max( depth, this.GetDepth( interfaceImplementation ) );
                 }
-
-            default:
+            }
+
+            depth++;
+
+            this._depthsCache = this._depthsCache.SetItem( reference, depth );
+
+            return depth;
+        }
+
+        internal bool TryGetRedirectedDeclaration( Ref<IDeclaration> reference, out Ref<IDeclaration> redirected )
+        {
+            var result = false;
+
+            while ( true )
+            {
+                if ( this._redirections.TryGetValue( reference, out var target ) )
                 {
-                    var depth = this.GetDepth( declaration.ContainingDeclaration! ) + 1;
-                    this._depthsCache = this._depthsCache.SetItem( reference, depth );
-
-                    return depth;
+                    result = true;
+                    reference = target;
                 }
-        }
-    }
-
-    internal int GetDepth( INamedType namedType )
-    {
-        if ( namedType.DeclaringAssembly.IsExternal )
-        {
-            return 0;
-        }
-
-        var reference = namedType.ToTypedRef<IDeclaration>();
-
-        if ( this._depthsCache.TryGetValue( reference, out var depth ) )
-        {
-            return depth;
-        }
-
-        depth = this.GetDepth( namedType.Namespace );
-
-        if ( namedType.BaseType is { DeclaringAssembly.IsExternal: false } baseType )
-        {
-            depth = Math.Max( depth, this.GetDepth( baseType ) );
-        }
-
-        foreach ( var interfaceImplementation in namedType.ImplementedInterfaces )
-        {
-            if ( !interfaceImplementation.DeclaringAssembly.IsExternal )
-            {
-                depth = Math.Max( depth, this.GetDepth( interfaceImplementation ) );
-            }
-        }
-
-        depth++;
-
-        this._depthsCache = this._depthsCache.SetItem( reference, depth );
-
-        return depth;
-    }
-
-    internal bool TryGetRedirectedDeclaration( Ref<IDeclaration> reference, out Ref<IDeclaration> redirected )
-    {
-        var result = false;
-
-        while ( true )
-        {
-            if ( this._redirections.TryGetValue( reference, out var target ) )
-            {
-                result = true;
-                reference = target;
+                else
+                {
+                    redirected = reference;
+
+                    return result;
+                }
+            }
+        }
+
+        internal override Ref<IDeclaration> ToRef() => Ref.Compilation( this.CompilationContext ).As<IDeclaration>();
+
+        public override ImmutableArray<SyntaxReference> DeclaringSyntaxReferences => ImmutableArray<SyntaxReference>.Empty;
+
+        public override IEnumerable<IDeclaration> GetDerivedDeclarations( DerivedTypesOptions options = default ) => Enumerable.Empty<IDeclaration>();
+
+        string IDisplayable.ToDisplayString( CodeDisplayFormat? format, CodeDisplayContext? context ) => this.RoslynCompilation.AssemblyName ?? "";
+
+        [Memo]
+        public override IAssembly DeclaringAssembly => this.Factory.GetAssembly( this.RoslynCompilation.Assembly );
+
+        public override ISymbol Symbol => this.RoslynCompilation.Assembly;
+
+        internal string? Name => this.RoslynCompilation.AssemblyName;
+
+        public override string ToString()
+        {
+            if ( this._debugLabel == null )
+            {
+                return this.RoslynCompilation.AssemblyName ?? "<anonymous>";
             }
             else
             {
-                redirected = reference;
-
-                return result;
-            }
-        }
-    }
-
-    internal override Ref<IDeclaration> ToRef() => Ref.Compilation( this.CompilationContext ).As<IDeclaration>();
-
-    public override ImmutableArray<SyntaxReference> DeclaringSyntaxReferences => ImmutableArray<SyntaxReference>.Empty;
-
-    public override IEnumerable<IDeclaration> GetDerivedDeclarations( DerivedTypesOptions options = default ) => Enumerable.Empty<IDeclaration>();
-
-    string IDisplayable.ToDisplayString( CodeDisplayFormat? format, CodeDisplayContext? context ) => this.RoslynCompilation.AssemblyName ?? "";
-
-    [Memo]
-    public override IAssembly DeclaringAssembly => this.Factory.GetAssembly( this.RoslynCompilation.Assembly );
-
-    public override ISymbol Symbol => this.RoslynCompilation.Assembly;
-
-    internal string? Name => this.RoslynCompilation.AssemblyName;
-
-    public override string ToString()
-    {
-        if ( this._debugLabel == null )
-        {
-            return this.RoslynCompilation.AssemblyName ?? "<anonymous>";
-        }
-        else
-        {
-            return $"{this.RoslynCompilation.AssemblyName} ({this._debugLabel})";
-        }
-    }
-
-    private CompilationHelpers Helpers { get; }
-
-    ICompilationHelpers ICompilationInternal.Helpers => this.Helpers;
-
-    internal GenericMap EmptyGenericMap { get; }
-
-    bool IAssembly.IsExternal => false;
-
-    [Memo]
-    public IAssemblyIdentity Identity => new AssemblyIdentityModel( this.RoslynCompilation.Assembly.Identity );
-
-    public override Location? DiagnosticLocation => null;
-
-    public override bool CanBeInherited => false;
-
-    public override SyntaxTree? PrimarySyntaxTree => null;
-
-    public bool IsPartial => this.PartialCompilation.IsPartial;
-
-    [Memo]
-    internal DeclarationCache Cache => new( this );
-
-    IDeclarationCache ICompilation.Cache => this.Cache;
-
-    internal CompilationModel CreateMutableClone( string? debugLabel = null ) => new( this, true, debugLabel, this.Options );
-
-    internal CompilationModel CreateImmutableClone( string? debugLabel = null ) => new( this, false, debugLabel, this.Options );
-
-    public bool AreInternalsVisibleFrom( IAssembly assembly )
-        => this.RoslynCompilation.Assembly.AreInternalsVisibleToImpl( (IAssemblySymbol) assembly.GetSymbol().AssertNotNull() );
-
-    [Memo]
-    public IAssemblyCollection ReferencedAssemblies => new ReferencedAssemblyCollection( this, this.RoslynCompilation.SourceModule );
-
-<<<<<<< HEAD
+                return $"{this.RoslynCompilation.AssemblyName} ({this._debugLabel})";
+            }
+        }
+
+        private CompilationHelpers Helpers { get; }
+
+        ICompilationHelpers ICompilationInternal.Helpers => this.Helpers;
+
+        internal GenericMap EmptyGenericMap { get; }
+
+        bool IAssembly.IsExternal => false;
+
+        [Memo]
+        public IAssemblyIdentity Identity => new AssemblyIdentityModel( this.RoslynCompilation.Assembly.Identity );
+
+        public override Location? DiagnosticLocation => null;
+
+        public override bool CanBeInherited => false;
+
+        public override SyntaxTree? PrimarySyntaxTree => null;
+
+        public bool IsPartial => this.PartialCompilation.IsPartial;
+
+        [Memo]
+        internal DeclarationCache Cache => new( this );
+
+        IDeclarationCache ICompilation.Cache => this.Cache;
+
+        internal CompilationModel CreateMutableClone( string? debugLabel = null ) => new( this, true, debugLabel, this.Options );
+
+        internal CompilationModel CreateImmutableClone( string? debugLabel = null ) => new( this, false, debugLabel, this.Options );
+
+        public bool AreInternalsVisibleFrom( IAssembly assembly )
+            => this.RoslynCompilation.Assembly.AreInternalsVisibleToImpl( (IAssemblySymbol) assembly.GetSymbol().AssertNotNull() );
+
+        [Memo]
+        public IAssemblyCollection ReferencedAssemblies => new ReferencedAssemblyCollection( this, this.RoslynCompilation.SourceModule );
+
         public override bool BelongsToCurrentProject => true;
-    }
-=======
-    public override bool BelongsToCurrentProject => true;
-
-    public IExternalAnnotationProvider? ExternalAnnotationProvider { get; }
->>>>>>> 20f4794d
 }