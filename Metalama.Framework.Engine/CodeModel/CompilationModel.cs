--- conflicted
+++ resolved
@@ -4,11 +4,8 @@
 using Metalama.Framework.Code;
 using Metalama.Framework.Code.Collections;
 using Metalama.Framework.Code.Comparers;
-<<<<<<< HEAD
 using Metalama.Framework.Code.Invokers;
-=======
 using Metalama.Framework.Code.DeclarationBuilders;
->>>>>>> 5f3d0d59
 using Metalama.Framework.Engine.Aspects;
 using Metalama.Framework.Engine.CodeModel.Builders;
 using Metalama.Framework.Engine.CodeModel.Collections;
@@ -467,15 +464,11 @@
 
         internal CompilationModel CreateMutableClone() => new( this, true, this.Options with { InvokerOptions = InvokerOptions.Current } );
 
-<<<<<<< HEAD
         internal void Freeze()
         {
-            this._isMutable = false;
+            this.IsMutable = false;
             this.Options = this.Options with { InvokerOptions = InvokerOptions.Default };
         }
-=======
-        internal void Freeze() => this.IsMutable = false;
->>>>>>> 5f3d0d59
 
         public bool AreInternalsVisibleFrom( IAssembly assembly )
             => this.RoslynCompilation.Assembly.AreInternalsVisibleToImpl( (IAssemblySymbol) assembly.GetSymbol().AssertNotNull() );
