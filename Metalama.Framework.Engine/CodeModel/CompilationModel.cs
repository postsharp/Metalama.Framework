--- conflicted
+++ resolved
@@ -326,20 +326,10 @@
             this.AspectRepository = aspectRepository;
         }
 
-<<<<<<< HEAD
-        private CompilationModel( CompilationModel prototype, IExternalAnnotationProvider? annotationProvider, string? debugLabel ) : this(
-            prototype,
-            false,
-            debugLabel )
-        {
-            this.ExternalAnnotationProvider = annotationProvider;
-        }
-
         public SyntaxGenerationContext GetSyntaxGenerationContext( SyntaxGenerationOptions options, SyntaxNode node )
             => this.CompilationContext.GetSyntaxGenerationContext( options, node );
 
-=======
->>>>>>> 15a2e31f
+        
         internal CompilationModel WithTransformationsAndAspectInstances(
             IReadOnlyCollection<ITransformation>? introducedDeclarations,
             IEnumerable<AspectInstance>? aspectInstances,
