--- conflicted
+++ resolved
@@ -166,12 +166,9 @@
             this._events = prototype._events;
             this._interfaceImplementations = prototype._interfaceImplementations;
             this._staticConstructors = prototype._staticConstructors;
-<<<<<<< HEAD
             this._finalizers = prototype._finalizers;
-=======
             this._parameters = prototype._parameters;
             this._attributes = prototype._attributes;
->>>>>>> d630654f
 
             this.Factory = new DeclarationFactory( this );
             this._depthsCache = prototype._depthsCache;
