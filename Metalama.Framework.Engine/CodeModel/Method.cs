﻿// Copyright (c) SharpCrafters s.r.o. All rights reserved.
// This project is not open source. Please see the LICENSE.md file in the repository root for details.

using Metalama.Framework.Code;
using Metalama.Framework.Code.Collections;
using Metalama.Framework.Code.Invokers;
using Metalama.Framework.Engine.CodeModel.Collections;
using Metalama.Framework.Engine.CodeModel.Invokers;
using Metalama.Framework.Engine.CodeModel.References;
using Metalama.Framework.Engine.Diagnostics;
using Metalama.Framework.Engine.ReflectionMocks;
using Metalama.Framework.Engine.Utilities;
using Microsoft.CodeAnalysis;
using System;
using System.Collections.Generic;
using System.Collections.Immutable;
using System.Linq;
using System.Reflection;
using System.Runtime.CompilerServices;
using RoslynMethodKind = Microsoft.CodeAnalysis.MethodKind;

namespace Metalama.Framework.Engine.CodeModel
{
    internal class Method : MethodBase, IMethodImpl
    {
        public Method( IMethodSymbol symbol, CompilationModel compilation ) : base( symbol, compilation )
        {
            if ( symbol.MethodKind == RoslynMethodKind.Constructor || symbol.MethodKind == RoslynMethodKind.StaticConstructor )
            {
                throw new ArgumentOutOfRangeException( nameof(symbol), "Cannot use the Method class with constructors." );
            }
        }

        [Memo]
        public IParameter ReturnParameter => new MethodReturnParameter( this );

        [Memo]
        public IType ReturnType => this.Compilation.Factory.GetIType( this.MethodSymbol.ReturnType );

        [Memo]
        public IGenericParameterList TypeParameters
            => new TypeParameterList(
                this,
                this.MethodSymbol.TypeParameters.Select( x => Ref.FromSymbol<ITypeParameter>( x, this.Compilation.RoslynCompilation ) ).ToList() );

        [Memo]
        public IReadOnlyList<IType> TypeArguments => this.MethodSymbol.TypeArguments.Select( t => this.Compilation.Factory.GetIType( t ) ).ToImmutableArray();

        public override DeclarationKind DeclarationKind => DeclarationKind.Method;

<<<<<<< HEAD
        public OperatorKind OperatorKind => this.MethodSymbol.GetOperatorKind();

        public override bool IsImplicit => false;

=======
>>>>>>> 754ae698
        public bool IsOpenGeneric => this.MethodSymbol.TypeArguments.Any( ga => ga is ITypeParameterSymbol ) || this.DeclaringType.IsOpenGeneric;

        public bool IsGeneric => this.MethodSymbol.TypeParameters.Length > 0;

        IGeneric IGenericInternal.ConstructGenericInstance( params IType[] typeArguments )
        {
            if ( this.DeclaringType.IsOpenGeneric )
            {
                throw new InvalidOperationException(
                    UserMessageFormatter.Format(
                        $"Cannot construct a generic instance of this method because the declaring type '{this.DeclaringType}' has unbound type parameters." ) );
            }

            var symbolWithGenericArguments = this.MethodSymbol.Construct( typeArguments.Select( a => a.GetSymbol() ).ToArray() );

            return new Method( symbolWithGenericArguments, this.Compilation );
        }

        [Memo]
        public IInvokerFactory<IMethodInvoker> Invokers
            => new InvokerFactory<IMethodInvoker>( ( order, invokerOperator ) => new MethodInvoker( this, order, invokerOperator ) );

        public bool IsReadOnly => this.MethodSymbol.IsReadOnly;

        public override bool IsExplicitInterfaceImplementation => !this.MethodSymbol.ExplicitInterfaceImplementations.IsEmpty;

        [Memo]
        public override bool IsAsync
            => this.MethodSymbol.MetadataToken == 0
                ? this.MethodSymbol.IsAsync
                : this.MethodSymbol.GetAttributes().Any( a => a.AttributeConstructor?.ContainingType.Name == nameof(AsyncStateMachineAttribute) );

        public IMethod? OverriddenMethod
        {
            get
            {
                var overriddenMethod = this.MethodSymbol.OverriddenMethod;

                if ( overriddenMethod != null )
                {
                    return this.Compilation.Factory.GetMethod( overriddenMethod );
                }
                else
                {
                    return null;
                }
            }
        }

        [Memo]
        public IReadOnlyList<IMethod> ExplicitInterfaceImplementations
            => ((IMethodSymbol) this.Symbol).ExplicitInterfaceImplementations.Select( m => this.Compilation.Factory.GetMethod( m ) ).ToList();

        public MethodInfo ToMethodInfo() => CompileTimeMethodInfo.Create( this );

        public IMemberWithAccessors? DeclaringMember
            => this.MethodSymbol.AssociatedSymbol != null
                ? this.Compilation.Factory.GetDeclaration( this.MethodSymbol.AssociatedSymbol ) as IMemberWithAccessors
                : null;

        public override System.Reflection.MethodBase ToMethodBase() => this.ToMethodInfo();

        public IMember? OverriddenMember => this.OverriddenMethod;
    }
}<|MERGE_RESOLUTION|>--- conflicted
+++ resolved
@@ -48,13 +48,8 @@
 
         public override DeclarationKind DeclarationKind => DeclarationKind.Method;
 
-<<<<<<< HEAD
         public OperatorKind OperatorKind => this.MethodSymbol.GetOperatorKind();
 
-        public override bool IsImplicit => false;
-
-=======
->>>>>>> 754ae698
         public bool IsOpenGeneric => this.MethodSymbol.TypeArguments.Any( ga => ga is ITypeParameterSymbol ) || this.DeclaringType.IsOpenGeneric;
 
         public bool IsGeneric => this.MethodSymbol.TypeParameters.Length > 0;
