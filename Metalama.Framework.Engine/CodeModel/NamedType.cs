﻿// Copyright (c) SharpCrafters s.r.o. See the LICENSE.md file in the root directory of this repository root for details.

using Metalama.Framework.Code;
using Metalama.Framework.Code.Collections;
using Metalama.Framework.Engine.Utilities.UserCode;
using Microsoft.CodeAnalysis;
using System;
using System.Collections.Generic;
using System.Collections.Immutable;
using System.Diagnostics.CodeAnalysis;
using System.Reflection;
using SpecialType = Metalama.Framework.Code.SpecialType;
using TypeKind = Metalama.Framework.Code.TypeKind;

namespace Metalama.Framework.Engine.CodeModel
{
    /// <summary>
    /// The public object that represents an <see cref="INamedType"/>. The implementation is in <see cref="NamedTypeImpl"/>.
    /// This class exists because it needs to add a dependency context check before each member access, which makes
    /// it hard to use [Memo].
    /// </summary>
    internal sealed class NamedType : MemberOrNamedType, INamedTypeInternal
    {
        public NamedTypeImpl Implementation { get; }

        internal NamedType( INamedTypeSymbol typeSymbol, CompilationModel compilation ) : base( compilation, typeSymbol )
        {
            this.Implementation = new NamedTypeImpl( this, typeSymbol, compilation );
        }

        protected override void OnUsingDeclaration()
        {
            UserCodeExecutionContext.CurrentInternal?.AddDependency( this );
        }

        public override bool CanBeInherited
        {
            get
            {
                this.OnUsingDeclaration();

                return this.Implementation.CanBeInherited;
            }
        }

        public override IEnumerable<IDeclaration> GetDerivedDeclarations( bool deep = true )
        {
            this.OnUsingDeclaration();

            return this.Implementation.GetDerivedDeclarations( deep );
        }

        public override DeclarationKind DeclarationKind
        {
            get
            {
                this.OnUsingDeclaration();

                return this.Implementation.DeclarationKind;
            }
        }

        // Calling OnUsingDeclaration creates an infinite recursion.
        public override ISymbol Symbol => this.Implementation.Symbol;

        public override MemberInfo ToMemberInfo()
        {
            this.OnUsingDeclaration();

            return this.Implementation.ToMemberInfo();
        }

        public TypeKind TypeKind
        {
            get
            {
                this.OnUsingDeclaration();

                return ((IType) this.Implementation).TypeKind;
            }
        }

        public SpecialType SpecialType
        {
            get
            {
                this.OnUsingDeclaration();

                return this.Implementation.SpecialType;
            }
        }

        public Type ToType()
        {
            this.OnUsingDeclaration();

            return this.Implementation.ToType();
        }

        public bool? IsReferenceType
        {
            get
            {
                this.OnUsingDeclaration();

                return this.Implementation.IsReferenceType;
            }
        }

        public bool? IsNullable
        {
            get
            {
                this.OnUsingDeclaration();

                return this.Implementation.IsNullable;
            }
        }

        public bool Equals( SpecialType specialType )
        {
            this.OnUsingDeclaration();

            return this.Implementation.Equals( specialType );
        }

        public IGenericParameterList TypeParameters
        {
            get
            {
                this.OnUsingDeclaration();

                return this.Implementation.TypeParameters;
            }
        }

        public IReadOnlyList<IType> TypeArguments
        {
            get
            {
                this.OnUsingDeclaration();

                return this.Implementation.TypeArguments;
            }
        }

        public bool IsOpenGeneric
        {
            get
            {
                this.OnUsingDeclaration();

                return this.Implementation.IsOpenGeneric;
            }
        }

        public bool IsGeneric
        {
            get
            {
                this.OnUsingDeclaration();

                return this.Implementation.IsGeneric;
            }
        }

        public IGeneric ConstructGenericInstance( params IType[] typeArguments )
        {
            this.OnUsingDeclaration();

            return ((IGenericInternal) this.Implementation).ConstructGenericInstance( typeArguments );
        }

        public bool IsPartial
        {
            get
            {
                this.OnUsingDeclaration();

                return this.Implementation.IsPartial;
            }
        }

        public bool IsExternal
        {
            get
            {
                this.OnUsingDeclaration();

                return this.Implementation.IsExternal;
            }
        }

<<<<<<< HEAD
        public bool HasDefaultConstructor
        {
            get
            {
                this.OnUsingDeclaration();
=======
        [Memo]
        public string FullName => this.TypeSymbol.GetFullName().AssertNotNull();
>>>>>>> 4538866d

                return this.Implementation.HasDefaultConstructor;
            }
        }

        public INamedType? BaseType
        {
            get
            {
                this.OnUsingDeclaration();

                return this.Implementation.BaseType;
            }
        }

        public IImplementedInterfaceCollection AllImplementedInterfaces
        {
            get
            {
                this.OnUsingDeclaration();

                return this.Implementation.AllImplementedInterfaces;
            }
        }

        public IImplementedInterfaceCollection ImplementedInterfaces
        {
            get
            {
                this.OnUsingDeclaration();

                return this.Implementation.ImplementedInterfaces;
            }
        }

        public INamespace Namespace
        {
            get
            {
                this.OnUsingDeclaration();

                return this.Implementation.Namespace;
            }
        }

        public string FullName
        {
            get
            {
                this.OnUsingDeclaration();

                return this.Implementation.FullName;
            }
        }

        public INamedTypeCollection NestedTypes
        {
            get
            {
                this.OnUsingDeclaration();

                return this.Implementation.NestedTypes;
            }
        }

        public IPropertyCollection Properties
        {
            get
            {
                this.OnUsingDeclaration();

                return this.Implementation.Properties;
            }
        }

        public IPropertyCollection AllProperties
        {
            get
            {
                this.OnUsingDeclaration();

                return this.Implementation.AllProperties;
            }
        }

        public IIndexerCollection Indexers
        {
            get
            {
                this.OnUsingDeclaration();

                return this.Implementation.Indexers;
            }
        }

        public IIndexerCollection AllIndexers
        {
            get
            {
                this.OnUsingDeclaration();

                return this.Implementation.AllIndexers;
            }
        }

        public IFieldCollection Fields
        {
            get
            {
                this.OnUsingDeclaration();

                return this.Implementation.Fields;
            }
        }

        public IFieldCollection AllFields
        {
            get
            {
                this.OnUsingDeclaration();

                return this.Implementation.AllFields;
            }
        }

        public IFieldOrPropertyCollection FieldsAndProperties
        {
            get
            {
                this.OnUsingDeclaration();

                return this.Implementation.FieldsAndProperties;
            }
        }

        public IFieldOrPropertyCollection AllFieldsAndProperties
        {
            get
            {
                this.OnUsingDeclaration();

                return this.Implementation.AllFieldsAndProperties;
            }
        }

        public IEventCollection Events
        {
            get
            {
                this.OnUsingDeclaration();

                return this.Implementation.Events;
            }
        }

        public IEventCollection AllEvents
        {
            get
            {
                this.OnUsingDeclaration();

                return this.Implementation.AllEvents;
            }
        }

        public IMethodCollection Methods
        {
            get
            {
                this.OnUsingDeclaration();

                return this.Implementation.Methods;
            }
        }

        public IMethodCollection AllMethods
        {
            get
            {
                this.OnUsingDeclaration();

                return this.Implementation.AllMethods;
            }
        }

        public IConstructorCollection Constructors
        {
            get
            {
                this.OnUsingDeclaration();

                return this.Implementation.Constructors;
            }
        }

        public IConstructor? StaticConstructor
        {
            get
            {
                this.OnUsingDeclaration();

                return this.Implementation.StaticConstructor;
            }
        }

<<<<<<< HEAD
        public IMethod? Finalizer
=======
        public INamedType TypeDefinition
            => this.TypeSymbol == this.TypeSymbol.OriginalDefinition ? this : this.Compilation.Factory.GetNamedType( this.TypeSymbol.OriginalDefinition );

        private void PopulateAllInterfaces( ImmutableHashSet<INamedTypeSymbol>.Builder builder, GenericMap genericMap )
>>>>>>> 4538866d
        {
            get
            {
                this.OnUsingDeclaration();

                return this.Implementation.Finalizer;
            }
        }

        public bool IsReadOnly
        {
            get
            {
                this.OnUsingDeclaration();

                return this.Implementation.IsReadOnly;
            }
        }

        public bool IsSubclassOf( INamedType type )
        {
            this.OnUsingDeclaration();

            return this.Implementation.IsSubclassOf( type );
        }

        public bool TryFindImplementationForInterfaceMember( IMember interfaceMember, [NotNullWhen( true )] out IMember? implementationMember )
        {
            this.OnUsingDeclaration();

            return this.Implementation.TryFindImplementationForInterfaceMember( interfaceMember, out implementationMember );
        }

        public ITypeSymbol TypeSymbol => ((ISdkType) this.Implementation).TypeSymbol!;

        public ITypeInternal Accept( TypeRewriter visitor ) => visitor.Visit( this );

        public IEnumerable<IMember> GetOverridingMembers( IMember member )
        {
            this.OnUsingDeclaration();

            return this.Implementation.GetOverridingMembers( member );
        }

        public bool IsImplementationOfInterfaceMember( IMember typeMember, IMember interfaceMember )
        {
            this.OnUsingDeclaration();

            return this.Implementation.IsImplementationOfInterfaceMember( typeMember, interfaceMember );
        }

        internal ITypeInternal WithTypeArguments( ImmutableArray<IType> types )
        {
            var hasDifference = false;

            for ( var i = 0; i < types.Length; i++ )
            {
                if ( types[i] != this.TypeArguments[i] )
                {
                    hasDifference = true;

                    break;
                }
            }

            if ( !hasDifference )
            {
                return this;
            }

            var typeArgumentSymbols = new ITypeSymbol[types.Length];

            for ( var i = 0; i < types.Length; i++ )
            {
                typeArgumentSymbols[i] = types[i].GetSymbol();
            }

            var symbol = ((INamedTypeSymbol) this.TypeSymbol.OriginalDefinition).Construct( typeArgumentSymbols );

            return (ITypeInternal) this.GetCompilationModel().Factory.GetIType( symbol );
        }

        public override IDeclaration? ContainingDeclaration => this.Implementation.ContainingDeclaration;
    }
}<|MERGE_RESOLUTION|>--- conflicted
+++ resolved
@@ -191,263 +191,331 @@
             }
         }
 
-<<<<<<< HEAD
         public bool HasDefaultConstructor
         {
             get
             {
                 this.OnUsingDeclaration();
-=======
+
+                return this.Implementation.HasDefaultConstructor;
+            }
+        }
+
+        public INamedType? BaseType
+        {
+            get
+            {
+                this.OnUsingDeclaration();
+
+                return this.Implementation.BaseType;
+            }
+        }
+
+        public IImplementedInterfaceCollection AllImplementedInterfaces
+        {
+            get
+            {
+                this.OnUsingDeclaration();
+
+                return this.Implementation.AllImplementedInterfaces;
+            }
+        }
+
+        public IImplementedInterfaceCollection ImplementedInterfaces
+        {
+            get
+            {
+                this.OnUsingDeclaration();
+
+                return this.Implementation.ImplementedInterfaces;
+            }
+        }
+
+        public INamespace Namespace
+        {
+            get
+            {
+                this.OnUsingDeclaration();
+
+                return this.Implementation.Namespace;
+            }
+        }
+
+        public string FullName
+        {
+            get
+            {
+                this.OnUsingDeclaration();
+
+                return this.Implementation.FullName;
+            }
+        }
+
+        public INamedTypeCollection NestedTypes
+        {
+            get
+            {
+                this.OnUsingDeclaration();
+
+                return this.Implementation.NestedTypes;
+            }
+        }
+
+        public IPropertyCollection Properties
+        {
+            get
+            {
+                this.OnUsingDeclaration();
+
+                return this.Implementation.Properties;
+            }
+        }
+
+        public IPropertyCollection AllProperties
+        {
+            get
+            {
+                this.OnUsingDeclaration();
+
+                return this.Implementation.AllProperties;
+            }
+        }
+
+        public IIndexerCollection Indexers
+        {
+            get
+            {
+                this.OnUsingDeclaration();
+
+                return this.Implementation.Indexers;
+            }
+        }
+
+        public IIndexerCollection AllIndexers
+        {
+            get
+            {
+                this.OnUsingDeclaration();
+
+                return this.Implementation.AllIndexers;
+            }
+        }
+
+        public IFieldCollection Fields
+        {
+            get
+            {
+                this.OnUsingDeclaration();
+
+                return this.Implementation.Fields;
+            }
+        }
+
+        public IFieldCollection AllFields
+        {
+            get
+            {
+                this.OnUsingDeclaration();
+
+                return this.Implementation.AllFields;
+            }
+        }
+
+        public IFieldOrPropertyCollection FieldsAndProperties
+        {
+            get
+            {
+                this.OnUsingDeclaration();
+
+                return this.Implementation.FieldsAndProperties;
+            }
+        }
+
+        public IFieldOrPropertyCollection AllFieldsAndProperties
+        {
+            get
+            {
+                this.OnUsingDeclaration();
+
+                return this.Implementation.AllFieldsAndProperties;
+            }
+        }
+
+        public IEventCollection Events
+        {
+            get
+            {
+                this.OnUsingDeclaration();
+
+                return this.Implementation.Events;
+            }
+        }
+
+        public IEventCollection AllEvents
+        {
+            get
+            {
+                this.OnUsingDeclaration();
+
+                return this.Implementation.AllEvents;
+            }
+        }
+
+        public IMethodCollection Methods
+        {
+            get
+            {
+                this.OnUsingDeclaration();
+
+                return this.Implementation.Methods;
+            }
+        }
+
+        public IMethodCollection AllMethods
+        {
+            get
+            {
+                this.OnUsingDeclaration();
+
+                return this.Implementation.AllMethods;
+            }
+        }
+
+        public IConstructorCollection Constructors
+        {
+            get
+            {
+                this.OnUsingDeclaration();
+
+                return this.Implementation.Constructors;
+            }
+        }
+
+        public IConstructor? StaticConstructor
+        {
+            get
+            {
+                this.OnUsingDeclaration();
+
+                return this.Implementation.StaticConstructor;
+            }
+        }
+
+        public IMethod? Finalizer
+        {
+            get
+            {
+                this.OnUsingDeclaration();
+
+                return this.Implementation.Finalizer;
+            }
+        }
+        
+        public bool IsReadOnly
+        {
+            get
+            {
+                this.OnUsingDeclaration();
+
+                return this.Implementation.IsReadOnly;
+            }
+        }
+
+        [Memo]
+        public IGenericParameterList TypeParameters
+            => new TypeParameterList(
+                this,
+                this.TypeSymbol.TypeParameters
+                    .Select( x => Ref.FromSymbol<ITypeParameter>( x, this.Compilation.RoslynCompilation ) )
+                    .ToList() );
+
+        [Memo]
+        public INamespace Namespace => this.Compilation.Factory.GetNamespace( this.TypeSymbol.ContainingNamespace );
+
         [Memo]
         public string FullName => this.TypeSymbol.GetFullName().AssertNotNull();
->>>>>>> 4538866d
-
-                return this.Implementation.HasDefaultConstructor;
-            }
-        }
-
-        public INamedType? BaseType
-        {
-            get
-            {
-                this.OnUsingDeclaration();
-
-                return this.Implementation.BaseType;
-            }
-        }
-
+
+        [Memo]
+        public IReadOnlyList<IType> TypeArguments => this.TypeSymbol.TypeArguments.Select( a => this.Compilation.Factory.GetIType( a ) ).ToImmutableList();
+
+        [Memo]
+        public override IDeclaration? ContainingDeclaration
+            => this.TypeSymbol.ContainingSymbol switch
+            {
+                INamespaceSymbol => this.Compilation.Factory.GetAssembly( this.TypeSymbol.ContainingAssembly ),
+                INamedTypeSymbol containingType => this.Compilation.Factory.GetNamedType( containingType ),
+                _ => throw new AssertionFailedException()
+            };
+
+        public override DeclarationKind DeclarationKind => DeclarationKind.NamedType;
+
+        [Memo]
+        public INamedType? BaseType => this.TypeSymbol.BaseType == null ? null : this.Compilation.Factory.GetNamedType( this.TypeSymbol.BaseType );
+
+        [Memo]
         public IImplementedInterfaceCollection AllImplementedInterfaces
-        {
-            get
-            {
-                this.OnUsingDeclaration();
-
-                return this.Implementation.AllImplementedInterfaces;
-            }
-        }
-
+            => new AllImplementedInterfacesCollection( this, this.Compilation.GetAllInterfaceImplementationCollection( this.TypeSymbol, false ) );
+
+        [Memo]
         public IImplementedInterfaceCollection ImplementedInterfaces
-        {
-            get
-            {
-                this.OnUsingDeclaration();
-
-                return this.Implementation.ImplementedInterfaces;
-            }
-        }
-
-        public INamespace Namespace
-        {
-            get
-            {
-                this.OnUsingDeclaration();
-
-                return this.Implementation.Namespace;
-            }
-        }
-
-        public string FullName
-        {
-            get
-            {
-                this.OnUsingDeclaration();
-
-                return this.Implementation.FullName;
-            }
-        }
-
-        public INamedTypeCollection NestedTypes
-        {
-            get
-            {
-                this.OnUsingDeclaration();
-
-                return this.Implementation.NestedTypes;
-            }
-        }
-
-        public IPropertyCollection Properties
-        {
-            get
-            {
-                this.OnUsingDeclaration();
-
-                return this.Implementation.Properties;
-            }
-        }
-
-        public IPropertyCollection AllProperties
-        {
-            get
-            {
-                this.OnUsingDeclaration();
-
-                return this.Implementation.AllProperties;
-            }
-        }
-
-        public IIndexerCollection Indexers
-        {
-            get
-            {
-                this.OnUsingDeclaration();
-
-                return this.Implementation.Indexers;
-            }
-        }
-
-        public IIndexerCollection AllIndexers
-        {
-            get
-            {
-                this.OnUsingDeclaration();
-
-                return this.Implementation.AllIndexers;
-            }
-        }
-
-        public IFieldCollection Fields
-        {
-            get
-            {
-                this.OnUsingDeclaration();
-
-                return this.Implementation.Fields;
-            }
-        }
-
-        public IFieldCollection AllFields
-        {
-            get
-            {
-                this.OnUsingDeclaration();
-
-                return this.Implementation.AllFields;
-            }
-        }
-
-        public IFieldOrPropertyCollection FieldsAndProperties
-        {
-            get
-            {
-                this.OnUsingDeclaration();
-
-                return this.Implementation.FieldsAndProperties;
-            }
-        }
-
-        public IFieldOrPropertyCollection AllFieldsAndProperties
-        {
-            get
-            {
-                this.OnUsingDeclaration();
-
-                return this.Implementation.AllFieldsAndProperties;
-            }
-        }
-
-        public IEventCollection Events
-        {
-            get
-            {
-                this.OnUsingDeclaration();
-
-                return this.Implementation.Events;
-            }
-        }
-
-        public IEventCollection AllEvents
-        {
-            get
-            {
-                this.OnUsingDeclaration();
-
-                return this.Implementation.AllEvents;
-            }
-        }
-
-        public IMethodCollection Methods
-        {
-            get
-            {
-                this.OnUsingDeclaration();
-
-                return this.Implementation.Methods;
-            }
-        }
-
-        public IMethodCollection AllMethods
-        {
-            get
-            {
-                this.OnUsingDeclaration();
-
-                return this.Implementation.AllMethods;
-            }
-        }
-
-        public IConstructorCollection Constructors
-        {
-            get
-            {
-                this.OnUsingDeclaration();
-
-                return this.Implementation.Constructors;
-            }
-        }
-
-        public IConstructor? StaticConstructor
-        {
-            get
-            {
-                this.OnUsingDeclaration();
-
-                return this.Implementation.StaticConstructor;
-            }
-        }
-
-<<<<<<< HEAD
-        public IMethod? Finalizer
-=======
+            => new ImplementedInterfacesCollection( this, this.Compilation.GetInterfaceImplementationCollection( this.TypeSymbol, false ) );
+
+        ICompilation ICompilationElement.Compilation => this.Compilation;
+
+        IGeneric IGenericInternal.ConstructGenericInstance( params IType[] typeArguments )
+        {
+            get
+            {
+                this.OnUsingDeclaration();
+
+                return this.Implementation.IsReadOnly;
+            }
+        }
+
+        public bool IsSubclassOf( INamedType type )
+        {
+            this.OnUsingDeclaration();
+
+            return this.Implementation.IsSubclassOf( type );
+        }
+
+        public bool TryFindImplementationForInterfaceMember( IMember interfaceMember, [NotNullWhen( true )] out IMember? implementationMember )
+        {
+            this.OnUsingDeclaration();
+
+            return this.Implementation.TryFindImplementationForInterfaceMember( interfaceMember, out implementationMember );
+        }
+
         public INamedType TypeDefinition
             => this.TypeSymbol == this.TypeSymbol.OriginalDefinition ? this : this.Compilation.Factory.GetNamedType( this.TypeSymbol.OriginalDefinition );
 
         private void PopulateAllInterfaces( ImmutableHashSet<INamedTypeSymbol>.Builder builder, GenericMap genericMap )
->>>>>>> 4538866d
-        {
-            get
-            {
-                this.OnUsingDeclaration();
-
-                return this.Implementation.Finalizer;
-            }
-        }
-
-        public bool IsReadOnly
-        {
-            get
-            {
-                this.OnUsingDeclaration();
-
-                return this.Implementation.IsReadOnly;
-            }
-        }
-
-        public bool IsSubclassOf( INamedType type )
-        {
-            this.OnUsingDeclaration();
-
-            return this.Implementation.IsSubclassOf( type );
-        }
-
-        public bool TryFindImplementationForInterfaceMember( IMember interfaceMember, [NotNullWhen( true )] out IMember? implementationMember )
-        {
-            this.OnUsingDeclaration();
-
-            return this.Implementation.TryFindImplementationForInterfaceMember( interfaceMember, out implementationMember );
-        }
-
-        public ITypeSymbol TypeSymbol => ((ISdkType) this.Implementation).TypeSymbol!;
+        {
+            // Process the Roslyn type system.
+            foreach ( var type in this.TypeSymbol.Interfaces )
+            {
+                builder.Add( (INamedTypeSymbol) genericMap.Map( type ) );
+            }
+
+            if ( this.TypeSymbol.BaseType != null )
+            {
+                var newGenericMap = genericMap.CreateBaseMap( this.TypeSymbol.BaseType.TypeArguments );
+                ((NamedType) this.BaseType!).PopulateAllInterfaces( builder, newGenericMap );
+            }
+
+            // TODO: process introductions.
+        }
+
+        [Memo]
+        public ImmutableHashSet<INamedTypeSymbol> AllInterfaces => this.GetAllInterfaces();
+
+        private ImmutableHashSet<INamedTypeSymbol> GetAllInterfaces()
+        {
+            var builder = ImmutableHashSet.CreateBuilder<INamedTypeSymbol>( SymbolEqualityComparer.Default );
+            this.PopulateAllInterfaces( builder, this.Compilation.EmptyGenericMap );
+
+            return builder.ToImmutable();
+        }
 
         public ITypeInternal Accept( TypeRewriter visitor ) => visitor.Visit( this );
 
