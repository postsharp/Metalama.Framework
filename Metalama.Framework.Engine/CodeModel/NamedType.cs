﻿// Copyright (c) SharpCrafters s.r.o. All rights reserved.
// This project is not open source. Please see the LICENSE.md file in the repository root for details.

using Metalama.Framework.Code;
using Metalama.Framework.Code.Collections;
<<<<<<< HEAD
=======
using Metalama.Framework.Code.DeclarationBuilders;
using Metalama.Framework.Engine.CodeModel.Builders;
>>>>>>> 39f8cf2b
using Metalama.Framework.Engine.CodeModel.Collections;
using Metalama.Framework.Engine.CodeModel.References;
using Metalama.Framework.Engine.CodeModel.UpdatableCollections;
using Metalama.Framework.Engine.Diagnostics;
using Metalama.Framework.Engine.Utilities;
using Microsoft.CodeAnalysis;
using Microsoft.CodeAnalysis.CSharp;
using Microsoft.CodeAnalysis.CSharp.Syntax;
using System;
using System.Collections.Generic;
using System.Collections.Immutable;
using System.Diagnostics.CodeAnalysis;
using System.Linq;
using System.Reflection;
using System.Threading.Tasks;
using Accessibility = Metalama.Framework.Code.Accessibility;
using RoslynTypeKind = Microsoft.CodeAnalysis.TypeKind;
using SpecialType = Metalama.Framework.Code.SpecialType;
using TypeKind = Metalama.Framework.Code.TypeKind;

namespace Metalama.Framework.Engine.CodeModel
{
    internal sealed partial class NamedType : MemberOrNamedType, INamedTypeInternal
    {
        private SpecialType? _specialType;

        internal INamedTypeSymbol TypeSymbol { get; }

        ITypeSymbol? ISdkType.TypeSymbol => this.TypeSymbol;

        public override ISymbol Symbol => this.TypeSymbol;

        public override bool CanBeInherited => this.IsReferenceType.GetValueOrDefault() && !this.IsSealed;

        public override IEnumerable<IDeclaration> GetDerivedDeclarations( bool deep = true ) => this.Compilation.GetDerivedTypes( this, deep );

        internal NamedType( INamedTypeSymbol typeSymbol, CompilationModel compilation ) : base( compilation )
        {
            this.TypeSymbol = typeSymbol;
        }

        TypeKind IType.TypeKind
            => this.TypeSymbol.TypeKind switch
            {
                RoslynTypeKind.Class when !this.TypeSymbol.IsRecord => TypeKind.Class,
                RoslynTypeKind.Class when this.TypeSymbol.IsRecord => TypeKind.RecordClass,
                RoslynTypeKind.Delegate => TypeKind.Delegate,
                RoslynTypeKind.Enum => TypeKind.Enum,
                RoslynTypeKind.Interface => TypeKind.Interface,
                RoslynTypeKind.Struct when !this.TypeSymbol.IsRecord => TypeKind.Struct,
                RoslynTypeKind.Struct when this.TypeSymbol.IsRecord => TypeKind.RecordStruct,
                _ => throw new InvalidOperationException( $"Unexpected type kind {this.TypeSymbol.TypeKind}." )
            };

        public SpecialType SpecialType => this._specialType ??= this.GetSpecialTypeCore();

        private SpecialType GetSpecialTypeCore()
        {
            var specialType = this.TypeSymbol.SpecialType.ToOurSpecialType();

            if ( specialType != SpecialType.None )
            {
                return specialType;
            }
            else if ( this.IsGeneric )
            {
                if ( this.IsOpenGeneric )
                {
                    return this.TypeSymbol.Name switch
                    {
                        "IAsyncEnumerable" when this.TypeSymbol.ContainingNamespace.ToDisplayString() == "System.Collections.Generic"
                            => SpecialType.IAsyncEnumerable_T,
                        "IAsyncEnumerator" when this.TypeSymbol.ContainingNamespace.ToDisplayString() == "System.Collections.Generic"
                            => SpecialType.IAsyncEnumerator_T,
                        nameof(ValueTask) when this.TypeSymbol.ContainingNamespace.ToDisplayString() == "System.Threading.Tasks"
                            => SpecialType.ValueTask_T,
                        nameof(Task) when this.TypeSymbol.ContainingNamespace.ToDisplayString() == "System.Threading.Tasks"
                            => SpecialType.Task_T,
                        _ => SpecialType.None
                    };
                }
                else
                {
                    return SpecialType.None;
                }
            }
            else
            {
                return this.TypeSymbol.Name switch
                {
                    nameof(ValueTask) when this.TypeSymbol.ContainingNamespace.ToDisplayString() == "System.Threading.Tasks"
                        => SpecialType.ValueTask,
                    nameof(Task) when this.TypeSymbol.ContainingNamespace.ToDisplayString() == "System.Threading.Tasks"
                        => SpecialType.Task,
                    _ => SpecialType.None
                };
            }
        }

        public Type ToType() => this.GetCompilationModel().Factory.GetReflectionType( this.TypeSymbol );

        public bool? IsReferenceType => this.TypeSymbol.IsReferenceType;

        public bool? IsNullable
        {
            get
            {
                if ( this.TypeSymbol.IsReferenceType )
                {
                    return this.TypeSymbol.NullableAnnotation switch
                    {
                        NullableAnnotation.Annotated => true,
                        NullableAnnotation.NotAnnotated => false,
                        _ => null
                    };
                }
                else
                {
                    return false;
                }
            }
        }

        public override MemberInfo ToMemberInfo() => this.ToType();

        public bool IsReadOnly => this.TypeSymbol.IsReadOnly;

        public bool IsExternal => !SymbolEqualityComparer.Default.Equals( this.TypeSymbol.ContainingAssembly, this.Compilation.RoslynCompilation.Assembly );

        public bool HasDefaultConstructor
            => this.TypeSymbol.TypeKind == RoslynTypeKind.Struct ||
               (this.TypeSymbol.TypeKind == RoslynTypeKind.Class && !this.TypeSymbol.IsAbstract &&
                this.TypeSymbol.InstanceConstructors.Any( ctor => ctor.Parameters.Length == 0 ));

        public bool IsOpenGeneric => this.TypeSymbol.TypeArguments.Any( ga => ga is ITypeParameterSymbol ) || this.DeclaringType is { IsOpenGeneric: true };

        public bool IsGeneric => this.TypeSymbol.IsGenericType;

        [Memo]
        public INamedTypeCollection NestedTypes
            => new NamedTypeCollection(
                this,
                new TypeUpdatableCollection( this.Compilation, this.TypeSymbol ) );

        [Memo]
        public IPropertyCollection Properties
            => new PropertyCollection(
                this,
                this.Compilation.GetPropertyCollection( this.TypeSymbol, false ) );

        [Memo]
        public IPropertyCollection AllProperties => new AllPropertiesCollection( this );

        [Memo]
        public IIndexerCollection Indexers
            => new IndexerCollection(
                this,
                this.Compilation.GetIndexerCollection( this.TypeSymbol, false ) );

        [Memo]
        public IIndexerCollection AllIndexers => new AllIndexersCollection( this );

        [Memo]
        public IFieldCollection Fields
            => new FieldCollection(
                this,
                this.Compilation.GetFieldCollection( this.TypeSymbol, false ) );

        [Memo]
        public IFieldCollection AllFields => new AllFieldsCollection( this );

        [Memo]
        public IFieldOrPropertyCollection FieldsAndProperties => new FieldAndPropertiesCollection( this.Fields, this.Properties );

        public IFieldOrPropertyCollection AllFieldsAndProperties => throw new NotImplementedException();

        [Memo]
        public IEventCollection Events
            => new EventCollection(
                this,
                this.Compilation.GetEventCollection( this.TypeSymbol, false ) );

        [Memo]
        public IEventCollection AllEvents => new AllEventsCollection( this );

        [Memo]
        public IMethodCollection Methods
            => new MethodCollection(
                this,
                this.Compilation.GetMethodCollection( this.TypeSymbol, false ) );

        [Memo]
        public IMethodCollection AllMethods => new AllMethodsCollection( this );

        [Memo]
        public IConstructorCollection Constructors
            => new ConstructorCollection(
                this,
                this.Compilation.GetConstructorCollection( this.TypeSymbol, false ) );

        [Memo]
        public IConstructor StaticConstructor => this.GetStaticConstructorImpl();

        private IConstructor GetStaticConstructorImpl()
        {
            var builder = this.Compilation.GetStaticConstructor( this.TypeSymbol );

            if ( builder != null )
            {
                return this.Compilation.Factory.GetConstructor( builder );
            }

            var symbol = this.TypeSymbol.StaticConstructors.SingleOrDefault();

            if ( symbol != null )
            {
                return this.Compilation.Factory.GetConstructor( symbol );
            }

            return new ImplicitStaticConstructor( this );
        }

        public bool IsPartial
        {
            get
            {
                var syntaxReference = this.TypeSymbol.GetPrimarySyntaxReference();

                if ( syntaxReference == null )
                {
                    return false;
                }

                var syntax = syntaxReference.GetSyntax();

                var modifiers = syntax switch
                {
                    TypeDeclarationSyntax type => type.Modifiers,
                    EnumDeclarationSyntax e => e.Modifiers,
                    DelegateDeclarationSyntax d => d.Modifiers,
                    _ => default
                };

                return modifiers.Any( m => m.IsKind( SyntaxKind.PartialKeyword ) );
            }
        }

        [Memo]
        public IGenericParameterList TypeParameters
            => new TypeParameterList(
                this,
                this.TypeSymbol.TypeParameters
                    .Select( x => Ref.FromSymbol<ITypeParameter>( x, this.Compilation.RoslynCompilation ) )
                    .ToList() );

        [Memo]
        public INamespace Namespace => this.Compilation.Factory.GetNamespace( this.TypeSymbol.ContainingNamespace );

        [Memo]
        public string FullName => this.TypeSymbol.ToDisplayString();

        [Memo]
        public IReadOnlyList<IType> TypeArguments => this.TypeSymbol.TypeArguments.Select( a => this.Compilation.Factory.GetIType( a ) ).ToImmutableList();

        [Memo]
        public override IDeclaration? ContainingDeclaration
            => this.TypeSymbol.ContainingSymbol switch
            {
                INamespaceSymbol => this.Compilation.Factory.GetAssembly( this.TypeSymbol.ContainingAssembly ),
                INamedTypeSymbol containingType => this.Compilation.Factory.GetNamedType( containingType ),
                _ => throw new AssertionFailedException()
            };

        public override DeclarationKind DeclarationKind => DeclarationKind.NamedType;

        [Memo]
        public INamedType? BaseType => this.TypeSymbol.BaseType == null ? null : this.Compilation.Factory.GetNamedType( this.TypeSymbol.BaseType );

        // TODO: the problem of this implementation is that the collection is reconstructed for each compilation version. This could be improved.
        [Memo]
        public IImplementedInterfaceCollection AllImplementedInterfaces => new AllImplementedInterfacesCollection( this );

        [Memo]
        public IImplementedInterfaceCollection ImplementedInterfaces
            => new ImplementedInterfaceCollection( this, this.Compilation.GetInterfaceImplementationCollection( this.TypeSymbol, false ) );

        ICompilation ICompilationElement.Compilation => this.Compilation;

        IGeneric IGenericInternal.ConstructGenericInstance( params IType[] typeArguments )
        {
            if ( this.DeclaringType is { IsOpenGeneric: true } )
            {
                throw new InvalidOperationException(
                    UserMessageFormatter.Format(
                        $"Cannot construct a generic instance of this nested type because the declaring type '{this.DeclaringType}' has unbound type parameters." ) );
            }

            var typeArgumentSymbols = typeArguments.Select( a => a.GetSymbol() ).ToArray();

            var typeSymbol = this.TypeSymbol;
            var constructedTypeSymbol = typeSymbol.Construct( typeArgumentSymbols );

            return this.Compilation.Factory.GetNamedType( constructedTypeSymbol );
        }

        public IEnumerable<IMember> GetOverridingMembers( IMember member )
        {
            var isInterfaceMember = member.DeclaringType.TypeKind == TypeKind.Interface;

            if ( member.IsStatic || (!isInterfaceMember && (!member.IsVirtual || member.IsSealed)) )
            {
                return Enumerable.Empty<IMember>();
            }

            IMemberCollection<IMember> members;

            switch ( member.DeclarationKind )
            {
                case DeclarationKind.Method:
                    members = this.Methods;

                    break;

                case DeclarationKind.Property:
                    members = this.Properties;

                    break;

                case DeclarationKind.Event:
                    members = this.Events;

                    break;

                default:
                    return Enumerable.Empty<IMember>();
            }

            var candidates = members.OfName( member.Name );

            var overridingMembers = new List<IMember>();

            foreach ( var candidate in candidates )
            {
                if ( isInterfaceMember )
                {
                    if ( ((INamedTypeInternal) candidate.DeclaringType).IsImplementationOfInterfaceMember( candidate, member ) )
                    {
                        overridingMembers.Add( candidate );
                    }
                }
                else
                {
                    // Override. Look for overrides.
                    for ( var c = (IMemberImpl) candidate; c != null; c = (IMemberImpl?) c.OverriddenMember )
                    {
                        if ( c.OverriddenMember?.GetOriginalDefinition() == member )
                        {
                            overridingMembers.Add( candidate );
                        }
                    }
                }
            }

            return overridingMembers.ToList();
        }

        public bool IsImplementationOfInterfaceMember( IMember typeMember, IMember interfaceMember )
        {
            // Some trivial checks first.
            if ( typeMember.Name != interfaceMember.Name
                 || typeMember.DeclarationKind != interfaceMember.DeclarationKind
                 || !(typeMember.Accessibility == Accessibility.Public || typeMember.IsExplicitInterfaceImplementation) )
            {
                return false;
            }

            var interfaceType = interfaceMember.DeclaringType.GetSymbol();
            var relevantInterfaces = this.GetAllInterfaces().Where( t => t.ConstructedFrom.Equals( interfaceType ) );

            foreach ( var implementedInterface in relevantInterfaces )
            {
                foreach ( var candidateSymbol in implementedInterface.GetMembers( typeMember.Name ) )
                {
                    var candidateMember = (IMember) this.Compilation.Factory.GetDeclaration( candidateSymbol );

                    if ( MemberComparer<IMember>.Instance.Equals( candidateMember, typeMember ) )
                    {
                        return true;
                    }
                }
            }

            return false;
        }

        public bool Equals( IType other ) => this.Compilation.InvariantComparer.Equals( this, other );

        public bool IsSubclassOf( INamedType type )
        {
            // TODO: enum.IsSubclassOf(int) == true etc.
            if ( type.TypeKind is TypeKind.Class or TypeKind.RecordClass )
            {
                INamedType? currentType = this;

                while ( currentType != null )
                {
                    if ( this.Compilation.InvariantComparer.Equals( currentType, type ) )
                    {
                        return true;
                    }

                    currentType = currentType.BaseType;
                }

                return false;
            }
            else if ( type.TypeKind == TypeKind.Interface )
            {
                return this.ImplementedInterfaces.SingleOrDefault( i => this.Compilation.InvariantComparer.Equals( i, type ) ) != null;
            }
            else
            {
                return this.Compilation.InvariantComparer.Equals( this, type );
            }
        }

        public bool TryFindImplementationForInterfaceMember( IMember interfaceMember, [NotNullWhen( true )] out IMember? implementationMember )
        {
            // TODO: Type introductions.
            var symbolInterfaceMemberImplementationSymbol = this.TypeSymbol.FindImplementationForInterfaceMember( interfaceMember.GetSymbol().AssertNotNull() );

            var symbolInterfaceMemberImplementation =
                symbolInterfaceMemberImplementationSymbol != null
                    ? (IMember) this.Compilation.Factory.GetDeclaration( symbolInterfaceMemberImplementationSymbol )
                    : null;

            // Introduced implementation can be implementing the interface member in a subtype.
            INamedType? currentType = this;

            while ( currentType != null )
            {
                var introducedInterface =
                    this.Compilation
                        .GetInterfaceImplementationCollection( this.TypeSymbol, false )
                        .Introductions
                        .SingleOrDefault( i => this.Compilation.InvariantComparer.Equals( i.InterfaceType, interfaceMember.DeclaringType ) );

                if ( introducedInterface != null )
                {
                    // TODO: Generics.
                    if ( !introducedInterface.MemberMap.TryGetValue( interfaceMember, out var interfaceMemberImplementation ) )
                    {
                        throw new AssertionFailedException();
                    }

                    // Which is later in inheritance?
                    if ( symbolInterfaceMemberImplementation == null || currentType.IsSubclassOf( symbolInterfaceMemberImplementation.DeclaringType ) )
                    {
                        implementationMember = interfaceMemberImplementation;

                        return true;
                    }
                    else
                    {
                        implementationMember = symbolInterfaceMemberImplementation;

                        return true;
                    }
                }

                currentType = currentType.BaseType?.GetOriginalDefinition();
            }

            if ( symbolInterfaceMemberImplementation != null )
            {
                implementationMember = symbolInterfaceMemberImplementation;

                return true;
            }
            else
            {
                implementationMember = null;

                return false;
            }
        }

<<<<<<< HEAD
=======
        private IEnumerable<MemberRef<TMember>> TransformMembers<TMember, TBuilder, TSymbol>( IReadOnlyList<TSymbol> symbolMembers )
            where TMember : class, IMember
            where TBuilder : IMemberBuilder, TMember
            where TSymbol : class, ISymbol
        {
            var transformations = this.Compilation.GetObservableTransformationsOnElement( this );

            if ( transformations.Length == 0 )
            {
                // No transformations.
                return symbolMembers.Select( x => new MemberRef<TMember>( x, this.Compilation.RoslynCompilation ) );
            }

            if ( !transformations.Any( t => t is IReplaceMemberTransformation ) )
            {
                // No replaced members.
                return
                    symbolMembers
                        .Select( x => new MemberRef<TMember>( x, this.Compilation.RoslynCompilation ) )
                        .Concat( transformations.OfType<TBuilder>().Select( x => x.ToMemberRef<TMember>() ) );
            }

            var allSymbols = new HashSet<TSymbol>( symbolMembers, SymbolEqualityComparer.Default );
            var replacedSymbols = new HashSet<TSymbol>( SymbolEqualityComparer.Default );
            var replacedBuilders = new HashSet<TBuilder>();
            var builders = new List<TBuilder>();

            // Go through transformations, noting replaced symbols and builders.
            foreach ( var builder in transformations )
            {
                if ( builder is TBuilder typedBuilder )
                {
                    builders.Add( typedBuilder );
                }

                if ( builder is IReplaceMemberTransformation { ReplacedMember: { } replacedMember } )
                {
                    if ( replacedMember.Target is TSymbol symbol && allSymbols.Contains( replacedMember.Target ) )
                    {
                        // If the MemberRef points to a symbol just remove from symbol list.
                        // This prevents needless allocation.
                        replacedSymbols.Add( symbol );
                    }
                    else
                    {
                        // Otherwise resolve the MemberRef (directly, without redirections).
                        var resolved = replacedMember.GetTarget( this.Compilation, false );

                        if ( resolved is TMember )
                        {
                            var resolvedSymbol = (TSymbol?) resolved.GetSymbol();

                            if ( resolvedSymbol != null )
                            {
                                replacedSymbols.Add( resolvedSymbol );
                            }
                            else if ( resolved is TBuilder replacedBuilder )
                            {
                                replacedBuilders.Add( replacedBuilder );
                            }
                            else if ( resolved is BuiltDeclaration { Builder: TBuilder replacedDeclarationBuilder } builtDeclaration )
                            {
                                replacedBuilders.Add( replacedDeclarationBuilder );
                            }
                            else
                            {
                                throw new AssertionFailedException();
                            }
                        }
                    }
                }
            }

            var members = new List<MemberRef<TMember>>();

            foreach ( var symbol in symbolMembers )
            {
                if ( !replacedSymbols.Contains( symbol ) )
                {
                    members.Add( new MemberRef<TMember>( symbol, this.Compilation.RoslynCompilation ) );
                }
            }

            foreach ( var builder in builders )
            {
                if ( !replacedBuilders.Contains( builder ) )
                {
                    members.Add( builder.ToMemberRef<TMember>() );
                }
            }

            return members;
        }

>>>>>>> 39f8cf2b
        private void PopulateAllInterfaces( ImmutableHashSet<INamedTypeSymbol>.Builder builder, GenericMap genericMap )
        {
            // Process the Roslyn type system.
            foreach ( var type in this.TypeSymbol.Interfaces )
            {
                builder.Add( (INamedTypeSymbol) genericMap.Map( type ) );
            }

            if ( this.TypeSymbol.BaseType != null )
            {
                var newGenericMap = genericMap.CreateBaseMap( this.TypeSymbol.BaseType.TypeArguments );
                ((NamedType) this.BaseType!).PopulateAllInterfaces( builder, newGenericMap );
            }

            // TODO: process introductions.
        }

        [Memo]
        public ImmutableHashSet<INamedTypeSymbol> AllInterfaces => this.GetAllInterfaces();

        private ImmutableHashSet<INamedTypeSymbol> GetAllInterfaces()
        {
            var builder = ImmutableHashSet.CreateBuilder<INamedTypeSymbol>( SymbolEqualityComparer.Default );
            this.PopulateAllInterfaces( builder, this.Compilation.EmptyGenericMap );

            return builder.ToImmutable();
        }

        public ITypeInternal Accept( TypeRewriter visitor ) => visitor.Visit( this );

        internal ITypeInternal WithTypeArguments( ImmutableArray<IType> types )
        {
            var hasDifference = false;

            for ( var i = 0; i < types.Length; i++ )
            {
                if ( types[i] != this.TypeArguments[i] )
                {
                    hasDifference = true;

                    break;
                }
            }

            if ( !hasDifference )
            {
                return this;
            }

            var typeArgumentSymbols = new ITypeSymbol[types.Length];

            for ( var i = 0; i < types.Length; i++ )
            {
                typeArgumentSymbols[i] = types[i].GetSymbol();
            }

            var symbol = this.TypeSymbol.OriginalDefinition.Construct( typeArgumentSymbols );

            return (ITypeInternal) this.GetCompilationModel().Factory.GetIType( symbol );
        }
    }
}<|MERGE_RESOLUTION|>--- conflicted
+++ resolved
@@ -3,11 +3,8 @@
 
 using Metalama.Framework.Code;
 using Metalama.Framework.Code.Collections;
-<<<<<<< HEAD
-=======
 using Metalama.Framework.Code.DeclarationBuilders;
 using Metalama.Framework.Engine.CodeModel.Builders;
->>>>>>> 39f8cf2b
 using Metalama.Framework.Engine.CodeModel.Collections;
 using Metalama.Framework.Engine.CodeModel.References;
 using Metalama.Framework.Engine.CodeModel.UpdatableCollections;
@@ -495,103 +492,6 @@
             }
         }
 
-<<<<<<< HEAD
-=======
-        private IEnumerable<MemberRef<TMember>> TransformMembers<TMember, TBuilder, TSymbol>( IReadOnlyList<TSymbol> symbolMembers )
-            where TMember : class, IMember
-            where TBuilder : IMemberBuilder, TMember
-            where TSymbol : class, ISymbol
-        {
-            var transformations = this.Compilation.GetObservableTransformationsOnElement( this );
-
-            if ( transformations.Length == 0 )
-            {
-                // No transformations.
-                return symbolMembers.Select( x => new MemberRef<TMember>( x, this.Compilation.RoslynCompilation ) );
-            }
-
-            if ( !transformations.Any( t => t is IReplaceMemberTransformation ) )
-            {
-                // No replaced members.
-                return
-                    symbolMembers
-                        .Select( x => new MemberRef<TMember>( x, this.Compilation.RoslynCompilation ) )
-                        .Concat( transformations.OfType<TBuilder>().Select( x => x.ToMemberRef<TMember>() ) );
-            }
-
-            var allSymbols = new HashSet<TSymbol>( symbolMembers, SymbolEqualityComparer.Default );
-            var replacedSymbols = new HashSet<TSymbol>( SymbolEqualityComparer.Default );
-            var replacedBuilders = new HashSet<TBuilder>();
-            var builders = new List<TBuilder>();
-
-            // Go through transformations, noting replaced symbols and builders.
-            foreach ( var builder in transformations )
-            {
-                if ( builder is TBuilder typedBuilder )
-                {
-                    builders.Add( typedBuilder );
-                }
-
-                if ( builder is IReplaceMemberTransformation { ReplacedMember: { } replacedMember } )
-                {
-                    if ( replacedMember.Target is TSymbol symbol && allSymbols.Contains( replacedMember.Target ) )
-                    {
-                        // If the MemberRef points to a symbol just remove from symbol list.
-                        // This prevents needless allocation.
-                        replacedSymbols.Add( symbol );
-                    }
-                    else
-                    {
-                        // Otherwise resolve the MemberRef (directly, without redirections).
-                        var resolved = replacedMember.GetTarget( this.Compilation, false );
-
-                        if ( resolved is TMember )
-                        {
-                            var resolvedSymbol = (TSymbol?) resolved.GetSymbol();
-
-                            if ( resolvedSymbol != null )
-                            {
-                                replacedSymbols.Add( resolvedSymbol );
-                            }
-                            else if ( resolved is TBuilder replacedBuilder )
-                            {
-                                replacedBuilders.Add( replacedBuilder );
-                            }
-                            else if ( resolved is BuiltDeclaration { Builder: TBuilder replacedDeclarationBuilder } builtDeclaration )
-                            {
-                                replacedBuilders.Add( replacedDeclarationBuilder );
-                            }
-                            else
-                            {
-                                throw new AssertionFailedException();
-                            }
-                        }
-                    }
-                }
-            }
-
-            var members = new List<MemberRef<TMember>>();
-
-            foreach ( var symbol in symbolMembers )
-            {
-                if ( !replacedSymbols.Contains( symbol ) )
-                {
-                    members.Add( new MemberRef<TMember>( symbol, this.Compilation.RoslynCompilation ) );
-                }
-            }
-
-            foreach ( var builder in builders )
-            {
-                if ( !replacedBuilders.Contains( builder ) )
-                {
-                    members.Add( builder.ToMemberRef<TMember>() );
-                }
-            }
-
-            return members;
-        }
-
->>>>>>> 39f8cf2b
         private void PopulateAllInterfaces( ImmutableHashSet<INamedTypeSymbol>.Builder builder, GenericMap genericMap )
         {
             // Process the Roslyn type system.
