// Copyright (c) SharpCrafters s.r.o. See the LICENSE.md file in the root directory of this repository root for details.

using Metalama.Framework.Engine.Services;
using Metalama.Framework.Engine.Utilities;
using Metalama.Framework.Engine.Utilities.Roslyn;
using Microsoft.CodeAnalysis;
using Microsoft.CodeAnalysis.CSharp;
using System.Runtime.CompilerServices;

namespace Metalama.Framework.Engine.CodeModel
{
    internal sealed class SyntaxGenerationContext
    {
        private Compilation Compilation => this.CompilationContext.Compilation;

        internal SyntaxGeneratorWithContext SyntaxGenerator { get; }

        internal CompilationContext CompilationContext { get; }

        internal bool IsPartial { get; }

        internal ReflectionMapper ReflectionMapper => this.CompilationContext.ReflectionMapper;

<<<<<<< HEAD
        internal LanguageVersion LanguageVersion => this.Compilation.GetLanguageVersion();

        internal bool RequiresStructFieldInitialization => this.LanguageVersion < (LanguageVersion) 1100;
=======
        [Memo]
        internal bool SupportsInitAccessors => this.Compilation.GetTypeByMetadataName( typeof(IsExternalInit).FullName! ) != null;
>>>>>>> 4f30a2e1

        private SyntaxGenerationContext( CompilationContext compilationContext, OurSyntaxGenerator syntaxGenerator, bool isPartial )
        {
            this.SyntaxGenerator = new SyntaxGeneratorWithContext( syntaxGenerator, this );
            this.CompilationContext = compilationContext;
            this.IsPartial = isPartial;
        }

        internal static SyntaxGenerationContext Create( CompilationContext compilationContext, SyntaxNode node, bool isPartial = false )
            => Create( compilationContext, node.SyntaxTree, node.SpanStart, isPartial );

        internal static SyntaxGenerationContext Create(
            CompilationContext compilationContext,
            SyntaxTree syntaxTree,
            int position,
            bool isPartial = false )
        {
            var semanticModel = compilationContext.Compilation.GetCachedSemanticModel( syntaxTree );
            var nullableContext = semanticModel.GetNullableContext( position );
            var isNullOblivious = (nullableContext & NullableContext.AnnotationsEnabled) != 0;

            return Create( compilationContext, isPartial, isNullOblivious );
        }

        internal static SyntaxGenerationContext Create(
            CompilationContext compilationContext,
            bool isPartial = false,
            bool? isNullOblivious = null )
        {
            isNullOblivious ??= (((CSharpCompilation) compilationContext.Compilation).Options.NullableContextOptions & NullableContextOptions.Annotations)
                                != 0;

            return new SyntaxGenerationContext(
                compilationContext,
                isNullOblivious.Value ? OurSyntaxGenerator.Default : OurSyntaxGenerator.NullOblivious,
                isPartial );
        }

        public override string ToString() => $"SyntaxGenerator Compilation={this.Compilation.AssemblyName}, NullAware={this.SyntaxGenerator.IsNullAware}";

        // used for debug assert
        public bool Equals( SyntaxGenerationContext? other )
        {
            return other != null &&
                   this.CompilationContext == other.CompilationContext &&
                   this.SyntaxGenerator.IsNullAware == other.SyntaxGenerator.IsNullAware &&
                   this.IsPartial == other.IsPartial;
        }
    }
}<|MERGE_RESOLUTION|>--- conflicted
+++ resolved
@@ -21,14 +21,12 @@
 
         internal ReflectionMapper ReflectionMapper => this.CompilationContext.ReflectionMapper;
 
-<<<<<<< HEAD
         internal LanguageVersion LanguageVersion => this.Compilation.GetLanguageVersion();
 
         internal bool RequiresStructFieldInitialization => this.LanguageVersion < (LanguageVersion) 1100;
-=======
+
         [Memo]
         internal bool SupportsInitAccessors => this.Compilation.GetTypeByMetadataName( typeof(IsExternalInit).FullName! ) != null;
->>>>>>> 4f30a2e1
 
         private SyntaxGenerationContext( CompilationContext compilationContext, OurSyntaxGenerator syntaxGenerator, bool isPartial )
         {
