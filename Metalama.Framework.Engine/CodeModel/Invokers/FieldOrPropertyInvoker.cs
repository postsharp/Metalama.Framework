--- conflicted
+++ resolved
@@ -18,43 +18,20 @@
     public FieldOrPropertyInvoker(
         IFieldOrProperty fieldOrProperty,
         InvokerOptions? options = default,
-        object? target = null,
-        SyntaxGenerationContext? syntaxGenerationContext = null ) : base(
+        object? target = null ) : base(
         fieldOrProperty,
         options,
-        target,
-        syntaxGenerationContext ) { }
+        target ) { }
 
     private ExpressionSyntax CreatePropertyExpression( AspectReferenceTargetKind targetKind )
     {
-<<<<<<< HEAD
         this.CheckInvocationOptionsAndTarget();
 
         var receiverInfo = this.GetReceiverInfo();
-=======
-        public FieldOrPropertyInvoker(
-            IFieldOrProperty fieldOrProperty,
-            InvokerOptions? options = default,
-            object? target = null,
-            SyntaxGenerationContext? syntaxGenerationContext = null ) : base(
-            fieldOrProperty,
-            options,
-            target,
-            syntaxGenerationContext ) { }
-
-        private ExpressionSyntax CreatePropertyExpression( AspectReferenceTargetKind targetKind )
-        {
-            this.CheckInvocationOptionsAndTarget();
-
-            var receiverInfo = this.GetReceiverInfo();
-
-            var name = IdentifierName( this.GetCleanTargetMemberName() );
-
-            var receiverSyntax = this.Member.GetReceiverSyntax( receiverInfo.TypedExpressionSyntax, CurrentGenerationContext );
->>>>>>> b764a1c0
 
         var name = IdentifierName( this.GetCleanTargetMemberName() );
-        var receiverSyntax = this.Member.GetReceiverSyntax( receiverInfo.TypedExpressionSyntax, this.GenerationContext );
+
+        var receiverSyntax = this.Member.GetReceiverSyntax( receiverInfo.TypedExpressionSyntax, CurrentGenerationContext );
 
         ExpressionSyntax expression;
 
@@ -82,21 +59,14 @@
 
     bool IExpression.IsAssignable => this.Member.IsAssignable;
 
-<<<<<<< HEAD
     public object SetValue( object? value )
     {
         var propertyAccess = this.CreatePropertyExpression( AspectReferenceTargetKind.PropertySetAccessor );
-=======
-            var expression = AssignmentExpression(
-                SyntaxKind.SimpleAssignmentExpression,
-                propertyAccess,
-                TypedExpressionSyntaxImpl.GetSyntaxFromValue( value, CurrentSerializationContext ) );
->>>>>>> b764a1c0
 
         var expression = AssignmentExpression(
             SyntaxKind.SimpleAssignmentExpression,
             propertyAccess,
-            TypedExpressionSyntaxImpl.GetSyntaxFromValue( value, this.SerializationContext ) );
+            TypedExpressionSyntaxImpl.GetSyntaxFromValue( value, CurrentSerializationContext ) );
 
         return new SyntaxUserExpression( expression, this.Member.Type );
     }
@@ -111,39 +81,22 @@
 
     public IFieldOrPropertyInvoker With( InvokerOptions options ) => this.Options == options ? this : new FieldOrPropertyInvoker( this.Member, options );
 
-<<<<<<< HEAD
     public IFieldOrPropertyInvoker With( object? target, InvokerOptions options = default )
         => this.Target == target && this.Options == options ? this : new FieldOrPropertyInvoker( this.Member, options, target );
-=======
-        public TypedExpressionSyntax GetTypedExpressionSyntax()
-            => new TypedExpressionSyntaxImpl(
-                this.CreatePropertyExpression( AspectReferenceTargetKind.PropertyGetAccessor ),
-                this.Member.Type,
-                CurrentSerializationContext.SyntaxGenerationContext,
-                this.IsRef() );
->>>>>>> b764a1c0
 
     public TypedExpressionSyntax GetTypedExpressionSyntax()
         => new TypedExpressionSyntaxImpl(
             this.CreatePropertyExpression( AspectReferenceTargetKind.PropertyGetAccessor ),
             this.Member.Type,
-            this.SerializationContext.SyntaxGenerationContext,
+            CurrentSerializationContext.SyntaxGenerationContext,
             this.IsRef() );
 
-<<<<<<< HEAD
     private bool IsRef() => this.Member.DeclarationKind is DeclarationKind.Field || this.Member.RefKind is RefKind.Ref;
-=======
-        public TypedExpressionSyntax ToTypedExpressionSyntax( ISyntaxGenerationContext syntaxGenerationContext )
-        {
-            Invariant.Assert(
-                CurrentSerializationContext.SyntaxGenerationContext.Equals(
-                    (syntaxGenerationContext as SyntaxSerializationContext)?.SyntaxGenerationContext ) );
->>>>>>> b764a1c0
 
     public TypedExpressionSyntax ToTypedExpressionSyntax( ISyntaxGenerationContext syntaxGenerationContext )
     {
         Invariant.Assert(
-            this.SerializationContext.SyntaxGenerationContext.Equals( (syntaxGenerationContext as SyntaxSerializationContext)?.SyntaxGenerationContext ) );
+            CurrentSerializationContext.SyntaxGenerationContext.Equals( (syntaxGenerationContext as SyntaxSerializationContext)?.SyntaxGenerationContext ) );
 
         return this.GetTypedExpressionSyntax();
     }
