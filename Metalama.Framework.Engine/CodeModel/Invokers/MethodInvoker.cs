// Copyright (c) SharpCrafters s.r.o. All rights reserved.
// This project is not open source. Please see the LICENSE.md file in the repository root for details.

using Metalama.Framework.Code;
using Metalama.Framework.Code.Invokers;
using Metalama.Framework.Engine.Aspects;
using Metalama.Framework.Engine.Diagnostics;
using Metalama.Framework.Engine.Templating;
using Metalama.Framework.Engine.Templating.MetaModel;
using Microsoft.CodeAnalysis;
using Microsoft.CodeAnalysis.CSharp;
using Microsoft.CodeAnalysis.CSharp.Syntax;
using System;
using System.Linq;
using static Microsoft.CodeAnalysis.CSharp.SyntaxFactory;

namespace Metalama.Framework.Engine.CodeModel.Invokers
{
    internal class MethodInvoker : Invoker, IMethodInvoker
    {
        private readonly IMethod _method;
        private readonly InvokerOperator _invokerOperator;

        public MethodInvoker( IMethod method, InvokerOrder order, InvokerOperator invokerOperator ) : base( method, order )
        {
            this._method = method;
            this._invokerOperator = invokerOperator;
        }

        public object? Invoke( object? instance, params object?[] args )
        {
            if ( this._method.IsOpenGeneric )
            {
                throw new InvalidOperationException(
                    $"Cannot invoke the '{this._method.ToDisplayString()}' method because the method or its declaring type has unbound type parameters." );
            }

            var parametersCount = this._method.Parameters.Count;

            if ( parametersCount > 0 && this._method.Parameters[parametersCount - 1].IsParams )
            {
                // The method has a 'params' param.
                if ( args.Length < parametersCount - 1 )
                {
                    throw GeneralDiagnosticDescriptors.MemberRequiresAtLeastNArguments.CreateException( (this._method, parametersCount - 1, args.Length) );
                }
            }
            else if ( args.Length != parametersCount )
            {
                throw GeneralDiagnosticDescriptors.MemberRequiresNArguments.CreateException( (this._method, parametersCount, args.Length) );
            }

            switch ( this._method.MethodKind )
            {
                case Code.MethodKind.Default:
                case Code.MethodKind.LocalFunction:
                    return this.InvokeDefaultMethod( instance, args );

                case Code.MethodKind.EventAdd:
                    return ((IEvent) this._method.DeclaringMember!).Invokers.GetInvoker( this.Order, this._invokerOperator )!.Add( instance, args[0] );

                case Code.MethodKind.EventRaise:
                    return ((IEvent) this._method.DeclaringMember!).Invokers.GetInvoker( this.Order, this._invokerOperator )!.Raise( instance, args );

                case Code.MethodKind.EventRemove:
                    return ((IEvent) this._method.DeclaringMember!).Invokers.GetInvoker( this.Order, this._invokerOperator )!.Remove( instance, args[0] );

                case Code.MethodKind.PropertyGet:
                    return ((IProperty) this._method.DeclaringMember!).Invokers.GetInvoker( this.Order, this._invokerOperator )!.GetValue( instance );

                case Code.MethodKind.PropertySet:
                    return ((IProperty) this._method.DeclaringMember!).Invokers.GetInvoker( this.Order, this._invokerOperator )!.SetValue( instance, args[0] );

                default:
                    throw new NotImplementedException(
                        $"Cannot generate syntax to invoke the method '{this._method}' because method kind {this._method.MethodKind} is not implemented." );
            }
        }

        private object InvokeDefaultMethod( object? instance, object?[] args )
        {
            SimpleNameSyntax name;

            var generationContext = TemplateExpansionContext.CurrentSyntaxGenerationContext;

            if ( this._method.IsGeneric )
            {
                name = GenericName( 
                    Identifier( this._method.Name ),
                    TypeArgumentList(
                        SeparatedList(
                            this._method.TypeArguments.Select( t => generationContext.SyntaxGenerator.Type( t.GetSymbol() ) ).ToArray() ) ) );
            }
            else
            {
                name = IdentifierName( this._method.Name );
            }

            var arguments = this._method.GetArguments(
                this._method.Parameters,
                RuntimeExpression.FromValue( args, this.Compilation, generationContext ) );

            if ( this._method.MethodKind == Code.MethodKind.LocalFunction )
            {
                var instanceExpression = RuntimeExpression.FromValue( instance, this.Compilation, generationContext );

                if ( instanceExpression.Syntax.Kind() != SyntaxKind.NullLiteralExpression )
                {
                    throw GeneralDiagnosticDescriptors.CannotProvideInstanceForLocalFunction.CreateException( this._method );
                }

                return this.CreateInvocationExpression( null, name, arguments, AspectReferenceTargetKind.Self, generationContext );
            }
            else
            {
                var instanceExpression = 
                    this._method.GetReceiverSyntax( 
                        RuntimeExpression.FromValue( instance!, this.Compilation, generationContext ), 
                        generationContext );

                return this.CreateInvocationExpression( instanceExpression, name, arguments, AspectReferenceTargetKind.Self, generationContext );
            }
        }

        private UserExpression CreateInvocationExpression(
            ExpressionSyntax? instanceExpression,
            SimpleNameSyntax name,
            ArgumentSyntax[]? arguments,
            AspectReferenceTargetKind targetKind,
            SyntaxGenerationContext generationContext )
        {
            if ( this._method.DeclaringType.IsOpenGeneric )
            {
                throw new InvalidOperationException(
                    $"Cannot invoke the '{this._method.ToDisplayString()}' method because the declaring type has unbound type parameters." );
            }

            ExpressionSyntax expression;
            IType returnType;

            if ( this._invokerOperator == InvokerOperator.Default)
            {
                returnType = this._method.ReturnType;

                ExpressionSyntax receiverExpression =
                    instanceExpression != null
                    ? MemberAccessExpression( SyntaxKind.SimpleMemberAccessExpression, instanceExpression, name )
                    : name;

<<<<<<< HEAD
                // Only create an aspect reference when the target type is the target of the template.
=======
                // Only create an aspect reference when the declaring type of the invoked declaration is the target of the template (or it's declaring type).
>>>>>>> 4a7719c1
                if ( SymbolEqualityComparer.Default.Equals( GetTargetTypeSymbol(), this._method.DeclaringType.GetSymbol().OriginalDefinition ) )
                {
                    receiverExpression = receiverExpression.WithAspectReferenceAnnotation( this.AspectReference.WithTargetKind( targetKind ) );
                }

                expression =
                    arguments != null
                    ? InvocationExpression(
                        receiverExpression,
                        ArgumentList( SeparatedList( arguments ) ) )
                    : InvocationExpression(
                        receiverExpression );
            }
            else
            {
                returnType = this._method.ReturnType.ConstructNullable();

                if (instanceExpression == null )
                {
                    throw new AssertionFailedException();
                }

                expression =
                    arguments != null
                    ? ConditionalAccessExpression(
                            instanceExpression,
                            InvocationExpression(
                                MemberBindingExpression( name ),
                                ArgumentList( SeparatedList( arguments ) ) ) )
                    : ConditionalAccessExpression(
                            instanceExpression,
                            InvocationExpression( MemberBindingExpression( name ) ) );

<<<<<<< HEAD
                // Only create an aspect reference when the target type is the target of the template.
=======
                // Only create an aspect reference when the declaring type of the invoked declaration is the target of the template (or it's declaring type).
>>>>>>> 4a7719c1
                if ( SymbolEqualityComparer.Default.Equals( GetTargetTypeSymbol(), this._method.DeclaringType.GetSymbol().OriginalDefinition ) )
                {
                    expression = expression.WithAspectReferenceAnnotation( this.AspectReference.WithTargetKind( targetKind ) );
                }
            }

            return new UserExpression( expression, returnType, generationContext );
        }
    }
}<|MERGE_RESOLUTION|>--- conflicted
+++ resolved
@@ -147,11 +147,7 @@
                     ? MemberAccessExpression( SyntaxKind.SimpleMemberAccessExpression, instanceExpression, name )
                     : name;
 
-<<<<<<< HEAD
-                // Only create an aspect reference when the target type is the target of the template.
-=======
                 // Only create an aspect reference when the declaring type of the invoked declaration is the target of the template (or it's declaring type).
->>>>>>> 4a7719c1
                 if ( SymbolEqualityComparer.Default.Equals( GetTargetTypeSymbol(), this._method.DeclaringType.GetSymbol().OriginalDefinition ) )
                 {
                     receiverExpression = receiverExpression.WithAspectReferenceAnnotation( this.AspectReference.WithTargetKind( targetKind ) );
@@ -185,11 +181,7 @@
                             instanceExpression,
                             InvocationExpression( MemberBindingExpression( name ) ) );
 
-<<<<<<< HEAD
-                // Only create an aspect reference when the target type is the target of the template.
-=======
                 // Only create an aspect reference when the declaring type of the invoked declaration is the target of the template (or it's declaring type).
->>>>>>> 4a7719c1
                 if ( SymbolEqualityComparer.Default.Equals( GetTargetTypeSymbol(), this._method.DeclaringType.GetSymbol().OriginalDefinition ) )
                 {
                     expression = expression.WithAspectReferenceAnnotation( this.AspectReference.WithTargetKind( targetKind ) );
