--- conflicted
+++ resolved
@@ -110,29 +110,14 @@
             {
                 SimpleNameSyntax name;
 
-<<<<<<< HEAD
-        if ( this.Member.IsGeneric )
-        {
-            name = GenericName(
-                Identifier( this.GetCleanTargetMemberName() ),
-                TypeArgumentList(
-                    SeparatedList(
-                        this.Member.TypeArguments.SelectAsImmutableArray( t => CurrentGenerationContext.SyntaxGenerator.Type( t ) ) ) ) );
-        }
-        else
-        {
-            name = IdentifierName( this.GetCleanTargetMemberName() );
-        }
-=======
                 var receiverInfo = this.GetReceiverInfo( context );
->>>>>>> 33078e58
 
                 if ( this.Member.IsGeneric )
                 {
                     name = GenericName(
                         Identifier( this.GetCleanTargetMemberName() ),
                         TypeArgumentList(
-                            SeparatedList( this.Member.TypeArguments.SelectAsImmutableArray( t => context.SyntaxGenerator.Type( t.GetSymbol() ) ) ) ) );
+                            SeparatedList( this.Member.TypeArguments.SelectAsImmutableArray( t => context.SyntaxGenerator.Type( t ) ) ) ) );
                 }
                 else
                 {
