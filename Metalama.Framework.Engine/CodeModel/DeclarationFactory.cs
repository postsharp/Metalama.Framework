// Copyright (c) SharpCrafters s.r.o. See the LICENSE.md file in the root directory of this repository root for details.

using JetBrains.Annotations;
using Metalama.Framework.Advising;
using Metalama.Framework.Code;
using Metalama.Framework.Code.DeclarationBuilders;
using Metalama.Framework.Code.Types;
using Metalama.Framework.Engine.CodeModel.Builders;
using Metalama.Framework.Engine.CodeModel.References;
using Metalama.Framework.Engine.CompileTime;
using Metalama.Framework.Engine.Services;
using Metalama.Framework.Engine.Templating.Expressions;
using Metalama.Framework.Engine.Utilities.Roslyn;
using Microsoft.CodeAnalysis;
using System;
using System.Collections.Concurrent;
using System.Collections.Generic;
using System.Diagnostics.CodeAnalysis;
using System.Linq;
using System.Threading.Tasks;
using SpecialType = Metalama.Framework.Code.SpecialType;

namespace Metalama.Framework.Engine.CodeModel
{
    /// <summary>
    /// Creates instances of <see cref="IDeclaration"/> for a given <see cref="CompilationModel"/>.
    /// </summary>
    [PublicAPI]
    public sealed class DeclarationFactory : IDeclarationFactory
    {
        private readonly ConcurrentDictionary<Ref<ICompilationElement>, object> _defaultCache =
            new( RefEqualityComparer<ICompilationElement>.Default );

        // For types, we have a null-sensitive comparer to that 'object' and 'object?' are cached as two distinct items.
        private readonly ConcurrentDictionary<ITypeSymbol, object> _typeCache;

        private readonly INamedType?[] _specialTypes = new INamedType?[(int) SpecialType.Count];
        private readonly INamedType?[] _internalSpecialTypes = new INamedType?[(int) InternalSpecialType.Count];

        private readonly CompilationModel _compilationModel;
        private readonly SystemTypeResolver _systemTypeResolver;

        internal DeclarationFactory( CompilationModel compilation )
        {
            this._compilationModel = compilation;
            this._typeCache = new ConcurrentDictionary<ITypeSymbol, object>( compilation.CompilationContext.SymbolComparerIncludingNullability );
            this._systemTypeResolver = compilation.Project.ServiceProvider.GetRequiredService<SystemTypeResolver>();
        }

        private Compilation RoslynCompilation => this._compilationModel.RoslynCompilation;

        public INamedType GetTypeByReflectionName( string reflectionName )
        {
            var symbol = this._compilationModel.CompilationContext.ReflectionMapper.GetNamedTypeSymbolByMetadataName( reflectionName, null );

            return this.GetNamedType( symbol );
        }

        public bool TryGetTypeByReflectionName( string reflectionName, [NotNullWhen( true )] out INamedType? namedType )
        {
            var symbol = this.Compilation.GetTypeByMetadataName( reflectionName );

            if ( symbol == null )
            {
                namedType = null;

                return false;
            }
            else
            {
                namedType = this.GetNamedType( symbol );

                return true;
            }
        }

        public IType GetTypeByReflectionType( Type type ) => this.GetIType( this._compilationModel.CompilationContext.ReflectionMapper.GetTypeSymbol( type ) );

        internal INamespace GetNamespace( INamespaceSymbol namespaceSymbol )
            => (INamespace) this._defaultCache.GetOrAdd(
                namespaceSymbol.ToTypedRef( this.CompilationContext ).As<ICompilationElement>(),
                l => new Namespace( (INamespaceSymbol) l.GetSymbol( this.Compilation ).AssertNotNull(), this._compilationModel ) );

        internal IAssembly GetAssembly( IAssemblySymbol assemblySymbol )
            => (IAssembly) this._defaultCache.GetOrAdd(
                assemblySymbol.ToTypedRef( this.CompilationContext ).As<ICompilationElement>(),
                l => !((IAssemblySymbol) l.GetSymbol( this.Compilation ).AssertNotNull()).Identity.Equals(
                    this._compilationModel.RoslynCompilation.Assembly.Identity )
                    ? new ExternalAssembly( (IAssemblySymbol) l.GetSymbol( this.Compilation ).AssertNotNull(), this._compilationModel )
                    : this._compilationModel );

        public IType GetIType( ITypeSymbol typeSymbol )
            => (IType) this._typeCache.GetOrAdd(
                typeSymbol,
                l => CodeModelFactory.CreateIType( l, this._compilationModel ) );

        private IArrayType GetArrayType( IArrayTypeSymbol typeSymbol )
            => (ArrayType) this._typeCache.GetOrAdd(
                typeSymbol,
                s => new ArrayType( (IArrayTypeSymbol) s, this._compilationModel ) );

        private IDynamicType GetDynamicType( IDynamicTypeSymbol typeSymbol )
            => (DynamicType) this._typeCache.GetOrAdd(
                typeSymbol,
                s => new DynamicType( (IDynamicTypeSymbol) s, this._compilationModel ) );

        private IPointerType GetPointerType( IPointerTypeSymbol typeSymbol )
            => (PointerType) this._typeCache.GetOrAdd(
                typeSymbol,
                s => new PointerType( (IPointerTypeSymbol) s, this._compilationModel ) );

        public INamedType GetNamedType( INamedTypeSymbol typeSymbol )
            => (INamedType) this._typeCache.GetOrAdd(
                typeSymbol,
                s => new NamedType( (INamedTypeSymbol) s, this._compilationModel ) );

        public ITypeParameter GetGenericParameter( ITypeParameterSymbol typeParameterSymbol )
            => (TypeParameter) this._defaultCache.GetOrAdd(
                typeParameterSymbol.ToTypedRef( this.CompilationContext ).As<ICompilationElement>(),
                tp => new TypeParameter( (ITypeParameterSymbol) tp.GetSymbol( this.Compilation ).AssertNotNull(), this._compilationModel ) );

        public IMethod GetMethod( IMethodSymbol methodSymbol )
            => (IMethod) this._defaultCache.GetOrAdd(
                methodSymbol.ToTypedRef( this.CompilationContext ).As<ICompilationElement>(),
                ms => new Method( (IMethodSymbol) ms.GetSymbol( this.Compilation ).AssertNotNull(), this._compilationModel ) );

        public IProperty GetProperty( IPropertySymbol propertySymbol )
            => (IProperty) this._defaultCache.GetOrAdd(
                propertySymbol.ToTypedRef( this.CompilationContext ).As<ICompilationElement>(),
                ms => new Property( (IPropertySymbol) ms.GetSymbol( this.Compilation ).AssertNotNull(), this._compilationModel ) );

        public IIndexer GetIndexer( IPropertySymbol propertySymbol )
            => (IIndexer) this._defaultCache.GetOrAdd(
                propertySymbol.ToTypedRef( this.CompilationContext ).As<ICompilationElement>(),
                ms => new Indexer( (IPropertySymbol) ms.GetSymbol( this.Compilation ).AssertNotNull(), this._compilationModel ) );

        public IField GetField( IFieldSymbol fieldSymbol )
            => (IField) this._defaultCache.GetOrAdd(
                fieldSymbol.ToTypedRef( this.CompilationContext ).As<ICompilationElement>(),
                ms => new Field( (IFieldSymbol) ms.GetSymbol( this.Compilation ).AssertNotNull(), this._compilationModel ) );

        public IConstructor GetConstructor( IMethodSymbol methodSymbol )
            => (IConstructor) this._defaultCache.GetOrAdd(
                methodSymbol.ToTypedRef( this.CompilationContext ).As<ICompilationElement>(),
                ms => new Constructor( (IMethodSymbol) ms.GetSymbol( this.Compilation ).AssertNotNull(), this._compilationModel ) );

        public IMethod GetFinalizer( IMethodSymbol finalizerSymbol )
            => (IMethod) this._defaultCache.GetOrAdd(
                finalizerSymbol.ToTypedRef( this.CompilationContext ).As<ICompilationElement>(),
                ms => new Method( (IMethodSymbol) ms.GetSymbol( this.Compilation ).AssertNotNull(), this._compilationModel ) );

        public IParameter GetParameter( IParameterSymbol parameterSymbol )
            => (IParameter) this._defaultCache.GetOrAdd(
                parameterSymbol.ToTypedRef( this.CompilationContext ).As<ICompilationElement>(),
                ms => new Parameter( (IParameterSymbol) ms.GetSymbol( this.Compilation ).AssertNotNull(), this._compilationModel ) );

        public IEvent GetEvent( IEventSymbol @event )
            => (IEvent) this._defaultCache.GetOrAdd(
                @event.ToTypedRef( this.CompilationContext ).As<ICompilationElement>(),
                ms => new Event( (IEventSymbol) ms.GetSymbol( this.Compilation ).AssertNotNull(), this._compilationModel ) );

        internal bool TryGetDeclaration( ISymbol symbol, [NotNullWhen( true )] out IDeclaration? declaration )
        {
            var compilationElement = this.GetCompilationElement( symbol );
            declaration = compilationElement as IDeclaration;

            return declaration != null;
        }

        internal IDeclaration? GetDeclarationOrNull( ISymbol symbol, DeclarationRefTargetKind kind = DeclarationRefTargetKind.Default )
            => this.GetCompilationElement( symbol, kind ) as IDeclaration;

        public IDeclaration GetDeclaration( SymbolDictionaryKey key ) => this.GetDeclaration( key.GetSymbolId().Resolve( this.Compilation ).AssertNotNull() );

        public IDeclaration GetDeclaration( ISymbol symbol ) => this.GetDeclaration( symbol, DeclarationRefTargetKind.Default );

        internal IDeclaration GetDeclaration( ISymbol symbol, DeclarationRefTargetKind kind )
        {
            var compilationElement = this.GetCompilationElement( symbol, kind );

            if ( compilationElement is not IDeclaration declaration )
            {
                throw new ArgumentException( $"{symbol.Kind} is not a declaration", nameof(symbol) );
            }

            return declaration;
        }

        internal ICompilationElement? GetCompilationElement( ISymbol symbol, DeclarationRefTargetKind targetKind = DeclarationRefTargetKind.Default )
        {
            switch ( symbol.Kind )
            {
                case SymbolKind.Local:
                case SymbolKind.Label:
                case SymbolKind.ErrorType:
                    return null;
            }

#if DEBUG
            var translatedSymbol = this._compilationModel.CompilationContext.SymbolTranslator.Translate( symbol );

            if ( !this._compilationModel.CompilationContext.SymbolComparer.Equals( translatedSymbol, symbol ) )
            {
                throw new ArgumentOutOfRangeException( nameof(symbol), $"'{symbol}' does not belong to the current compilation." );
            }
#endif

            switch ( symbol.Kind )
            {
                case SymbolKind.NamedType:
                    {
                        var type = this.GetNamedType( (INamedTypeSymbol) symbol );

                        return targetKind switch
                        {
                            DeclarationRefTargetKind.StaticConstructor => type.StaticConstructor,
                            DeclarationRefTargetKind.Default => type,
                            _ => throw new AssertionFailedException( $"Invalid DeclarationRefTargetKind: {targetKind}." )
                        };
                    }

                case SymbolKind.ArrayType:
                    return this.GetArrayType( (IArrayTypeSymbol) symbol );

                case SymbolKind.PointerType:
                    return this.GetPointerType( (IPointerTypeSymbol) symbol );

                case SymbolKind.DynamicType:
                    return this.GetDynamicType( (IDynamicTypeSymbol) symbol );

                case SymbolKind.Method:
                    {
                        var method = (IMethodSymbol) symbol;

                        return
                            targetKind == DeclarationRefTargetKind.Return
                                ? this.GetReturnParameter( method )
                                : method.GetDeclarationKind() switch
                                {
                                    DeclarationKind.Method => this.GetMethod( method ),
                                    DeclarationKind.Constructor => this.GetConstructor( method ),
                                    DeclarationKind.Finalizer => this.GetFinalizer( method ),
                                    _ => throw new AssertionFailedException( $"Unexpected DeclarationRefTargetKind: {method.GetDeclarationKind()}." )
                                };
                    }

                case SymbolKind.Property:
                    var propertySymbol = (IPropertySymbol) symbol;

                    var propertyOrIndexer = propertySymbol.IsIndexer
                        ? (IPropertyOrIndexer) this.GetIndexer( propertySymbol )
                        : this.GetProperty( propertySymbol );

                    return targetKind switch
                    {
                        // Implicit getter or setter.
                        DeclarationRefTargetKind.PropertyGet => propertyOrIndexer.GetMethod,
                        DeclarationRefTargetKind.PropertySet => propertyOrIndexer.SetMethod,

                        // The property itself.
                        DeclarationRefTargetKind.Default => propertyOrIndexer,
                        DeclarationRefTargetKind.Property => propertyOrIndexer,
                        _ => throw new AssertionFailedException( $"Invalid DeclarationRefTargetKind: {targetKind}." )
                    };

                case SymbolKind.Field:
                    {
                        var field = this.GetField( (IFieldSymbol) symbol );

                        return targetKind switch
                        {
                            DeclarationRefTargetKind.Default => field,
                            DeclarationRefTargetKind.Field => field,
                            DeclarationRefTargetKind.PropertyGet => field.GetMethod,
                            DeclarationRefTargetKind.PropertySet => field.SetMethod,
                            DeclarationRefTargetKind.PropertyGetReturnParameter => field.GetMethod?.ReturnParameter,
                            DeclarationRefTargetKind.PropertySetParameter => field.SetMethod?.Parameters[0],
                            DeclarationRefTargetKind.PropertySetReturnParameter => field.SetMethod?.ReturnParameter,
                            _ => throw new AssertionFailedException( $"Invalid DeclarationRefTargetKind: {targetKind}." )
                        };
                    }

                case SymbolKind.TypeParameter:
                    return this.GetGenericParameter( (ITypeParameterSymbol) symbol );

                case SymbolKind.Parameter:
                    return this.GetParameter( (IParameterSymbol) symbol );

                case SymbolKind.Event:
                    {
                        var @event = this.GetEvent( (IEventSymbol) symbol );

                        return targetKind switch
                        {
                            DeclarationRefTargetKind.Default => @event,
                            DeclarationRefTargetKind.EventRaise => @event.RaiseMethod,
                            DeclarationRefTargetKind.EventRaiseParameter => throw new NotImplementedException(),
                            DeclarationRefTargetKind.EventRaiseReturnParameter => @event.RaiseMethod?.ReturnParameter,
                            _ => throw new AssertionFailedException( $"Invalid DeclarationRefTargetKind: {targetKind}." )
                        };
                    }

                case SymbolKind.Assembly:
                    return this.GetAssembly( (IAssemblySymbol) symbol );

                case SymbolKind.Namespace:
                    return this.GetNamespace( (INamespaceSymbol) symbol );

                case SymbolKind.NetModule:
                    return this._compilationModel;

                default:
                    throw new AssertionFailedException( $"Don't know how to resolve a '{symbol.Kind}'." );
            }
        }

        IArrayType IDeclarationFactory.ConstructArrayType( IType elementType, int rank )
            => (IArrayType) this.GetIType( this.RoslynCompilation.CreateArrayTypeSymbol( ((ITypeInternal) elementType).TypeSymbol.AssertNotNull(), rank ) );

        IPointerType IDeclarationFactory.ConstructPointerType( IType pointedType )
            => (IPointerType) this.GetIType( this.RoslynCompilation.CreatePointerTypeSymbol( ((ITypeInternal) pointedType).TypeSymbol.AssertNotNull() ) );

        public T ConstructNullable<T>( T type, bool isNullable )
            where T : IType
        {
            if ( type.IsNullable == isNullable )
            {
                return type;
            }

            var typeSymbol = ((ITypeInternal) type).TypeSymbol;
            ITypeSymbol newTypeSymbol;

            if ( type.IsReferenceType.GetValueOrDefault( true ) )
            {
                newTypeSymbol = typeSymbol.AssertNotNull()
                    .WithNullableAnnotation( isNullable ? NullableAnnotation.Annotated : NullableAnnotation.NotAnnotated );
            }
            else
            {
                if ( isNullable )
                {
                    newTypeSymbol = this._compilationModel.RoslynCompilation.GetSpecialType( Microsoft.CodeAnalysis.SpecialType.System_Nullable_T )
                        .Construct( typeSymbol );
                }
                else
                {
                    return (T) ((INamedType) type).UnderlyingType;
                }
            }

            return (T) this.GetIType( newTypeSymbol );
        }

        public INamedType GetSpecialType( SpecialType specialType ) => this._specialTypes[(int) specialType] ??= this.GetSpecialTypeCore( specialType );

        internal INamedType GetSpecialType( InternalSpecialType specialType )
            => this._internalSpecialTypes[(int) specialType] ??= this.GetSpecialTypeCore( specialType );

        private INamedType GetSpecialTypeCore( SpecialType specialType )
        {
            var roslynSpecialType = specialType.ToRoslynSpecialType();

            if ( roslynSpecialType != Microsoft.CodeAnalysis.SpecialType.None )
            {
                return this.GetNamedType( this.RoslynCompilation.GetSpecialType( roslynSpecialType ) );
            }
            else
            {
                return
                    specialType switch
                    {
                        SpecialType.List_T => (INamedType) this.GetTypeByReflectionType( typeof(List<>) ),
                        SpecialType.ValueTask => (INamedType) this.GetTypeByReflectionType( typeof(ValueTask) ),
                        SpecialType.ValueTask_T => (INamedType) this.GetTypeByReflectionType( typeof(ValueTask<>) ),
                        SpecialType.Task => (INamedType) this.GetTypeByReflectionType( typeof(Task) ),
                        SpecialType.Task_T => (INamedType) this.GetTypeByReflectionType( typeof(Task<>) ),
                        SpecialType.IAsyncEnumerable_T => this.GetTypeByReflectionName( "System.Collections.Generic.IAsyncEnumerable`1" ),
                        SpecialType.IAsyncEnumerator_T => this.GetTypeByReflectionName( "System.Collections.Generic.IAsyncEnumerator`1" ),
                        _ => throw new ArgumentOutOfRangeException( nameof(specialType) )
                    };
            }
        }

        private INamedType GetSpecialTypeCore( InternalSpecialType specialType )
            => specialType switch
            {
                InternalSpecialType.ITemplateAttribute => (INamedType) this.GetTypeByReflectionType( typeof(ITemplateAttribute) ),
                _ => throw new ArgumentOutOfRangeException( nameof(specialType) )
            };

        object IDeclarationFactory.DefaultValue( IType type ) => new DefaultUserExpression( type );

        object IDeclarationFactory.Cast( IType type, object? value ) => new CastUserExpression( type, value );

        public IDeclaration GetDeclarationFromId( SerializableDeclarationId declarationId )
        {
            var declaration = declarationId.ResolveToDeclaration( this._compilationModel );

            if ( declaration == null )
            {
                throw new InvalidOperationException(
                    $"Cannot find the symbol '{declarationId}' in compilation '{this._compilationModel.RoslynCompilation.Assembly.Name}'." );
            }

            return declaration;
        }

        public ICompilationElement Translate( ICompilationElement compilationElement, ReferenceResolutionOptions options = ReferenceResolutionOptions.Default )
        {
            if ( ReferenceEquals( compilationElement.Compilation, this._compilationModel ) )
            {
                return compilationElement;
            }
            else
            {
                switch ( compilationElement )
                {
                    case IDeclaration declaration:
                        return declaration.ToTypedRef().GetTarget( this._compilationModel, options );

                    case IType type:
                        return this._compilationModel.Factory.GetIType(
                            this._compilationModel.CompilationContext.SymbolTranslator.Translate( type.GetSymbol() ).AssertNotNull() );

                    default:
                        throw new AssertionFailedException( $"Cannot translate a '{compilationElement.GetType().Name}'." );
                }
            }
        }

        public IType GetTypeFromId( SerializableTypeId serializableTypeId, IReadOnlyDictionary<string, IType>? genericArguments )
        {
            var symbol = this._compilationModel.CompilationContext.SerializableTypeIdResolver.ResolveId( serializableTypeId, genericArguments );

            return this.GetIType( symbol );
        }

        internal IAttribute GetAttribute( AttributeBuilder attributeBuilder, ReferenceResolutionOptions options )
            => (IAttribute) this._defaultCache.GetOrAdd(
                Ref.FromBuilder( attributeBuilder ).As<ICompilationElement>(),
                l => new BuiltAttribute( (AttributeBuilder) l.Target!, this._compilationModel ) );

        private static Exception CreateBuilderNotExists( IDeclarationBuilder builder )
            => new InvalidOperationException( $"The declaration '{builder}' does not exist in the current compilation." );

        private IParameter GetParameter( BaseParameterBuilder parameterBuilder, ReferenceResolutionOptions options )
        {
            if ( options.MustExist() && !this._compilationModel.Contains( parameterBuilder ) )
            {
                throw CreateBuilderNotExists( parameterBuilder );
            }

            return (IParameter) this._defaultCache.GetOrAdd(
                Ref.FromBuilder( parameterBuilder ).As<ICompilationElement>(),
                l => new BuiltParameter( (BaseParameterBuilder) l.Target!, this._compilationModel ) );
        }

        internal ITypeParameter GetGenericParameter( TypeParameterBuilder typeParameterBuilder, ReferenceResolutionOptions options )
            => (ITypeParameter) this._defaultCache.GetOrAdd(
                Ref.FromBuilder( typeParameterBuilder ).As<ICompilationElement>(),
                l => new BuiltTypeParameter( (TypeParameterBuilder) l.Target!, this._compilationModel ) );

        internal IMethod GetMethod( MethodBuilder methodBuilder, ReferenceResolutionOptions options )
        {
            if ( options.MustExist() && !this._compilationModel.Contains( methodBuilder ) )
            {
                throw CreateBuilderNotExists( methodBuilder );
            }

            return (IMethod) this._defaultCache.GetOrAdd(
                Ref.FromBuilder( methodBuilder ).As<ICompilationElement>(),
                l => new BuiltMethod( (MethodBuilder) l.Target!, this._compilationModel ) );
        }

        internal IMethod GetAccessor( AccessorBuilder methodBuilder, ReferenceResolutionOptions options )
        {
            return (IMethod) this._defaultCache.GetOrAdd(
                Ref.FromBuilder( methodBuilder ).As<ICompilationElement>(),
                l =>
                {
                    var builder = (AccessorBuilder) l.Target!;

                    return ((IMemberWithAccessors) this.GetDeclaration<IMember>( builder.ContainingMember, options )).GetAccessor( builder.MethodKind )!;
                } );
        }

        internal IConstructor GetConstructor( ConstructorBuilder constructorBuilder, ReferenceResolutionOptions options )
        {
            if ( options.MustExist() && !this._compilationModel.Contains( constructorBuilder ) )
            {
                throw CreateBuilderNotExists( constructorBuilder );
            }

            return (IConstructor) this._defaultCache.GetOrAdd(
                Ref.FromBuilder( constructorBuilder ).As<ICompilationElement>(),
                l => new BuiltConstructor( (ConstructorBuilder) l.Target!, this._compilationModel ) );
        }

        internal IField GetField( FieldBuilder fieldBuilder, ReferenceResolutionOptions options )
        {
            if ( options.MustExist() && !this._compilationModel.Contains( fieldBuilder ) )
            {
                throw CreateBuilderNotExists( fieldBuilder );
            }

            return (IField) this._defaultCache.GetOrAdd(
                Ref.FromBuilder( fieldBuilder ).As<ICompilationElement>(),
                l => new BuiltField( (FieldBuilder) l.Target!, this._compilationModel ) );
        }

        internal IProperty GetProperty( PropertyBuilder propertyBuilder, ReferenceResolutionOptions options )
        {
            if ( options.MustExist() && !this._compilationModel.Contains( propertyBuilder ) )
            {
                throw CreateBuilderNotExists( propertyBuilder );
            }

            return (IProperty) this._defaultCache.GetOrAdd(
                Ref.FromBuilder( propertyBuilder ).As<ICompilationElement>(),
                l => new BuiltProperty( (PropertyBuilder) l.Target!, this._compilationModel ) );
        }

        internal IIndexer GetIndexer( IndexerBuilder indexerBuilder, ReferenceResolutionOptions options )
        {
            if ( options.MustExist() && !this._compilationModel.Contains( indexerBuilder ) )
            {
                throw CreateBuilderNotExists( indexerBuilder );
            }

            return (IIndexer) this._defaultCache.GetOrAdd(
                Ref.FromBuilder( indexerBuilder ).As<ICompilationElement>(),
                l => new BuiltIndexer( (IndexerBuilder) l.Target!, this._compilationModel ) );
        }

        internal IEvent GetEvent( EventBuilder propertyBuilder, ReferenceResolutionOptions options )
        {
            if ( options.MustExist() && !this._compilationModel.Contains( propertyBuilder ) )
            {
                throw CreateBuilderNotExists( propertyBuilder );
            }

            return (IEvent) this._defaultCache.GetOrAdd(
                Ref.FromBuilder( propertyBuilder ).As<ICompilationElement>(),
                l => new BuiltEvent( (EventBuilder) l.Target!, this._compilationModel ) );
        }

        internal IDeclaration GetDeclaration( IDeclarationBuilder builder, ReferenceResolutionOptions options = default )
            => builder switch
            {
                MethodBuilder methodBuilder => this.GetMethod( methodBuilder, options ),
                FieldBuilder fieldBuilder => this.GetField( fieldBuilder, options ),
                PropertyBuilder propertyBuilder => this.GetProperty( propertyBuilder, options ),
                IndexerBuilder indexerBuilder => this.GetIndexer( indexerBuilder, options ),
                EventBuilder eventBuilder => this.GetEvent( eventBuilder, options ),
                BaseParameterBuilder parameterBuilder => this.GetParameter( parameterBuilder, options ),
                AttributeBuilder attributeBuilder => this.GetAttribute( attributeBuilder, options ),
                TypeParameterBuilder genericParameterBuilder => this.GetGenericParameter( genericParameterBuilder, options ),
                AccessorBuilder accessorBuilder => this.GetAccessor( accessorBuilder, options ),
                ConstructorBuilder constructorBuilder => this.GetConstructor( constructorBuilder, options ),

                // This is for linker tests (fake builders), which resolve to themselves.
                // ReSharper disable once SuspiciousTypeConversion.Global
                ISdkRef<IDeclaration> reference => reference.GetTarget( this._compilationModel ).AssertNotNull(),
                _ => throw new AssertionFailedException( $"Cannot get a declaration for a {builder.GetType()}" )
            };

        public IType GetIType( IType type )
        {
            if ( ReferenceEquals( type.Compilation, this._compilationModel ) )
            {
                return type;
            }

            if ( type is ITypeInternal typeInternal )
            {
                return this.GetIType( typeInternal.TypeSymbol.AssertNotNull() );
            }

            // The type is necessarily backed by a Roslyn symbol because we don't support anything else.
            return this.GetIType( ((ITypeInternal) type).TypeSymbol.AssertNotNull() );
        }

        [return: NotNullIfNotNull( "declaration" )]
        public T? GetDeclaration<T>( T? declaration, ReferenceResolutionOptions options = default )
            where T : class, IDeclaration
        {
            if ( declaration == null )
            {
                return null;
            }

            if ( ReferenceEquals( declaration.Compilation, this._compilationModel ) )
            {
                return declaration;
            }
            else if ( declaration is NamedType namedType )
            {
                // TODO: This would not work after type introductions, but that would require more changes.
                return (T) this.GetNamedType( (INamedTypeSymbol) namedType.Symbol );
            }
            else
            {
                return declaration.ToTypedRef().GetTarget( this._compilationModel, options );
            }
        }

        public IConstructor GetConstructor( IConstructor attributeBuilderConstructor ) => this.GetDeclaration( attributeBuilderConstructor );

        public IParameter GetReturnParameter( IMethodSymbol methodSymbol ) => this.GetMethod( methodSymbol ).ReturnParameter;

        private Compilation Compilation => this._compilationModel.RoslynCompilation;

<<<<<<< HEAD
=======
        private CompilationContext CompilationContext => this._compilationModel.CompilationContext;

>>>>>>> 5f3d0d59
        public Type GetReflectionType( ITypeSymbol typeSymbol ) => this._systemTypeResolver.GetCompileTimeType( typeSymbol, true ).AssertNotNull();

        public IAssembly GetAssembly( AssemblyIdentity assemblyIdentity )
        {
            if ( this.Compilation.Assembly.Identity.Equals( assemblyIdentity ) )
            {
                return this._compilationModel;
            }
            else
            {
                // TODO: performance
                var assemblySymbol = this.Compilation.SourceModule.ReferencedAssemblySymbols.Single( a => a.Identity.Equals( assemblyIdentity ) );

                return this.GetAssembly( assemblySymbol );
            }
        }
    }
}<|MERGE_RESOLUTION|>--- conflicted
+++ resolved
@@ -611,11 +611,8 @@
 
         private Compilation Compilation => this._compilationModel.RoslynCompilation;
 
-<<<<<<< HEAD
-=======
         private CompilationContext CompilationContext => this._compilationModel.CompilationContext;
 
->>>>>>> 5f3d0d59
         public Type GetReflectionType( ITypeSymbol typeSymbol ) => this._systemTypeResolver.GetCompileTimeType( typeSymbol, true ).AssertNotNull();
 
         public IAssembly GetAssembly( AssemblyIdentity assemblyIdentity )
