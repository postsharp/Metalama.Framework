// Copyright (c) SharpCrafters s.r.o. See the LICENSE.md file in the root directory of this repository root for details.

using JetBrains.Annotations;
using Metalama.Framework.Advising;
using Metalama.Framework.Code;
using Metalama.Framework.Code.DeclarationBuilders;
using Metalama.Framework.Code.Types;
using Metalama.Framework.Engine.CodeModel.Builders;
using Metalama.Framework.Engine.CodeModel.References;
using Metalama.Framework.Engine.CodeModel.Substituted;
using Metalama.Framework.Engine.CompileTime;
using Metalama.Framework.Engine.Services;
using Metalama.Framework.Engine.Templating.Expressions;
using Metalama.Framework.Engine.Utilities.Roslyn;
using Microsoft.CodeAnalysis;
using System;
using System.Collections.Concurrent;
using System.Collections.Generic;
using System.Diagnostics.CodeAnalysis;
using System.Linq;
using System.Threading.Tasks;
using SpecialType = Metalama.Framework.Code.SpecialType;

namespace Metalama.Framework.Engine.CodeModel;

/// <summary>
/// Creates instances of <see cref="IDeclaration"/> for a given <see cref="CompilationModel"/>.
/// </summary>
[PublicAPI]
public sealed class DeclarationFactory : IDeclarationFactory, ISdkDeclarationFactory
{
    private readonly ConcurrentDictionary<Ref<ICompilationElement>, object> _defaultCache =
        new( RefEqualityComparer<ICompilationElement>.Default );

    // For types, we have a null-sensitive comparer to that 'object' and 'object?' are cached as two distinct items.
    private readonly ConcurrentDictionary<ITypeSymbol, object> _typeCache;

    private readonly INamedType?[] _specialTypes = new INamedType?[(int) SpecialType.Count];
    private readonly INamedType?[] _internalSpecialTypes = new INamedType?[(int) InternalSpecialType.Count];

    private readonly CompilationModel _compilationModel;
    private readonly SystemTypeResolver _systemTypeResolver;

    internal DeclarationFactory( CompilationModel compilation )
    {
        this._compilationModel = compilation;
        this._typeCache = new ConcurrentDictionary<ITypeSymbol, object>( compilation.CompilationContext.SymbolComparerIncludingNullability );
        this._systemTypeResolver = compilation.Project.ServiceProvider.GetRequiredService<SystemTypeResolver>();
    }

    private Compilation RoslynCompilation => this._compilationModel.RoslynCompilation;

    public INamedType GetTypeByReflectionName( string reflectionName )
    {
        var symbol = this._compilationModel.CompilationContext.ReflectionMapper.GetNamedTypeSymbolByMetadataName( reflectionName, null );

        return this.GetNamedType( symbol );
    }

    public bool TryGetTypeByReflectionName( string reflectionName, [NotNullWhen( true )] out INamedType? namedType )
    {
        var symbol = this.Compilation.GetTypeByMetadataName( reflectionName );

        if ( symbol == null )
        {
            namedType = null;

            return false;
        }
        else
        {
            namedType = this.GetNamedType( symbol );

            return true;
        }
    }

    public IType GetTypeByReflectionType( Type type ) => this.GetIType( this._compilationModel.CompilationContext.ReflectionMapper.GetTypeSymbol( type ) );

    internal INamespace GetNamespace( INamespaceSymbol namespaceSymbol )
        => (INamespace) this._defaultCache.GetOrAdd(
            namespaceSymbol.ToTypedRef( this.CompilationContext ).As<ICompilationElement>(),
            static ( l, c ) => new Namespace( (INamespaceSymbol) l.GetSymbol( c.RoslynCompilation ).AssertSymbolNotNull(), c ),
            this._compilationModel );

    internal IAssembly GetAssembly( IAssemblySymbol assemblySymbol )
        => (IAssembly) this._defaultCache.GetOrAdd(
            assemblySymbol.ToTypedRef( this.CompilationContext ).As<ICompilationElement>(),
            static ( l, c )
                => !((IAssemblySymbol) l.GetSymbol( c.RoslynCompilation ).AssertSymbolNotNull()).Identity.Equals( c.RoslynCompilation.Assembly.Identity )
                    ? new ExternalAssembly( (IAssemblySymbol) l.GetSymbol( c.RoslynCompilation ).AssertSymbolNotNull(), c )
                    : c,
            this._compilationModel );

    public IType GetIType( ITypeSymbol typeSymbol )
        => (IType) this._typeCache.GetOrAdd(
            typeSymbol,
            static ( l, c ) => CodeModelFactory.CreateIType( l, c ),
            this._compilationModel );

    private IArrayType GetArrayType( IArrayTypeSymbol typeSymbol )
        => (ArrayType) this._typeCache.GetOrAdd(
            typeSymbol,
            static ( s, c ) => new ArrayType( (IArrayTypeSymbol) s, c ),
            this._compilationModel );

    private IDynamicType GetDynamicType( IDynamicTypeSymbol typeSymbol )
        => (DynamicType) this._typeCache.GetOrAdd(
            typeSymbol,
            static ( s, c ) => new DynamicType( (IDynamicTypeSymbol) s, c ),
            this._compilationModel );

    private IPointerType GetPointerType( IPointerTypeSymbol typeSymbol )
        => (PointerType) this._typeCache.GetOrAdd(
            typeSymbol,
            static ( s, c ) => new PointerType( (IPointerTypeSymbol) s, c ),
            this._compilationModel );

    public INamedType GetNamedType( INamedTypeSymbol typeSymbol, bool translateToCurrentCompilation = false )
    {
        // Roslyn considers the type in e.g. typeof(List<>) to be different from e.g. List<T>.
        // That distinction makes things more complicated for us (e.g. it's not representable using Type), so get rid of it.
        if ( typeSymbol.IsUnboundGenericType )
        {
            typeSymbol = typeSymbol.ConstructedFrom;
        }

        if ( translateToCurrentCompilation )
        {
            typeSymbol = typeSymbol.TranslateIfNecessary( this.CompilationContext );
        }
        else
        {
            typeSymbol.ThrowIfBelongsToDifferentCompilationThan( this.CompilationContext );
        }

        return (INamedType) this._typeCache.GetOrAdd(
            typeSymbol,
            static ( s, c ) => new NamedType( (INamedTypeSymbol) s, c ),
            this._compilationModel );
    }

    public ITypeParameter GetGenericParameter( ITypeParameterSymbol typeParameterSymbol )
        => (TypeParameter) this._typeCache.GetOrAdd(
            typeParameterSymbol,
            static ( tp, c ) => new TypeParameter( (ITypeParameterSymbol) tp, c ),
            this._compilationModel );

    public IMethod GetMethod( IMethodSymbol methodSymbol )
    {
        // Standardize on the partial definition part for partial methods.
        methodSymbol = methodSymbol.PartialDefinitionPart ?? methodSymbol;

        return (IMethod) this._defaultCache.GetOrAdd(
            methodSymbol.ToTypedRef( this.CompilationContext ).As<ICompilationElement>(),
            static ( ms, c ) => new Method( (IMethodSymbol) ms.GetSymbol( c.RoslynCompilation ).AssertSymbolNotNull(), c ),
            this._compilationModel );
    }

    public IProperty GetProperty( IPropertySymbol propertySymbol )
        => (IProperty) this._defaultCache.GetOrAdd(
            propertySymbol.ToTypedRef( this.CompilationContext ).As<ICompilationElement>(),
            static ( ms, c ) => new Property( (IPropertySymbol) ms.GetSymbol( c.RoslynCompilation ).AssertSymbolNotNull(), c ),
            this._compilationModel );

    public IIndexer GetIndexer( IPropertySymbol propertySymbol )
        => (IIndexer) this._defaultCache.GetOrAdd(
            propertySymbol.ToTypedRef( this.CompilationContext ).As<ICompilationElement>(),
            static ( ms, c ) => new Indexer( (IPropertySymbol) ms.GetSymbol( c.RoslynCompilation ).AssertSymbolNotNull(), c ),
            this._compilationModel );

    public IField GetField( IFieldSymbol fieldSymbol )
        => (IField) this._defaultCache.GetOrAdd(
            fieldSymbol.ToTypedRef( this.CompilationContext ).As<ICompilationElement>(),
            static ( ms, c ) => new Field( (IFieldSymbol) ms.GetSymbol( c.RoslynCompilation ).AssertSymbolNotNull(), c ),
            this._compilationModel );

    public IConstructor GetConstructor( IMethodSymbol methodSymbol, bool translateToCurrentCompilation = false )
    {
        if ( translateToCurrentCompilation )
        {
            methodSymbol = methodSymbol.TranslateIfNecessary( this.CompilationContext );
        }

        return (IConstructor) this._defaultCache.GetOrAdd(
            methodSymbol.ToTypedRef( this.CompilationContext ).As<ICompilationElement>(),
            static ( ms, c ) => new Constructor( (IMethodSymbol) ms.GetSymbol( c.RoslynCompilation ).AssertSymbolNotNull(), c ),
            this._compilationModel );
    }

    public IMethod GetFinalizer( IMethodSymbol finalizerSymbol )
        => (IMethod) this._defaultCache.GetOrAdd(
            finalizerSymbol.ToTypedRef( this.CompilationContext ).As<ICompilationElement>(),
            static ( ms, c ) => new Method( (IMethodSymbol) ms.GetSymbol( c.RoslynCompilation ).AssertSymbolNotNull(), c ),
            this._compilationModel );

    public IParameter GetParameter( IParameterSymbol parameterSymbol )
        => (IParameter) this._defaultCache.GetOrAdd(
            parameterSymbol.ToTypedRef( this.CompilationContext ).As<ICompilationElement>(),
            static ( ms, c ) => new Parameter( (IParameterSymbol) ms.GetSymbol( c.RoslynCompilation ).AssertSymbolNotNull(), c ),
            this._compilationModel );

    public IEvent GetEvent( IEventSymbol @event )
        => (IEvent) this._defaultCache.GetOrAdd(
            @event.ToTypedRef( this.CompilationContext ).As<ICompilationElement>(),
            static ( ms, c ) => new Event( (IEventSymbol) ms.GetSymbol( c.RoslynCompilation ).AssertSymbolNotNull(), c ),
            this._compilationModel );

    public bool TryGetDeclaration( ISymbol symbol, [NotNullWhen( true )] out IDeclaration? declaration )
    {
        var compilationElement = this.GetCompilationElement( symbol );
        declaration = compilationElement as IDeclaration;

        return declaration != null;
    }

    internal IDeclaration? GetDeclarationOrNull( ISymbol symbol, DeclarationRefTargetKind kind = DeclarationRefTargetKind.Default )
        => this.GetCompilationElement( symbol, kind ) as IDeclaration;

    public IDeclaration GetDeclaration( SymbolDictionaryKey key ) => this.GetDeclaration( key.GetSymbolId().Resolve( this.Compilation ).AssertSymbolNotNull() );

    public IDeclaration GetDeclaration( ISymbol symbol ) => this.GetDeclaration( symbol, DeclarationRefTargetKind.Default );

    internal IDeclaration GetDeclaration( ISymbol symbol, DeclarationRefTargetKind kind )
    {
        var compilationElement = this.GetCompilationElement( symbol, kind );

        if ( compilationElement is not IDeclaration declaration )
        {
            throw new ArgumentException( $"{symbol.Kind} is not a declaration", nameof(symbol) );
        }

        return declaration;
    }

    internal ICompilationElement? GetCompilationElement( ISymbol symbol, DeclarationRefTargetKind targetKind = DeclarationRefTargetKind.Default )
    {
        switch ( symbol.Kind )
        {
            case SymbolKind.Local:
            case SymbolKind.Label:
            case SymbolKind.ErrorType:
                return null;
        }

        symbol.ThrowIfBelongsToDifferentCompilationThan( this.CompilationContext );

        switch ( symbol.Kind )
        {
            case SymbolKind.NamedType:
                {
                    var type = this.GetNamedType( (INamedTypeSymbol) symbol );

                    return targetKind switch
                    {
                        DeclarationRefTargetKind.StaticConstructor => type.StaticConstructor,
                        DeclarationRefTargetKind.Default => type,
                        _ => throw new AssertionFailedException( $"Invalid DeclarationRefTargetKind: {targetKind}." )
                    };
                }

            case SymbolKind.ArrayType:
                return this.GetArrayType( (IArrayTypeSymbol) symbol );

            case SymbolKind.PointerType:
                return this.GetPointerType( (IPointerTypeSymbol) symbol );

            case SymbolKind.DynamicType:
                return this.GetDynamicType( (IDynamicTypeSymbol) symbol );

            case SymbolKind.Method:
                {
                    var method = (IMethodSymbol) symbol;

                    return
                        targetKind == DeclarationRefTargetKind.Return
                            ? this.GetReturnParameter( method )
                            : method.GetDeclarationKind() switch
                            {
                                DeclarationKind.Method => this.GetMethod( method ),
                                DeclarationKind.Constructor => this.GetConstructor( method ),
                                DeclarationKind.Finalizer => this.GetFinalizer( method ),
                                _ => throw new AssertionFailedException( $"Unexpected DeclarationRefTargetKind: {method.GetDeclarationKind()}." )
                            };
                }

            case SymbolKind.Property:
                var propertySymbol = (IPropertySymbol) symbol;

                var propertyOrIndexer = propertySymbol.IsIndexer
                    ? (IPropertyOrIndexer) this.GetIndexer( propertySymbol )
                    : this.GetProperty( propertySymbol );

                return targetKind switch
                {
                    // Implicit getter or setter.
                    DeclarationRefTargetKind.PropertyGet => propertyOrIndexer.GetMethod,
                    DeclarationRefTargetKind.PropertySet => propertyOrIndexer.SetMethod,

                    // The property itself.
                    DeclarationRefTargetKind.Default => propertyOrIndexer,
                    DeclarationRefTargetKind.Property => propertyOrIndexer,
                    _ => throw new AssertionFailedException( $"Invalid DeclarationRefTargetKind: {targetKind}." )
                };

            case SymbolKind.Field:
                {
                    var field = this.GetField( (IFieldSymbol) symbol );

                    return targetKind switch
                    {
                        DeclarationRefTargetKind.Default => field,
                        DeclarationRefTargetKind.Field => field,
                        DeclarationRefTargetKind.PropertyGet => field.GetMethod,
                        DeclarationRefTargetKind.PropertySet => field.SetMethod,
                        DeclarationRefTargetKind.PropertyGetReturnParameter => field.GetMethod?.ReturnParameter,
                        DeclarationRefTargetKind.PropertySetParameter => field.SetMethod?.Parameters[0],
                        DeclarationRefTargetKind.PropertySetReturnParameter => field.SetMethod?.ReturnParameter,
                        _ => throw new AssertionFailedException( $"Invalid DeclarationRefTargetKind: {targetKind}." )
                    };
                }

            case SymbolKind.TypeParameter:
                return this.GetGenericParameter( (ITypeParameterSymbol) symbol );

            case SymbolKind.Parameter:
                return this.GetParameter( (IParameterSymbol) symbol );

            case SymbolKind.Event:
                {
                    var @event = this.GetEvent( (IEventSymbol) symbol );

                    return targetKind switch
                    {
                        DeclarationRefTargetKind.Default => @event,
                        DeclarationRefTargetKind.EventRaise => @event.RaiseMethod,
                        DeclarationRefTargetKind.EventRaiseParameter => throw new NotImplementedException(),
                        DeclarationRefTargetKind.EventRaiseReturnParameter => @event.RaiseMethod?.ReturnParameter,
                        _ => throw new AssertionFailedException( $"Invalid DeclarationRefTargetKind: {targetKind}." )
                    };
                }

            case SymbolKind.Assembly:
                return this.GetAssembly( (IAssemblySymbol) symbol );

            case SymbolKind.Namespace:
                return this.GetNamespace( (INamespaceSymbol) symbol );

            case SymbolKind.NetModule:
                return this._compilationModel;

            default:
                throw new AssertionFailedException( $"Don't know how to resolve a '{symbol.Kind}'." );
        }
    }

    IArrayType IDeclarationFactory.ConstructArrayType( IType elementType, int rank )
        => (IArrayType) this.GetIType(
            this.RoslynCompilation.CreateArrayTypeSymbol(
                ((ISdkType) elementType).TypeSymbol.AssertSymbolNullNotImplemented( UnsupportedFeatures.ConstructedIntroducedTypes ),
                rank ) );

    IPointerType IDeclarationFactory.ConstructPointerType( IType pointedType )
        => (IPointerType) this.GetIType(
            this.RoslynCompilation.CreatePointerTypeSymbol(
                ((ISdkType) pointedType).TypeSymbol.AssertSymbolNullNotImplemented( UnsupportedFeatures.ConstructedIntroducedTypes ) ) );

    public IType ConstructNullable( IType type, bool isNullable )
    {
        if ( type.IsNullable == isNullable )
        {
            return type;
        }

        var typeSymbol = ((ISdkType) type).TypeSymbol.AssertSymbolNullNotImplemented( UnsupportedFeatures.ConstructedIntroducedTypes );
        ITypeSymbol newTypeSymbol;

        if ( type.IsReferenceType ?? true )
        {
            newTypeSymbol = typeSymbol
                .WithNullableAnnotation( isNullable ? NullableAnnotation.Annotated : NullableAnnotation.NotAnnotated );
        }
        else
        {
            if ( isNullable )
            {
                newTypeSymbol = this._compilationModel.RoslynCompilation.GetSpecialType( Microsoft.CodeAnalysis.SpecialType.System_Nullable_T )
                    .Construct( typeSymbol );
            }
            else
            {
                return ((INamedType) type).TypeArguments[0];
            }
        }

        return this.GetIType( newTypeSymbol );
    }

    public INamedType GetSpecialType( SpecialType specialType ) => this._specialTypes[(int) specialType] ??= this.GetSpecialTypeCore( specialType );

    internal INamedType GetSpecialType( InternalSpecialType specialType )
        => this._internalSpecialTypes[(int) specialType] ??= this.GetSpecialTypeCore( specialType );

    private INamedType GetSpecialTypeCore( SpecialType specialType )
    {
        var roslynSpecialType = specialType.ToRoslynSpecialType();

        if ( roslynSpecialType != Microsoft.CodeAnalysis.SpecialType.None )
        {
            return this.GetNamedType( this.RoslynCompilation.GetSpecialType( roslynSpecialType ) );
        }
        else
        {
            return
                specialType switch
                {
                    SpecialType.List_T => (INamedType) this.GetTypeByReflectionType( typeof(List<>) ),
                    SpecialType.ValueTask => (INamedType) this.GetTypeByReflectionType( typeof(ValueTask) ),
                    SpecialType.ValueTask_T => (INamedType) this.GetTypeByReflectionType( typeof(ValueTask<>) ),
                    SpecialType.Task => (INamedType) this.GetTypeByReflectionType( typeof(Task) ),
                    SpecialType.Task_T => (INamedType) this.GetTypeByReflectionType( typeof(Task<>) ),
                    SpecialType.IAsyncEnumerable_T => this.GetTypeByReflectionName( "System.Collections.Generic.IAsyncEnumerable`1" ),
                    SpecialType.IAsyncEnumerator_T => this.GetTypeByReflectionName( "System.Collections.Generic.IAsyncEnumerator`1" ),
                    _ => throw new ArgumentOutOfRangeException( nameof(specialType) )
                };
        }
    }

    private INamedType GetSpecialTypeCore( InternalSpecialType specialType )
        => specialType switch
        {
            InternalSpecialType.ITemplateAttribute => (INamedType) this.GetTypeByReflectionType( typeof(ITemplateAttribute) ),
            _ => throw new ArgumentOutOfRangeException( nameof(specialType) )
        };

    object IDeclarationFactory.DefaultValue( IType type ) => new DefaultUserExpression( type );

    object IDeclarationFactory.Cast( IType type, object? value ) => new CastUserExpression( type, value );

    public IDeclaration GetDeclarationFromId( SerializableDeclarationId declarationId )
    {
        var declaration =
            declarationId.ResolveToDeclaration( this._compilationModel )
            ?? throw new InvalidOperationException(
                $"Cannot find the symbol '{declarationId}' in compilation '{this._compilationModel.RoslynCompilation.Assembly.Name}'." );

        return declaration;
    }

    public T? Translate<T>( T compilationElement, ReferenceResolutionOptions options = ReferenceResolutionOptions.Default )
        where T : class, ICompilationElement
    {
        if ( ReferenceEquals( compilationElement.Compilation, this._compilationModel ) )
        {
            return compilationElement;
        }
        else
        {
            switch ( compilationElement )
            {
                case IDeclaration declaration:
                    return (T?) declaration.ToTypedRef().GetTargetOrNull( this._compilationModel, options );

                case IType type:
                    var translatedSymbol = this._compilationModel.CompilationContext.SymbolTranslator.Translate(
                        type.GetSymbol().AssertSymbolNullNotImplemented( UnsupportedFeatures.ConstructedIntroducedTypes ) );

                    if ( translatedSymbol == null )
                    {
                        return null;
                    }

                    return (T) this._compilationModel.Factory.GetIType( translatedSymbol );

                default:
                    throw new AssertionFailedException( $"Cannot translate a '{compilationElement.GetType().Name}'." );
            }
        }
    }

    public IType GetTypeFromId( SerializableTypeId serializableTypeId, IReadOnlyDictionary<string, IType>? genericArguments )
        => this._compilationModel.SerializableTypeIdResolver.ResolveId( serializableTypeId, genericArguments );

    internal IAttribute GetAttribute( AttributeBuilder attributeBuilder, ReferenceResolutionOptions options )
        => (IAttribute) this._defaultCache.GetOrAdd(
            Ref.FromBuilder( attributeBuilder ).As<ICompilationElement>(),
            static ( l, c ) => new BuiltAttribute( (AttributeBuilder) l.Target!, c ),
            this._compilationModel );

    private static Exception CreateBuilderNotExists( IDeclarationBuilder builder )
        => new InvalidOperationException( $"The declaration '{builder}' does not exist in the current compilation." );

    private IParameter? GetParameter( BaseParameterBuilder parameterBuilder, ReferenceResolutionOptions options, bool throwIfMissing = true )
    {
        if ( options.MustExist() && !this._compilationModel.Contains( parameterBuilder ) )
        {
            if ( throwIfMissing )
            {
                throw CreateBuilderNotExists( parameterBuilder );
            }
            else
            {
                return null;
            }
        }

        return (IParameter) this._defaultCache.GetOrAdd(
            Ref.FromBuilder( parameterBuilder ).As<ICompilationElement>(),
            static ( l, c ) => new BuiltParameter( (BaseParameterBuilder) l.Target!, c ),
            this._compilationModel );
    }

    internal ITypeParameter GetGenericParameter( TypeParameterBuilder typeParameterBuilder, ReferenceResolutionOptions options )
        => (ITypeParameter) this._defaultCache.GetOrAdd(
            Ref.FromBuilder( typeParameterBuilder ).As<ICompilationElement>(),
            static ( l, c ) => new BuiltTypeParameter( (TypeParameterBuilder) l.Target!, c ),
            this._compilationModel );

    internal IMethod? GetMethod( MethodBuilder methodBuilder, ReferenceResolutionOptions options, bool throwIfMissing = true )
    {
        if ( options.MustExist() && !this._compilationModel.Contains( methodBuilder ) )
        {
            if ( throwIfMissing )
            {
                throw CreateBuilderNotExists( methodBuilder );
            }
            else
            {
                return null;
            }
        }

        return (IMethod) this._defaultCache.GetOrAdd(
            Ref.FromBuilder( methodBuilder ).As<ICompilationElement>(),
            static ( l, c ) => new BuiltMethod( c, (MethodBuilder) l.Target! ),
            this._compilationModel );
    }

    internal IMethod GetMethod( SubstitutedMethod substitutedMethod )
        => (IMethod) this._defaultCache.GetOrAdd(
            Ref.FromSubstitutedDeclaration( substitutedMethod ).As<ICompilationElement>(),
            static ( l, c ) =>
            {
                var original = (SubstitutedMethod) l.Target!;

                return new SubstitutedMethod(
                    original.SourceMethod,
                    Ref.FromSymbol( original.SubstitutedType, original.GetCompilationModel().CompilationContext )
                        .GetSymbol( c.RoslynCompilation )
                        .AssertSymbolNullNotImplemented( UnsupportedFeatures.ConstructedIntroducedTypes )
                        .AssertCast<INamedTypeSymbol>() );
            },
            this._compilationModel );

    internal IMethod GetAccessor( AccessorBuilder methodBuilder, ReferenceResolutionOptions options )
        => (IMethod) this._defaultCache.GetOrAdd(
            Ref.FromBuilder( methodBuilder ).As<ICompilationElement>(),
            static ( l, ctx ) =>
            {
                var builder = (AccessorBuilder) l.Target!;

                return ((IHasAccessors) ctx.me.GetDeclaration<IMember>( builder.ContainingMember, ctx.options )).GetAccessor( builder.MethodKind )!;
            },
            (me: this, options) );

    internal IConstructor? GetConstructor( ConstructorBuilder constructorBuilder, ReferenceResolutionOptions options, bool throwIfMissing = true )
    {
        if ( options.MustExist() && !this._compilationModel.Contains( constructorBuilder ) )
        {
            if ( throwIfMissing )
            {
                throw CreateBuilderNotExists( constructorBuilder );
            }
            else
            {
                return null;
            }
        }

        return (IConstructor) this._defaultCache.GetOrAdd(
            Ref.FromBuilder( constructorBuilder ).As<ICompilationElement>(),
            static ( l, c ) => new BuiltConstructor( c, (ConstructorBuilder) l.Target! ),
            this._compilationModel );
    }

    internal IField? GetField( FieldBuilder fieldBuilder, ReferenceResolutionOptions options, bool throwIfMissing = true )
    {
        if ( options.MustExist() && !this._compilationModel.Contains( fieldBuilder ) )
        {
            if ( throwIfMissing )
            {
                throw CreateBuilderNotExists( fieldBuilder );
            }
            else
            {
                return null;
            }
        }

        return (IField) this._defaultCache.GetOrAdd(
            Ref.FromBuilder( fieldBuilder ).As<ICompilationElement>(),
            static ( l, c ) => new BuiltField( c, (FieldBuilder) l.Target! ),
            this._compilationModel );
    }

    internal IFieldOrProperty? GetProperty( PropertyBuilder propertyBuilder, ReferenceResolutionOptions options, bool throwIfMissing = true )
    {
        /*
        if ( propertyBuilder is PromotedField promotedField )
        {
            // When getting a promoted field, we need to look at the current CompilationModel. Are we before or after
            // promotion? The result will be different


            return promotedField.Field switch
            {
                BuiltField builtField => this.GetField( builtField.FieldBuilder, options ),
                FieldBuilder fieldBuilder => this.GetField( fieldBuilder, options ),
                Field field => this.GetField( field.GetSymbol().AssertNotNull( ) ),
                _ => throw new AssertionFailedException()
            };
        }
        */

        if ( options.MustExist() && !this._compilationModel.Contains( propertyBuilder ) )
        {
            if ( throwIfMissing )
            {
                throw CreateBuilderNotExists( propertyBuilder );
            }
            else
            {
                return null;
            }
        }

        return (IProperty) this._defaultCache.GetOrAdd(
            Ref.FromBuilder( propertyBuilder ).As<ICompilationElement>(),
            static ( l, c ) => new BuiltProperty( c, (PropertyBuilder) l.Target! ),
            this._compilationModel );
    }

    internal IIndexer? GetIndexer( IndexerBuilder indexerBuilder, ReferenceResolutionOptions options, bool throwIfMissing = true )
    {
        if ( options.MustExist() && !this._compilationModel.Contains( indexerBuilder ) )
        {
            if ( throwIfMissing )
            {
                throw CreateBuilderNotExists( indexerBuilder );
            }
            else
            {
                return null;
            }
        }

        return (IIndexer) this._defaultCache.GetOrAdd(
            Ref.FromBuilder( indexerBuilder ).As<ICompilationElement>(),
            static ( l, c ) => new BuiltIndexer( c, (IndexerBuilder) l.Target! ),
            this._compilationModel );
    }

    internal IEvent? GetEvent( EventBuilder eventBuilder, ReferenceResolutionOptions options, bool throwIfMissing = true )
    {
        if ( options.MustExist() && !this._compilationModel.Contains( eventBuilder ) )
        {
            if ( throwIfMissing )
            {
                throw CreateBuilderNotExists( eventBuilder );
            }
            else
            {
                return null;
            }
        }

        return (IEvent) this._defaultCache.GetOrAdd(
<<<<<<< HEAD
            Ref.FromBuilder( propertyBuilder ).As<ICompilationElement>(),
            static ( l, c ) => new BuiltEvent( c, (EventBuilder) l.Target! ),
=======
            Ref.FromBuilder( eventBuilder ).As<ICompilationElement>(),
            static ( l, c ) => new BuiltEvent( (EventBuilder) l.Target!, c ),
>>>>>>> a0286c8d
            this._compilationModel );
    }

    internal INamedType? GetNamedType( NamedTypeBuilder namedTypeBuilder, ReferenceResolutionOptions options, bool throwIfMissing = true )
    {
        if ( options.MustExist() && !this._compilationModel.Contains( namedTypeBuilder ) )
        {
            if ( throwIfMissing )
            {
                throw CreateBuilderNotExists( namedTypeBuilder );
            }
            else
            {
                return null;
            }
        }

        return (INamedType) this._defaultCache.GetOrAdd(
            Ref.FromBuilder( namedTypeBuilder ).As<ICompilationElement>(),
            static ( l, c ) => new BuiltNamedType( c, (NamedTypeBuilder) l.Target! ),
            this._compilationModel );
    }

    internal IDeclaration? GetDeclaration( IDeclarationBuilder builder, ReferenceResolutionOptions options = default, bool throwIfMissing = true )
        => builder switch
        {
            MethodBuilder methodBuilder => this.GetMethod( methodBuilder, options, throwIfMissing ),
            FieldBuilder fieldBuilder => this.GetField( fieldBuilder, options, throwIfMissing ),
            PropertyBuilder propertyBuilder => this.GetProperty( propertyBuilder, options, throwIfMissing ),
            IndexerBuilder indexerBuilder => this.GetIndexer( indexerBuilder, options, throwIfMissing ),
            EventBuilder eventBuilder => this.GetEvent( eventBuilder, options, throwIfMissing ),
            BaseParameterBuilder parameterBuilder => this.GetParameter( parameterBuilder, options, throwIfMissing ),
            AttributeBuilder attributeBuilder => this.GetAttribute( attributeBuilder, options ),
            TypeParameterBuilder genericParameterBuilder => this.GetGenericParameter( genericParameterBuilder, options ),
            AccessorBuilder accessorBuilder => this.GetAccessor( accessorBuilder, options ),
            ConstructorBuilder constructorBuilder => this.GetConstructor( constructorBuilder, options, throwIfMissing ),
            NamedTypeBuilder namedTypeBuilder => this.GetNamedType( namedTypeBuilder, options, throwIfMissing ),

            // This is for linker tests (fake builders), which resolve to themselves.
            // ReSharper disable once SuspiciousTypeConversion.Global
            ISdkRef<IDeclaration> reference => reference.GetTarget( this._compilationModel ).AssertNotNull(),
            _ => throw new AssertionFailedException( $"Cannot get a declaration for a {builder.GetType()}" )
        };

    internal IDeclaration GetDeclaration( ISubstitutedDeclaration declaration )
        => declaration switch
        {
            SubstitutedMethod substitutedMethod => this.GetMethod( substitutedMethod ),

            _ => throw new AssertionFailedException( $"Cannot get a declaration for a {declaration.GetType()}" )
        };

    public IType GetIType( IType type )
    {
        if ( ReferenceEquals( type.Compilation, this._compilationModel ) )
        {
            return type;
        }

        if ( type is ITypeImpl typeInternal )
        {
            return this.GetIType( typeInternal.TypeSymbol.AssertSymbolNullNotImplemented( UnsupportedFeatures.ConstructedIntroducedTypes ) );
        }

        // The type is necessarily backed by a Roslyn symbol because we don't support anything else.
        return this.GetIType( ((ITypeImpl) type).TypeSymbol.AssertSymbolNullNotImplemented( UnsupportedFeatures.ConstructedIntroducedTypes ) );
    }

    [return: NotNullIfNotNull( "declaration" )]
    public T? GetDeclaration<T>( T? declaration, ReferenceResolutionOptions options = default )
        where T : class, IDeclaration
    {
        if ( declaration == null )
        {
            return null;
        }

        if ( ReferenceEquals( declaration.Compilation, this._compilationModel ) )
        {
            return declaration;
        }
        else if ( declaration is NamedType namedType )
        {
            return (T) this.GetNamedType( (INamedTypeSymbol) namedType.Symbol );
        }
        else
        {
            return declaration.ToTypedRef().GetTarget( this._compilationModel, options );
        }
    }

    public IConstructor GetConstructor( IConstructor attributeBuilderConstructor ) => this.GetDeclaration( attributeBuilderConstructor );

    public IParameter GetReturnParameter( IMethodSymbol methodSymbol ) => this.GetMethod( methodSymbol ).ReturnParameter;

    private Compilation Compilation => this._compilationModel.RoslynCompilation;

    private CompilationContext CompilationContext => this._compilationModel.CompilationContext;

    public Type GetReflectionType( ITypeSymbol typeSymbol ) => this._systemTypeResolver.GetCompileTimeType( typeSymbol, true ).AssertNotNull();

    public IAssembly GetAssembly( AssemblyIdentity assemblyIdentity )
    {
        if ( this.Compilation.Assembly.Identity.Equals( assemblyIdentity ) )
        {
            return this._compilationModel;
        }
        else
        {
            // TODO: performance
            var assemblySymbol = this.Compilation.SourceModule.ReferencedAssemblySymbols.Single( a => a.Identity.Equals( assemblyIdentity ) );

            return this.GetAssembly( assemblySymbol );
        }
    }
}<|MERGE_RESOLUTION|>--- conflicted
+++ resolved
@@ -496,8 +496,8 @@
         {
             if ( throwIfMissing )
             {
-                throw CreateBuilderNotExists( parameterBuilder );
-            }
+            throw CreateBuilderNotExists( parameterBuilder );
+        }
             else
             {
                 return null;
@@ -522,8 +522,8 @@
         {
             if ( throwIfMissing )
             {
-                throw CreateBuilderNotExists( methodBuilder );
-            }
+            throw CreateBuilderNotExists( methodBuilder );
+        }
             else
             {
                 return null;
@@ -569,8 +569,8 @@
         {
             if ( throwIfMissing )
             {
-                throw CreateBuilderNotExists( constructorBuilder );
-            }
+            throw CreateBuilderNotExists( constructorBuilder );
+        }
             else
             {
                 return null;
@@ -589,8 +589,8 @@
         {
             if ( throwIfMissing )
             {
-                throw CreateBuilderNotExists( fieldBuilder );
-            }
+            throw CreateBuilderNotExists( fieldBuilder );
+        }
             else
             {
                 return null;
@@ -626,8 +626,8 @@
         {
             if ( throwIfMissing )
             {
-                throw CreateBuilderNotExists( propertyBuilder );
-            }
+            throw CreateBuilderNotExists( propertyBuilder );
+        }
             else
             {
                 return null;
@@ -646,8 +646,8 @@
         {
             if ( throwIfMissing )
             {
-                throw CreateBuilderNotExists( indexerBuilder );
-            }
+            throw CreateBuilderNotExists( indexerBuilder );
+        }
             else
             {
                 return null;
@@ -667,7 +667,7 @@
             if ( throwIfMissing )
             {
                 throw CreateBuilderNotExists( eventBuilder );
-            }
+        }
             else
             {
                 return null;
@@ -675,13 +675,8 @@
         }
 
         return (IEvent) this._defaultCache.GetOrAdd(
-<<<<<<< HEAD
-            Ref.FromBuilder( propertyBuilder ).As<ICompilationElement>(),
+            Ref.FromBuilder( eventBuilder ).As<ICompilationElement>(),
             static ( l, c ) => new BuiltEvent( c, (EventBuilder) l.Target! ),
-=======
-            Ref.FromBuilder( eventBuilder ).As<ICompilationElement>(),
-            static ( l, c ) => new BuiltEvent( (EventBuilder) l.Target!, c ),
->>>>>>> a0286c8d
             this._compilationModel );
     }
 
@@ -691,8 +686,8 @@
         {
             if ( throwIfMissing )
             {
-                throw CreateBuilderNotExists( namedTypeBuilder );
-            }
+            throw CreateBuilderNotExists( namedTypeBuilder );
+        }
             else
             {
                 return null;
