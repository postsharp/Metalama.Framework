// Copyright (c) SharpCrafters s.r.o. See the LICENSE.md file in the root directory of this repository root for details.

using JetBrains.Annotations;
using Metalama.Framework.Advising;
using Metalama.Framework.Code;
using Metalama.Framework.Code.Collections;
using Metalama.Framework.Code.DeclarationBuilders;
using Metalama.Framework.Engine.CodeModel.Builders;
using Metalama.Framework.Engine.CompileTime;
using Metalama.Framework.Engine.CompileTime.Serialization.Serializers;
using Metalama.Framework.Engine.Services;
using Metalama.Framework.Engine.Templating.Expressions;
using Metalama.Framework.Engine.Utilities.Roslyn;
using Microsoft.CodeAnalysis;
using System;
using System.Collections.Concurrent;
using System.Collections.Generic;
using System.Diagnostics.CodeAnalysis;
using System.Threading.Tasks;
using SpecialType = Metalama.Framework.Code.SpecialType;

namespace Metalama.Framework.Engine.CodeModel;

/// <summary>
/// Creates instances of <see cref="IDeclaration"/> for a given <see cref="CompilationModel"/>.
/// </summary>
[PublicAPI]
public sealed partial class DeclarationFactory : IDeclarationFactory, ISdkDeclarationFactory
{
    private readonly ConcurrentDictionary<AttributeSerializationData, DeserializedAttribute> _deserializedAttributes = new();

    private readonly INamedType?[] _specialTypes = new INamedType?[(int) SpecialType.Count];
    private readonly INamedType?[] _internalSpecialTypes = new INamedType?[(int) InternalSpecialType.Count];

    private readonly CompilationModel _compilationModel;
    private readonly CompileTimeTypeResolver _systemTypeResolver;

    internal DeclarationFactory( CompilationModel compilation )
    {
        this._compilationModel = compilation;
        this._builderCache = new Cache<IDeclarationBuilder, IDeclaration>( ReferenceEqualityComparer<IDeclarationBuilder>.Instance );
        this._symbolCache = new Cache<ISymbol, IDeclaration>( compilation.CompilationContext.SymbolComparer );
        this._typeCache = new Cache<ITypeSymbol, IType>( compilation.CompilationContext.SymbolComparerIncludingNullability );

        this._systemTypeResolver = compilation.Project.ServiceProvider.GetRequiredService<SystemTypeResolver.Provider>()
            .Get( compilation.CompilationContext );
    }

    private Compilation RoslynCompilation => this._compilationModel.RoslynCompilation;

    public INamedType GetTypeByReflectionName( string reflectionName )
    {
        var symbol = this._compilationModel.CompilationContext.ReflectionMapper.GetNamedTypeSymbolByMetadataName( reflectionName, null );

        return this.GetNamedType( symbol );
    }

    public bool TryGetTypeByReflectionName( string reflectionName, [NotNullWhen( true )] out INamedType? namedType )
    {
        var symbol = this.Compilation.GetTypeByMetadataName( reflectionName );

        if ( symbol == null )
        {
            namedType = null;

            return false;
        }
        else
        {
            namedType = this.GetNamedType( symbol );

            return true;
        }
    }

    public IType GetTypeByReflectionType( Type type ) => this.GetIType( this._compilationModel.CompilationContext.ReflectionMapper.GetTypeSymbol( type ) );

    public INamedType GetSpecialType( SpecialType specialType ) => this._specialTypes[(int) specialType] ??= this.GetSpecialTypeCore( specialType );

    internal INamedType GetSpecialType( InternalSpecialType specialType )
        => this._internalSpecialTypes[(int) specialType] ??= this.GetSpecialTypeCore( specialType );

    private INamedType GetSpecialTypeCore( SpecialType specialType )
    {
        var roslynSpecialType = specialType.ToRoslynSpecialType();

        if ( roslynSpecialType != Microsoft.CodeAnalysis.SpecialType.None )
        {
            return this.GetNamedType( this.RoslynCompilation.GetSpecialType( roslynSpecialType ) );
        }
        else
        {
            return
                specialType switch
                {
                    SpecialType.List_T => (INamedType) this.GetTypeByReflectionType( typeof(List<>) ),
                    SpecialType.ValueTask => (INamedType) this.GetTypeByReflectionType( typeof(ValueTask) ),
                    SpecialType.ValueTask_T => (INamedType) this.GetTypeByReflectionType( typeof(ValueTask<>) ),
                    SpecialType.Task => (INamedType) this.GetTypeByReflectionType( typeof(Task) ),
                    SpecialType.Task_T => (INamedType) this.GetTypeByReflectionType( typeof(Task<>) ),
                    SpecialType.Type => (INamedType) this.GetTypeByReflectionType( typeof(Type) ),
                    SpecialType.IAsyncEnumerable_T => this.GetTypeByReflectionName( "System.Collections.Generic.IAsyncEnumerable`1" ),
                    SpecialType.IAsyncEnumerator_T => this.GetTypeByReflectionName( "System.Collections.Generic.IAsyncEnumerator`1" ),
                    _ => throw new ArgumentOutOfRangeException( nameof(specialType) )
                };
        }
    }

    private INamedType GetSpecialTypeCore( InternalSpecialType specialType )
        => specialType switch
        {
            InternalSpecialType.ITemplateAttribute => (INamedType) this.GetTypeByReflectionType( typeof(ITemplateAttribute) ),
            _ => throw new ArgumentOutOfRangeException( nameof(specialType) )
        };

    object IDeclarationFactory.Cast( IType type, object? value ) => new CastUserExpression( type, value );

    public IDeclaration GetDeclarationFromId( SerializableDeclarationId declarationId )
    {
        var declaration =
            declarationId.ResolveToDeclaration( this._compilationModel )
            ?? throw new InvalidOperationException(
                $"Cannot find the symbol '{declarationId}' in compilation '{this._compilationModel.RoslynCompilation.Assembly.Name}'." );

        return (IDeclaration) declaration;
    }

    public T? Translate<T>(
        T? compilationElement,
        IGenericContext? genericContext = null )
        where T : class, ICompilationElement
        => (T?) ((ICompilationElementImpl?) compilationElement)?.Translate( this._compilationModel, genericContext, typeof(T) );

    public IType GetTypeFromId( SerializableTypeId serializableTypeId, IReadOnlyDictionary<string, IType>? genericArguments )
        => this._compilationModel.SerializableTypeIdResolver.ResolveId( serializableTypeId, genericArguments );

    private Compilation Compilation => this._compilationModel.RoslynCompilation;

    private CompilationContext CompilationContext => this._compilationModel.CompilationContext;

    public Type GetReflectionType( ITypeSymbol typeSymbol ) => this._systemTypeResolver.GetCompileTimeType( typeSymbol, true ).AssertNotNull();

    internal DeserializedAttribute GetDeserializedAttribute( AttributeSerializationData serializationData )
        => this._deserializedAttributes.GetOrAdd(
            serializationData,
            static ( data, compilation ) => new DeserializedAttribute( data, compilation ),
            this._compilationModel );

    public void Invalidate( IDeclaration declaration )
    {
        switch ( declaration )
        {
            case SymbolBasedDeclaration symbolBasedDeclaration:
                this._symbolCache.Remove( symbolBasedDeclaration.Symbol.AssertSymbolNotNull() );

                break;

<<<<<<< HEAD
            case IDeclarationBuilder declarationBuilder:
                this._builderCache.Remove( declarationBuilder );
=======
        if ( typeImpl.TypeSymbol != null )
        {
            return this.GetIType( typeImpl.TypeSymbol );
        }
        else if ( typeImpl is BuiltNamedType builtNamedType )
        {
            return this.GetNamedType( builtNamedType.TypeBuilder, ReferenceResolutionOptions.Default ).AssertNotNull();
        }
        else
        {
            throw new AssertionFailedException( $"Constructions of introduced types are not supported." );
        }
    }
>>>>>>> 3967da13

                break;

            case BuiltDeclaration builtDeclaration:
                this._builderCache.Remove( builtDeclaration.Builder );

                break;

            default:
                throw new AssertionFailedException();
        }
    }
}<|MERGE_RESOLUTION|>--- conflicted
+++ resolved
@@ -155,24 +155,8 @@
 
                 break;
 
-<<<<<<< HEAD
             case IDeclarationBuilder declarationBuilder:
                 this._builderCache.Remove( declarationBuilder );
-=======
-        if ( typeImpl.TypeSymbol != null )
-        {
-            return this.GetIType( typeImpl.TypeSymbol );
-        }
-        else if ( typeImpl is BuiltNamedType builtNamedType )
-        {
-            return this.GetNamedType( builtNamedType.TypeBuilder, ReferenceResolutionOptions.Default ).AssertNotNull();
-        }
-        else
-        {
-            throw new AssertionFailedException( $"Constructions of introduced types are not supported." );
-        }
-    }
->>>>>>> 3967da13
 
                 break;
 
@@ -185,4 +169,248 @@
                 throw new AssertionFailedException();
         }
     }
+
+    internal IField? GetField( FieldBuilder fieldBuilder, ReferenceResolutionOptions options, bool throwIfMissing = true )
+    {
+        if ( options.MustExist() && !this._compilationModel.Contains( fieldBuilder ) )
+        {
+            if ( throwIfMissing )
+            {
+                throw CreateBuilderNotExists( fieldBuilder );
+            }
+            else
+            {
+                return null;
+            }
+        }
+
+        return (IField) this._defaultCache.GetOrAdd(
+            Ref.FromBuilder( fieldBuilder ).As<ICompilationElement>(),
+            static ( l, c ) => new BuiltField( c, (FieldBuilder) l.Target! ),
+            this._compilationModel );
+    }
+
+    internal IFieldOrProperty? GetProperty( PropertyBuilder propertyBuilder, ReferenceResolutionOptions options, bool throwIfMissing = true )
+    {
+        /*
+        if ( propertyBuilder is PromotedField promotedField )
+        {
+            // When getting a promoted field, we need to look at the current CompilationModel. Are we before or after
+            // promotion? The result will be different
+
+
+            return promotedField.Field switch
+            {
+                BuiltField builtField => this.GetField( builtField.FieldBuilder, options ),
+                FieldBuilder fieldBuilder => this.GetField( fieldBuilder, options ),
+                Field field => this.GetField( field.GetSymbol().AssertNotNull( ) ),
+                _ => throw new AssertionFailedException()
+            };
+        }
+        */
+
+        if ( options.MustExist() && !this._compilationModel.Contains( propertyBuilder ) )
+        {
+            if ( throwIfMissing )
+            {
+                throw CreateBuilderNotExists( propertyBuilder );
+            }
+            else
+            {
+                return null;
+            }
+        }
+
+        return (IProperty) this._defaultCache.GetOrAdd(
+            Ref.FromBuilder( propertyBuilder ).As<ICompilationElement>(),
+            static ( l, c ) => new BuiltProperty( c, (PropertyBuilder) l.Target! ),
+            this._compilationModel );
+    }
+
+    internal IIndexer? GetIndexer( IndexerBuilder indexerBuilder, ReferenceResolutionOptions options, bool throwIfMissing = true )
+    {
+        if ( options.MustExist() && !this._compilationModel.Contains( indexerBuilder ) )
+        {
+            if ( throwIfMissing )
+            {
+                throw CreateBuilderNotExists( indexerBuilder );
+            }
+            else
+            {
+                return null;
+            }
+        }
+
+        return (IIndexer) this._defaultCache.GetOrAdd(
+            Ref.FromBuilder( indexerBuilder ).As<ICompilationElement>(),
+            static ( l, c ) => new BuiltIndexer( c, (IndexerBuilder) l.Target! ),
+            this._compilationModel );
+    }
+
+    internal IEvent? GetEvent( EventBuilder eventBuilder, ReferenceResolutionOptions options, bool throwIfMissing = true )
+    {
+        if ( options.MustExist() && !this._compilationModel.Contains( eventBuilder ) )
+        {
+            if ( throwIfMissing )
+            {
+                throw CreateBuilderNotExists( eventBuilder );
+            }
+            else
+            {
+                return null;
+            }
+        }
+
+        return (IEvent) this._defaultCache.GetOrAdd(
+            Ref.FromBuilder( eventBuilder ).As<ICompilationElement>(),
+            static ( l, c ) => new BuiltEvent( c, (EventBuilder) l.Target! ),
+            this._compilationModel );
+    }
+
+    internal INamedType? GetNamedType( NamedTypeBuilder namedTypeBuilder, ReferenceResolutionOptions options, bool throwIfMissing = true )
+    {
+        if ( options.MustExist() && !this._compilationModel.Contains( namedTypeBuilder ) )
+        {
+            if ( throwIfMissing )
+            {
+                throw CreateBuilderNotExists( namedTypeBuilder );
+            }
+            else
+            {
+                return null;
+            }
+        }
+
+        return (INamedType) this._defaultCache.GetOrAdd(
+            Ref.FromBuilder( namedTypeBuilder ).As<ICompilationElement>(),
+            static ( l, c ) => new BuiltNamedType( c, (NamedTypeBuilder) l.Target! ),
+            this._compilationModel );
+    }
+
+    internal INamespace? GetNamespace( NamespaceBuilder namespaceBuilder, ReferenceResolutionOptions options, bool throwIfMissing = true )
+    {
+        if ( options.MustExist() && !this._compilationModel.Contains( namespaceBuilder ) )
+        {
+            if ( throwIfMissing )
+            {
+                throw CreateBuilderNotExists( namespaceBuilder );
+            }
+            else
+            {
+                return null;
+            }
+        }
+
+        return (INamespace) this._defaultCache.GetOrAdd(
+            Ref.FromBuilder( namespaceBuilder ).As<ICompilationElement>(),
+            static ( l, c ) => new BuiltNamespace( c, (NamespaceBuilder) l.Target! ),
+            this._compilationModel );
+    }
+
+    internal IDeclaration? GetDeclaration( IDeclarationBuilder builder, ReferenceResolutionOptions options = default, bool throwIfMissing = true )
+        => builder switch
+        {
+            MethodBuilder methodBuilder => this.GetMethod( methodBuilder, options, throwIfMissing ),
+            FieldBuilder fieldBuilder => this.GetField( fieldBuilder, options, throwIfMissing ),
+            PropertyBuilder propertyBuilder => this.GetProperty( propertyBuilder, options, throwIfMissing ),
+            IndexerBuilder indexerBuilder => this.GetIndexer( indexerBuilder, options, throwIfMissing ),
+            EventBuilder eventBuilder => this.GetEvent( eventBuilder, options, throwIfMissing ),
+            BaseParameterBuilder parameterBuilder => this.GetParameter( parameterBuilder, options, throwIfMissing ),
+            AttributeBuilder attributeBuilder => this.GetAttribute( attributeBuilder, options ),
+            TypeParameterBuilder genericParameterBuilder => this.GetGenericParameter( genericParameterBuilder, options ),
+            AccessorBuilder accessorBuilder => this.GetAccessor( accessorBuilder, options ),
+            ConstructorBuilder constructorBuilder => this.GetConstructor( constructorBuilder, options, throwIfMissing ),
+            NamedTypeBuilder namedTypeBuilder => this.GetNamedType( namedTypeBuilder, options, throwIfMissing ),
+            NamespaceBuilder namespaceBuilder => this.GetNamespace( namespaceBuilder, options, throwIfMissing ),
+
+            // This is for linker tests (fake builders), which resolve to themselves.
+            // ReSharper disable once SuspiciousTypeConversion.Global
+            ISdkRef<IDeclaration> reference => reference.GetTarget( this._compilationModel ).AssertNotNull(),
+            _ => throw new AssertionFailedException( $"Cannot get a declaration for a {builder.GetType()}" )
+        };
+
+    internal IDeclaration GetDeclaration( ISubstitutedDeclaration declaration )
+        => declaration switch
+        {
+            SubstitutedMethod substitutedMethod => this.GetMethod( substitutedMethod ),
+
+            _ => throw new AssertionFailedException( $"Cannot get a declaration for a {declaration.GetType()}" )
+        };
+
+    public IType GetIType( IType type )
+    {
+        if ( ReferenceEquals( type.Compilation, this._compilationModel ) )
+        {
+            return type;
+        }
+
+        var typeImpl = (ITypeImpl) type;
+
+        if ( typeImpl.TypeSymbol != null )
+        {
+            return this.GetIType( typeImpl.TypeSymbol );
+        }
+        else if ( typeImpl is BuiltNamedType builtNamedType )
+        {
+            return this.GetNamedType( builtNamedType.TypeBuilder, ReferenceResolutionOptions.Default ).AssertNotNull();
+        }
+        else
+        {
+            throw new AssertionFailedException( $"Constructions of introduced types are not supported." );
+        }
+    }
+
+    [return: NotNullIfNotNull( "declaration" )]
+    public T? GetDeclaration<T>( T? declaration, ReferenceResolutionOptions options = default )
+        where T : class, IDeclaration
+    {
+        if ( declaration == null )
+        {
+            return null;
+        }
+
+        if ( ReferenceEquals( declaration.Compilation, this._compilationModel ) )
+        {
+            return declaration;
+        }
+        else if ( declaration is NamedType namedType )
+        {
+            return (T) this.GetNamedType( (INamedTypeSymbol) namedType.Symbol );
+        }
+        else
+        {
+            return declaration.ToValueTypedRef().GetTarget( this._compilationModel, options );
+        }
+    }
+
+    public IConstructor GetConstructor( IConstructor attributeBuilderConstructor ) => this.GetDeclaration( attributeBuilderConstructor );
+
+    public IParameter GetReturnParameter( IMethodSymbol methodSymbol ) => this.GetMethod( methodSymbol ).ReturnParameter;
+
+    private Compilation Compilation => this._compilationModel.RoslynCompilation;
+
+    private CompilationContext CompilationContext => this._compilationModel.CompilationContext;
+
+    public Type GetReflectionType( ITypeSymbol typeSymbol ) => this._systemTypeResolver.GetCompileTimeType( typeSymbol, true ).AssertNotNull();
+
+    public IAssembly GetAssembly( AssemblyIdentity assemblyIdentity )
+    {
+        if ( this.Compilation.Assembly.Identity.Equals( assemblyIdentity ) )
+        {
+            return this._compilationModel;
+        }
+        else
+        {
+            // TODO: performance
+            var assemblySymbol = this.Compilation.SourceModule.ReferencedAssemblySymbols.Single( a => a.Identity.Equals( assemblyIdentity ) );
+
+            return this.GetAssembly( assemblySymbol );
+        }
+    }
+
+    internal DeserializedAttribute GetDeserializedAttribute( AttributeSerializationData serializationData )
+        => this._deserializedAttributes.GetOrAdd(
+            serializationData,
+            static ( data, compilation ) => new DeserializedAttribute( data, compilation ),
+            this._compilationModel );
 }