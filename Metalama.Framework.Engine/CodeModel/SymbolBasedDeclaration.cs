--- conflicted
+++ resolved
@@ -39,16 +39,14 @@
                // We consider the Program.Main from top-level statements to be implicit.
                (!this.Symbol.DeclaringSyntaxReferences.IsEmpty && this.Symbol.DeclaringSyntaxReferences[0].GetSyntax() is CompilationUnitSyntax);
 
-<<<<<<< HEAD
         public override IDeclarationOrigin Origin
             => SymbolEqualityComparer.Default.Equals( this.Symbol.ContainingAssembly, this.Compilation.RoslynCompilation.Assembly )
                 ? SourceDeclarationOrigin.Instance
                 : ExternalDeclarationOrigin.Instance;
-=======
+
         public override bool Equals( IDeclaration? other )
             => other is SymbolBasedDeclaration declaration && SymbolEqualityComparer.Default.Equals( this.Symbol, declaration.Symbol );
 
         protected override int GetHashCodeCore() => SymbolEqualityComparer.Default.GetHashCode( this.Symbol );
->>>>>>> 38c90c1a
     }
 }