--- conflicted
+++ resolved
@@ -27,13 +27,6 @@
                 IDynamicTypeSymbol => throw new AssertionFailedException( "Cannot get a System.Type for the 'dynamic' type." ),
                 IArrayTypeSymbol { ElementType: IDynamicTypeSymbol } => throw new AssertionFailedException(
                     "Cannot get a System.Type for the 'dynamic[]' type." ),
-<<<<<<< HEAD
-                _ => this.Get( symbol is ITypeParameterSymbol ? symbol.GetSymbolId().Id : symbol.GetSerializableTypeId().Id, symbol )
-            };
-
-        private CompileTimeType Get( string id, ITypeSymbol symbolForMetadata )
-        {
-=======
                 _ => this.Get( ContainsTypeParameters( symbol ) ? symbol.GetSymbolId().Id : symbol.GetSerializableTypeId().Id, symbol )
             };
 
@@ -49,7 +42,6 @@
 
         private CompileTimeType Get( string id, ITypeSymbol symbolForMetadata )
         {
->>>>>>> 8ef15781
             return this._instances.GetOrAdd(
                 id,
                 key => key.StartsWith( "typeof(", StringComparison.Ordinal )
