﻿// Copyright (c) SharpCrafters s.r.o. See the LICENSE.md file in the root directory of this repository root for details.

using Metalama.Framework.Code;
using Metalama.Framework.Engine.CodeModel.References;
using Metalama.Framework.Engine.ReflectionMocks;
using Microsoft.CodeAnalysis;
using System.Collections.Immutable;
using System.Reflection;
using RefKind = Microsoft.CodeAnalysis.RefKind;
using SyntaxReference = Microsoft.CodeAnalysis.SyntaxReference;
using TypedConstant = Metalama.Framework.Code.TypedConstant;

namespace Metalama.Framework.Engine.CodeModel
{
    internal abstract class ReturnParameter : BaseDeclaration, IParameterImpl
    {
        protected abstract RefKind SymbolRefKind { get; }

        public Code.RefKind RefKind => this.SymbolRefKind.ToOurRefKind();

        public abstract IType Type { get; }

        public string Name => "<return>";

        public int Index => -1;

        TypedConstant? IParameter.DefaultValue => default;

        public bool IsParams => false;

        public abstract IHasParameters DeclaringMember { get; }

        public ParameterInfo ToParameterInfo() => CompileTimeReturnParameterInfo.Create( this );

        public virtual bool IsReturnParameter => true;

        internal override Ref<IDeclaration> ToRef()
            => Ref.ReturnParameter( (IMethodSymbol) this.DeclaringMember.GetSymbol().AssertNotNull(), this.GetCompilationModel().RoslynCompilation );

        public override IAssembly DeclaringAssembly => this.DeclaringMember.DeclaringAssembly;

        IDeclarationOrigin IDeclaration.Origin => this.DeclaringMember.Origin;

        public override IDeclaration? ContainingDeclaration => this.DeclaringMember;

        public override DeclarationKind DeclarationKind => DeclarationKind.Parameter;

        public override CompilationModel Compilation => this.ContainingDeclaration.AssertNotNull().GetCompilationModel();

        public override bool Equals( IDeclaration? other )
            => other is ReturnParameter returnParameter && this.DeclaringMember.Equals( returnParameter.DeclaringMember );

        public override Location? DiagnosticLocation => this.DeclaringMember.GetDiagnosticLocation();

        public abstract ISymbol? Symbol { get; }

        public override ImmutableArray<SyntaxReference> DeclaringSyntaxReferences => ((IDeclarationImpl) this.DeclaringMember).DeclaringSyntaxReferences;

        public override bool CanBeInherited => ((IDeclarationImpl) this.DeclaringMember).CanBeInherited;

        public override string ToString() => this.DeclaringMember + "/" + this.Name;

        public override string ToDisplayString( CodeDisplayFormat? format = null, CodeDisplayContext? context = null )
            => this.DeclaringMember.ToDisplayString( format, context ) + "/" + this.Name;

<<<<<<< HEAD
        public override IDeclarationOrigin Origin => this.DeclaringMember.Origin;
=======
        public override DeclarationOrigin Origin => this.DeclaringMember.Origin;

        protected override int GetHashCodeCore() => this.DeclaringMember.GetHashCode() + 7;
>>>>>>> 38c90c1a
    }
}<|MERGE_RESOLUTION|>--- conflicted
+++ resolved
@@ -63,12 +63,8 @@
         public override string ToDisplayString( CodeDisplayFormat? format = null, CodeDisplayContext? context = null )
             => this.DeclaringMember.ToDisplayString( format, context ) + "/" + this.Name;
 
-<<<<<<< HEAD
         public override IDeclarationOrigin Origin => this.DeclaringMember.Origin;
-=======
-        public override DeclarationOrigin Origin => this.DeclaringMember.Origin;
 
         protected override int GetHashCodeCore() => this.DeclaringMember.GetHashCode() + 7;
->>>>>>> 38c90c1a
     }
 }