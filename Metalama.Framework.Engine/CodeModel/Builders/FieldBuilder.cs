﻿// Copyright (c) SharpCrafters s.r.o. See the LICENSE.md file in the root directory of this repository root for details.

using Metalama.Framework.Aspects;
using Metalama.Framework.Code;
using Metalama.Framework.Code.DeclarationBuilders;
using Metalama.Framework.Code.Invokers;
using Metalama.Framework.Engine.Advising;
using Metalama.Framework.Engine.CodeModel.Invokers;
using Metalama.Framework.Engine.ReflectionMocks;
using Metalama.Framework.Engine.Transformations;
using Metalama.Framework.Engine.Utilities;
using Metalama.Framework.RunTime;
using Microsoft.CodeAnalysis;
using System.Collections.Generic;
using System.Reflection;
<<<<<<< HEAD
=======
using static Microsoft.CodeAnalysis.CSharp.SyntaxFactory;
using MethodKind = Metalama.Framework.Code.MethodKind;
using SpecialType = Metalama.Framework.Code.SpecialType;
using TypeKind = Metalama.Framework.Code.TypeKind;
>>>>>>> c94e293a

namespace Metalama.Framework.Engine.CodeModel.Builders
{
    internal sealed class FieldBuilder : MemberBuilder, IFieldBuilder, IFieldImpl
    {
        public IObjectReader InitializerTags { get; }

        public override DeclarationKind DeclarationKind => DeclarationKind.Field;

        public IType Type { get; set; }

        [Memo]
        public IMethod? GetMethod => new AccessorBuilder( this, MethodKind.PropertyGet, true );

        [Memo]
        public IMethod? SetMethod => new AccessorBuilder( this, MethodKind.PropertySet, true );

        public override bool IsExplicitInterfaceImplementation => false;

        public override IMember? OverriddenMember => null;

        public override IInjectMemberTransformation ToTransformation() => new IntroduceFieldTransformation( this.ParentAdvice, this );

        [Memo]
        public IInvokerFactory<IFieldOrPropertyInvoker> Invokers
            => new InvokerFactory<IFieldOrPropertyInvoker>( ( order, invokerOperator ) => new FieldOrPropertyInvoker( this, order, invokerOperator ), false );

        public Writeability Writeability { get; set; }

        public bool? IsAutoPropertyOrField => true;

        public IExpression? InitializerExpression { get; set; }

        public TemplateMember<IField>? InitializerTemplate { get; set; }

        public FieldBuilder( Advice advice, INamedType targetType, string name, IObjectReader initializerTags )
            : base( targetType, name, advice )
        {
            this.InitializerTags = initializerTags;
            this.Type = this.Compilation.Factory.GetSpecialType( SpecialType.Object );
        }

<<<<<<< HEAD
=======
        public override IEnumerable<IntroducedMember> GetIntroducedMembers( MemberIntroductionContext context )
        {
            var syntaxGenerator = context.SyntaxGenerationContext.SyntaxGenerator;

            // If template fails to expand, we will still generate the field, albeit without the initializer.
            _ = this.GetInitializerExpressionOrMethod(
                context,
                this.Type,
                this.InitializerExpression,
                this.InitializerTemplate,
                this._initializerTags,
                out var initializerExpression,
                out var initializerMethod );

            // TODO: This should be handled by the linker.
            // If we are introducing a field into a struct, it must have an explicit default value.
            if ( initializerExpression == null && this.DeclaringType.TypeKind is TypeKind.Struct or TypeKind.RecordStruct )
            {
                initializerExpression = SyntaxFactoryEx.Default;
            }

            var field =
                FieldDeclaration(
                    this.GetAttributeLists( context ),
                    this.GetSyntaxModifierList(),
                    VariableDeclaration(
                        syntaxGenerator.Type( this.Type.GetSymbol() ).WithTrailingTrivia( Space ),
                        SingletonSeparatedList(
                            VariableDeclarator(
                                Identifier( this.Name ),
                                null,
                                initializerExpression != null
                                    ? EqualsValueClause( initializerExpression )
                                    : null ) ) ) );

            if ( initializerMethod != null )
            {
                return new[]
                {
                    new IntroducedMember( this, field, this.ParentAdvice.AspectLayerId, IntroducedMemberSemantic.Introduction, this ),
                    new IntroducedMember( this, initializerMethod, this.ParentAdvice.AspectLayerId, IntroducedMemberSemantic.InitializerMethod, this )
                };
            }
            else
            {
                return new[] { new IntroducedMember( this, field, this.ParentAdvice.AspectLayerId, IntroducedMemberSemantic.Introduction, this ) };
            }
        }

>>>>>>> c94e293a
        public IMethod? GetAccessor( MethodKind methodKind )
            => methodKind switch
            {
                MethodKind.PropertyGet => this.GetMethod,
                MethodKind.PropertySet => this.SetMethod,
                _ => null
            };

        public IEnumerable<IMethod> Accessors
        {
            get
            {
                if ( this.GetMethod != null )
                {
                    yield return this.GetMethod;
                }

                if ( this.SetMethod != null )
                {
                    yield return this.SetMethod;
                }
            }
        }

        public FieldInfo ToFieldInfo() => CompileTimeFieldInfo.Create( this );

        public FieldOrPropertyInfo ToFieldOrPropertyInfo() => CompileTimeFieldOrPropertyInfo.Create( this );
    }
}<|MERGE_RESOLUTION|>--- conflicted
+++ resolved
@@ -10,16 +10,10 @@
 using Metalama.Framework.Engine.Transformations;
 using Metalama.Framework.Engine.Utilities;
 using Metalama.Framework.RunTime;
-using Microsoft.CodeAnalysis;
 using System.Collections.Generic;
 using System.Reflection;
-<<<<<<< HEAD
-=======
-using static Microsoft.CodeAnalysis.CSharp.SyntaxFactory;
 using MethodKind = Metalama.Framework.Code.MethodKind;
 using SpecialType = Metalama.Framework.Code.SpecialType;
-using TypeKind = Metalama.Framework.Code.TypeKind;
->>>>>>> c94e293a
 
 namespace Metalama.Framework.Engine.CodeModel.Builders
 {
@@ -62,58 +56,6 @@
             this.Type = this.Compilation.Factory.GetSpecialType( SpecialType.Object );
         }
 
-<<<<<<< HEAD
-=======
-        public override IEnumerable<IntroducedMember> GetIntroducedMembers( MemberIntroductionContext context )
-        {
-            var syntaxGenerator = context.SyntaxGenerationContext.SyntaxGenerator;
-
-            // If template fails to expand, we will still generate the field, albeit without the initializer.
-            _ = this.GetInitializerExpressionOrMethod(
-                context,
-                this.Type,
-                this.InitializerExpression,
-                this.InitializerTemplate,
-                this._initializerTags,
-                out var initializerExpression,
-                out var initializerMethod );
-
-            // TODO: This should be handled by the linker.
-            // If we are introducing a field into a struct, it must have an explicit default value.
-            if ( initializerExpression == null && this.DeclaringType.TypeKind is TypeKind.Struct or TypeKind.RecordStruct )
-            {
-                initializerExpression = SyntaxFactoryEx.Default;
-            }
-
-            var field =
-                FieldDeclaration(
-                    this.GetAttributeLists( context ),
-                    this.GetSyntaxModifierList(),
-                    VariableDeclaration(
-                        syntaxGenerator.Type( this.Type.GetSymbol() ).WithTrailingTrivia( Space ),
-                        SingletonSeparatedList(
-                            VariableDeclarator(
-                                Identifier( this.Name ),
-                                null,
-                                initializerExpression != null
-                                    ? EqualsValueClause( initializerExpression )
-                                    : null ) ) ) );
-
-            if ( initializerMethod != null )
-            {
-                return new[]
-                {
-                    new IntroducedMember( this, field, this.ParentAdvice.AspectLayerId, IntroducedMemberSemantic.Introduction, this ),
-                    new IntroducedMember( this, initializerMethod, this.ParentAdvice.AspectLayerId, IntroducedMemberSemantic.InitializerMethod, this )
-                };
-            }
-            else
-            {
-                return new[] { new IntroducedMember( this, field, this.ParentAdvice.AspectLayerId, IntroducedMemberSemantic.Introduction, this ) };
-            }
-        }
-
->>>>>>> c94e293a
         public IMethod? GetAccessor( MethodKind methodKind )
             => methodKind switch
             {
