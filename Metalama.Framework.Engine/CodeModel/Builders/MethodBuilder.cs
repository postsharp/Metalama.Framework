--- conflicted
+++ resolved
@@ -10,23 +10,10 @@
 using Metalama.Framework.Engine.Templating;
 using Metalama.Framework.Engine.Transformations;
 using Metalama.Framework.Engine.Utilities;
-<<<<<<< HEAD
-=======
-using Microsoft.CodeAnalysis;
-using Microsoft.CodeAnalysis.CSharp;
-using Microsoft.CodeAnalysis.CSharp.Syntax;
->>>>>>> c94e293a
 using System;
 using System.Collections.Generic;
 using System.Reflection;
 using System.Text;
-<<<<<<< HEAD
-=======
-using static Microsoft.CodeAnalysis.CSharp.SyntaxFactory;
-using MethodKind = Metalama.Framework.Code.MethodKind;
-using RefKind = Metalama.Framework.Code.RefKind;
-using TypedConstant = Metalama.Framework.Code.TypedConstant;
->>>>>>> c94e293a
 
 namespace Metalama.Framework.Engine.CodeModel.Builders
 {
@@ -185,108 +172,8 @@
                     -1,
                     null,
                     this.Compilation.Factory.GetTypeByReflectionType( typeof(void) ).AssertNotNull(),
-<<<<<<< HEAD
                     RefKind.None,
                     this.ParentAdvice );
-=======
-                    RefKind.None );
-        }
-
-        public override IEnumerable<IntroducedMember> GetIntroducedMembers( MemberIntroductionContext context )
-        {
-            if ( this.DeclarationKind == DeclarationKind.Finalizer )
-            {
-                var syntax =
-                    DestructorDeclaration(
-                        List<AttributeListSyntax>(),
-                        TokenList(),
-                        ((TypeDeclarationSyntax) this.DeclaringType.GetPrimaryDeclarationSyntax().AssertNotNull()).Identifier,
-                        ParameterList(),
-                        SyntaxFactoryEx.FormattedBlock().WithGeneratedCodeAnnotation( this.ParentAdvice.Aspect.AspectClass.GeneratedCodeAnnotation ),
-                        null );
-
-                return new[] { new IntroducedMember( this, syntax, this.ParentAdvice.AspectLayerId, IntroducedMemberSemantic.Introduction, this ) };
-            }
-            else if ( this.DeclarationKind == DeclarationKind.Operator )
-            {
-                if ( this.OperatorKind.GetCategory() == OperatorCategory.Conversion )
-                {
-                    Invariant.Assert( this.Parameters.Count == 1 );
-
-                    var syntax =
-                        ConversionOperatorDeclaration(
-                            this.GetAttributeLists( context )
-                                .AddRange( this.ReturnParameter.GetAttributeLists( context ) ),
-                            TokenList(
-                                Token( SyntaxKind.PublicKeyword ).WithTrailingTrivia( Space ),
-                                Token( SyntaxKind.StaticKeyword ).WithTrailingTrivia( Space ) ),
-                            this.OperatorKind.ToOperatorKeyword().WithTrailingTrivia( Space ),
-                            Token( SyntaxKind.OperatorKeyword ).WithTrailingTrivia( Space ),
-                            context.SyntaxGenerator.Type( this.ReturnType.GetSymbol().AssertNotNull() ).WithTrailingTrivia( Space ),
-                            context.SyntaxGenerator.ParameterList( this, context.Compilation ),
-                            null,
-                            ArrowExpressionClause( context.SyntaxGenerator.DefaultExpression( this.ReturnType.GetSymbol().AssertNotNull() ) ),
-                            Token( SyntaxKind.SemicolonToken ) );
-
-                    return new[] { new IntroducedMember( this, syntax, this.ParentAdvice.AspectLayerId, IntroducedMemberSemantic.Introduction, this ) };
-                }
-                else
-                {
-                    Invariant.Assert( this.Parameters.Count is 1 or 2 );
-
-                    var syntax =
-                        OperatorDeclaration(
-                            this.GetAttributeLists( context )
-                                .AddRange( this.ReturnParameter.GetAttributeLists( context ) ),
-                            TokenList(
-                                Token( SyntaxKind.PublicKeyword ).WithTrailingTrivia( Space ),
-                                Token( SyntaxKind.StaticKeyword ).WithTrailingTrivia( Space ) ),
-                            context.SyntaxGenerator.Type( this.ReturnType.GetSymbol().AssertNotNull() ).WithTrailingTrivia( Space ),
-                            Token( SyntaxKind.OperatorKeyword ).WithTrailingTrivia( Space ),
-                            this.OperatorKind.ToOperatorKeyword().WithTrailingTrivia( Space ),
-                            context.SyntaxGenerator.ParameterList( this, context.Compilation ),
-                            null,
-                            ArrowExpressionClause( context.SyntaxGenerator.DefaultExpression( this.ReturnType.GetSymbol().AssertNotNull() ) ),
-                            Token( SyntaxKind.SemicolonToken ) );
-
-                    return new[] { new IntroducedMember( this, syntax, this.ParentAdvice.AspectLayerId, IntroducedMemberSemantic.Introduction, this ) };
-                }
-            }
-            else
-            {
-                var syntaxGenerator = context.SyntaxGenerationContext.SyntaxGenerator;
-
-                var block = SyntaxFactoryEx.FormattedBlock(
-                    !this.ReturnParameter.Type.Is( typeof(void) )
-                        ? new StatementSyntax[]
-                        {
-                            ReturnStatement(
-                                Token( SyntaxKind.ReturnKeyword ).WithTrailingTrivia( Space ),
-                                DefaultExpression( syntaxGenerator.Type( this.ReturnParameter.Type.GetSymbol() ) ),
-                                Token( SyntaxKind.SemicolonToken ) )
-                        }
-                        : Array.Empty<StatementSyntax>() );
-
-                var method =
-                    MethodDeclaration(
-                        this.GetAttributeLists( context )
-                            .AddRange( this.ReturnParameter.GetAttributeLists( context ) ),
-                        this.GetSyntaxModifierList(),
-                        context.SyntaxGenerator.ReturnType( this ).WithTrailingTrivia( Space ),
-                        this.ExplicitInterfaceImplementations.Count > 0
-                            ? ExplicitInterfaceSpecifier(
-                                (NameSyntax) syntaxGenerator.Type( this.ExplicitInterfaceImplementations[0].DeclaringType.GetSymbol() ) )
-                            : null,
-                        this.GetCleanName(),
-                        context.SyntaxGenerator.TypeParameterList( this, context.Compilation ),
-                        context.SyntaxGenerator.ParameterList( this, context.Compilation ),
-                        context.SyntaxGenerator.ConstraintClauses( this ),
-                        block,
-                        null );
-
-                return new[] { new IntroducedMember( this, method, this.ParentAdvice.AspectLayerId, IntroducedMemberSemantic.Introduction, this ) };
-            }
->>>>>>> c94e293a
         }
 
         public void SetExplicitInterfaceImplementation( IMethod interfaceMethod ) => this.ExplicitInterfaceImplementations = new[] { interfaceMethod };
