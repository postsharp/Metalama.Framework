﻿// Copyright (c) SharpCrafters s.r.o. See the LICENSE.md file in the root directory of this repository root for details.

using Metalama.Framework.Aspects;
using Metalama.Framework.Code;
using Metalama.Framework.Code.DeclarationBuilders;
using Metalama.Framework.Code.Invokers;
using Metalama.Framework.Engine.Advising;
using Metalama.Framework.Engine.CodeModel.Invokers;
using Metalama.Framework.Engine.ReflectionMocks;
using Metalama.Framework.Engine.Templating;
using Metalama.Framework.Engine.Transformations;
using Metalama.Framework.Engine.Utilities;
<<<<<<< HEAD
=======
using Microsoft.CodeAnalysis;
using Microsoft.CodeAnalysis.CSharp;
using Microsoft.CodeAnalysis.CSharp.Syntax;
>>>>>>> c94e293a
using System;
using System.Collections.Generic;
using System.Linq;
using System.Reflection;
<<<<<<< HEAD
=======
using static Microsoft.CodeAnalysis.CSharp.SyntaxFactory;
using MethodKind = Metalama.Framework.Code.MethodKind;
using TypeKind = Metalama.Framework.Code.TypeKind;
>>>>>>> c94e293a

namespace Metalama.Framework.Engine.CodeModel.Builders
{
    internal sealed class EventBuilder : MemberBuilder, IEventBuilder, IEventImpl
    {
        public IObjectReader InitializerTags { get; }

        public bool IsEventField { get; }

        public EventBuilder(
            Advice advice,
            INamedType targetType,
            string name,
            bool isEventField,
            IObjectReader initializerTags )
            : base( targetType, name, advice )
        {
            this.InitializerTags = initializerTags;
            this.IsEventField = isEventField;
            this.Type = (INamedType) targetType.Compilation.GetCompilationModel().Factory.GetTypeByReflectionType( typeof(EventHandler) );
        }

        public INamedType Type { get; set; }

        public IMethod Signature => this.Type.Methods.OfName( "Invoke" ).Single();

        [Memo]
        public IMethodBuilder AddMethod => new AccessorBuilder( this, MethodKind.EventAdd, this.IsEventField );

        [Memo]
        public IMethodBuilder RemoveMethod => new AccessorBuilder( this, MethodKind.EventRemove, this.IsEventField );

        public IMethodBuilder? RaiseMethod => null;

        [Memo]
        public IInvokerFactory<IEventInvoker> Invokers
            => new InvokerFactory<IEventInvoker>(
                ( order, invokerOperator ) => new EventInvoker( this, order, invokerOperator ),
                this.OverriddenEvent != null );

        public IEvent? OverriddenEvent { get; set; }

        public override DeclarationKind DeclarationKind => DeclarationKind.Event;

        INamedType IEvent.Type => this.Type;

        IMethod IEvent.AddMethod => this.AddMethod;

        IMethod IEvent.RemoveMethod => this.RemoveMethod;

        IMethod? IEvent.RaiseMethod => this.RaiseMethod;

        // TODO: When an interface is introduced, explicit implementation should appear here.
        public IReadOnlyList<IEvent> ExplicitInterfaceImplementations { get; set; } = Array.Empty<IEvent>();

        public IExpression? InitializerExpression { get; set; }

        public TemplateMember<IEvent>? InitializerTemplate { get; set; }

<<<<<<< HEAD
=======
        public override IEnumerable<IntroducedMember> GetIntroducedMembers( MemberIntroductionContext context )
        {
            var syntaxGenerator = context.SyntaxGenerationContext.SyntaxGenerator;

            _ = this.GetInitializerExpressionOrMethod(
                context,
                this.Type,
                this.InitializerExpression,
                this.InitializerTemplate,
                this._initializerTags,
                out var initializerExpression,
                out var initializerMethod );

            Invariant.Assert( !(!this.IsEventField && initializerExpression != null) );

            // TODO: This should be handled by the linker.
            // If we are introducing a field into a struct, it must have an explicit default value.
            if ( initializerExpression == null && this.IsEventField && this.DeclaringType.TypeKind is TypeKind.Struct or TypeKind.RecordStruct )
            {
                initializerExpression = SyntaxFactoryEx.Default;
            }

            MemberDeclarationSyntax @event =
                this.IsEventField && this.ExplicitInterfaceImplementations.Count == 0
                    ? EventFieldDeclaration(
                        this.GetAttributeLists( context ),
                        this.GetSyntaxModifierList(),
                        Token( SyntaxKind.EventKeyword ).WithTrailingTrivia( Space ),
                        VariableDeclaration(
                            syntaxGenerator.Type( this.Type.GetSymbol() ).WithTrailingTrivia( Space ),
                            SeparatedList(
                                new[]
                                {
                                    VariableDeclarator(
                                        Identifier( this.Name ),
                                        null,
                                        initializerExpression != null
                                            ? EqualsValueClause( initializerExpression )
                                            : null ) // TODO: Initializer.
                                } ) ),
                        Token( SyntaxKind.SemicolonToken ) )
                    : EventDeclaration(
                        this.GetAttributeLists( context ),
                        this.GetSyntaxModifierList(),
                        Token( SyntaxKind.EventKeyword ).WithTrailingTrivia( Space ),
                        syntaxGenerator.Type( this.Type.GetSymbol() ).WithTrailingTrivia( Space ),
                        this.ExplicitInterfaceImplementations.Count > 0
                            ? ExplicitInterfaceSpecifier(
                                (NameSyntax) syntaxGenerator.Type( this.ExplicitInterfaceImplementations[0].DeclaringType.GetSymbol() )
                                    .WithTrailingTrivia( Space ) )
                            : null!,
                        this.GetCleanName(),
                        GenerateAccessorList() );

            if ( this.IsEventField && this.ExplicitInterfaceImplementations.Count > 0 )
            {
                // Add annotation to the explicit annotation that the linker should treat this an event field.
                if ( initializerExpression != null )
                {
                    @event = @event.WithLinkerDeclarationFlags(
                        AspectLinkerDeclarationFlags.EventField | AspectLinkerDeclarationFlags.HasHiddenInitializerExpression );
                }
                else
                {
                    @event = @event.WithLinkerDeclarationFlags( AspectLinkerDeclarationFlags.EventField );
                }
            }

            if ( initializerMethod != null )
            {
                return new[]
                {
                    new IntroducedMember( this, @event, this.ParentAdvice.AspectLayerId, IntroducedMemberSemantic.Introduction, this ),
                    new IntroducedMember( this, initializerMethod, this.ParentAdvice.AspectLayerId, IntroducedMemberSemantic.InitializerMethod, this )
                };
            }
            else
            {
                return new[] { new IntroducedMember( this, @event, this.ParentAdvice.AspectLayerId, IntroducedMemberSemantic.Introduction, this ) };
            }

            AccessorListSyntax GenerateAccessorList()
            {
                switch (Adder: this.AddMethod, Remover: this.RemoveMethod)
                {
                    case (not null, not null):
                        return AccessorList(
                            List(
                                new[]
                                {
                                    GenerateAccessor( this.AddMethod, SyntaxKind.AddAccessorDeclaration ),
                                    GenerateAccessor( this.RemoveMethod, SyntaxKind.RemoveAccessorDeclaration )
                                } ) );

                    case (not null, null):
                        return AccessorList( List( new[] { GenerateAccessor( this.AddMethod, SyntaxKind.AddAccessorDeclaration ) } ) );

                    case (null, not null):
                        return AccessorList( List( new[] { GenerateAccessor( this.RemoveMethod, SyntaxKind.RemoveAccessorDeclaration ) } ) );

                    default:
                        throw new AssertionFailedException();
                }
            }

            AccessorDeclarationSyntax GenerateAccessor( IMethod accessor, SyntaxKind accessorDeclarationKind )
            {
                var attributes = this.GetAttributeLists( context, accessor );

                var block =
                    accessor switch
                    {
                        // Special case - explicit interface implementation event field with initialized.
                        // Hide initializer expression into the single statement of the add.
                        { MethodKind: MethodKind.EventAdd } when this.IsEventField && this.ExplicitInterfaceImplementations.Count > 0
                                                                                   && initializerExpression != null
                            => SyntaxFactoryEx.FormattedBlock(
                                ExpressionStatement(
                                    AssignmentExpression(
                                        SyntaxKind.SimpleAssignmentExpression,
                                        IdentifierName( Identifier( TriviaList(), SyntaxKind.UnderscoreToken, "_", "_", TriviaList() ) ),
                                        initializerExpression ) ) ),
                        _ => SyntaxFactoryEx.FormattedBlock()
                    };

                return
                    AccessorDeclaration(
                        accessorDeclarationKind,
                        attributes,
                        TokenList(),
                        block,
                        null );
            }
        }

>>>>>>> c94e293a
        public EventInfo ToEventInfo() => CompileTimeEventInfo.Create( this );

        public void SetExplicitInterfaceImplementation( IEvent interfaceEvent ) => this.ExplicitInterfaceImplementations = new[] { interfaceEvent };

        public override bool IsExplicitInterfaceImplementation => this.ExplicitInterfaceImplementations.Count > 0;

        public override IMember? OverriddenMember => (IMemberImpl?) this.OverriddenEvent;

        public override IInjectMemberTransformation ToTransformation() => new IntroduceEventTransformation( this.ParentAdvice, this );

        public IMethod? GetAccessor( MethodKind methodKind )
            => methodKind switch
            {
                MethodKind.EventAdd => this.AddMethod,
                MethodKind.EventRaise => this.RaiseMethod,
                MethodKind.EventRemove => this.RemoveMethod,
                _ => null
            };

        public IEnumerable<IMethod> Accessors
        {
            get
            {
                yield return this.AddMethod;
                yield return this.RemoveMethod;

                if ( this.RaiseMethod != null )
                {
                    yield return this.RaiseMethod;
                }
            }
        }

        IType IHasType.Type => this.Type;

        public override void Freeze()
        {
            base.Freeze();

            ((DeclarationBuilder?) this.AddMethod)?.Freeze();
            ((DeclarationBuilder?) this.RemoveMethod)?.Freeze();
        }
    }
}<|MERGE_RESOLUTION|>--- conflicted
+++ resolved
@@ -10,22 +10,16 @@
 using Metalama.Framework.Engine.Templating;
 using Metalama.Framework.Engine.Transformations;
 using Metalama.Framework.Engine.Utilities;
-<<<<<<< HEAD
-=======
 using Microsoft.CodeAnalysis;
 using Microsoft.CodeAnalysis.CSharp;
 using Microsoft.CodeAnalysis.CSharp.Syntax;
->>>>>>> c94e293a
 using System;
 using System.Collections.Generic;
 using System.Linq;
 using System.Reflection;
-<<<<<<< HEAD
-=======
 using static Microsoft.CodeAnalysis.CSharp.SyntaxFactory;
 using MethodKind = Metalama.Framework.Code.MethodKind;
 using TypeKind = Metalama.Framework.Code.TypeKind;
->>>>>>> c94e293a
 
 namespace Metalama.Framework.Engine.CodeModel.Builders
 {
@@ -85,144 +79,6 @@
 
         public TemplateMember<IEvent>? InitializerTemplate { get; set; }
 
-<<<<<<< HEAD
-=======
-        public override IEnumerable<IntroducedMember> GetIntroducedMembers( MemberIntroductionContext context )
-        {
-            var syntaxGenerator = context.SyntaxGenerationContext.SyntaxGenerator;
-
-            _ = this.GetInitializerExpressionOrMethod(
-                context,
-                this.Type,
-                this.InitializerExpression,
-                this.InitializerTemplate,
-                this._initializerTags,
-                out var initializerExpression,
-                out var initializerMethod );
-
-            Invariant.Assert( !(!this.IsEventField && initializerExpression != null) );
-
-            // TODO: This should be handled by the linker.
-            // If we are introducing a field into a struct, it must have an explicit default value.
-            if ( initializerExpression == null && this.IsEventField && this.DeclaringType.TypeKind is TypeKind.Struct or TypeKind.RecordStruct )
-            {
-                initializerExpression = SyntaxFactoryEx.Default;
-            }
-
-            MemberDeclarationSyntax @event =
-                this.IsEventField && this.ExplicitInterfaceImplementations.Count == 0
-                    ? EventFieldDeclaration(
-                        this.GetAttributeLists( context ),
-                        this.GetSyntaxModifierList(),
-                        Token( SyntaxKind.EventKeyword ).WithTrailingTrivia( Space ),
-                        VariableDeclaration(
-                            syntaxGenerator.Type( this.Type.GetSymbol() ).WithTrailingTrivia( Space ),
-                            SeparatedList(
-                                new[]
-                                {
-                                    VariableDeclarator(
-                                        Identifier( this.Name ),
-                                        null,
-                                        initializerExpression != null
-                                            ? EqualsValueClause( initializerExpression )
-                                            : null ) // TODO: Initializer.
-                                } ) ),
-                        Token( SyntaxKind.SemicolonToken ) )
-                    : EventDeclaration(
-                        this.GetAttributeLists( context ),
-                        this.GetSyntaxModifierList(),
-                        Token( SyntaxKind.EventKeyword ).WithTrailingTrivia( Space ),
-                        syntaxGenerator.Type( this.Type.GetSymbol() ).WithTrailingTrivia( Space ),
-                        this.ExplicitInterfaceImplementations.Count > 0
-                            ? ExplicitInterfaceSpecifier(
-                                (NameSyntax) syntaxGenerator.Type( this.ExplicitInterfaceImplementations[0].DeclaringType.GetSymbol() )
-                                    .WithTrailingTrivia( Space ) )
-                            : null!,
-                        this.GetCleanName(),
-                        GenerateAccessorList() );
-
-            if ( this.IsEventField && this.ExplicitInterfaceImplementations.Count > 0 )
-            {
-                // Add annotation to the explicit annotation that the linker should treat this an event field.
-                if ( initializerExpression != null )
-                {
-                    @event = @event.WithLinkerDeclarationFlags(
-                        AspectLinkerDeclarationFlags.EventField | AspectLinkerDeclarationFlags.HasHiddenInitializerExpression );
-                }
-                else
-                {
-                    @event = @event.WithLinkerDeclarationFlags( AspectLinkerDeclarationFlags.EventField );
-                }
-            }
-
-            if ( initializerMethod != null )
-            {
-                return new[]
-                {
-                    new IntroducedMember( this, @event, this.ParentAdvice.AspectLayerId, IntroducedMemberSemantic.Introduction, this ),
-                    new IntroducedMember( this, initializerMethod, this.ParentAdvice.AspectLayerId, IntroducedMemberSemantic.InitializerMethod, this )
-                };
-            }
-            else
-            {
-                return new[] { new IntroducedMember( this, @event, this.ParentAdvice.AspectLayerId, IntroducedMemberSemantic.Introduction, this ) };
-            }
-
-            AccessorListSyntax GenerateAccessorList()
-            {
-                switch (Adder: this.AddMethod, Remover: this.RemoveMethod)
-                {
-                    case (not null, not null):
-                        return AccessorList(
-                            List(
-                                new[]
-                                {
-                                    GenerateAccessor( this.AddMethod, SyntaxKind.AddAccessorDeclaration ),
-                                    GenerateAccessor( this.RemoveMethod, SyntaxKind.RemoveAccessorDeclaration )
-                                } ) );
-
-                    case (not null, null):
-                        return AccessorList( List( new[] { GenerateAccessor( this.AddMethod, SyntaxKind.AddAccessorDeclaration ) } ) );
-
-                    case (null, not null):
-                        return AccessorList( List( new[] { GenerateAccessor( this.RemoveMethod, SyntaxKind.RemoveAccessorDeclaration ) } ) );
-
-                    default:
-                        throw new AssertionFailedException();
-                }
-            }
-
-            AccessorDeclarationSyntax GenerateAccessor( IMethod accessor, SyntaxKind accessorDeclarationKind )
-            {
-                var attributes = this.GetAttributeLists( context, accessor );
-
-                var block =
-                    accessor switch
-                    {
-                        // Special case - explicit interface implementation event field with initialized.
-                        // Hide initializer expression into the single statement of the add.
-                        { MethodKind: MethodKind.EventAdd } when this.IsEventField && this.ExplicitInterfaceImplementations.Count > 0
-                                                                                   && initializerExpression != null
-                            => SyntaxFactoryEx.FormattedBlock(
-                                ExpressionStatement(
-                                    AssignmentExpression(
-                                        SyntaxKind.SimpleAssignmentExpression,
-                                        IdentifierName( Identifier( TriviaList(), SyntaxKind.UnderscoreToken, "_", "_", TriviaList() ) ),
-                                        initializerExpression ) ) ),
-                        _ => SyntaxFactoryEx.FormattedBlock()
-                    };
-
-                return
-                    AccessorDeclaration(
-                        accessorDeclarationKind,
-                        attributes,
-                        TokenList(),
-                        block,
-                        null );
-            }
-        }
-
->>>>>>> c94e293a
         public EventInfo ToEventInfo() => CompileTimeEventInfo.Create( this );
 
         public void SetExplicitInterfaceImplementation( IEvent interfaceEvent ) => this.ExplicitInterfaceImplementations = new[] { interfaceEvent };
