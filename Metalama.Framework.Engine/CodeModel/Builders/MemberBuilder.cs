// Copyright (c) SharpCrafters s.r.o. See the LICENSE.md file in the root directory of this repository root for details.

using Metalama.Framework.Aspects;
using Metalama.Framework.Code;
using Metalama.Framework.Code.DeclarationBuilders;
using Metalama.Framework.Engine.Advising;
using Metalama.Framework.Engine.SyntaxSerialization;
using Metalama.Framework.Engine.Templating;
using Metalama.Framework.Engine.Templating.Expressions;
using Metalama.Framework.Engine.Templating.MetaModel;
using Metalama.Framework.Engine.Transformations;
using Metalama.Framework.Engine.Utilities.UserCode;
using Microsoft.CodeAnalysis;
using Microsoft.CodeAnalysis.CSharp;
using Microsoft.CodeAnalysis.CSharp.Syntax;
using System;
using System.Diagnostics.CodeAnalysis;
using static Microsoft.CodeAnalysis.CSharp.SyntaxFactory;

namespace Metalama.Framework.Engine.CodeModel.Builders;

internal abstract class MemberBuilder : MemberOrNamedTypeBuilder, IMemberBuilder, IMemberImpl
{
    private bool _isVirtual;
    private bool _isAsync;
    private bool _isOverride;

    protected MemberBuilder( INamedType declaringType, string name, Advice advice ) : base( advice, declaringType, name ) { }

    public new INamedType DeclaringType => base.DeclaringType.AssertNotNull();

    public override string ToString() => this.DeclaringType + "." + this.Name;

    public abstract bool IsExplicitInterfaceImplementation { get; }

    public bool IsVirtual
    {
        get => this._isVirtual;
        set
        {
            this.CheckNotFrozen();

            this._isVirtual = value;
        }
    }

    public bool IsAsync
    {
        get => this._isAsync;
        set
        {
            this.CheckNotFrozen();

            this._isAsync = value;
        }
    }

    public bool IsOverride
    {
        get => this._isOverride;
        set
        {
            this.CheckNotFrozen();

            this._isOverride = value;
        }
    }

<<<<<<< HEAD
    public bool IsDesignTime => !this.IsOverride && !this.IsNew;
=======
        public bool HasImplementation => true;

        public bool IsDesignTime => !this.IsOverride && !this.IsNew;
>>>>>>> d793d67c

    public override string ToDisplayString( CodeDisplayFormat? format = null, CodeDisplayContext? context = null )
        => this.DeclaringType.ToDisplayString( format, context ) + "." + this.Name;

    public abstract IMember? OverriddenMember { get; }

    public override bool CanBeInherited => this.IsVirtual && !this.IsSealed && ((IDeclarationImpl) this.DeclaringType).CanBeInherited;

    public abstract IInjectMemberTransformation ToTransformation();

    private bool TryExpandInitializerTemplate<T>(
        Advice advice,
        MemberInjectionContext context,
        TemplateMember<T> initializerTemplate,
        IObjectReader tags,
        [NotNullWhen( true )] out BlockSyntax? expression )
        where T : class, IMember
    {
        var metaApi = MetaApi.ForInitializer(
            this,
            new MetaApiProperties(
                advice.SourceCompilation,
                context.DiagnosticSink,
                initializerTemplate.Cast(),
                tags,
                advice.AspectLayerId,
                context.SyntaxGenerationContext,
                advice.Aspect,
                context.ServiceProvider,
                MetaApiStaticity.Default ) );

        var expansionContext = new TemplateExpansionContext(
            context.ServiceProvider,
            advice.TemplateInstance.Instance,
            metaApi,
            context.LexicalScopeProvider.GetLexicalScope( this ),
            context.ServiceProvider.GetRequiredService<SyntaxSerializationService>(),
            context.SyntaxGenerationContext,
            default,
            null,
            advice.AspectLayerId );

        var templateDriver = advice.TemplateInstance.TemplateClass.GetTemplateDriver( initializerTemplate.Declaration );

        return templateDriver.TryExpandDeclaration( expansionContext, Array.Empty<object>(), out expression );
    }

    internal bool GetInitializerExpressionOrMethod<T>(
        Advice advice,
        in MemberInjectionContext context,
        IType targetType,
        IExpression? initializerExpression,
        TemplateMember<T>? initializerTemplate,
        IObjectReader tags,
        out ExpressionSyntax? initializerExpressionSyntax,
        out MethodDeclarationSyntax? initializerMethodSyntax )
        where T : class, IMember
    {
        if ( context is null )
        {
            throw new ArgumentNullException( nameof(context) );
        }

        if ( targetType is null )
        {
            throw new ArgumentNullException( nameof(targetType) );
        }

        if ( context.SyntaxGenerationContext.IsPartial && (initializerExpression != null || initializerTemplate != null) )
        {
            // At design time when generating the partial code for source generators, we do not expand templates.
            // This may cause warnings in the constructor (because some fields will not be initialized)
            // but we will add that later. The main point is that we should not execute the template here.

            initializerMethodSyntax = null;
            initializerExpressionSyntax = null;

            return true;
        }

        if ( initializerExpression != null )
        {
            // TODO: Error about the expression type?
            initializerMethodSyntax = null;

            using ( UserCodeExecutionContext.WithContext( context.ServiceProvider, context.Compilation ) )
            {
                initializerExpressionSyntax = initializerExpression.ToExpressionSyntax( context.SyntaxGenerationContext );
            }

            return true;
        }
        else if ( initializerTemplate != null )
        {
            if ( !this.TryExpandInitializerTemplate( advice, context, initializerTemplate, tags, out var initializerBlock ) )
            {
                // Template expansion error.
                initializerMethodSyntax = null;
                initializerExpressionSyntax = null;

                return false;
            }

            // If the initializer block contains only a single return statement, 
            if ( initializerBlock.Statements is [ReturnStatementSyntax { Expression: not null } returnStatement] )
            {
                initializerMethodSyntax = null;
                initializerExpressionSyntax = returnStatement.Expression;

                return true;
            }

            var initializerName = context.InjectionNameProvider.GetInitializerName( this.DeclaringType, advice.AspectLayerId, this );

            initializerExpressionSyntax = InvocationExpression( IdentifierName( initializerName ) );

            initializerMethodSyntax =
                MethodDeclaration(
                    List<AttributeListSyntax>(),
                    TokenList(
                        Token( SyntaxKind.PrivateKeyword ).WithTrailingTrivia( Space ),
                        Token( SyntaxKind.StaticKeyword ).WithTrailingTrivia( Space ) ),
                    context.SyntaxGenerator.Type( targetType.GetSymbol() ).WithTrailingTrivia( Space ),
                    null,
                    Identifier( initializerName ),
                    null,
                    ParameterList(),
                    List<TypeParameterConstraintClauseSyntax>(),
                    initializerBlock,
                    null );

            return true;
        }
        else
        {
            initializerMethodSyntax = null;
            initializerExpressionSyntax = null;

            return true;
        }
    }
}<|MERGE_RESOLUTION|>--- conflicted
+++ resolved
@@ -66,13 +66,9 @@
         }
     }
 
-<<<<<<< HEAD
+        public bool HasImplementation => true;
+
     public bool IsDesignTime => !this.IsOverride && !this.IsNew;
-=======
-        public bool HasImplementation => true;
-
-        public bool IsDesignTime => !this.IsOverride && !this.IsNew;
->>>>>>> d793d67c
 
     public override string ToDisplayString( CodeDisplayFormat? format = null, CodeDisplayContext? context = null )
         => this.DeclaringType.ToDisplayString( format, context ) + "." + this.Name;
