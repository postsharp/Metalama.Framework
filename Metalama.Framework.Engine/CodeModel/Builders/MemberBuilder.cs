--- conflicted
+++ resolved
@@ -200,11 +200,7 @@
                         SyntaxFactoryEx.TokenWithTrailingSpace( SyntaxKind.PrivateKeyword ),
                         SyntaxFactoryEx.TokenWithTrailingSpace( SyntaxKind.StaticKeyword ) ),
                     context.SyntaxGenerator.Type( targetType.GetSymbol() )
-<<<<<<< HEAD
-                        .WithTrailingTriviaIfNecessary( ElasticSpace, context.SyntaxGenerationContext.NormalizeWhitespace ),
-=======
                         .WithTrailingTriviaIfNecessary( ElasticSpace, context.SyntaxGenerationContext.Options ),
->>>>>>> a0c168e0
                     null,
                     Identifier( initializerName ),
                     null,
