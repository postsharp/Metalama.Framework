--- conflicted
+++ resolved
@@ -183,11 +183,7 @@
                 new MetaApiProperties(
                     context.DiagnosticSink,
                     initializerTemplate.Cast(),
-<<<<<<< HEAD
-                    this.ParentAdvice.Tags,
-=======
                     this.Tags,
->>>>>>> db55bee4
                     this.ParentAdvice.AspectLayerId,
                     context.SyntaxGenerationContext,
                     this.ParentAdvice.Aspect,
