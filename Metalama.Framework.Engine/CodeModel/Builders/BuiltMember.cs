// Copyright (c) SharpCrafters s.r.o. See the LICENSE.md file in the root directory of this repository root for details.

using Metalama.Framework.Code;
using Metalama.Framework.Engine.Utilities;
using System.Collections.Generic;
using System.Linq;

namespace Metalama.Framework.Engine.CodeModel.Builders;

internal abstract class BuiltMember : BuiltMemberOrNamedType, IMemberImpl
{
    protected BuiltMember( CompilationModel compilation, MemberBuilder builder ) : base( compilation, builder ) { }

    protected abstract MemberBuilder MemberBuilder { get; }

    public sealed override DeclarationBuilder Builder => this.MemberBuilder;

    public bool IsExplicitInterfaceImplementation => this.MemberBuilder.IsExplicitInterfaceImplementation;

    public new INamedType DeclaringType => base.DeclaringType.AssertNotNull();

    public bool IsVirtual => this.MemberBuilder.IsVirtual;

    public bool IsAsync => this.MemberBuilder.IsAsync;

    public bool IsOverride => this.MemberBuilder.IsOverride;

<<<<<<< HEAD
    [Memo]
    public IMember? OverriddenMember => this.Compilation.Factory.GetDeclaration( this.MemberBuilder.OverriddenMember );
=======
        public bool HasImplementation => this.MemberBuilder.HasImplementation;

        [Memo]
        public IMember? OverriddenMember => this.Compilation.Factory.GetDeclaration( this.MemberBuilder.OverriddenMember );
>>>>>>> d793d67c

    public override IEnumerable<IDeclaration> GetDerivedDeclarations( DerivedTypesOptions options = default )
    {
        if ( !this.CanBeInherited )
        {
            return Enumerable.Empty<IDeclaration>();
        }
        else
        {
            return Member.GetDerivedDeclarationsCore( this, options );
        }
    }
}<|MERGE_RESOLUTION|>--- conflicted
+++ resolved
@@ -25,15 +25,10 @@
 
     public bool IsOverride => this.MemberBuilder.IsOverride;
 
-<<<<<<< HEAD
+        public bool HasImplementation => this.MemberBuilder.HasImplementation;
+
     [Memo]
     public IMember? OverriddenMember => this.Compilation.Factory.GetDeclaration( this.MemberBuilder.OverriddenMember );
-=======
-        public bool HasImplementation => this.MemberBuilder.HasImplementation;
-
-        [Memo]
-        public IMember? OverriddenMember => this.Compilation.Factory.GetDeclaration( this.MemberBuilder.OverriddenMember );
->>>>>>> d793d67c
 
     public override IEnumerable<IDeclaration> GetDerivedDeclarations( DerivedTypesOptions options = default )
     {
