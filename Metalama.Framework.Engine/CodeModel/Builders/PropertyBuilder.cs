--- conflicted
+++ resolved
@@ -146,9 +146,4 @@
             this.InitializerTags,
             out initializerExpression,
             out initializerMethod );
-<<<<<<< HEAD
-=======
-
-    bool IExpression.IsAssignable => this.Writeability != Writeability.None;
->>>>>>> 20f4794d
 }