--- conflicted
+++ resolved
@@ -36,23 +36,7 @@
     public override DeclarationKind DeclarationKind => DeclarationKind.Constructor;
 
     public ConstructorBuilder( INamedType targetType, Advice advice )
-<<<<<<< HEAD
-        : base( targetType, null!, advice ) 
-    {
-    }
-
-    public IParameterBuilder AddParameter( string name, IType type, RefKind refKind = RefKind.None, TypedConstant? defaultValue = null )
-    {
-        throw new NotImplementedException();
-    }
-
-    public IParameterBuilder AddParameter( string name, Type type, RefKind refKind = RefKind.None, TypedConstant? defaultValue = null )
-    {
-        throw new NotImplementedException();
-    }
-=======
         : base( advice, targetType, null! ) { }
->>>>>>> 9ee69197
 
     public System.Reflection.ConstructorInfo ToConstructorInfo() => CompileTimeConstructorInfo.Create( this );
 
