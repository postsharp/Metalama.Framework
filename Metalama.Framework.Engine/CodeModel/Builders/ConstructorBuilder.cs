﻿// Copyright (c) SharpCrafters s.r.o. See the LICENSE.md file in the root directory of this repository root for details.

using Metalama.Framework.Code;
using Metalama.Framework.Code.DeclarationBuilders;
using Metalama.Framework.Engine.Advising;
using Metalama.Framework.Engine.ReflectionMocks;
using Metalama.Framework.Engine.Transformations;
using System;
using System.Reflection;

namespace Metalama.Framework.Engine.CodeModel.Builders;

internal class ConstructorBuilder : MethodBaseBuilder, IConstructorBuilder, IConstructorImpl
{
    public ConstructorInitializerKind InitializerKind => ConstructorInitializerKind.None;

    bool IConstructor.IsPrimary => false;

    public override IMember? OverriddenMember => null;

    public override bool IsExplicitInterfaceImplementation => false;

<<<<<<< HEAD
    public IInjectMemberTransformation ToTransformation()
=======
    public override IMember? OverriddenMember => null;

    public IInjectMemberOrNamedTypeTransformation ToTransformation()
>>>>>>> 20f4794d
        => this.IsStatic
            ? new IntroduceStaticConstructorTransformation( this.ParentAdvice, this )
            : new ReplaceDefaultConstructorTransformation( this.ParentAdvice, this );

    // This is implemented by BuiltConstructor and there is no point to support it here.
    public IConstructor GetBaseConstructor() => throw new NotSupportedException();

    public override string Name
    {
        get => this.IsStatic ? ".cctor" : ".ctor";
        set => throw new NotSupportedException();
    }

    public override DeclarationKind DeclarationKind => DeclarationKind.Constructor;

    public ConstructorBuilder( INamedType targetType, Advice advice )
<<<<<<< HEAD
        : base( advice, targetType, null! ) { }
=======
        : base( targetType, null!, advice ) { }

    public IParameterBuilder AddParameter( string name, IType type, RefKind refKind = RefKind.None, TypedConstant? defaultValue = null )
        => throw new NotImplementedException();

    public IParameterBuilder AddParameter( string name, Type type, RefKind refKind = RefKind.None, TypedConstant? defaultValue = null )
        => throw new NotImplementedException();
>>>>>>> 20f4794d

    public ConstructorInfo ToConstructorInfo() => CompileTimeConstructorInfo.Create( this );

    IConstructor IConstructor.Definition => this;

    public override System.Reflection.MethodBase ToMethodBase() => this.ToConstructorInfo();
}<|MERGE_RESOLUTION|>--- conflicted
+++ resolved
@@ -20,13 +20,7 @@
 
     public override bool IsExplicitInterfaceImplementation => false;
 
-<<<<<<< HEAD
-    public IInjectMemberTransformation ToTransformation()
-=======
-    public override IMember? OverriddenMember => null;
-
     public IInjectMemberOrNamedTypeTransformation ToTransformation()
->>>>>>> 20f4794d
         => this.IsStatic
             ? new IntroduceStaticConstructorTransformation( this.ParentAdvice, this )
             : new ReplaceDefaultConstructorTransformation( this.ParentAdvice, this );
@@ -43,17 +37,13 @@
     public override DeclarationKind DeclarationKind => DeclarationKind.Constructor;
 
     public ConstructorBuilder( INamedType targetType, Advice advice )
-<<<<<<< HEAD
         : base( advice, targetType, null! ) { }
-=======
-        : base( targetType, null!, advice ) { }
 
     public IParameterBuilder AddParameter( string name, IType type, RefKind refKind = RefKind.None, TypedConstant? defaultValue = null )
         => throw new NotImplementedException();
 
     public IParameterBuilder AddParameter( string name, Type type, RefKind refKind = RefKind.None, TypedConstant? defaultValue = null )
         => throw new NotImplementedException();
->>>>>>> 20f4794d
 
     public ConstructorInfo ToConstructorInfo() => CompileTimeConstructorInfo.Create( this );
 
