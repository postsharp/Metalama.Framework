﻿// Copyright (c) SharpCrafters s.r.o. See the LICENSE.md file in the root directory of this repository root for details.

using Metalama.Framework.Code;
using Metalama.Framework.Engine.CompileTime;
using Microsoft.CodeAnalysis;
using System.Collections.Generic;
using System.Linq;

namespace Metalama.Framework.Engine.CodeModel.UpdatableCollections;

internal class TypeUpdatableCollection : UniquelyNamedUpdatableCollection<INamedType>
{
    public TypeUpdatableCollection( CompilationModel compilation, INamespaceOrTypeSymbol declaringType ) : base( compilation, declaringType ) { }

<<<<<<< HEAD
    protected override bool IsSymbolIncluded( ISymbol symbol )
        => base.IsSymbolIncluded( symbol ) &&
           (symbol.ContainingType != null || this.Compilation.PartialCompilation.Types.Contains( symbol )) &&
           this.Compilation.SymbolClassifier.GetTemplatingScope( symbol ) != TemplatingScope.CompileTimeOnly;
=======
    // When the type is in the current assembly, we include only types that are in the partial compilation.
    private bool IsIncluded( INamedTypeSymbol t )
        => (t.ContainingType != null || t.ContainingAssembly != this.Compilation.RoslynCompilation.Assembly
                                     || this.Compilation.PartialCompilation.Types.Contains( t )) && !this.IsHidden( t ) &&
           this.Compilation.SymbolClassifier.GetTemplatingScope( t ) != TemplatingScope.CompileTimeOnly;
>>>>>>> c94e293a

    protected override ISymbol? GetMember( string name )
        => this.DeclaringTypeOrNamespace.GetTypeMembers( name )
            .FirstOrDefault( this.IsSymbolIncluded );

    protected override IEnumerable<ISymbol> GetMembers()
        => this.DeclaringTypeOrNamespace.GetTypeMembers()
            .Where( this.IsSymbolIncluded );
}<|MERGE_RESOLUTION|>--- conflicted
+++ resolved
@@ -12,18 +12,12 @@
 {
     public TypeUpdatableCollection( CompilationModel compilation, INamespaceOrTypeSymbol declaringType ) : base( compilation, declaringType ) { }
 
-<<<<<<< HEAD
-    protected override bool IsSymbolIncluded( ISymbol symbol )
-        => base.IsSymbolIncluded( symbol ) &&
-           (symbol.ContainingType != null || this.Compilation.PartialCompilation.Types.Contains( symbol )) &&
-           this.Compilation.SymbolClassifier.GetTemplatingScope( symbol ) != TemplatingScope.CompileTimeOnly;
-=======
     // When the type is in the current assembly, we include only types that are in the partial compilation.
     private bool IsIncluded( INamedTypeSymbol t )
-        => (t.ContainingType != null || t.ContainingAssembly != this.Compilation.RoslynCompilation.Assembly
-                                     || this.Compilation.PartialCompilation.Types.Contains( t )) && !this.IsHidden( t ) &&
-           this.Compilation.SymbolClassifier.GetTemplatingScope( t ) != TemplatingScope.CompileTimeOnly;
->>>>>>> c94e293a
+        => base.IsSymbolIncluded(t) 
+               && (t.ContainingType != null || t.ContainingAssembly != this.Compilation.RoslynCompilation.Assembly
+                            || this.Compilation.PartialCompilation.Types.Contains( t ))
+               && this.Compilation.SymbolClassifier.GetTemplatingScope( t ) != TemplatingScope.CompileTimeOnly;
 
     protected override ISymbol? GetMember( string name )
         => this.DeclaringTypeOrNamespace.GetTypeMembers( name )
