--- conflicted
+++ resolved
@@ -1786,13 +1786,6 @@
                 this._templateMetaSyntaxFactory = new TemplateMetaSyntaxFactoryImpl( _templateSyntaxFactoryLocalName );
 
                 // var localSyntaxFactory = syntaxFactory.ForLocalFunction( "typeof(X)", map );
-<<<<<<< HEAD
-                var localFunctionSymbol = (IMethodSymbol) this._syntaxTreeAnnotationMap.GetDeclaredSymbol( localFunction ).AssertSymbolNotNull();
-
-                var returnType = localFunctionSymbol.ReturnType.GetSerializableTypeId().Id;
-=======
->>>>>>> 33078e58
-
                 var map = this.CreateTypeParameterSubstitutionDictionary( nameof(TemplateTypeArgument.Type), this._dictionaryOfITypeType );
 
                 this._currentMetaContext!.Statements.Add(
@@ -1805,7 +1798,7 @@
                                                 EqualsValueClause(
                                                     InvocationExpression(
                                                             previousTemplateMetaSyntaxFactory.TemplateSyntaxFactoryMember(
-                                                                nameof(ITemplateSyntaxFactory.ForLocalFunction) ) )
+                                                                nameof( ITemplateSyntaxFactory.ForLocalFunction ) ) )
                                                         .WithArgumentList(
                                                             ArgumentList(
                                                                 SeparatedList(
