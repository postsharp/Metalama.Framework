--- conflicted
+++ resolved
@@ -29,13 +29,7 @@
 
             public ReflectionMapper ReflectionMapper { get; }
 
-<<<<<<< HEAD
-            public TypeSyntax Type( Type type ) => OurSyntaxGenerator.CompileTime.Type( this.ReflectionMapper.GetTypeSymbol( type ) );
-=======
-            public ExpressionSyntax Null => this.LiteralExpression( this.Kind( SyntaxKind.NullLiteralExpression ) );
-
             public TypeSyntax Type( Type type ) => this.Context.SyntaxGenerator.Type( this.ReflectionMapper.GetTypeSymbol( type ) );
->>>>>>> a0c168e0
 
             public TypeSyntax Type( ITypeSymbol type )
                 => type switch
