// Copyright (c) SharpCrafters s.r.o. See the LICENSE.md file in the root directory of this repository root for details.

using Metalama.Framework.Code;
using Metalama.Framework.Diagnostics;
using Metalama.Framework.Engine.CodeModel;
using Metalama.Framework.Engine.CompileTime;
using Metalama.Framework.Engine.CompileTime.Manifest;
using Metalama.Framework.Engine.Diagnostics;
using Metalama.Framework.Engine.Formatting;
using Metalama.Framework.Engine.SyntaxSerialization;
using Metalama.Framework.Engine.Utilities.Comparers;
using Metalama.Framework.Engine.Utilities.Roslyn;
using Microsoft.CodeAnalysis;
using Microsoft.CodeAnalysis.CSharp;
using Microsoft.CodeAnalysis.CSharp.Syntax;
using System;
using System.Collections.Generic;
using System.Diagnostics.CodeAnalysis;
using System.Globalization;
using System.Linq;
using System.Threading;
using static Microsoft.CodeAnalysis.CSharp.SyntaxFactory;
using MethodKind = Microsoft.CodeAnalysis.MethodKind;
using SpecialType = Microsoft.CodeAnalysis.SpecialType;
using TypeKind = Microsoft.CodeAnalysis.TypeKind;

#pragma warning disable SA1124 // Don't use regions

namespace Metalama.Framework.Engine.Templating;

/// <summary>
/// A <see cref="CSharpSyntaxRewriter"/> that adds annotation that distinguish compile-time from
/// run-time syntax nodes. The input should be a syntax tree annotated with a <see cref="SyntaxTreeAnnotationMap"/>.
/// </summary>
internal sealed partial class TemplateAnnotator : SafeSyntaxRewriter, IDiagnosticAdder
{
    private readonly SyntaxTreeAnnotationMap _syntaxTreeAnnotationMap;
    private readonly IDiagnosticAdder _diagnosticAdder;
    private readonly SerializableTypes _serializableTypes;
    private readonly CancellationToken _cancellationToken;
    private readonly TemplateMemberClassifier _templateMemberClassifier;
    private readonly TypeParameterDetectionVisitor _typeParameterDetectionVisitor;
    private readonly TemplateProjectManifestBuilder? _templateProjectManifestBuilder;

    /// <summary>
    /// Scope of locally-defined symbols (local variables, anonymous types, ....).
    /// </summary>
    private readonly Dictionary<ISymbol, TemplatingScope> _localScopes;

    private readonly ISymbolClassifier _symbolScopeClassifier;
    private readonly SafeSymbolComparer _symbolComparer;

    private ScopeContext _currentScopeContext;

    private ISymbol? _currentTemplateMember;
    private bool _isInLocalFunction;

    public TemplateAnnotator(
        ClassifyingCompilationContext compilationContext,
        SyntaxTreeAnnotationMap syntaxTreeAnnotationMap,
        IDiagnosticAdder diagnosticAdder,
        SerializableTypes serializableTypes,
        TemplateProjectManifestBuilder? templateProjectManifestBuilder,
        CancellationToken cancellationToken )
    {
        this._symbolScopeClassifier = compilationContext.SymbolClassifier;
        this._localScopes = new Dictionary<ISymbol, TemplatingScope>( compilationContext.CompilationContext.SymbolComparer );
        this._syntaxTreeAnnotationMap = syntaxTreeAnnotationMap;
        this._diagnosticAdder = diagnosticAdder;
        this._serializableTypes = serializableTypes;
        this._cancellationToken = cancellationToken;
        this._templateProjectManifestBuilder = templateProjectManifestBuilder;

        this._templateMemberClassifier = new TemplateMemberClassifier( compilationContext, syntaxTreeAnnotationMap );
        this._typeParameterDetectionVisitor = new TypeParameterDetectionVisitor( this );
        this._symbolComparer = compilationContext.CompilationContext.SymbolComparer;

        // add default values of scope
        this._currentScopeContext = ScopeContext.Default;
    }

    public bool Success { get; private set; } = true;

    /// <summary>
    /// Reports a diagnostic.
    /// </summary>
    /// <param name="descriptor">Diagnostic descriptor.</param>
    /// <param name="targetNode">Node on which the diagnostic should be reported.</param>
    /// <param name="arguments">Arguments of the formatting string.</param>
    private void ReportDiagnostic<T>( DiagnosticDefinition<T> descriptor, SyntaxNodeOrToken targetNode, T arguments )
        where T : notnull
    {
        var location = this._syntaxTreeAnnotationMap.GetLocation( targetNode );

        this.ReportDiagnostic( descriptor, location, arguments );
    }

    private void ReportDiagnostic<T>( DiagnosticDefinition<T> descriptor, Location? location, T arguments )
        where T : notnull
    {
        var diagnostic = descriptor.CreateRoslynDiagnostic( location, arguments );
        this._diagnosticAdder.Report( diagnostic );

        if ( diagnostic.Severity == DiagnosticSeverity.Error )
        {
            this.Success = false;
        }
    }

    void IDiagnosticAdder.Report( Diagnostic diagnostic )
    {
        this._diagnosticAdder.Report( diagnostic );

        if ( diagnostic.Severity == DiagnosticSeverity.Error )
        {
            this.Success = false;
        }
    }

    private void SetLocalSymbolScope( ISymbol symbol, TemplatingScope scope )
    {
        if ( scope != TemplatingScope.CompileTimeOnly && scope != TemplatingScope.RunTimeOnly )
        {
            throw new ArgumentOutOfRangeException( nameof(scope) );
        }

        if ( this._localScopes.ContainsKey( symbol ) )
        {
            throw new AssertionFailedException( $"The symbol {symbol} was already assigned to the scope {scope}." );
        }

        if ( scope == TemplatingScope.CompileTimeOnly )
        {
            if ( symbol is ILocalSymbol local )
            {
                this._currentScopeContext.RunTimeConditionalBlockVariables?.Add( local );
            }

            scope = this.FixCompileTimeReturningBothScopeWithSerializers( symbol );
        }

        this._localScopes.Add( symbol, scope );
    }

    private TemplatingScope FixCompileTimeReturningBothScopeWithSerializers( ISymbol symbol )
    {
        var valueType = symbol.GetExpressionType();

        if ( valueType != null )
        {
            var valueScope = this._symbolScopeClassifier.GetTemplatingScope( valueType );

            return valueScope switch
            {
                TemplatingScope.RunTimeOrCompileTime when this._serializableTypes.IsSerializable( valueType ) => TemplatingScope
                    .CompileTimeOnlyReturningBoth,
                TemplatingScope.RunTimeOrCompileTime => TemplatingScope.CompileTimeOnly,
                TemplatingScope.CompileTimeOnly => TemplatingScope.CompileTimeOnly,

                // This should not happen in valid code., but we can have RuntimeOnly in case of invalid code.
                // In this case, an error is emitted.
                // However, the the continuation of the control flow, we fall back to this value anyway.
                _ => TemplatingScope.CompileTimeOnlyReturningRuntimeOnly
            };
        }

        return TemplatingScope.CompileTimeOnly;
    }

    /// <summary>
    /// Gets the scope of a symbol.
    /// </summary>
    /// <param name="symbol">A symbol.</param>
    /// <returns></returns>
    private TemplatingScope GetSymbolScope( ISymbol symbol )
    {
        switch ( symbol )
        {
            case IDiscardSymbol:
                return TemplatingScope.RunTimeOrCompileTime;

            // For local variables, we decide based on  _buildTimeLocals only. This collection is updated
            // at each iteration of the algorithm based on inferences from _requireMetaExpressionStack.
            case ILocalSymbol or INamedTypeSymbol { IsAnonymousType: true } when this._localScopes.TryGetValue( symbol, out var scope ):
                return scope;

            // When a local variable is assigned to an anonymous type, the scope is unknown because the anonymous
            // type is visited after the variable identifier.
            case ILocalSymbol or INamedTypeSymbol { IsAnonymousType: true }:
                return TemplatingScope.LateBound;

            case { ContainingType: { IsAnonymousType: true } containingType }:
                return GetMoreSpecificScope( this.GetSymbolScope( containingType ) );

            // Template parameters are always evaluated at compile-time, but run-time template parameters return a run-time value.
            case IParameterSymbol templateParameter when TemplateMemberSymbolClassifier.IsTemplateParameter( templateParameter ):
                var parameterScope = this._symbolScopeClassifier.GetTemplatingScope( templateParameter );

                return parameterScope.GetExpressionExecutionScope() == TemplatingScope.CompileTimeOnly
                    ? parameterScope
                    : TemplatingScope.RunTimeTemplateParameter;

            // Template type parameters can be run-time or compile-time. If a template type parameter is not marked as compile-time, it is run-time (there is no scope-neutral).
            case ITypeParameterSymbol typeParameter when TemplateMemberSymbolClassifier.IsTemplateTypeParameter( typeParameter ):
                var typeParameterScope = this._symbolScopeClassifier.GetTemplatingScope( typeParameter );

                return typeParameterScope.GetExpressionExecutionScope() == TemplatingScope.CompileTimeOnly
                    ? typeParameterScope
                    : TemplatingScope.RunTimeOnly;

            case IMethodSymbol { MethodKind: MethodKind.LocalFunction }:
                return TemplatingScope.RunTimeOnly;

            case IMethodSymbol method when this._templateMemberClassifier.IsRunTimeMethod( method ):
                // The TemplateContext.runTime method must be processed separately. It is a compile-time-only method whose
                // return is run-time-only.

                return TemplatingScope.RunTimeOnly;
        }

        if ( symbol is IParameterSymbol )
        {
            // Local functions in templates are considered run-time-only, so their parameters are also run-time-only.
            if ( symbol.ContainingSymbol is IMethodSymbol { MethodKind: MethodKind.LocalFunction } )
            {
                return TemplatingScope.RunTimeOnly;
            }

            // Remaining parameters should be parameters of expression lambdas, which are of unknown scope.
            return TemplatingScope.LateBound;
        }

        // Aspect members are processed as compile-time-only by the template compiler even if some members can also
        // be called from run-time code.
        if ( this.IsAspectMember( symbol ) )
        {
            var templateInfo = this._symbolScopeClassifier.GetTemplateInfo( symbol );

            if ( templateInfo.CanBeReferencedAsRunTimeCode )
            {
                return TemplatingScope.RunTimeOnly;
            }
            else
            {
                var valueScope = this._symbolScopeClassifier.GetTemplatingScope( symbol ).GetExpressionValueScope();

                return valueScope switch
                {
                    TemplatingScope.CompileTimeOnly => TemplatingScope.CompileTimeOnly,
                    TemplatingScope.RunTimeOrCompileTime => this.FixCompileTimeReturningBothScopeWithSerializers( symbol ),
                    TemplatingScope.RunTimeOnly => TemplatingScope.CompileTimeOnlyReturningRuntimeOnly,
                    _ => throw new AssertionFailedException( $"Unexpected templating scope: {valueScope}." )
                };
            }
        }

        // For other symbols, we use the SymbolScopeClassifier.
        var templatingScope = this._symbolScopeClassifier.GetTemplatingScope( symbol );

        return GetMoreSpecificScope( templatingScope );

        TemplatingScope GetMoreSpecificScope( TemplatingScope scope )
        {
            if ( scope == TemplatingScope.RunTimeOrCompileTime )
            {
                if ( this._currentScopeContext.PreferRunTimeExpression )
                {
                    if ( symbol is ITypeSymbol typeSymbol )
                    {
                        if ( !this._serializableTypes.IsSerializable( typeSymbol ) )
                        {
                            return TemplatingScope.RunTimeOnly;
                        }
                    }
                }

                return TemplatingScope.RunTimeOrCompileTime;
            }
            else if ( scope == TemplatingScope.CompileTimeOnlyReturningBoth )
            {
                return this.FixCompileTimeReturningBothScopeWithSerializers( symbol );
            }
            else
            {
                return scope;
            }
        }
    }

    /// <summary>
    /// Gets the common scope of many symbols (all candidates of for the same name), or null if
    /// there is no common scope.
    /// </summary>
    private TemplatingScope? GetCommonSymbolScope( IEnumerable<ISymbol> symbols )
    {
        var scope = default(TemplatingScope?);

        foreach ( var symbol in symbols )
        {
            var thisScope = this.GetSymbolScope( symbol );

            if ( scope == null )
            {
                scope = thisScope;
            }
            else if ( scope != thisScope )
            {
                return null;
            }
        }

        return scope;
    }

    /// <summary>
    /// Determines if a symbol is a member of the current template class (or aspect class).
    /// </summary>
    /// <param name="symbol"></param>
    /// <returns></returns>
    private bool IsAspectMember( ISymbol symbol )
        => this._currentTemplateMember != null
           && symbol.ContainingType != null
           && symbol.ContainingType.SpecialType != SpecialType.System_Object
           && this._symbolComparer.IsMemberOf( symbol, this._currentTemplateMember.ContainingType );

    private TemplatingScope[] GetNodeScopes( IReadOnlyCollection<SyntaxNode?> nodes )
    {
        var scopes = new TemplatingScope[nodes.Count];

        var i = 0;

        foreach ( var node in nodes )
        {
            scopes[i] = this.GetNodeScope( node );
            i++;
        }

        return scopes;
    }

    /// <summary>
    /// Gets the scope of a <see cref="SyntaxNode"/>.
    /// </summary>
    /// <param name="node"></param>
    /// <returns></returns>
    private TemplatingScope GetNodeScope( SyntaxNode? node ) => this.GetNodeScope( node, false );

    /// <summary>
    /// Gets the scope of a <see cref="SyntaxNode"/>.
    /// </summary>
    /// <param name="node"></param>
    /// <returns></returns>
    private TemplatingScope GetNodeScope( SyntaxNode? node, bool forAssignment )
    {
        if ( node == null )
        {
            return TemplatingScope.RunTimeOrCompileTime;
        }

        // If the node is dynamic, it is run-time only.
        if ( this._templateMemberClassifier.IsNodeOfDynamicType( node ) )
        {
            var symbol = this._syntaxTreeAnnotationMap.GetSymbol( node );

            // this is to ensure that meta.ProceedAsync().ConfigureAwait(false) is classified as CompileTimeOnlyReturningRuntimeOnly,
            // so that it's treated like a Proceed expression
            if ( symbol.IsTaskConfigureAwait() && node is MemberAccessExpressionSyntax { Expression: var configuredExpression } )
            {
                symbol = this._syntaxTreeAnnotationMap.GetSymbol( configuredExpression );
            }

            // Dynamic local variables are considered compile-time because they must be transformed. 
            if ( !forAssignment && this._templateMemberClassifier.RequiresCompileTimeExecution( symbol ) )
            {
                return TemplatingScope.CompileTimeOnlyReturningRuntimeOnly;
            }
            else
            {
                return TemplatingScope.Dynamic;
            }
        }

        switch ( node )
        {
            case NameSyntax:
            case TupleTypeSyntax:
                // If the node is an identifier, it means it should have a symbol (or at least candidates)
                // and the scope is given by the symbol.
                // The same applies to tuples.
                return this.GetCommonSymbolScope( this._syntaxTreeAnnotationMap.GetCandidateSymbols( node ) )
                    .GetValueOrDefault( TemplatingScope.RunTimeOrCompileTime );

            case NullableTypeSyntax nullableType:
                return this.GetNodeScope( nullableType.ElementType );

            default:
                // Otherwise, the scope is given by the annotation given by the deeper
                // visitor or the previous algorithm iteration.
                return node.GetScopeFromAnnotation().GetValueOrDefault();
        }
    }

    private void ReportScopeError( SyntaxNode node )
    {
        var symbol = this._syntaxTreeAnnotationMap.GetSymbol( node ).AssertNotNull();

        this._symbolScopeClassifier.ReportScopeError( node, symbol, this );
    }

    private TemplatingScope GetAssignmentScope( SyntaxNode node )
    {
        var scope = this.GetNodeScope( node, true );

        if ( scope == TemplatingScope.CompileTimeOnlyReturningBoth && node is TupleExpressionSyntax )
        {
            return TemplatingScope.CompileTimeOnly;
        }
        else
        {
            return scope.GetExpressionExecutionScope();
        }
    }

    // ReSharper disable once UnusedMember.Local

    private TemplatingScope GetExpressionTypeScope( ExpressionSyntax? node )
    {
        if ( node != null && this._syntaxTreeAnnotationMap.GetExpressionType( node ) is { } parentExpressionType )
        {
            return this.GetSymbolScope( parentExpressionType );
        }
        else
        {
            return TemplatingScope.RunTimeOrCompileTime;
        }
    }

    private TemplatingScope GetExpressionScope( IReadOnlyList<SyntaxNode?>? annotatedChildren, SyntaxNode originalParent, bool reportError = true )
    {
        if ( annotatedChildren == null || annotatedChildren.Count == 0 )
        {
            return TemplatingScope.RunTimeOrCompileTime;
        }

        var scopes = this.GetNodeScopes( annotatedChildren );

        return this.GetExpressionScope( annotatedChildren, scopes, originalParent, reportError );
    }

    /// <summary>
    /// Gives the <see cref="TemplatingScope"/> of a parent given the scope of its children.
    /// </summary>
    /// <param name="childrenScopes"></param>
    /// <param name="originalParent"></param>
    /// <returns></returns>
    private TemplatingScope GetExpressionScope(
        IReadOnlyList<SyntaxNode?> children,
        IReadOnlyList<TemplatingScope> childrenScopes,
        SyntaxNode originalParent,
        bool reportError = true,
        bool preferCompileTime = true )
    {
        // Get the scope of type of the parent node.

        var parentExpressionScope = TemplatingScope.RunTimeOrCompileTime;

        if ( originalParent is ExpressionSyntax originalExpression )
        {
            parentExpressionScope = this.GetExpressionTypeScope( originalExpression );
        }

        var combinedExecutionScope = TemplatingScope.RunTimeOrCompileTime;
        var combinedValueScope = TemplatingScope.RunTimeOrCompileTime;
        var useCompileTimeIfPossible = false;
        var lastNonNeutralNodeIndex = -1;

        for ( var i = 0; i < childrenScopes.Count; i++ )
        {
            var childScope = childrenScopes[i];
            var childExecutionScope = childScope.GetExpressionExecutionScope();
            var childValueScope = childScope.GetExpressionValueScope();

            if ( childExecutionScope == TemplatingScope.CompileTimeOnly )
            {
                // If a child executes at compile time, if we can, we prefer to evaluate the whole expression at compile time.
                useCompileTimeIfPossible = true;
            }

            combinedExecutionScope = combinedExecutionScope.GetCombinedExecutionScope( childExecutionScope );
            combinedValueScope = combinedValueScope.GetCombinedValueScope( childValueScope );

            if ( combinedExecutionScope == TemplatingScope.Conflict ||
                 combinedValueScope == TemplatingScope.Conflict )
            {
                if ( reportError )
                {
                    // Report an error.
                    if ( lastNonNeutralNodeIndex >= 0 )
                    {
                        this.ReportDiagnostic(
                            TemplatingDiagnosticDescriptors.ExpressionScopeConflictBecauseOfChildren,
                            originalParent,
                            (originalParent.ToString(), children[lastNonNeutralNodeIndex].AssertNotNull().ToString(),
                             childrenScopes[lastNonNeutralNodeIndex].ToDisplayString(),
                             children[i].AssertNotNull().ToString(), childrenScopes[i].ToDisplayString()) );
                    }
                    else
                    {
                        throw new AssertionFailedException( $"The expression '{children[i]}' seems to be in conflict with itself." );
                    }

                    // We don't propagate the conflict state after we report the error, because this would cause the reporting of more errors and be more confusing.
                    return TemplatingScope.RunTimeOrCompileTime;
                }
                else
                {
                    return TemplatingScope.Conflict;
                }
            }

            if ( childExecutionScope != TemplatingScope.RunTimeOrCompileTime )
            {
                lastNonNeutralNodeIndex = i;
            }
        }

        combinedExecutionScope = combinedExecutionScope.GetCombinedExecutionScope( parentExpressionScope.GetExpressionExecutionScope() );
        combinedValueScope = combinedValueScope.GetCombinedValueScope( parentExpressionScope.GetExpressionValueScope() );

        if ( combinedExecutionScope == TemplatingScope.Conflict ||
             combinedValueScope == TemplatingScope.Conflict )
        {
            if ( reportError )
            {
                // Report an error.
                this.ReportDiagnostic(
                    TemplatingDiagnosticDescriptors.ExpressionScopeConflictBecauseOfParent,
                    originalParent,
                    (originalParent.ToString(), parentExpressionScope.ToDisplayString(), children[lastNonNeutralNodeIndex].AssertNotNull().ToString(),
                     childrenScopes[lastNonNeutralNodeIndex].ToDisplayString()) );

                // We don't propagate the conflict state after we report the error, because this would cause the reporting of more errors and be more confusing.
                return TemplatingScope.RunTimeOrCompileTime;
            }
            else
            {
                return TemplatingScope.Conflict;
            }
        }

        var resultingScope = (combinedExecutionScope, combinedValueScope) switch
        {
            (_, TemplatingScope.LateBound) => TemplatingScope.LateBound,
            (TemplatingScope.LateBound, _) => TemplatingScope.LateBound,
            (_, TemplatingScope.Conflict) => TemplatingScope.Conflict,
            (TemplatingScope.Conflict, _) => TemplatingScope.Conflict,
            (TemplatingScope.CompileTimeOnly, TemplatingScope.CompileTimeOnly) => TemplatingScope.CompileTimeOnly,
            (TemplatingScope.CompileTimeOnly, TemplatingScope.RunTimeOnly) => TemplatingScope.RunTimeOnly,
            (TemplatingScope.CompileTimeOnly, TemplatingScope.RunTimeOrCompileTime) => TemplatingScope.CompileTimeOnlyReturningBoth,
            (TemplatingScope.RunTimeOrCompileTime, TemplatingScope.RunTimeOrCompileTime) => TemplatingScope.RunTimeOrCompileTime,
            (TemplatingScope.RunTimeOnly, _) => TemplatingScope.RunTimeOnly,
            _ => throw new AssertionFailedException( $"Unexpected combination: ({combinedExecutionScope}, {combinedValueScope})." )
        };

        if ( resultingScope == TemplatingScope.RunTimeOrCompileTime && useCompileTimeIfPossible && preferCompileTime )
        {
            // Switch from RunTimeOrCompileTime to CompileTimeOnlyReturningBoth for serializable types, when preferred.
            if ( IsExpressionOfSerializableType() == true )
            {
                resultingScope = TemplatingScope.CompileTimeOnlyReturningBoth;
            }
        }
        else if ( resultingScope == TemplatingScope.CompileTimeOnlyReturningBoth )
        {
            // Switch from CompileTimeOnlyReturningBoth to RunTimeOrCompileTime for non-serializable types.
            if ( IsExpressionOfSerializableType() == false )
            {
                resultingScope = TemplatingScope.RunTimeOrCompileTime;
            }
        }

        return resultingScope;

        bool? IsExpressionOfSerializableType()
        {
            if ( originalParent is ExpressionSyntax expression &&
                 this._syntaxTreeAnnotationMap.GetExpressionType( expression ) is { } expressionType )
            {
                return this._serializableTypes.IsSerializable( expressionType );
            }

            return null;
        }
    }

    private ScopeContextCookie WithScopeContext( ScopeContext? scopeContext )
    {
        if ( scopeContext == this._currentScopeContext || scopeContext == null )
        {
            return default;
        }

        var cookie = new ScopeContextCookie( this, this._currentScopeContext );
        this._currentScopeContext = scopeContext;

        return cookie;
    }

    [return: NotNullIfNotNull( "node" )]
    private T? Visit<T>( T? node )
        where T : SyntaxNode
        => (T?) this.DefaultVisitImpl( node );

    /// <summary>
    /// Default visitor.
    /// </summary>
    /// <param name="node"></param>
    /// <returns></returns>
    protected override SyntaxNode? VisitCore( SyntaxNode? node ) => this.DefaultVisitImpl( node );

    [return: NotNullIfNotNull( "node" )]
    private SyntaxNode? DefaultVisitImpl( SyntaxNode? node )
    {
        if ( node == null )
        {
            return null;
        }

        this._cancellationToken.ThrowIfCancellationRequested();

        // Adds annotations to the children node.
        var transformedNode = base.VisitCore( node )!;

        return this.AddScopeAnnotationToVisitedNode( node, transformedNode );
    }

    /// <summary>
    /// Adds scope annotation to a node that has been visited - so children are annotated but not the node itself.
    /// </summary>
    private SyntaxNode AddScopeAnnotationToVisitedNode( SyntaxNode node, SyntaxNode visitedNode )
    {
        if ( this._currentScopeContext.ForceCompileTimeOnlyExpression )
        {
            var currentScope = visitedNode.GetScopeFromAnnotation();

            if ( currentScope?.GetExpressionExecutionScope() is TemplatingScope.RunTimeOnly ||
                 this._templateMemberClassifier.IsNodeOfDynamicType( visitedNode ) )
            {
                // The current expression is obliged to be compile-time-only by inference.
                // Emit an error if the type of the expression is inferred to be runtime-only.
                this.RequireScope(
                    visitedNode,
                    TemplatingScope.RunTimeOnly,
                    TemplatingScope.CompileTimeOnly,
                    this._currentScopeContext.PreferredScopeReason! );

                return visitedNode.AddScopeMismatchAnnotation();
            }

            // the current expression can be annotated as unknown (f.e. parameters of lambda expression)
            // that means it can be used as compile time and it doesn't need to be annotated as compileTime.
            if ( currentScope != TemplatingScope.LateBound && currentScope != TemplatingScope.TypeOfRunTimeType )
            {
                return visitedNode.ReplaceScopeAnnotation( TemplatingScope.CompileTimeOnly );
            }
        }

        if ( visitedNode.HasScopeAnnotation() || visitedNode is StatementSyntax )
        {
            // If the transformed node has already an annotation, it means it has already been classified by
            // a previous run of the algorithm, and there is no need to classify it again.
            return visitedNode;
        }

        // Here is the default implementation for expressions. The scope of the parent is the combined scope of the children.
        var childNodes = visitedNode.ChildNodes().Where( n => n is ExpressionSyntax or InterpolationSyntax );

        var combinedScope = this.GetExpressionScope( childNodes.ToReadOnlyList(), node );

        return visitedNode.AddScopeAnnotation( combinedScope );
    }

    #region Anonymous objects

    public override SyntaxNode VisitAnonymousObjectMemberDeclarator( AnonymousObjectMemberDeclaratorSyntax node )
    {
        var scope = this._currentScopeContext.ForceCompileTimeOnlyExpression ? TemplatingScope.CompileTimeOnly : TemplatingScope.RunTimeOnly;

        return node.Update( node.NameEquals, this.Visit( node.Expression ) ).AddScopeAnnotation( scope );
    }

    public override SyntaxNode VisitAnonymousObjectCreationExpression( AnonymousObjectCreationExpressionSyntax node )
    {
        var scope = this._currentScopeContext.ForceCompileTimeOnlyExpression ? TemplatingScope.CompileTimeOnly : TemplatingScope.RunTimeOnly;

        var symbol = this._syntaxTreeAnnotationMap.GetDeclaredSymbol( node );

        if ( symbol != null )
        {
            var existingScope = this.GetSymbolScope( symbol );

            if ( existingScope == TemplatingScope.LateBound )
            {
                this.SetLocalSymbolScope( symbol, scope );
            }
            else if ( existingScope != scope )
            {
                this.ReportDiagnostic( TemplatingDiagnosticDescriptors.AnonymousTypeDifferentScopes, node, symbol );
            }
        }

        // Anonymous objects are currently run-time-only unless they are in a compile-time-only scope -- until we implement more complex rules.
        var transformedMembers =
            node.Initializers.SelectAsReadOnlyList( i => this.Visit( i ).AddScopeAnnotation( scope ) );

        return node.Update(
                node.NewKeyword,
                node.OpenBraceToken,
                SeparatedList( transformedMembers, node.Initializers.GetSeparators() ),
                node.CloseBraceToken )
            .AddScopeAnnotation( scope );
    }

    #endregion

    public override SyntaxNode VisitClassDeclaration( ClassDeclarationSyntax node ) => this.VisitTypeDeclaration( node, n => base.VisitClassDeclaration( n ) );

    public override SyntaxNode VisitStructDeclaration( StructDeclarationSyntax node )
        => this.VisitTypeDeclaration( node, n => base.VisitStructDeclaration( n ) );

    public override SyntaxNode VisitRecordDeclaration( RecordDeclarationSyntax node )
        => this.VisitTypeDeclaration( node, n => base.VisitRecordDeclaration( n ) );

    public override SyntaxNode VisitDelegateDeclaration( DelegateDeclarationSyntax node )
        => this.VisitTypeDeclaration( node, n => base.VisitDelegateDeclaration( n ) );

    public override SyntaxNode VisitEnumDeclaration( EnumDeclarationSyntax node ) => this.VisitTypeDeclaration( node, n => base.VisitEnumDeclaration( n ) );

    private T VisitTypeDeclaration<T>( T node, Func<T, SyntaxNode?> callBase )
        where T : SyntaxNode
    {
        var typeScope = this.GetSymbolScope( this._syntaxTreeAnnotationMap.GetDeclaredSymbol( node ).AssertNotNull() );

        if ( typeScope == TemplatingScope.Conflict )
        {
            return node;
        }
        else if ( typeScope != TemplatingScope.RunTimeOnly )
        {
            return ((T) callBase( node )!).AddScopeAnnotation( typeScope );
        }
        else
        {
            // This is not a build-time type so there's no need to analyze it.
            // The scope annotation is needed for syntax highlighting.
            return node.AddScopeAnnotation( typeScope );
        }
    }

    public override SyntaxNode VisitIdentifierName( IdentifierNameSyntax node )
    {
        if ( this._currentScopeContext.IsDynamicTypingForbidden && node.Identifier.Text == "dynamic" )
        {
            this.ReportDiagnostic( TemplatingDiagnosticDescriptors.CannotUseDynamicTypingInLocalFunction, node.GetDiagnosticLocation(), default );
        }

        var identifierNameSyntax = (IdentifierNameSyntax) base.VisitIdentifierName( node )!;
        var symbols = this._syntaxTreeAnnotationMap.GetCandidateSymbols( node ).ToReadOnlyList();
        var scope = this.GetCommonSymbolScope( symbols );

        if ( scope is null or TemplatingScope.DynamicTypeConstruction )
        {
            // An error should be emitted elsewhere, so we continue considering it is run-time.
            scope = TemplatingScope.RunTimeOrCompileTime;
        }
        else if ( scope == TemplatingScope.Conflict )
        {
            this._symbolScopeClassifier.ReportScopeError( node, symbols.First(), this );

            scope = TemplatingScope.RunTimeOrCompileTime;
        }

        if ( scope.Value.GetExpressionExecutionScope() == TemplatingScope.CompileTimeOnly )
        {
            var symbol = symbols[0];

            if ( this._symbolScopeClassifier.GetTemplateInfo( symbol ).AttributeType == TemplateAttributeType.Template )
            {
                if ( symbol is not IMethodSymbol )
                {
                    this.ReportDiagnostic(
                        TemplatingDiagnosticDescriptors.OnlyMethodsCanBeSubtemplates,
                        node,
                        (symbol, this._currentTemplateMember!) );
                }
                else if ( node.Parent is not (InvocationExpressionSyntax or MemberAccessExpressionSyntax { Parent: InvocationExpressionSyntax }) )
                {
                    // Only name(...) and expr.name(...) are valid ways to reference a subtemplate.

                    this.ReportDiagnostic(
                        TemplatingDiagnosticDescriptors.SubtemplatesHaveToBeInvoked,
                        node,
                        symbol );
                }
            }
        }

        var annotatedNode = identifierNameSyntax.AddScopeAnnotation( scope );

        annotatedNode = (IdentifierNameSyntax) this.AddColoringAnnotations( annotatedNode, symbols.FirstOrDefault(), scope.Value )!;

        return annotatedNode;
    }

    private SyntaxNodeOrToken AddColoringAnnotations( SyntaxNodeOrToken nodeOrToken, ISymbol? symbol, TemplatingScope scope )
    {
        switch ( symbol )
        {
            case null:
                // Coverage: ignore.
                return nodeOrToken;

            case ILocalSymbol when scope.GetExpressionExecutionScope() == TemplatingScope.CompileTimeOnly:
                nodeOrToken = nodeOrToken.AddColoringAnnotation( TextSpanClassification.CompileTimeVariable );

                break;

            default:
                {
                    if ( TemplateMemberSymbolClassifier.HasTemplateKeywordAttribute( symbol ) )
                    {
                        nodeOrToken = nodeOrToken.AddColoringAnnotation( TextSpanClassification.TemplateKeyword );
                    }
                    else
                    {
                        var node = nodeOrToken.AsNode() ?? nodeOrToken.Parent;

                        if ( node != null &&
                             symbol is not (ITypeSymbol or ILocalSymbol) &&
                             this._templateMemberClassifier.IsNodeOfDynamicType( node ) )
                        {
                            // Annotate dynamic members differently for syntax coloring.
                            nodeOrToken = nodeOrToken.AddColoringAnnotation( TextSpanClassification.Dynamic );
                        }
                    }

                    break;
                }
        }

        return nodeOrToken;
    }

    public override SyntaxNode VisitMemberBindingExpression( MemberBindingExpressionSyntax node )
    {
        var transformedName = this.Visit( node.Name );

        return node.WithName( transformedName ).WithScopeAnnotationFrom( transformedName );
    }

    public override SyntaxNode VisitMemberAccessExpression( MemberAccessExpressionSyntax node )
    {
        this.VisitAccessExpressionCore(
            node.Expression,
            node.Name,
            node.OperatorToken,
            out var transformedExpression,
            out var transformedName,
            out var transformedOperator,
            out var scope );

        if ( this._syntaxTreeAnnotationMap.GetSymbol( transformedExpression ) is ITypeParameterSymbol typeParameter
             && this.GetNodeScope( transformedExpression ) == TemplatingScope.CompileTimeOnlyReturningRuntimeOnly )
        {
            this.ReportDiagnostic(
                TemplatingDiagnosticDescriptors.StaticInterfaceMembersNotSupportedOnCompileTimeTemplateTypeParameters,
                node,
                (transformedName.ToString(), typeParameter) );
        }

        return node
            .Update( transformedExpression, transformedOperator, (SimpleNameSyntax) transformedName )
            .AddScopeAnnotation( scope );
    }

    public override SyntaxNode VisitConditionalAccessExpression( ConditionalAccessExpressionSyntax node )
    {
        this.VisitAccessExpressionCore(
            node.Expression,
            node.WhenNotNull,
            node.OperatorToken,
            out var transformedExpression,
            out var transformedWhenNotNull,
            out var transformedOperator,
            out var scope );

        if ( scope == TemplatingScope.CompileTimeOnlyReturningRuntimeOnly && this.GetNodeScope( transformedExpression ) == TemplatingScope.CompileTimeOnly )
        {
            this.ReportDiagnostic(
                TemplatingDiagnosticDescriptors.ExpressionScopeConflictInConditionalAccess,
                node,
                (node.ToString(), node.Expression.ToString(), node.Expression + node.WhenNotNull.ToString()) );
        }

        return node
            .Update( transformedExpression, transformedOperator, transformedWhenNotNull )
            .AddScopeAnnotation( scope );
    }

    private void VisitAccessExpressionCore(
        ExpressionSyntax left,
        ExpressionSyntax right,
        SyntaxToken operatorToken,
        out ExpressionSyntax transformedLeft,
        out ExpressionSyntax transformedRight,
        out SyntaxToken transformedOperatorToken,
        out TemplatingScope scope )
    {
        transformedRight = this.Visit( right );

        var rightScope = this.GetNodeScope( transformedRight );

        ScopeContext? context = null;
        scope = TemplatingScope.RunTimeOrCompileTime;

        switch ( rightScope )
        {
            case TemplatingScope.CompileTimeOnly:
            case TemplatingScope.CompileTimeOnlyReturningBoth:
            case TemplatingScope.CompileTimeOnlyReturningRuntimeOnly:
                // If the member is compile-time (because of rules on the symbol), the expression on the left MUST be compile-time.
                context = this._currentScopeContext.CompileTimeOnly( $"a compile-time-only member '{right}'" );
                scope = rightScope;

                break;

            case TemplatingScope.Dynamic:
                // A member is run-time dynamic because the left part is dynamic, so there is no need to force it run-time.
                // It can actually contain build-time subexpressions.
                scope = TemplatingScope.Dynamic;

                break;

            case TemplatingScope.LateBound when this._syntaxTreeAnnotationMap.GetExpressionType( left ) is IDynamicTypeSymbol:
                // This is a member access of a dynamic receiver.
                scope = TemplatingScope.RunTimeOnly;
                context = this._currentScopeContext.RunTimePreferred( $"a member of the run-time-only '{right}'" );

                break;

            case TemplatingScope.RunTimeOnly:
                scope = TemplatingScope.RunTimeOnly;

                break;
        }

        using ( this.WithScopeContext( context ) )
        {
            transformedLeft = this.Visit( left );

            if ( scope == TemplatingScope.RunTimeOrCompileTime )
            {
                var leftScope = this.GetNodeScope( transformedLeft );
                scope = TemplatingScopeExtensions.GetAccessMemberScope( leftScope, rightScope );
            }

            // If both sides of the member are template keywords, display the . as a template keyword too.
            transformedOperatorToken = operatorToken;

            if ( transformedLeft.GetColorFromAnnotation() == TextSpanClassification.TemplateKeyword &&
                 transformedRight.GetColorFromAnnotation() == TextSpanClassification.TemplateKeyword )
            {
                transformedOperatorToken = transformedOperatorToken.AddColoringAnnotation( TextSpanClassification.TemplateKeyword );
            }
        }
    }

    public override SyntaxNode VisitElementAccessExpression( ElementAccessExpressionSyntax node )
    {
        // In an element access (such as Tags[x]), the scope is given by the expression.

        var transformedExpression = this.Visit( node.Expression );
        var scope = this.GetNodeScope( transformedExpression );

        ScopeContext? context;

        if ( scope is TemplatingScope.CompileTimeOnly or TemplatingScope.CompileTimeOnlyReturningBoth )
        {
            context = this._currentScopeContext.CompileTimeOnly( $"element of the compile-time collection '{node.Expression}'" );
        }
        else if ( scope.IsCompileTimeMemberReturningRunTimeValue() )
        {
            scope = TemplatingScope.Dynamic;

            context = this._currentScopeContext.RunTimePreferred( $"element of the run-time-only collection '{node.Expression}'" );
        }
        else
        {
            context = null;
        }

        BracketedArgumentListSyntax transformedArguments;

        using ( this.WithScopeContext( context ) )
        {
            transformedArguments = this.Visit( node.ArgumentList );
        }

        return node.Update( transformedExpression, transformedArguments ).AddScopeAnnotation( scope );
    }

    public override SyntaxNode VisitInvocationExpression( InvocationExpressionSyntax node )
    {
        // nameof() is always compile-time.
        if ( node.IsNameOf() )
        {
            return node.AddScopeAnnotation( TemplatingScope.RunTimeOrCompileTime );
        }

        // If we have any out/ref argument that assigns a compile-time variable, the whole method call is compile-time, and we cannot
        // be in a run-time-conditional block.
        var compileTimeOutArguments = node.ArgumentList.Arguments.Where(
                a => a.RefKindKeyword.Kind() is SyntaxKind.OutKeyword or SyntaxKind.RefKeyword
                     && this.GetNodeScope( a.Expression ).GetExpressionExecutionScope() == TemplatingScope.CompileTimeOnly )
            .ToReadOnlyList();

        ScopeContext? expressionContext = null;
<<<<<<< HEAD
#if ENABLE_CannotSetCompileTimeVariableInRunTimeConditionalBlock
        if ( compileTimeOutArguments.Count > 0 )
=======

        foreach ( var compileTimeOutArgument in compileTimeOutArguments )
>>>>>>> 07658059
        {
            expressionContext =
                this._currentScopeContext.CompileTimeOnly( $"a call to a method that sets the compile-time expression '{compileTimeOutArgument}'" );

            this.CheckForMutatingCompileTimeExpressionInRunTimeConditionalBlock( compileTimeOutArgument.Expression );
        }
#endif
        // Transform the expression.
        ExpressionSyntax transformedExpression;

        using ( this.WithScopeContext( expressionContext ) )
        {
            transformedExpression = this.Visit( node.Expression );
        }

        var expressionScope = this.GetNodeScope( transformedExpression );

        var symbol = this._syntaxTreeAnnotationMap.GetInvocableSymbol( node.Expression );

        var templateInfo = symbol == null ? TemplateInfo.None : this._templateMemberClassifier.SymbolClassifier.GetTemplateInfo( symbol );

        if ( templateInfo.CanBeReferencedAsSubtemplate )
        {
            if ( node.Parent is not ExpressionStatementSyntax )
            {
                this.ReportDiagnostic(
                    TemplatingDiagnosticDescriptors.SubtemplateCallCantBeSubexpression,
                    node,
                    node.ToString() );
            }

            if ( (symbol!.IsVirtual || symbol.IsAbstract || symbol.IsOverride)
                 && !symbol.IsSealed
                 && symbol is IMethodSymbol { Parameters: var parameters }
                 && parameters.Length > node.ArgumentList.Arguments.Count )
            {
                this.ReportDiagnostic(
                    TemplatingDiagnosticDescriptors.SubtemplateCallWithMissingArgumentsCantBeVirtual,
                    node,
                    node.ToString() );
            }

            if ( symbol is IMethodSymbol { TypeParameters: var typeParameters }
                 && typeParameters.Any( tp => this.GetSymbolScope( tp ) == TemplatingScope.RunTimeOnly ) )
            {
                this.ReportDiagnostic(
                    TemplatingDiagnosticDescriptors.SubtemplateCantHaveRunTimeTypeParameter,
                    node,
                    symbol );
            }

            // TODO: only forbid this when either calling the abstract template using base, or when there is no override.
            if ( templateInfo.IsAbstract )
            {
                this.ReportDiagnostic(
                    TemplatingDiagnosticDescriptors.CantCallAbstractSubtemplate,
                    node,
                    symbol );
            }
        }

        InvocationExpressionSyntax updatedInvocation;

        if ( expressionScope.GetExpressionExecutionScope() != TemplatingScope.RunTimeOrCompileTime )
        {
            // If the scope of the expression on the left side is known (because of rules on the symbol),
            // we know the scope of arguments upfront. Otherwise, we need to decide of the invocation scope based on arguments (else branch of this if).

            var transformedArguments = new List<ArgumentSyntax>( node.ArgumentList.Arguments.Count );

            for ( var argumentIndex = 0; argumentIndex < node.ArgumentList.Arguments.Count; argumentIndex++ )
            {
                var argument = node.ArgumentList.Arguments[argumentIndex];

                var parameter = this._syntaxTreeAnnotationMap.GetParameterSymbol( argument );

                ExpressionSyntax transformedArgumentValue;

                // Transform the argument value.
                var isDynamicParameter = TemplateMemberSymbolClassifier.IsDynamicParameter( parameter?.Type );

                var isRunTimeParameterOfSubtemplate =
                    parameter != null &&
                    templateInfo.CanBeReferencedAsSubtemplate &&
                    this._templateMemberClassifier.SymbolClassifier.GetTemplatingScope( parameter ).GetExpressionExecutionScope()
                    != TemplatingScope.CompileTimeOnly;

                if ( expressionScope.IsCompileTimeMemberReturningRunTimeValue() || isDynamicParameter )
                {
                    // dynamic or dynamic[]

                    using ( this.WithScopeContext(
                               this._currentScopeContext.RunTimePreferred(
                                   $"argument of the dynamic parameter '{parameter?.Name ?? argumentIndex.ToString( CultureInfo.InvariantCulture )}'" ) ) )
                    {
                        transformedArgumentValue = this.Visit( argument.Expression );
                    }

                    // Dynamic arguments passed to a a compile-time method returning a compile-time value are forbidden.
                    // They must be explicitly cast to IExpression. It does not apply if the expression is used as a statement expression.
                    if ( isDynamicParameter && expressionScope == TemplatingScope.CompileTimeOnly && !node.Parent.IsKind( SyntaxKind.ExpressionStatement ) )
                    {
                        var argumentType = this._syntaxTreeAnnotationMap.GetExpressionType( argument.Expression );

                        if ( argumentType?.TypeKind is TypeKind.Dynamic )
                        {
                            this.ReportDiagnostic(
                                TemplatingDiagnosticDescriptors.DynamicArgumentMustBeCastToIExpression,
                                argument.Expression,
                                argument.Expression.ToString() );
                        }
                    }
                }
                else if ( isRunTimeParameterOfSubtemplate )
                {
                    using ( this.WithScopeContext(
                               this._currentScopeContext.RunTimePreferred( $"argument of the run-time parameter '{parameter!.Name}' of a called template" ) ) )
                    {
                        transformedArgumentValue = this.Visit( argument.Expression );
                    }
                }
                else if ( expressionScope.EvaluatesToRunTimeValue() )
                {
                    using ( this.WithScopeContext( this._currentScopeContext.RunTimePreferred( $"argument of the run-time method '{node.Expression}'" ) ) )
                    {
                        transformedArgumentValue = this.Visit( argument.Expression );
                    }

                    var argumentType = this._syntaxTreeAnnotationMap.GetExpressionType( argument.Expression );

                    if ( argumentType != null && this._symbolScopeClassifier.GetTemplatingScope( argumentType ) == TemplatingScope.CompileTimeOnly )
                    {
                        this.ReportDiagnostic(
                            TemplatingDiagnosticDescriptors.CompileTimeTypeInInvocationOfRuntimeMethod,
                            argument.Expression,
                            (argumentType, node.Expression.ToString()) );
                    }
                }
                else
                {
                    using ( this.WithScopeContext( this._currentScopeContext.CompileTimeOnly( $"a compile-time expression '{node.Expression}'" ) ) )
                    {
                        transformedArgumentValue = this.Visit( argument.Expression );
                    }
                }

                // The scope of the argument itself copies the scope of the method.
                var transformedArgument = argument.WithExpression( transformedArgumentValue )
                    .WithTriviaFrom( argument )
                    .AddScopeAnnotation( expressionScope );

                transformedArguments.Add( transformedArgument );
            }

            updatedInvocation = node.Update(
                transformedExpression,
                ArgumentList(
                    node.ArgumentList.OpenParenToken,
                    SeparatedList( transformedArguments, node.ArgumentList.Arguments.GetSeparators() ),
                    node.ArgumentList.CloseParenToken ) );

            updatedInvocation = updatedInvocation.AddScopeAnnotation( expressionScope );
        }
        else
        {
            // If the expression on the left of the parenthesis is not compile-time,
            // we cannot take a decision on the parent expression.

            TemplatingScope invocationScope;

            var transformedArgumentList = (ArgumentListSyntax) this.VisitArgumentList( node.ArgumentList )!;
            transformedArgumentList = transformedArgumentList.WithOpenParenToken( node.ArgumentList.OpenParenToken );
            transformedArgumentList = transformedArgumentList.WithCloseParenToken( node.ArgumentList.CloseParenToken );
            updatedInvocation = node.Update( transformedExpression, transformedArgumentList );

            if ( expressionScope == TemplatingScope.RunTimeOnly || this._templateMemberClassifier.IsRunTimeMethod( node.Expression ) )
            {
                invocationScope = TemplatingScope.RunTimeOnly;
            }
            else
            {
                var children = new List<SyntaxNode>( transformedArgumentList.Arguments.Count + 1 ) { transformedExpression };

                children.AddRange( transformedArgumentList.Arguments );

                var childScopes = this.GetNodeScopes( children );

                // We do not prefer compile-time when the invocation is a statement because this is most
                // likely a run-time statement invocation. All compile-time methods that can be used as statements are explicitly marked.
                var preferCompileTime = !node.Parent.IsKind( SyntaxKind.ExpressionStatement );

                invocationScope = this.GetExpressionScope( children, childScopes, node, preferCompileTime: preferCompileTime );
            }

            updatedInvocation = updatedInvocation.AddScopeAnnotation( invocationScope );
        }

        // To make sure the expression `meta.RunTime( compileTimeExpression )` is correctly highlighted, the parentheses need to be explicitly colored as compile-time.
        if ( updatedInvocation.Expression is MemberAccessExpressionSyntax { Name: var invokedMemberName }
             && invokedMemberName.GetColorFromAnnotation() == TextSpanClassification.TemplateKeyword
             && updatedInvocation.ArgumentList.Arguments.All(
                 arg => arg.Expression.GetScopeFromAnnotation()?.GetExpressionExecutionScope() == TemplatingScope.CompileTimeOnly ) )
        {
            updatedInvocation = updatedInvocation.ReplaceTokens(
                new[] { updatedInvocation.ArgumentList.OpenParenToken, updatedInvocation.ArgumentList.CloseParenToken },
                ( token, _ ) => token.AddColoringAnnotation( TextSpanClassification.CompileTime ) );

            // Note: if there is ever a non-compile-time TemplateKeyword that has multiple arguments, ArgumentList commas might need coloring too.
        }

        return updatedInvocation;
    }

    public override SyntaxNode VisitArgument( ArgumentSyntax node )
    {
        // We don't add an annotation to the argument because it needs to be inherited from the parent.
        var transformedExpression = this.Visit( node.Expression );

        return node.WithExpression( transformedExpression );
    }

    public override SyntaxNode VisitIfStatement( IfStatementSyntax node )
    {
        var annotatedCondition = this.Visit( node.Condition );
        var conditionScope = this.GetNodeScope( annotatedCondition );

        TemplatingScope ifScope;
        StatementSyntax annotatedStatement;
        StatementSyntax? annotatedElseStatement;
        ScopeContext? scopeContext;

        if ( conditionScope.GetExpressionValueScope( preferCompileTime: true ) is TemplatingScope.CompileTimeOnly or TemplatingScope.RunTimeOrCompileTime )
        {
            // We have an if statement where the condition is a compile-time expression. Add annotations
            // to the if and else statements but not to the blocks themselves.

            scopeContext = null;
            ifScope = TemplatingScope.CompileTimeOnly;

            annotatedCondition = annotatedCondition.ReplaceScopeAnnotationIfUndetermined( TemplatingScope.CompileTimeOnly );
        }
        else
        {
            // We have an if statement where the condition is a runtime expression. Any variable assignment
            // within this statement should make the variable as runtime-only, so we're calling EnterRuntimeConditionalBlock.

            scopeContext = this._currentScopeContext.RunTimeConditional( "if ( " + node.Condition + " )" );
            ifScope = TemplatingScope.RunTimeOnly;
        }

        using ( this.WithScopeContext( scopeContext ) )
        {
            // Statements of a compile-time control block must have an explicitly-set scope otherwise the template compiler
            // will look at the scope in the parent node, which is incorrect here.
            annotatedStatement = this.Visit( node.Statement ).ReplaceScopeAnnotationIfUndetermined( ifScope );
            annotatedElseStatement = this.Visit( node.Else?.Statement )?.ReplaceScopeAnnotationIfUndetermined( ifScope );
        }

        return node.Update(
                node.AttributeLists,
                node.IfKeyword,
                node.OpenParenToken,
                annotatedCondition,
                node.CloseParenToken,
                annotatedStatement,
                node.Else?.Update( node.Else.ElseKeyword, annotatedElseStatement! ).AddScopeAnnotation( ifScope ) )
            .AddScopeAnnotation( ifScope );
    }

    public override SyntaxNode VisitBreakStatement( BreakStatementSyntax node )
        => node.AddScopeAnnotation( this._currentScopeContext.CurrentBreakOrContinueScope );

    public override SyntaxNode VisitContinueStatement( ContinueStatementSyntax node )
        => node.AddScopeAnnotation( this._currentScopeContext.CurrentBreakOrContinueScope );

    public override SyntaxNode VisitForEachStatement( ForEachStatementSyntax node )
    {
        var local = (ILocalSymbol) this._syntaxTreeAnnotationMap.GetDeclaredSymbol( node )!;

        var annotatedExpression = this.Visit( node.Expression );

        if ( this._templateMemberClassifier.IsNodeOfDynamicType( node.Type ) &&
             !this._templateMemberClassifier.IsNodeOfDynamicType( annotatedExpression ) )
        {
            this.ReportDiagnostic(
                TemplatingDiagnosticDescriptors.DynamicVariableSetToNonDynamic,
                node.Identifier,
                node.Identifier.Text );
        }

        TemplatingScope forEachScope;
        string reason;

        if ( node.AwaitKeyword.IsKind( SyntaxKind.None ) )
        {
            forEachScope = this.GetNodeScope( annotatedExpression )
                .GetExpressionValueScope( preferCompileTime: true )
                .ReplaceIndeterminate( TemplatingScope.RunTimeOnly );

            reason = $"foreach ( {node.Type} {node.Identifier} in ... )";
        }
        else
        {
            forEachScope = TemplatingScope.RunTimeOnly;
            reason = $"await foreach ( {node.Type} {node.Identifier} in ... )";
        }

        annotatedExpression = annotatedExpression.ReplaceScopeAnnotationIfUndetermined( forEachScope );

        this.SetLocalSymbolScope( local, forEachScope );

        StatementSyntax annotatedStatement;

        using ( this.WithScopeContext( this._currentScopeContext.BreakOrContinue( forEachScope, reason ) ) )
        {
            // Statements of a compile-time control block must have an explicitly-set scope otherwise the template compiler
            // will look at the scope in the parent node, which is incorrect here.
            annotatedStatement = this.Visit( node.Statement ).ReplaceScopeAnnotationIfUndetermined( forEachScope );
        }

        var identifierClassification = forEachScope == TemplatingScope.CompileTimeOnly ? TextSpanClassification.CompileTimeVariable : default;

        var transformedNode =
            ForEachStatement(
                    node.AwaitKeyword,
                    node.ForEachKeyword,
                    node.OpenParenToken,
                    node.Type.AddTargetScopeAnnotation( forEachScope ),
                    node.Identifier.AddColoringAnnotation( identifierClassification ),
                    node.InKeyword,
                    annotatedExpression,
                    node.CloseParenToken,
                    annotatedStatement.AddTargetScopeAnnotation( forEachScope ) )
                .AddScopeAnnotation( forEachScope )
                .WithSymbolAnnotationsFrom( node );

        return transformedNode;
    }

    #region Pattern Matching

    public override SyntaxNode VisitDeclarationPattern( DeclarationPatternSyntax node )
    {
        // If the type of a pattern is compile-time-only, the variable is compile-time.

        var transformedType = this.Visit( node.Type );
        var scope = this.GetNodeScope( transformedType );

        var typeSymbol = this._syntaxTreeAnnotationMap.GetExpressionType( node.Type )!;

        var context = scope == TemplatingScope.CompileTimeOnly
            ? this._currentScopeContext.CompileTimeOnly( $"local variable of compile-time type '{typeSymbol}'" )
            : null;

        VariableDesignationSyntax transformedDesignation;

        using ( this.WithScopeContext( context ) )
        {
            transformedDesignation = this.Visit( node.Designation );
        }

        return node.Update( transformedType, transformedDesignation ).AddScopeAnnotation( scope );
    }

    public override SyntaxNode VisitIsPatternExpression( IsPatternExpressionSyntax node )
    {
        // The scope of a pattern expression is given by the expression (left part).
        var transformedExpression = this.Visit( node.Expression );
        var scope = this.GetNodeScope( transformedExpression ).GetExpressionValueScope();

        var context = scope == TemplatingScope.CompileTimeOnly
            ? this._currentScopeContext.CompileTimeOnly( $"pattern on the compile-time expression '{node.Expression}'" )
            : null;

        PatternSyntax transformedPattern;

        using ( this.WithScopeContext( context ) )
        {
            transformedPattern = this.Visit( node.Pattern );
        }

        if ( scope == TemplatingScope.RunTimeOnly )
        {
            this.RequireScope( transformedPattern, TemplatingScope.RunTimeOnly, $"pattern on the run-time expression '{node.Expression}'" );
        }

        return node.Update( transformedExpression, node.IsKeyword, transformedPattern ).AddScopeAnnotation( scope );
    }

    #endregion

    #region Variables

    public override SyntaxNode VisitSingleVariableDesignation( SingleVariableDesignationSyntax node )
    {
        var symbol = (ILocalSymbol?) this._syntaxTreeAnnotationMap.GetDeclaredSymbol( node );

        var scope = this._currentScopeContext.ForceCompileTimeOnlyExpression ? TemplatingScope.CompileTimeOnly : TemplatingScope.RunTimeOnly;

        var color = TextSpanClassification.Default;

        if ( symbol != null )
        {
            this.SetLocalSymbolScope( symbol, scope );

            if ( scope == TemplatingScope.CompileTimeOnly )
            {
                color = TextSpanClassification.CompileTimeVariable;
            }
        }

        var coloredIdentifier = node.Identifier.AddColoringAnnotation( color );
        var transformedNode = node.WithIdentifier( coloredIdentifier ).AddScopeAnnotation( scope );

        return transformedNode;
    }

    public override SyntaxNode VisitDeclarationExpression( DeclarationExpressionSyntax node )
    {
        // This methods processes in-line variable declarations expressions, like in `out var x`.

        var transformedType = this.Visit( node.Type );

        ScopeContext? context = null;

        if ( !this._currentScopeContext.ForceCompileTimeOnlyExpression && this.GetNodeScope( transformedType ) == TemplatingScope.CompileTimeOnly )
        {
            context = this._currentScopeContext.CompileTimeOnly( $"an inline variable declaration of compile-time type '{transformedType}" );
        }

        VariableDesignationSyntax transformedDesignation;

        using ( this.WithScopeContext( context ) )
        {
            transformedDesignation = this.Visit( node.Designation );
        }

        var scope = this.GetExpressionScope( new SyntaxNode[] { transformedType, transformedDesignation }, node );

        return node.Update( transformedType, transformedDesignation ).AddScopeAnnotation( scope );
    }

    public override SyntaxNode VisitVariableDeclarator( VariableDeclaratorSyntax node )
    {
        var symbol = this._syntaxTreeAnnotationMap.GetDeclaredSymbol( node )!;

        if ( symbol is not ILocalSymbol local )
        {
            // It's a field, or a field-like event.

            // Detect if the current member is a template.
            var isTemplate = !this._symbolScopeClassifier.GetTemplateInfo( symbol ).IsNone
                             || (symbol is IMethodSymbol { AssociatedSymbol: { } associatedSymbol }
                                 && !this._symbolScopeClassifier.GetTemplateInfo( associatedSymbol ).IsNone);

            // If it is a template, update the currentTemplateMember field.
            if ( isTemplate )
            {
                var previousTemplateMember = this._currentTemplateMember;
                this._currentTemplateMember = symbol;

                try
                {
                    // We don't want to visit the whole member because only the implementation must be annotated and transformed
                    // as a template.
                    return node.WithInitializer( this.Visit( node.Initializer ) ).AddIsTemplateAnnotation();
                }
                finally
                {
                    this._currentTemplateMember = previousTemplateMember;
                }
            }
            else
            {
                // Don't visit members that are not templates.
                return node;
            }
        }

        TemplatingScope localScope;
        var transformedInitializer = node.Initializer?.WithValue( this.Visit( node.Initializer.Value ) );

        // Decide of the scope of the local variable.
        if ( this._currentScopeContext.ForceCompileTimeOnlyExpression )
        {
            localScope = TemplatingScope.CompileTimeOnly;
        }
        else
        {
            // Infer the variable scope from the initializer.

            if ( transformedInitializer != null )
            {
                localScope = this.GetNodeScope( transformedInitializer.Value )
                    .GetExpressionValueScope( true );

                if ( localScope.IsUndetermined() )
                {
                    localScope = TemplatingScope.RunTimeOnly;
                }
            }
            else
            {
                // Variables without initializer have runtime scope.
                localScope = TemplatingScope.RunTimeOnly;
            }
        }

        // Mark the local variable symbol.
        this.SetLocalSymbolScope( local, localScope );

        var transformedIdentifier = node.Identifier;

        // Mark the identifier for syntax highlighting.
        if ( localScope == TemplatingScope.CompileTimeOnly )
        {
            transformedIdentifier = transformedIdentifier.AddColoringAnnotation( TextSpanClassification.CompileTimeVariable );
        }

        // Transform arguments.
        ArgumentSyntax[]? transformedArguments = null;

        if ( node.ArgumentList != null )
        {
            using ( this.WithScopeContext(
                       localScope == TemplatingScope.CompileTimeOnly
                           ? this._currentScopeContext.CompileTimeOnly( "creation of a compile-time object" )
                           : this._currentScopeContext.RunTimePreferred( "creation of a run-time object" ) ) )
            {
                transformedArguments = node.ArgumentList.Arguments.SelectAsArray( a => this.Visit( a ) );
            }
        }

        var transformedArgumentList = transformedArguments != null
            ? BracketedArgumentList(
                node.ArgumentList!.OpenBracketToken,
                SeparatedList( transformedArguments, node.ArgumentList.Arguments.GetSeparators() ),
                node.ArgumentList.CloseBracketToken )
            : null;

        return node.Update( transformedIdentifier, transformedArgumentList, transformedInitializer ).AddScopeAnnotation( localScope );
    }

    public override SyntaxNode VisitVariableDeclaration( VariableDeclarationSyntax node )
    {
        var transformedType = this.Visit( node.Type );

        if ( this._templateMemberClassifier.IsNodeOfDynamicType( transformedType ) )
        {
            foreach ( var variable in node.Variables )
            {
                if ( variable.Initializer == null )
                {
                    this.ReportDiagnostic(
                        TemplatingDiagnosticDescriptors.CannotUseDynamicInUninitializedLocal,
                        variable.Identifier,
                        variable.Identifier.Text );
                }
                else
                {
                    if ( !this._templateMemberClassifier.IsNodeOfDynamicType( variable.Initializer.Value ) )
                    {
                        this.ReportDiagnostic(
                            TemplatingDiagnosticDescriptors.DynamicVariableSetToNonDynamic,
                            variable.Identifier,
                            variable.Identifier.Text );
                    }
                }
            }
        }

        if ( this.GetNodeScope( transformedType ) == TemplatingScope.CompileTimeOnly )
        {
            var typeSymbol = this._syntaxTreeAnnotationMap.GetExpressionType( node.Type )!;

            using ( this.WithScopeContext( this._currentScopeContext.CompileTimeOnly( $"a local variable of compile-time-only type '{typeSymbol}'" ) ) )
            {
                // ReSharper disable once RedundantSuppressNullableWarningExpression
                var transformedVariables = node.Variables.SelectAsReadOnlyList( v => this.Visit( v )! );

                return node.Update( transformedType, SeparatedList( transformedVariables ) ).AddScopeAnnotation( TemplatingScope.CompileTimeOnly );
            }
        }
        else
        {
            // ReSharper disable once RedundantSuppressNullableWarningExpression
            var transformedVariables = node.Variables.SelectAsImmutableArray( v => this.Visit( v )! );

            var variableScopes = transformedVariables.SelectAsReadOnlyList( v => v.GetScopeFromAnnotation() ).Distinct().ToReadOnlyList();

            if ( variableScopes.Count != 1 )
            {
                this.ReportDiagnostic(
                    TemplatingDiagnosticDescriptors.SplitVariables,
                    node,
                    string.Join( ",", node.Variables.SelectAsReadOnlyList( v => "'" + v.Identifier.Text + "'" ) ) );
            }

            var variableScope = variableScopes.Single();

            // We don't use transformedType because we want to replace the type annotation to strictly RunTime and not, for instance, CompileTimeReturningRunTime.
            return node.Update( node.Type.AddScopeAnnotation( variableScope ), SeparatedList( transformedVariables ) ).AddScopeAnnotation( variableScope );
        }
    }

    public override SyntaxNode VisitLocalDeclarationStatement( LocalDeclarationStatementSyntax node )
    {
        var transformedNode = (LocalDeclarationStatementSyntax) base.VisitLocalDeclarationStatement( node )!;

        return transformedNode.AddScopeAnnotation( this.GetNodeScope( transformedNode.Declaration ) );
    }

    #endregion

    public override SyntaxNode VisitAttribute( AttributeSyntax node )
    {
        var symbol = this._syntaxTreeAnnotationMap.GetSymbol( node.Name );

        if ( symbol is IMethodSymbol { ContainingNamespace: { } } constructor
             && (constructor.ContainingNamespace.ToString()?.StartsWith( "Metalama.Framework", StringComparison.Ordinal ) ?? false) )
        {
            node = node.AddColoringAnnotation( TextSpanClassification.CompileTime );
        }

        // Otherwise, don't process attributes.
        return node;
    }

    public override SyntaxNode VisitAttributeList( AttributeListSyntax node )
    {
        var annotatedList = (AttributeListSyntax) base.VisitAttributeList( node )!;

        if ( annotatedList.Attributes.All( a => a.GetColorFromAnnotation() == TextSpanClassification.CompileTime ) )
        {
            return annotatedList.AddColoringAnnotation( TextSpanClassification.CompileTime );
        }
        else
        {
            return annotatedList;
        }
    }

    private T VisitMemberDeclaration<T>( T node, Func<T, T> visitImplementation )
        where T : SyntaxNode
    {
        var symbol = this._syntaxTreeAnnotationMap.GetDeclaredSymbol( node )!;

        // Detect if the current member is a template.
        var templateInfo = this._symbolScopeClassifier.GetTemplateInfo( symbol );

        // If it is a template, update the currentTemplateMember field.
        if ( !templateInfo.IsNone )
        {
            var previousTemplateMember = this._currentTemplateMember;
            this._currentTemplateMember = symbol;

            if ( templateInfo.AttributeType == TemplateAttributeType.Template )
            {
                var isVoid = symbol is IMethodSymbol methodSymbol &&
                             (methodSymbol.ReturnsVoid ||
                              (AsyncHelper.TryGetAsyncInfo( methodSymbol.ReturnType, out var resultType, out _ ) &&
                               resultType.SpecialType == SpecialType.System_Void));

                if ( isVoid && node is MethodDeclarationSyntax { Body: { } body } )
                {
                    // Check void template methods for redundant return statements.
                    RedundantReturnVisitor.ReportErrors( this, body );
                }
            }

            try
            {
                // We don't want to visit the whole member because only the implementation must be annotated and transformed
                // as a template.
                return visitImplementation( node ).AddIsTemplateAnnotation();
            }
            finally
            {
                this._currentTemplateMember = previousTemplateMember;
            }
        }
        else
        {
            // Don't visit members that are not templates.
            return node;
        }
    }

    // This method is called from the classification service. Constructors are never templates, so it can be skipped.
    public override SyntaxNode VisitConstructorDeclaration( ConstructorDeclarationSyntax node ) => node;

    public override SyntaxNode VisitMethodDeclaration( MethodDeclarationSyntax node )
        => this.VisitMemberDeclaration(
            node,
            n => node
                .WithBody( this.Visit( n.Body ) )
                .WithExpressionBody( this.Visit( n.ExpressionBody ) )
                .WithAttributeLists( this.VisitList( node.AttributeLists ) )
                .WithParameterList( this.Visit( node.ParameterList ) )
                .WithReturnType( this.Visit( node.ReturnType ) )
                .WithTypeParameterList( this.Visit( node.TypeParameterList ) ) );

    public override SyntaxNode VisitParameter( ParameterSyntax node )
    {
        var annotatedNode = (ParameterSyntax) base.VisitParameter( node )!;

        if ( this._currentTemplateMember != null )
        {
            if ( this._syntaxTreeAnnotationMap.GetDeclaredSymbol( node ) is IParameterSymbol symbol )
            {
                var scope = this.GetSymbolScope( symbol );

                if ( scope.GetExpressionExecutionScope() == TemplatingScope.CompileTimeOnly )
                {
                    annotatedNode = annotatedNode.AddColoringAnnotation( TextSpanClassification.CompileTime );

                    var parameterTypeScope = this.GetSymbolScope( symbol.Type );

                    // Compile-time parameters of run-time-only types are not allowed.
                    if ( parameterTypeScope.GetExpressionValueScope() == TemplatingScope.RunTimeOnly )
                    {
                        this.ReportDiagnostic(
                            TemplatingDiagnosticDescriptors.CompileTimeTemplateParameterWithRunTimeType,
                            node,
                            (symbol.Name, symbol.Type) );
                    }
                }

                if ( this._isInLocalFunction )
                {
                    // Make sure compile-time local function parameters produce errors.
                    var classifierScope = this._symbolScopeClassifier.GetTemplatingScope( symbol );

                    this.RequireScope( node, classifierScope.GetExpressionExecutionScope(), TemplatingScope.RunTimeOnly, "a template local function" );
                }
                else if ( symbol.ContainingSymbol is not IMethodSymbol { MethodKind: MethodKind.LambdaMethod } )
                {
                    this._templateProjectManifestBuilder?.AddOrUpdateSymbol( symbol, scope );
                }
            }
        }

        return annotatedNode;
    }

    public override SyntaxNode VisitTypeParameter( TypeParameterSyntax node )
    {
        var annotatedNode = base.VisitTypeParameter( node )!;

        if ( this._currentTemplateMember != null )
        {
            var symbol = this._syntaxTreeAnnotationMap.GetDeclaredSymbol( node );

            if ( symbol != null )
            {
                var scope = this.GetSymbolScope( symbol );

                if ( scope == TemplatingScope.CompileTimeOnlyReturningRuntimeOnly )
                {
                    annotatedNode = annotatedNode.AddColoringAnnotation( TextSpanClassification.CompileTime );
                }

                if ( !this._isInLocalFunction )
                {
                    this._templateProjectManifestBuilder?.AddOrUpdateSymbol( symbol, scope );
                }
            }
        }

        return annotatedNode;
    }

    public override SyntaxNode VisitAccessorDeclaration( AccessorDeclarationSyntax node )
        => this.VisitMemberDeclaration(
            node,
            n => node.WithBody( this.Visit( n.Body ) )
                .WithExpressionBody( this.Visit( n.ExpressionBody ) )
                .WithAttributeLists( this.VisitList( node.AttributeLists ) ) );

    public override SyntaxNode VisitPropertyDeclaration( PropertyDeclarationSyntax node )
        => this.VisitMemberDeclaration(
            node,
            n => n.WithAccessorList( this.Visit( n.AccessorList ) )
                .WithExpressionBody( this.Visit( n.ExpressionBody ) )
                .WithInitializer( this.Visit( n.Initializer ) )
                .WithAttributeLists( this.VisitList( node.AttributeLists ) ) );

    public override SyntaxNode VisitEventDeclaration( EventDeclarationSyntax node )
        => this.VisitMemberDeclaration( node, n => n.WithAccessorList( this.Visit( n.AccessorList ) ) );

    private static bool IsMutatingUnaryOperator( SyntaxToken token ) => token.Kind() is SyntaxKind.PlusPlusToken or SyntaxKind.MinusMinusToken;

    public override SyntaxNode VisitPostfixUnaryExpression( PostfixUnaryExpressionSyntax node )
    {
        var (transformedOperand, scope) = this.VisitUnaryExpressionOperand( node.Operand, node.OperatorToken );

        return node.Update( transformedOperand, node.OperatorToken ).WithSymbolAnnotationsFrom( node ).AddScopeAnnotation( scope );
    }

    public override SyntaxNode VisitPrefixUnaryExpression( PrefixUnaryExpressionSyntax node )
    {
        var (transformedOperand, scope) = this.VisitUnaryExpressionOperand( node.Operand, node.OperatorToken );

        return node.Update( node.OperatorToken, transformedOperand ).WithSymbolAnnotationsFrom( node ).AddScopeAnnotation( scope );
    }

    private (ExpressionSyntax TransformedOperand, TemplatingScope Scope) VisitUnaryExpressionOperand( ExpressionSyntax operand, SyntaxToken @operator )
    {
        var transformedOperand = this.Visit( operand );

        var scope = this.GetNodeScope( transformedOperand );

        if ( @operator.IsKind( SyntaxKind.ExclamationToken ) && scope.GetExpressionValueScope() == TemplatingScope.RunTimeOnly )
        {
            scope = TemplatingScope.RunTimeOnly;
        }

        if ( IsMutatingUnaryOperator( @operator ) )
        {
            scope = this.GetAssignmentScope( transformedOperand );
<<<<<<< HEAD
#if ENABLE_CannotSetCompileTimeVariableInRunTimeConditionalBlock
            if ( scope.GetExpressionExecutionScope() == TemplatingScope.CompileTimeOnly && this._currentScopeContext.IsRuntimeConditionalBlock )
=======

            if ( scope.GetExpressionExecutionScope() == TemplatingScope.CompileTimeOnly )
>>>>>>> 07658059
            {
                this.CheckForMutatingCompileTimeExpressionInRunTimeConditionalBlock( operand );
            }
#endif
        }

        return (transformedOperand, scope);
    }

    public override SyntaxNode VisitAssignmentExpression( AssignmentExpressionSyntax node )
    {
        if ( node.Parent is InitializerExpressionSyntax )
        {
            // In an initializer assignment, the scope is determined by the right side but the transformation always proceed according to the parent.
            var transformedRight = this.Visit( node.Right );
            var scope = this.GetNodeScope( transformedRight );

            return node.Update( node.Left, node.OperatorToken, transformedRight )
                .AddScopeAnnotation( scope )
                .AddTargetScopeAnnotation( TemplatingScope.MustFollowParent );
        }
        else
        {
            // The scope of a classical assignment is determined by the left side.
            var transformedLeft = this.Visit( node.Left );

            var leftScope = this.GetAssignmentScope( transformedLeft );
            ExpressionSyntax? transformedRight;

            // If we are in a run-time-conditional block, we cannot assign compile-time variables.
            ScopeContext? context = null;

            if ( leftScope.GetExpressionExecutionScope() == TemplatingScope.CompileTimeOnly )
            {
<<<<<<< HEAD
#if ENABLE_CannotSetCompileTimeVariableInRunTimeConditionalBlock                
                if ( this._currentScopeContext.IsRuntimeConditionalBlock )
                {
                    this.ReportDiagnostic(
                        TemplatingDiagnosticDescriptors.CannotSetCompileTimeVariableInRunTimeConditionalBlock,
                        node.Left,
                        (node.Left.ToString(), this._currentScopeContext.IsRuntimeConditionalBlockReason!) );
                }
#endif
=======
                this.CheckForMutatingCompileTimeExpressionInRunTimeConditionalBlock( node.Left );

>>>>>>> 07658059
                if ( this._syntaxTreeAnnotationMap.GetExpressionType( node.Left ) is INamedTypeSymbol { Name: nameof(IExpression) } )
                {
                    // Assigning a run-time expression to an IExpression is allowed but requires special processing.
                    // It is similar to the case with a cast to IExpression, but the cast is not required.
                }
                else
                {
                    // The right part must be compile-time.
                    context = this._currentScopeContext.CompileTimeOnly( "the assignment of a compile-time expression" );
                }
            }

            using ( this.WithScopeContext( context ) )
            {
                transformedRight = this.Visit( node.Right );
            }

            // If we have a discard assignment, take the scope from the right.
            if ( leftScope == TemplatingScope.RunTimeOrCompileTime
                 && this._syntaxTreeAnnotationMap.GetSymbol( node.Left ) is IDiscardSymbol )
            {
                leftScope = this.GetNodeScope( transformedRight ).GetExpressionExecutionScope();
            }

            return node.Update( transformedLeft, node.OperatorToken, transformedRight ).AddScopeAnnotation( leftScope );
        }
    }

    private void CheckForMutatingCompileTimeExpressionInRunTimeConditionalBlock( ExpressionSyntax expression )
    {
        if ( this._currentScopeContext.IsRunTimeConditionalBlock )
        {
            if ( this._syntaxTreeAnnotationMap.GetSymbol( expression ) is not ILocalSymbol local )
            {
                this.ReportDiagnostic(
                    TemplatingDiagnosticDescriptors.CannotSetCompileTimeExpressionInRunTimeConditionalBlock,
                    expression,
                    (expression.ToString(), this._currentScopeContext.IsRunTimeConditionalBlockReason) );
            }
            else if ( !this._currentScopeContext.RunTimeConditionalBlockVariables.Contains( local ) )
            {
                this.ReportDiagnostic(
                    TemplatingDiagnosticDescriptors.CannotSetCompileTimeVariableInRunTimeConditionalBlock,
                    expression,
                    (expression.ToString(), this._currentScopeContext.IsRunTimeConditionalBlockReason) );
            }
        }
    }

    public override SyntaxNode VisitExpressionStatement( ExpressionStatementSyntax node )
    {
        var transformedExpression = this.Visit( node.Expression );
        var expressionScope = this.GetNodeScope( transformedExpression );
        var statementScope = expressionScope.GetExpressionExecutionScope().ReplaceIndeterminate( TemplatingScope.RunTimeOnly );

        return node.WithExpression( transformedExpression ).AddScopeAnnotation( expressionScope ).AddTargetScopeAnnotation( statementScope );
    }

    public override SyntaxNode VisitCastExpression( CastExpressionSyntax node )
    {
        if ( this._templateMemberClassifier.IsNodeOfDynamicType( node.Type ) )
        {
            this.ReportDiagnostic(
                TemplatingDiagnosticDescriptors.ForbiddenDynamicUseInTemplate,
                node.Type.GetLocation(),
                default );
        }

        TypeSyntax annotatedType;

        // The scope of the type shouldn't be influenced by parent scope.
        using ( this.WithScopeContext( this._currentScopeContext.RunTimeOrCompileTime( "type to cast to" ) ) )
        {
            annotatedType = this.Visit( node.Type );
        }

        var typeScope = this.GetNodeScope( annotatedType );

        ExpressionSyntax annotatedExpression;
        TemplatingScope castScope;

        if ( typeScope == TemplatingScope.RunTimeOnly )
        {
            // The whole cast is run-time only.
            using ( this.WithScopeContext( this._currentScopeContext.RunTimePreferred( $"cast to the run-time-only type '{node.Type}'" ) ) )
            {
                annotatedExpression = this.Visit( node.Expression );
            }

            var expressionScope = this.GetNodeScope( annotatedExpression );
            castScope = this.GetExpressionScope( new SyntaxNode[] { annotatedExpression, annotatedType }, new[] { expressionScope, typeScope }, node );
        }
        else
        {
            var type = this._syntaxTreeAnnotationMap.GetSymbol( node.Type );
            var typeIsIExpression = type is INamedTypeSymbol { Name: nameof(IExpression) };

            if ( typeIsIExpression )
            {
                using ( this.WithScopeContext( this._currentScopeContext.RunTimePreferred( $"cast to IExpression" ) ) )
                {
                    annotatedExpression = this.Visit( node.Expression );
                }

                castScope = TemplatingScope.CompileTimeOnly;
            }
            else
            {
                annotatedExpression = this.Visit( node.Expression );

                var expressionScope = this.GetNodeScope( annotatedExpression );

                if ( typeScope == TemplatingScope.CompileTimeOnly && expressionScope.GetExpressionValueScope() == TemplatingScope.RunTimeOnly )
                {
                    // We cannot cast a run-time expression to a compile-time type, except to IExpression.
                    this.ReportDiagnostic(
                        TemplatingDiagnosticDescriptors.CannotCastRunTimeExpressionToCompileTimeType,
                        node.Type,
                        (node.Expression.ToString(), node.Type.ToString()) );

                    // Act as if the cast worked, to suppress other errors.
                    castScope = TemplatingScope.CompileTimeOnly;
                }
                else
                {
                    castScope = this.GetExpressionScope( new SyntaxNode[] { annotatedExpression, annotatedType }, new[] { expressionScope, typeScope }, node );
                }
            }
        }

        return node.Update( node.OpenParenToken, annotatedType, node.CloseParenToken, annotatedExpression )
            .AddScopeAnnotation( castScope );
    }

    public override SyntaxNode VisitBinaryExpression( BinaryExpressionSyntax node )
    {
        switch ( node.Kind() )
        {
            case SyntaxKind.IsExpression:
            case SyntaxKind.AsExpression:
                if ( this._templateMemberClassifier.IsNodeOfDynamicType( node.Right ) )
                {
                    this.ReportDiagnostic(
                        TemplatingDiagnosticDescriptors.ForbiddenDynamicUseInTemplate,
                        node.Right.GetLocation(),
                        default );
                }

                var annotatedType = (TypeSyntax) this.Visit( node.Right );
                var annotatedExpression = this.Visit( node.Left );
                var transformedNode = node.WithLeft( annotatedExpression ).WithRight( annotatedType );

                return this.AnnotateCastExpression( transformedNode, annotatedType, annotatedExpression );

            case SyntaxKind.CoalesceExpression:
                return this.VisitCoalesceExpression( node );
        }

        var visitedNode = base.VisitBinaryExpression( node )!;

        return this.AddScopeAnnotationToVisitedNode( node, visitedNode );
    }

    private SyntaxNode AnnotateCastExpression( ExpressionSyntax transformedCastNode, TypeSyntax annotatedType, ExpressionSyntax annotatedExpression )
    {
        var combinedScope = this.GetNodeScope( annotatedType ) == TemplatingScope.RunTimeOrCompileTime
            ? this.GetNodeScope( annotatedExpression ).GetExpressionValueScope()
            : this.GetExpressionScope( new[] { annotatedExpression }, transformedCastNode );

        return transformedCastNode.AddScopeAnnotation( combinedScope );
    }

    private SyntaxNode VisitCoalesceExpression( BinaryExpressionSyntax node )
    {
        // The scope is determined by the left part, unless the left part is indeterminate. The right part must follow.

        var annotatedLeft = this.Visit( node.Left );
        var leftScope = this.GetNodeScope( annotatedLeft );

        ExpressionSyntax annotatedRight;
        TemplatingScope combinedScope;

        if ( !leftScope.IsUndetermined() )
        {
            ScopeContext context;

            if ( leftScope.EvaluatesToRunTimeValue() )
            {
                context = this._currentScopeContext.RunTimePreferred( $"right part of the run-time '{node.Left} ??'" );
                combinedScope = TemplatingScope.RunTimeOnly;
            }
            else
            {
                context = this._currentScopeContext.CompileTimeOnly( $"right part of the compile-time '{node.Left} ??'" );
                combinedScope = leftScope;
            }

            using ( this.WithScopeContext( context ) )
            {
                annotatedRight = this.Visit( node.Right );
            }
        }
        else
        {
            // Use the default rule.
            annotatedRight = this.Visit( node.Right );
            var rightScope = this.GetNodeScope( annotatedRight );
            combinedScope = this.GetExpressionScope( new SyntaxNode[] { annotatedLeft, annotatedRight }, new[] { leftScope, rightScope }, node );
        }

        return node.Update( annotatedLeft, node.OperatorToken, annotatedRight ).AddScopeAnnotation( combinedScope );
    }

    public override SyntaxNode VisitConditionalExpression( ConditionalExpressionSyntax node )
    {
        var annotatedCondition = this.Visit( node.Condition );
        var conditionScope = this.GetNodeScope( annotatedCondition );

        ExpressionSyntax annotatedWhenTrue;
        ExpressionSyntax annotatedWhenFalse;
        ScopeContext? scopeContext;

        if ( conditionScope.GetExpressionExecutionScope( true ) == TemplatingScope.CompileTimeOnly )
        {
            scopeContext = null;
        }
        else
        {
            scopeContext = this._currentScopeContext.RunTimePreferred( $"run-time conditional expression with the condition '{node.Condition}'" );
        }

        using ( this.WithScopeContext( scopeContext ) )
        {
            annotatedWhenTrue = this.Visit( node.WhenTrue );
            annotatedWhenFalse = this.Visit( node.WhenFalse );
        }

        var combinedScope = TemplatingScope.RunTimeOnly;

        // Mark the whole expression as compile-time only if all three sub-expressions are compile-time
        if ( scopeContext == null &&
             this.GetNodeScope( annotatedWhenTrue ).GetExpressionExecutionScope( true ) == TemplatingScope.CompileTimeOnly &&
             this.GetNodeScope( annotatedWhenFalse ).GetExpressionExecutionScope( true ) == TemplatingScope.CompileTimeOnly )
        {
            combinedScope = TemplatingScope.CompileTimeOnly;
        }

        return node.Update(
                annotatedCondition,
                node.QuestionToken,
                annotatedWhenTrue,
                node.ColonToken,
                annotatedWhenFalse )
            .AddScopeAnnotation( combinedScope );
    }

    public override SyntaxNode VisitForStatement( ForStatementSyntax node )
    {
        // This is a quick-and-dirty implementation that all for statements runtime.

        var transformedVariableDeclaration = this.Visit( node.Declaration );

        if ( transformedVariableDeclaration != null )
        {
            this.RequireScope( transformedVariableDeclaration.Variables, TemplatingScope.RunTimeOnly, "variable of a 'for' loop" );
        }

        // ReSharper disable once RedundantSuppressNullableWarningExpression
        var transformedInitializers = node.Initializers.SelectAsReadOnlyList( i => this.Visit( i )! );
        var transformedCondition = this.Visit( node.Condition );

        // ReSharper disable once RedundantSuppressNullableWarningExpression
        var transformedIncrementors = node.Incrementors.SelectAsReadOnlyList( syntax => this.Visit( syntax )! );

        StatementSyntax transformedStatement;

        using ( this.WithScopeContext(
                   this._currentScopeContext.BreakOrContinue(
                       TemplatingScope.RunTimeOnly,
                       $"for ( {node.Initializers}; ... )" ) ) )
        {
            transformedStatement = this.Visit( node.Statement );
        }

        return ForStatement(
                node.ForKeyword,
                node.OpenParenToken,
                transformedVariableDeclaration,
                SeparatedList( transformedInitializers ),
                node.FirstSemicolonToken,
                transformedCondition,
                node.SecondSemicolonToken,
                SeparatedList( transformedIncrementors ),
                node.CloseParenToken,
                transformedStatement )
            .AddTargetScopeAnnotation( TemplatingScope.RunTimeOnly );
    }

    public override SyntaxNode VisitWhileStatement( WhileStatementSyntax node )
    {
        // The scope of a `while` statement is determined by its condition only.

        var annotatedCondition = this.Visit( node.Condition ).ReplaceScopeAnnotationIfUndetermined( TemplatingScope.RunTimeOnly );
        var conditionScope = this.GetNodeScope( annotatedCondition ).GetExpressionExecutionScope();

        this.RequireLoopScope( node.Condition, conditionScope, "while" );

        StatementSyntax annotatedStatement;

        using ( this.WithScopeContext( this._currentScopeContext.BreakOrContinue( conditionScope, $"while ( {node.Condition} )" ) ) )
        {
            annotatedStatement = this.Visit( node.Statement ).ReplaceScopeAnnotation( conditionScope );
        }

        return node.Update(
                node.AttributeLists,
                node.WhileKeyword,
                node.OpenParenToken,
                annotatedCondition,
                node.CloseParenToken,
                annotatedStatement.AddTargetScopeAnnotation( conditionScope ) )
            .AddScopeAnnotation( conditionScope );
    }

    public override SyntaxNode VisitDoStatement( DoStatementSyntax node )
    {
        // The scope of a `do ... while` statement is determined by its condition only.

        var annotatedCondition = this.Visit( node.Condition ).ReplaceScopeAnnotationIfUndetermined( TemplatingScope.RunTimeOnly );
        var conditionScope = this.GetNodeScope( annotatedCondition ).GetExpressionExecutionScope();

        this.RequireLoopScope( node.Condition, conditionScope, "do" );

        StatementSyntax annotatedStatement;

        using ( this.WithScopeContext( this._currentScopeContext.BreakOrContinue( conditionScope, $"do ... while ( {node.Condition} )" ) ) )
        {
            annotatedStatement = this.Visit( node.Statement ).ReplaceScopeAnnotation( conditionScope );
        }

        return node.Update(
                node.AttributeLists,
                node.DoKeyword,
                annotatedStatement.AddTargetScopeAnnotation( conditionScope ),
                node.WhileKeyword,
                node.OpenParenToken,
                annotatedCondition,
                node.CloseParenToken,
                node.SemicolonToken )
            .AddScopeAnnotation( conditionScope );
    }

    public override SyntaxNode VisitReturnStatement( ReturnStatementSyntax node )
        => base.VisitReturnStatement( node )!.AddScopeAnnotation( TemplatingScope.RunTimeOnly );

    #region Unsupported Features

    private void ReportUnsupportedLanguageFeature( SyntaxNodeOrToken nodeForDiagnostic, string featureName )
        => this.ReportDiagnostic( TemplatingDiagnosticDescriptors.LanguageFeatureIsNotSupported, nodeForDiagnostic, featureName );

    public override SyntaxNode? VisitUnsafeStatement( UnsafeStatementSyntax node )
    {
        this.ReportUnsupportedLanguageFeature( node.UnsafeKeyword, "unsafe" );

        return base.VisitUnsafeStatement( node );
    }

    public override SyntaxNode? VisitGotoStatement( GotoStatementSyntax node )
    {
        this.ReportUnsupportedLanguageFeature( node.GotoKeyword, "goto" );

        return base.VisitGotoStatement( node );
    }

    public override SyntaxNode VisitLocalFunctionStatement( LocalFunctionStatementSyntax node )
    {
        var reason = $"local function '{node.Identifier.Text}'";

        var oldIsInLocalFunction = this._isInLocalFunction;
        this._isInLocalFunction = true;

        try
        {
            using ( this.WithScopeContext( this._currentScopeContext.ForbidDynamic( reason ) ) )
            {
                this.Visit( node.ReturnType );
                this.Visit( node.ParameterList );
            }

            using ( this.WithScopeContext( this._currentScopeContext.RunTimeConditional( reason ) ) )
            {
                if ( node.ExpressionBody != null )
                {
                    var transformedExpression = this.Visit( node.ExpressionBody.Expression );

                    return node.WithExpressionBody( node.ExpressionBody.WithExpression( transformedExpression ) )
                        .AddScopeAnnotation( TemplatingScope.RunTimeOnly );
                }
                else
                {
                    var transformedBody = this.Visit( node.Body );

                    return node.WithBody( transformedBody ).AddScopeAnnotation( TemplatingScope.RunTimeOnly );
                }
            }
        }
        finally
        {
            this._isInLocalFunction = oldIsInLocalFunction;
        }
    }

    public override SyntaxNode? VisitAnonymousMethodExpression( AnonymousMethodExpressionSyntax node )
    {
        this.ReportUnsupportedLanguageFeature( node.DelegateKeyword, "anonymous method" );

        return base.VisitAnonymousMethodExpression( node );
    }

    public override SyntaxNode VisitQueryExpression( QueryExpressionSyntax node )
    {
        this.ReportUnsupportedLanguageFeature( node.FromClause.FromKeyword, "LINQ" );

        return node;
    }

    public override SyntaxNode VisitAwaitExpression( AwaitExpressionSyntax node )
    {
        // Await is always run-time.

        ExpressionSyntax transformedExpression;

        using ( this.WithScopeContext( this._currentScopeContext.RunTimePreferred( "'await' expression" ) ) )
        {
            transformedExpression = this.Visit( node.Expression );
        }

        return node.WithExpression( transformedExpression ).AddScopeAnnotation( TemplatingScope.RunTimeOnly );
    }

    public override SyntaxNode VisitYieldStatement( YieldStatementSyntax node )
    {
        // Yield is always run-time.

        ExpressionSyntax? transformedExpression;

        if ( node.Expression != null )
        {
            using ( this.WithScopeContext( this._currentScopeContext.RunTimePreferred( "'yield' expression" ) ) )
            {
                transformedExpression = this.Visit( node.Expression );
            }
        }
        else
        {
            transformedExpression = null;
        }

        return node.WithExpression( transformedExpression ).AddScopeAnnotation( TemplatingScope.RunTimeOnly );
    }

    #endregion

    #region Lambda expressions

    private SyntaxNode? VisitLambdaExpression<T>( T node, Func<T, SyntaxNode?> callBase )
        where T : LambdaExpressionSyntax
    {
        if ( node.ExpressionBody != null )
        {
            // Dynamic expressions are not supported in lambdas.
            if ( this._syntaxTreeAnnotationMap.GetExpressionType( node.ExpressionBody ) is IDynamicTypeSymbol )
            {
                this.ReportDiagnostic( TemplatingDiagnosticDescriptors.DynamicInLambdaUnsupported, node, default );
            }

            var annotatedExpression = this.Visit( node.ExpressionBody );

            return node.WithExpressionBody( annotatedExpression ).WithScopeAnnotationFrom( annotatedExpression );
        }
        else
        {
            // it means Expression is a Block
            this.ReportUnsupportedLanguageFeature( node.ArrowToken, "statement lambda" );

            return callBase( node );
        }
    }

    public override SyntaxNode? VisitParenthesizedLambdaExpression( ParenthesizedLambdaExpressionSyntax node )
    {
        if ( node.ReturnType != null && this._templateMemberClassifier.IsNodeOfDynamicType( node.ReturnType ) )
        {
            this.ReportDiagnostic(
                TemplatingDiagnosticDescriptors.ForbiddenDynamicUseInTemplate,
                node.ReturnType.GetLocation(),
                default );
        }

        foreach ( var parameter in node.ParameterList.Parameters )
        {
            if ( parameter.Type != null && this._templateMemberClassifier.IsNodeOfDynamicType( parameter.Type ) )
            {
                this.ReportDiagnostic(
                    TemplatingDiagnosticDescriptors.ForbiddenDynamicUseInTemplate,
                    parameter.Type.GetLocation(),
                    default );
            }
        }

        return this.VisitLambdaExpression( node, base.VisitParenthesizedLambdaExpression );
    }

    public override SyntaxNode? VisitSimpleLambdaExpression( SimpleLambdaExpressionSyntax node )
        => this.VisitLambdaExpression( node, base.VisitSimpleLambdaExpression );

    #endregion

    #region Switch

    public override SyntaxNode VisitSwitchExpressionArm( SwitchExpressionArmSyntax node )
    {
        var transformedPattern = this.Visit( node.Pattern );
        var patternScope = this.GetNodeScope( transformedPattern );

        var transformedWhen = this.Visit( node.WhenClause );
        var transformedExpression = this.Visit( node.Expression );

        TemplatingScope combinedScope;

        if ( patternScope == TemplatingScope.CompileTimeOnly )
        {
            // If the pattern is build-time only, then the whole arm is build-time only.
            combinedScope = TemplatingScope.CompileTimeOnly;
        }
        else
        {
            combinedScope = this.GetSwitchCaseScope( transformedPattern, transformedWhen, transformedExpression, node );
        }

        return node.Update(
                transformedPattern,
                transformedWhen,
                node.EqualsGreaterThanToken,
                transformedExpression )
            .AddScopeAnnotation( combinedScope )
            .AddTargetScopeAnnotation( TemplatingScope.MustFollowParent );
    }

    public override SyntaxNode VisitSwitchExpression( SwitchExpressionSyntax node )
    {
        var transformedGoverningExpression = this.Visit( node.GoverningExpression );
        var governingExpressionScope = transformedGoverningExpression.GetScopeFromAnnotation().GetValueOrDefault();

        if ( (governingExpressionScope == TemplatingScope.CompileTimeOnly
              && this._templateMemberClassifier.IsNodeOfDynamicType( transformedGoverningExpression ))
             || governingExpressionScope != TemplatingScope.CompileTimeOnly )
        {
            governingExpressionScope = TemplatingScope.RunTimeOnly;
        }

        var armContext = governingExpressionScope == TemplatingScope.CompileTimeOnly
            ? this._currentScopeContext.CompileTimeOnly( "a compile-time switch expression" )
            : null;

        SwitchExpressionArmSyntax[] transformedArms;

        using ( this.WithScopeContext( armContext ) )
        {
            transformedArms = node.Arms.SelectAsArray( a => this.Visit( a ) );

            var reason = governingExpressionScope == TemplatingScope.RunTimeOnly
                ? "a run-time switch expression"
                : "a compile-time switch expression";

            this.RequireScope( transformedArms, governingExpressionScope, reason );
        }

        return node.Update(
                transformedGoverningExpression,
                node.SwitchKeyword,
                node.OpenBraceToken,
                SeparatedList( transformedArms, node.Arms.GetSeparators() ),
                node.CloseBraceToken )
            .AddScopeAnnotation( governingExpressionScope );
    }

    public override SyntaxNode VisitSwitchStatement( SwitchStatementSyntax node )
    {
        var annotatedExpression = this.Visit( node.Expression );
        var expressionScope = annotatedExpression.GetScopeFromAnnotation() ?? TemplatingScope.RunTimeOrCompileTime;

        TemplatingScope switchScope;
        string scopeReason;

        if ( (expressionScope == TemplatingScope.CompileTimeOnly && this._templateMemberClassifier.IsNodeOfDynamicType( annotatedExpression ))
             || expressionScope.GetExpressionValueScope( preferCompileTime: true ).ReplaceIndeterminate( TemplatingScope.CompileTimeOnly )
             != TemplatingScope.CompileTimeOnly )
        {
            switchScope = TemplatingScope.RunTimeOnly;
            scopeReason = $"the run-time 'switch( {node.Expression} )'";
        }
        else
        {
            switchScope = TemplatingScope.CompileTimeOnly;
            scopeReason = $"the compile-time 'switch( {node.Expression} )'";
        }

        var transformedSections = new SwitchSectionSyntax[node.Sections.Count];

        for ( var i = 0; i < node.Sections.Count; i++ )
        {
            var section = node.Sections[i];

            SwitchLabelSyntax[] transformedLabels;
            StatementSyntax[] transformedStatements;

            var labelContext = switchScope == TemplatingScope.CompileTimeOnly
                ? this._currentScopeContext.CompileTimeOnly( scopeReason )
                : this._currentScopeContext.RunTimePreferred( scopeReason );

            using ( this.WithScopeContext( labelContext ) )
            {
                transformedLabels = section.Labels.SelectAsArray( this.Visit )!;

                if ( this.RequireScope( transformedLabels, switchScope, scopeReason ) )
                {
                    transformedLabels = transformedLabels.SelectAsArray( l => l.ReplaceScopeAnnotation( switchScope ) );
                }
                else
                {
                    // We would have an error if we replace the annotation.
                }
            }

            using ( this.WithScopeContext( this._currentScopeContext.BreakOrContinue( switchScope, scopeReason ) ) )
            {
                // Statements of a compile-time control block must have an explicitly-set scope otherwise the template compiler
                // will look at the scope in the parent node, which is here incorrect.
                transformedStatements =
                    section.Statements.SelectAsArray( s => this.Visit( s ).ReplaceScopeAnnotationIfUndetermined( TemplatingScope.CompileTimeOnly ) );
            }

            transformedSections[i] = section.Update( List( transformedLabels ), List( transformedStatements ) ).AddScopeAnnotation( switchScope );
        }

        return node.Update(
                node.SwitchKeyword,
                node.OpenParenToken,
                annotatedExpression.ReplaceScopeAnnotation( switchScope ),
                node.CloseParenToken,
                node.OpenBraceToken,
                List( transformedSections ),
                node.CloseBraceToken )
            .AddScopeAnnotation( switchScope );
    }

    private TemplatingScope GetSwitchCaseScope(
        SyntaxNode transformedPattern,
        SyntaxNode? transformedWhen,
        SyntaxNode? transformedExpression,
        SyntaxNode originalNode )
        => this.GetExpressionScope( new[] { transformedPattern, transformedWhen, transformedExpression }, originalNode );

    public override SyntaxNode VisitCasePatternSwitchLabel( CasePatternSwitchLabelSyntax node )
    {
        var transformedPattern = this.Visit( node.Pattern );
        var patternScope = this.GetNodeScope( transformedPattern );
        var transformedWhen = this.Visit( node.WhenClause );

        var combinedScope = patternScope == TemplatingScope.CompileTimeOnly
            ? TemplatingScope.CompileTimeOnly
            : this.GetSwitchCaseScope( transformedPattern, transformedWhen, null, node );

        return node.Update( node.Keyword, transformedPattern, transformedWhen, node.ColonToken ).AddScopeAnnotation( combinedScope );
    }

    #endregion

    private bool RequireScope( IEnumerable<SyntaxNode> nodes, TemplatingScope requiredScope, string reason )
    {
        foreach ( var node in nodes )
        {
            if ( !this.RequireScope( node, requiredScope, reason ) )
            {
                return false;
            }
        }

        return true;
    }

    private bool RequireScope( SyntaxNode? node, TemplatingScope requiredScope, string reason )
        => this.RequireScope( node, this.GetNodeScope( node ), requiredScope, reason );

    private bool RequireScope( SyntaxNode? node, TemplatingScope existingScope, TemplatingScope requiredScope, string reason )
    {
        if ( node == null )
        {
            return true;
        }

        existingScope = existingScope.GetExpressionValueScope();
        requiredScope = requiredScope.GetExpressionExecutionScope();

        if ( existingScope != TemplatingScope.RunTimeOrCompileTime && existingScope != requiredScope )
        {
            // Don't emit an error if any descendant node already has an error because this creates redundant messages.
            if ( !node.DescendantNodes().Any( n => n.HasScopeMismatchAnnotation() ) )
            {
                this.ReportDiagnostic(
                    TemplatingDiagnosticDescriptors.ScopeMismatch,
                    node,
                    (node.ToString(), existingScope.ToDisplayString(), requiredScope.ToDisplayString(), reason) );

                return false;
            }
        }

        return true;
    }

    private void RequireLoopScope( SyntaxNode nodeForDiagnostic, TemplatingScope requiredScope, string statementName )
    {
        if ( requiredScope.GetExpressionExecutionScope() == TemplatingScope.CompileTimeOnly && this._currentScopeContext.IsRunTimeConditionalBlock )
        {
            // It is not allowed to have a do or while loop in a run-time-conditional block because compile-time loops require a compile-time
            // variable, and mutating a compile-time variable is not allowed in a run-time-conditional block. This condition may be
            // removed in the future because the loop variable may actually not be observable from outside the block, this
            // is not implemented. Since the iteration variable of a foreach loop cannot be mutated explicitly, this check does not apply there.

            this.ReportDiagnostic(
                TemplatingDiagnosticDescriptors.CannotHaveCompileTimeLoopInRunTimeConditionalBlock,
                nodeForDiagnostic,
                (statementName, this._currentScopeContext.IsRunTimeConditionalBlockReason) );
        }
    }

    public override SyntaxNode VisitLockStatement( LockStatementSyntax node )
    {
        var annotatedExpression = this.Visit( node.Expression );
        var annotatedStatement = this.Visit( node.Statement );

        this.RequireScope( annotatedExpression, TemplatingScope.RunTimeOnly, "a 'lock' statement" );

        return node.Update(
                node.LockKeyword,
                node.OpenParenToken,
                annotatedExpression,
                node.CloseParenToken,
                annotatedStatement )
            .AddScopeAnnotation( TemplatingScope.RunTimeOnly );
    }

    public override SyntaxNode VisitUsingStatement( UsingStatementSyntax node )
    {
        var annotatedExpression = this.Visit( node.Expression );
        var annotatedDeclaration = this.Visit( node.Declaration );
        var annotatedStatement = this.Visit( node.Statement );

        this.RequireScope( annotatedExpression, TemplatingScope.RunTimeOnly, "a 'using' statement" );
        this.RequireScope( annotatedDeclaration, TemplatingScope.RunTimeOnly, "a 'using' statement" );

        return node.Update(
                node.AwaitKeyword,
                node.UsingKeyword,
                node.OpenParenToken,
                annotatedDeclaration,
                annotatedExpression,
                node.CloseParenToken,
                annotatedStatement )
            .AddScopeAnnotation( TemplatingScope.RunTimeOnly );
    }

    public override SyntaxNode VisitArrayType( ArrayTypeSyntax node )
    {
        var transformedNode = (ArrayTypeSyntax) base.VisitArrayType( node )!;

        var scope = this.GetNodeScope( transformedNode.ElementType );

        if ( scope == TemplatingScope.Dynamic )
        {
            // We cannot have an array of dynamic.
            this.ReportDiagnostic( TemplatingDiagnosticDescriptors.InvalidDynamicTypeConstruction, node, node.ToString() );
        }

        return transformedNode;
    }

    public override SyntaxNode VisitRefType( RefTypeSyntax node )
    {
        var transformedNode = (RefTypeSyntax) base.VisitRefType( node )!;

        var scope = this.GetNodeScope( transformedNode.Type );

        if ( scope == TemplatingScope.Dynamic )
        {
            // We cannot have a ref to dynamic.
            this.ReportDiagnostic( TemplatingDiagnosticDescriptors.InvalidDynamicTypeConstruction, node, node.ToString() );
        }

        return transformedNode;
    }

    private (T TransformedNode, TemplatingScope TemplatingScope, bool IsSubtemplate) VisitGenericNameCore<T>( T node, Func<T, SyntaxNode> callBase )
        where T : ExpressionSyntax
    {
        var scope = this.GetNodeScope( node );
        T transformedNode;

        var isSubtemplate = false;

        switch ( scope )
        {
            case TemplatingScope.Conflict:
                this.ReportScopeError( node );

                // We continue with an unknown scope because other methods don't handle the Conflict scope.
                scope = TemplatingScope.RunTimeOrCompileTime;
                transformedNode = node;

                break;

            case TemplatingScope.DynamicTypeConstruction:
                // We cannot have generic type instances of dynamic.
                this.ReportDiagnostic( TemplatingDiagnosticDescriptors.InvalidDynamicTypeConstruction, node, node.ToString() );

                return (node, TemplatingScope.DynamicTypeConstruction, false);

            default:
                ScopeContext? context;

                if ( scope.GetExpressionExecutionScope() == TemplatingScope.CompileTimeOnly )
                {
                    var symbol = this._syntaxTreeAnnotationMap.GetInvocableSymbol( node );

                    var templateInfo = symbol == null ? TemplateInfo.None : this._templateMemberClassifier.SymbolClassifier.GetTemplateInfo( symbol );

                    if ( templateInfo.CanBeReferencedAsSubtemplate )
                    {
                        context = this._currentScopeContext.RunTimePreferred( "a generic argument of a called template" );
                        isSubtemplate = true;
                    }
                    else
                    {
                        context = this._currentScopeContext.CompileTimeOnly( "a generic argument of compile-time declaration" );
                    }
                }
                else if ( scope.GetExpressionExecutionScope() == TemplatingScope.RunTimeOnly )
                {
                    context = this._currentScopeContext.RunTimePreferred( "a generic argument of run-time declaration" );
                }
                else
                {
                    context = null;
                }

                using ( this.WithScopeContext( context ) )
                {
                    transformedNode = (T) callBase( node );
                }

                break;
        }

        return (transformedNode.AddScopeAnnotation( scope ), scope, isSubtemplate);
    }

    public override SyntaxNode VisitGenericName( GenericNameSyntax node )
    {
        var symbol = this._syntaxTreeAnnotationMap.GetSymbol( node );

        // If any type parameters on a member are explicitly 'dynamic', report error.
        // (Types have their own error, LAMA0227.)
        if ( symbol is not ITypeSymbol )
        {
            foreach ( var argument in node.TypeArgumentList.Arguments )
            {
                if ( this._templateMemberClassifier.IsNodeOfDynamicType( argument ) )
                {
                    this.ReportDiagnostic(
                        TemplatingDiagnosticDescriptors.ForbiddenDynamicUseInTemplate,
                        argument,
                        default );
                }
            }
        }

        var (transformedNode, scope, isSubtemplate) = this.VisitGenericNameCore( node, base.VisitGenericName! );

        if ( isSubtemplate )
        {
            foreach ( var typeArgument in transformedNode.TypeArgumentList.Arguments )
            {
                // Subtemplate type argument has to be a run-time-only type (including compile-time template type parameter) ...
                this.RequireScope( typeArgument, TemplatingScope.RunTimeOnly, "a generic argument of a called template" );

                var typeArgumentSymbol = this._syntaxTreeAnnotationMap.GetSymbol( typeArgument );

                // ... but not a run-time template type parameter.
                if ( typeArgumentSymbol != null && this._typeParameterDetectionVisitor.Visit( typeArgumentSymbol ) )
                {
                    this.ReportDiagnostic(
                        TemplatingDiagnosticDescriptors.SubtemplateCantBeCalledWithRunTimeTypeParameter,
                        typeArgument,
                        (symbol!, typeArgument) );
                }
            }
        }

        var annotatedIdentifier = this.AddColoringAnnotations( node.Identifier, symbol, scope ).AsToken();

        return transformedNode.WithIdentifier( annotatedIdentifier );
    }

    public override SyntaxNode VisitTupleType( TupleTypeSyntax node ) => this.VisitGenericNameCore( node, base.VisitTupleType! ).TransformedNode;

    public override SyntaxNode VisitNullableType( NullableTypeSyntax node )
    {
        var transformedElementType = this.Visit( node.ElementType );
        var transformedNode = node.WithElementType( transformedElementType );

        var elementScope = transformedElementType.GetScopeFromAnnotation();

        if ( elementScope != null )
        {
            transformedNode = transformedNode.AddScopeAnnotation( elementScope.Value.GetExpressionValueScope() );
        }

        return transformedNode;
    }

    public override SyntaxNode VisitObjectCreationExpression( ObjectCreationExpressionSyntax node )
    {
        var transformedType = this.Visit( node.Type );
        var objectType = this._syntaxTreeAnnotationMap.GetExpressionType( node );

        if ( objectType == null )
        {
            throw new AssertionFailedException( $"Cannot get the expression type for '{node}'." );
        }

        var objectTypeScope = this.GetSymbolScope( objectType );

        ScopeContext? context = null;

        if ( objectTypeScope == TemplatingScope.CompileTimeOnly )
        {
            context = this._currentScopeContext.CompileTimeOnly( $"the creation of an instance of the compile-time {objectType}" );
        }

        using ( this.WithScopeContext( context ) )
        {
            var transformedArguments = node.ArgumentList?.Arguments.SelectAsArray( a => this.Visit( a ) );
            var argumentsScope = this.GetExpressionScope( transformedArguments, node );
            var transformedInitializer = this.Visit( node.Initializer );
            var initializerScope = this.GetNodeScope( transformedInitializer );

            var combinedScope = objectTypeScope switch
            {
                TemplatingScope.CompileTimeOnly => TemplatingScope.CompileTimeOnly,
                TemplatingScope.RunTimeOnly => TemplatingScope.RunTimeOnly,
                _ => this.GetExpressionScope(
                    new SyntaxNode?[] { node.ArgumentList, transformedInitializer },
                    new[] { argumentsScope, initializerScope },
                    node )
            };

            var transformedArgumentList = transformedArguments != null
                ? ArgumentList(
                    node.ArgumentList!.OpenParenToken,
                    SeparatedList( transformedArguments, node.ArgumentList.Arguments.GetSeparators() ),
                    node.ArgumentList!.CloseParenToken )
                : null;

            return node.Update(
                    node.NewKeyword,
                    transformedType,
                    transformedArgumentList,
                    transformedInitializer )
                .AddScopeAnnotation( combinedScope );
        }
    }

    public override SyntaxNode VisitWithExpression( WithExpressionSyntax node )
    {
        // The scope is determined by the expression and the initializer must comply.
        var transformedExpression = this.Visit( node.Expression );
        var expressionScope = this.GetNodeScope( transformedExpression ).GetExpressionValueScope();

        var scopeContext = expressionScope switch
        {
            TemplatingScope.RunTimeOnly =>
                this._currentScopeContext.RunTimePreferred( "on the right side of a 'with' initializer whose left side is run-time" ),
            TemplatingScope.CompileTimeOnly => this._currentScopeContext.CompileTimeOnly(
                "on the right side of a 'with' initializer whose left side is compile-time" ),
            _ => null
        };

        using ( this.WithScopeContext( scopeContext ) )
        {
            var transformedInitializer = this.Visit( node.Initializer );

            var scope = expressionScope == TemplatingScope.RunTimeOrCompileTime
                ? this.GetExpressionScope(
                    new SyntaxNode[] { node.Expression, node.Initializer },
                    new[] { expressionScope, this.GetNodeScope( transformedInitializer ) },
                    node )
                : expressionScope;

            return node.Update( transformedExpression, node.WithKeyword, transformedInitializer ).AddScopeAnnotation( scope );
        }
    }

    public override SyntaxNode VisitThrowExpression( ThrowExpressionSyntax node )
    {
        using ( this.WithScopeContext( this._currentScopeContext.RunTimePreferred( "an expression of a 'throw' expression" ) ) )
        {
            var transformedExpression = this.Visit( node.Expression );

            this.RequireScope( transformedExpression, TemplatingScope.RunTimeOnly, "a 'throw' expression" );

            return node.Update( node.ThrowKeyword, transformedExpression ).AddScopeAnnotation( TemplatingScope.RunTimeOnly );
        }
    }

    public override SyntaxNode VisitThrowStatement( ThrowStatementSyntax node )
    {
        using ( this.WithScopeContext( this._currentScopeContext.RunTimePreferred( "an expression of a 'throw' statement" ) ) )
        {
            var transformedExpression = this.Visit( node.Expression )!;

            this.RequireScope( transformedExpression, TemplatingScope.RunTimeOnly, "a 'throw' statement" );

            return node.Update( node.ThrowKeyword, transformedExpression, node.SemicolonToken ).AddScopeAnnotation( TemplatingScope.RunTimeOnly );
        }
    }

    public override SyntaxNode VisitTryStatement( TryStatementSyntax node )
    {
        var annotatedBlock = this.Visit( node.Block );

        var annotatedCatches = new CatchClauseSyntax[node.Catches.Count];

        for ( var i = 0; i < node.Catches.Count; i++ )
        {
            var @catch = node.Catches[i];

            using ( this.WithScopeContext( this._currentScopeContext.RunTimeConditional( "catch" ) ) )
            {
                var annotatedCatch = this.Visit( @catch );
                annotatedCatches[i] = annotatedCatch;
            }
        }

        FinallyClauseSyntax? annotatedFinally = null;

        if ( node.Finally != null )
        {
            using ( this.WithScopeContext( this._currentScopeContext.RunTimeConditional( "finally" ) ) )
            {
                annotatedFinally = this.Visit( node.Finally );
            }
        }

        return node.WithBlock( annotatedBlock )
            .WithCatches( List( annotatedCatches ) )
            .WithFinally( annotatedFinally! )
            .AddScopeAnnotation( TemplatingScope.RunTimeOnly );
    }

    public override SyntaxNode? VisitCatchDeclaration( CatchDeclarationSyntax node )
    {
        var symbol = this._syntaxTreeAnnotationMap.GetDeclaredSymbol( node );

        if ( symbol != null )
        {
            this.SetLocalSymbolScope( symbol, TemplatingScope.RunTimeOnly );
        }

        return base.VisitCatchDeclaration( node );
    }

    public override SyntaxNode VisitTypeOfExpression( TypeOfExpressionSyntax node )
    {
        // The processing of typeof(.) is very specific. It is always represented as a compile-time expression 
        // There is then compile-time-to-run-time conversion logic in the rewriter.
        // The value of typeof is scope-neutral except if the type is run-time only.

        TypeSyntax annotatedType;

        using ( this.WithScopeContext( this._currentScopeContext.RunTimeOrCompileTime( "typeof" ) ) )
        {
            annotatedType = this.Visit( node.Type );
        }

        var typeScope = this.GetNodeScope( annotatedType );

        var typeOfScope = typeScope.GetExpressionValueScope() switch
        {
            TemplatingScope.CompileTimeOnly => TemplatingScope.CompileTimeOnly,
            TemplatingScope.RunTimeOnly => ReferencesTemplateParameter() ? TemplatingScope.TypeOfTemplateTypeParameter : TemplatingScope.TypeOfRunTimeType,
            TemplatingScope.RunTimeOrCompileTime => TemplatingScope.CompileTimeOnlyReturningBoth,
            _ => throw new AssertionFailedException( $"Unexpected templating scope: {typeScope.GetExpressionExecutionScope()}." )
        };

        return node.WithType( annotatedType ).AddScopeAnnotation( typeOfScope );

        bool ReferencesTemplateParameter()
        {
            var symbol = this._syntaxTreeAnnotationMap.GetSymbol( node.Type );

            return symbol != null && this._typeParameterDetectionVisitor.Visit( symbol );
        }
    }

    public override SyntaxNode VisitArrayRankSpecifier( ArrayRankSpecifierSyntax node )
    {
        // ReSharper disable once RedundantSuppressNullableWarningExpression
        var transformedSizes = node.Sizes.SelectAsImmutableArray( syntax => this.Visit( syntax )! );

        var sizeScope = this.GetExpressionScope( transformedSizes, node );

        var arrayRankScope = sizeScope.GetExpressionValueScope() switch
        {
            TemplatingScope.RunTimeOnly => TemplatingScope.RunTimeOnly,
            TemplatingScope.CompileTimeOnly => TemplatingScope.RunTimeOrCompileTime,
            TemplatingScope.RunTimeOrCompileTime => TemplatingScope.RunTimeOrCompileTime,
            _ => throw new AssertionFailedException( $"Unexpected scope: {sizeScope}." )
        };

        var transformedRank =
            node.WithSizes( SeparatedList( transformedSizes ) ).AddScopeAnnotation( arrayRankScope );

        return transformedRank;
    }

    public override SyntaxNode? VisitThisExpression( ThisExpressionSyntax node )
    {
        if ( node.Parent is MemberAccessExpressionSyntax )
        {
            return base.VisitThisExpression( node );
        }
        else
        {
            return node.AddScopeAnnotation( TemplatingScope.CompileTimeOnly );
        }
    }

    public override SyntaxNode VisitTupleExpression( TupleExpressionSyntax node )
    {
        var transformedElements = node.Arguments.SelectAsImmutableArray( a => this.Visit( a.Expression ) );
        var tupleScope = this.GetExpressionScope( transformedElements, node ).GetExpressionValueScope( true );
        var transformedArguments = new ArgumentSyntax[transformedElements.Length];

        for ( var i = 0; i < transformedElements.Length; i++ )
        {
            transformedArguments[i] = node.Arguments[i].WithExpression( transformedElements[i] );
        }

        return node.Update( node.OpenParenToken, SeparatedList( transformedArguments, node.Arguments.GetSeparators() ), node.CloseParenToken )
            .AddScopeAnnotation( tupleScope );
    }

    public override SyntaxNode VisitInterpolatedStringExpression( InterpolatedStringExpressionSyntax node )
    {
        var transformedContents = new List<InterpolatedStringContentSyntax>( node.Contents.Count );

        foreach ( var content in node.Contents )
        {
            switch ( content )
            {
                case InterpolatedStringTextSyntax text:
                    transformedContents.Add( text );

                    break;

                case InterpolationSyntax interpolation:
                    var transformedExpression = this.Visit( interpolation.Expression );
                    var expressionScope = transformedExpression.GetScopeFromAnnotation().GetValueOrDefault( TemplatingScope.RunTimeOrCompileTime );
                    var interpolationScope = expressionScope;

                    if ( expressionScope == TemplatingScope.CompileTimeOnly )
                    {
                        // Implicit toString conversion.
                        interpolationScope = TemplatingScope.CompileTimeOnlyReturningBoth;
                    }
                    else if ( expressionScope.GetExpressionValueScope() == TemplatingScope.RunTimeOnly )
                    {
                        interpolationScope = TemplatingScope.RunTimeOnly;
                    }

                    transformedContents.Add( interpolation.WithExpression( transformedExpression ).AddScopeAnnotation( interpolationScope ) );

                    break;

                default:
                    throw new AssertionFailedException( $"Unexpected content kind {content.Kind()} at '{content.GetLocation()}.'" );
            }
        }

        var totalScope = this.GetExpressionScope( transformedContents, node );

        return node.WithContents( List( transformedContents ) ).AddScopeAnnotation( totalScope );
    }

    public override SyntaxNode VisitInitializerExpression( InitializerExpressionSyntax node )
        => base.VisitInitializerExpression( node )!.AddTargetScopeAnnotation( TemplatingScope.MustFollowParent );

    public override SyntaxNode? VisitDefaultExpression( DefaultExpressionSyntax node )
    {
        if ( this._templateMemberClassifier.IsNodeOfDynamicType( node.Type ) )
        {
            this.ReportDiagnostic(
                TemplatingDiagnosticDescriptors.ForbiddenDynamicUseInTemplate,
                node.Type.GetLocation(),
                default );
        }

        return base.VisitDefaultExpression( node );
    }
}<|MERGE_RESOLUTION|>--- conflicted
+++ resolved
@@ -1025,20 +1025,15 @@
             .ToReadOnlyList();
 
         ScopeContext? expressionContext = null;
-<<<<<<< HEAD
-#if ENABLE_CannotSetCompileTimeVariableInRunTimeConditionalBlock
-        if ( compileTimeOutArguments.Count > 0 )
-=======
 
         foreach ( var compileTimeOutArgument in compileTimeOutArguments )
->>>>>>> 07658059
         {
             expressionContext =
                 this._currentScopeContext.CompileTimeOnly( $"a call to a method that sets the compile-time expression '{compileTimeOutArgument}'" );
 
             this.CheckForMutatingCompileTimeExpressionInRunTimeConditionalBlock( compileTimeOutArgument.Expression );
         }
-#endif
+
         // Transform the expression.
         ExpressionSyntax transformedExpression;
 
@@ -1852,17 +1847,11 @@
         if ( IsMutatingUnaryOperator( @operator ) )
         {
             scope = this.GetAssignmentScope( transformedOperand );
-<<<<<<< HEAD
-#if ENABLE_CannotSetCompileTimeVariableInRunTimeConditionalBlock
-            if ( scope.GetExpressionExecutionScope() == TemplatingScope.CompileTimeOnly && this._currentScopeContext.IsRuntimeConditionalBlock )
-=======
 
             if ( scope.GetExpressionExecutionScope() == TemplatingScope.CompileTimeOnly )
->>>>>>> 07658059
             {
                 this.CheckForMutatingCompileTimeExpressionInRunTimeConditionalBlock( operand );
             }
-#endif
         }
 
         return (transformedOperand, scope);
@@ -1893,20 +1882,8 @@
 
             if ( leftScope.GetExpressionExecutionScope() == TemplatingScope.CompileTimeOnly )
             {
-<<<<<<< HEAD
-#if ENABLE_CannotSetCompileTimeVariableInRunTimeConditionalBlock                
-                if ( this._currentScopeContext.IsRuntimeConditionalBlock )
-                {
-                    this.ReportDiagnostic(
-                        TemplatingDiagnosticDescriptors.CannotSetCompileTimeVariableInRunTimeConditionalBlock,
-                        node.Left,
-                        (node.Left.ToString(), this._currentScopeContext.IsRuntimeConditionalBlockReason!) );
-                }
-#endif
-=======
                 this.CheckForMutatingCompileTimeExpressionInRunTimeConditionalBlock( node.Left );
 
->>>>>>> 07658059
                 if ( this._syntaxTreeAnnotationMap.GetExpressionType( node.Left ) is INamedTypeSymbol { Name: nameof(IExpression) } )
                 {
                     // Assigning a run-time expression to an IExpression is allowed but requires special processing.
