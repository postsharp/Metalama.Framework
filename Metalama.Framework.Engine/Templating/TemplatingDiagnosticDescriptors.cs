﻿// Copyright (c) SharpCrafters s.r.o. See the LICENSE.md file in the root directory of this repository root for details.

using Metalama.Framework.Code;
using Metalama.Framework.CompileTimeContracts;
using Metalama.Framework.Diagnostics;
using Metalama.Framework.Engine.CompileTime;
using Microsoft.CodeAnalysis;
using System;
using static Metalama.Framework.Diagnostics.Severity;

namespace Metalama.Framework.Engine.Templating
{
#pragma warning disable SA1118 // Allow multi-line parameters.

    public static class TemplatingDiagnosticDescriptors
    {
        // Reserved ranges 100-119, 220-299

        private const string _category = "Metalama.Template";

        internal static readonly DiagnosticDefinition<string> LanguageFeatureIsNotSupported
            = new(
                "LAMA0101",
                "The C# language feature is not supported.",
                "'{0}' is not supported in a template.",
                _category,
                Error );

        internal static readonly DiagnosticDefinition<(string Expression, string ActualScope, string ExpectedScope, string Context)> ScopeMismatch
            = new(
                "LAMA0104",
                "The expression is expected to be of a different scope (run-time or compile-time)",
                "The expression '{0}' is {1} but it is expected to be {2} because the expression appears in {3}.",
                _category,
                Error );

        internal static readonly DiagnosticDefinition<string> SplitVariables
            = new(
                "LAMA0105",
                "Build-time and run-time local variables cannot be mixed in the same declaration. Split them into different declarations; "
                + "one for run-time variables, and one for compile-time variables",
                "Local variables {0} cannot be declared in the same declaration. "
                + "Split them into different declarations; one for run-time variables, and one for compile-time variables",
                _category,
                Error );

        internal static readonly DiagnosticDefinition<(string VariableName, string RunTimeCondition)> CannotSetCompileTimeVariableInRunTimeConditionalBlock
            = new(
                "LAMA0108",
                "Cannot set a compile-time variable in a block whose execution depends on a run-time condition",
                "Cannot set the compile-time variable '{0}' here because it is part of a block whose execution depends on the run-time condition '{1}'. " +
                "Move the assignment out of the run-time-conditional block.",
                _category,
                Error );

        internal static readonly DiagnosticDefinition<string> UndeclaredRunTimeIdentifier
            = new(
                "LAMA0109",
                "The run-time identifier was not declared",
                "The run-time identifier '{0}' was not defined.",
                _category,
                Error );

        internal static readonly DiagnosticDefinition<(string LoopKind, string RunTimeCondition)> CannotHaveCompileTimeLoopInRunTimeConditionalBlock
            = new(
                "LAMA0110",
                "Cannot have a compile-time loop in a block whose execution depends on a run-time condition",
                "The compile-time {0} loop is not allowed here because it is a part of block whose execution depends on the run-time condition '{1}'. " +
                "Move the loop out of the run-time-conditional block.",
                _category,
                Error );

        internal static readonly DiagnosticDefinition<(string AspectName, string AssemblyName)>
            CannotFindAspectInCompilation
                = new(
                    "LAMA0113",
                    "An aspect type defined in a reference assembly could not be found in the compilation",
                    "Cannot find in the current compilation the aspect type '{0}' defined in the aspect library '{1}'.",
                    _category,
                    Error );

        internal static readonly DiagnosticDefinition<(IDeclaration Advice, string Expression, IDeclaration TargetDeclaration, DeclarationKind TargetKind)>
            CannotUseThisInStaticContext
                = new(
                    "LAMA0114",
                    "Cannot use 'meta.This' from a static context",
                    "The advice '{0}' cannot use '{1}' in an advice applied to {3} '{2}' because the target {3} is static.",
                    _category,
                    Error );

        internal static readonly DiagnosticDefinition<(IDeclaration Advice, string Expression, IDeclaration TargetDeclaration, DeclarationKind TargetKind,
                string MissingKind, string? AlternativeSuggestion)>
            MetaMemberNotAvailable
                = new(
                    "LAMA0115",
                    "Cannot use a meta member in the current context",
                    "The advice '{0}' cannot use '{1}' in an advice applied to {3} '{2}' because there is no '{4}'.{5}",
                    _category,
                    Error );

        internal static readonly DiagnosticDefinition<(ISymbol DeclaringSymbol, ISymbol ReferencedSymbol, TemplatingScope DeclaringScope)>
            CannotReferenceCompileTimeOnly
                = new(
                    "LAMA0117",
                    "Cannot reference a compile-time-only declaration in a non-compile-time-only declaration.",
                    "Cannot reference '{1}' in '{0}' because '{1}' is compile-time-only but '{0}' is {2}. " +
                    "Consider adding [CompileTime] to '{0}', or do not use '{1}' in '{0}'.'",
                    _category,
                    Error );

        internal static readonly DiagnosticDefinition<ISymbol>
            CompileTimeTypeNeedsRebuild
                = new(
                    "LAMA0118",
                    "The compile-time type needs rebuild.",
                    "The compile-time type '{0}' has been modified since the last build. Metalama will stop analyzing this solution until the "
                    + "next build and you may get errors related to the absence of generated source. "
                    + "To resume analysis, finish the work on all compile-time logic, then build the project (even if the run-time code still has issues).",
                    _category,
                    Warning );

        internal static readonly DiagnosticDefinition<(ISymbol Declaration, string Namespace, string AttributeName)>
            CompileTimeCodeNeedsNamespaceImport
                = new(
                    "LAMA0119",
                    "The declaration contains compile-time code but it does not import the proper namespaces.",
                    "The compile-time declaration '{0}' contains compile-time code but it does not explicitly import the '{1}' namespaces. "
                    + "This may cause an inconsistent design-time experience. Add the [{2}] attribute to '{0}' and import this namespace explicitly.",
                    _category,
                    Error );

        internal static readonly DiagnosticDefinition<(ISymbol ReferencedDeclaration, ISymbol ReferencingDeclaration)>
            TemplateCannotReferenceTemplate
                = new(
                    "LAMA0220",
                    "A template cannot reference another template.",
                    "The declaration '{0}' cannot be referenced from '{1}' both declarations are templates, "
                    + "and templates cannot reference each other yet.",
                    _category,
                    Error );

        internal static readonly DiagnosticDefinition<string>
            CannotUseThisInRunTimeContext
                = new(
                    "LAMA0221",
                    "Cannot use 'this' when a run-time expression is expected.",
                    "Cannot use 'this' in expression '{0}' because a run-time expression is expected, and 'this' "
                    + "in a template is a compile-time keyword. Use 'meta.This' instead.",
                    _category,
                    Error );

        internal static readonly DiagnosticDefinition<string>
            CannotEmitCompileTimeAssembly
                = new(
                    "LAMA0222",
                    "Error compiling the compile-time assembly.",
                    "The compile-time project could not be compiled. In most cases, this is due to a problem in your code and can be diagnosed " +
                    "using the other reported errors. If, however, you believe this is due to a bug in Metalama, please report the issue and include diagnostic "
                    +
                    "information available in '{0}'.",
                    _category,
                    Error );

        internal static readonly DiagnosticDefinition<(string MethodName, IDeclaration TargetDeclaration)>
            CannotUseSpecificProceedInThisContext
                = new(
                    "LAMA0223",
                    "Cannot use a specific Proceed variant in the current context.",
                    "Cannot use the {0} method in '{1}' because the return type of the method is not compatible with the {0} method.",
                    _category,
                    Error );

        internal static readonly DiagnosticDefinition<string>
            CannotUseDynamicInUninitializedLocal
                = new(
                    "LAMA0224",
                    "Cannot declare local variable with the dynamic type if the variable is not initialized.",
                    "The 'dynamic' keyword cannot be used in the local variable '{0}' because it is not initialized.",
                    _category,
                    Error );

        internal static readonly DiagnosticDefinition<(ISymbol Symbol, ISymbol RunTimeSymbol, ISymbol CompileTimeSymbol)> TemplatingScopeConflict
            = new(
                "LAMA0226",
                "The syntax is invalid because it combines run-time and compile-time elements.",
                "'{0}' is invalid because '{1}' is run-time but '{2}' is compile-time.",
                _category,
                Error );

        internal static readonly DiagnosticDefinition<string> InvalidDynamicTypeConstruction
            = new(
                "LAMA0227",
                "'dynamic' is forbidden as a generic parameter type or array element type in a template.",
                "The type '{0}' is forbidden in a template: 'dynamic' cannot be used as a generic argument type, an array element type, a tuple element type or a ref type.",
                _category,
                Error );

        internal static readonly DiagnosticDefinition<ITypeSymbol> NeutralTypesForbiddenInNestedRunTimeTypes
            = new(
                "LAMA0229",
                "Types that are both compile-time and run-time are forbidden in run-time-only types.",
                "The type '{0}' cannot be [CompileOrRunTime] because it is nested in a run-time-only type.",
                _category,
                Error );

        internal static readonly DiagnosticDefinition<ITypeSymbol> NestedCompileTypesMustBePrivate
            = new(
                "LAMA0230",
                "Nested compile-time types must have private accessibility.",
                "The compile-time type '{0}' must have private visibility because it is nested in a run-time-type.",
                _category,
                Error );

        internal static readonly DiagnosticDefinition<(ITypeSymbol NestedType, Type TypeFabric)> RunTimeTypesCannotHaveCompileTimeTypesExceptTypeFabrics
            = new(
                "LAMA0231",
                "Compile-time types cannot be nested in run-time types, except for type fabrics.",
                "The compile-time type '{0}' cannot be nested in a run-time type. The only compile-time type that can be nested in run-time type is a class inheriting '{1}'.",
                _category,
                Error );

        internal static readonly DiagnosticDefinition<string> TemplateUsesUnsupportedLanguageVersion
            = new(
                "LAMA0232",
                "Template code must be written in the specified C# version.",
                "Template code must be written in C# {0}.",
                _category,
                Error );

        internal static readonly DiagnosticDefinition<ISymbol> CannotUseProceedOutOfTemplate
            = new(
                "LAMA0233",
                "Cannot use the 'meta.Proceed' method out of a template.",
                "Cannot use the 'meta.Proceed' method in '{0}' because it is not a template.",
                _category,
                Error );

        internal static readonly DiagnosticDefinition<ISymbol> PartiallyUnresolvedSymbolInTemplate
            = new(
                "LAMA0235",
                "The definition of a type or member used in a template is partially invalid.",
                "The definition of the type or member '{0}' is invalid. Metalama could report irrelevant errors in the current template.",
                _category,
                Error );

        internal static readonly DiagnosticDefinition<(ISymbol DeclaringSymbol, ISymbol ReferencedSymbol, TemplatingScope DeclaringSymbolScope)>
            CannotReferenceRunTimeOnly
                = new(
                    "LAMA0236",
                    "Cannot reference a run-time-only declaration in a compile-time-only declaration.",
                    "Cannot reference '{1}' in '{0}' (except for templates) because '{1}' is run-time-only but '{0}' is {2}.",
                    _category,
                    Error );

        internal static readonly DiagnosticDefinition<ISymbol>
            AbstractTemplateCannotHaveRunTimeSignature
                = new(
                    "LAMA0237",
                    "Abstract templates cannot include a run-time-only type in their signature.",
                    "The template '{0}' cannot be abstract because it has a run-time-ony signature.",
                    _category,
                    Error );

        internal static readonly DiagnosticDefinition<(ISymbol Member, INamedTypeSymbol DeclaringType, TemplatingScope DeclaringTypeScope)>
            OnlyNamedTemplatesCanHaveDynamicSignature
                = new(
                    "LAMA0238",
                    "Only templates of [Template] kind can have a dynamic type or signature.",
                    "'{0}' cannot be of 'dynamic' type because the type '{1}' is {2} and '{0}' is not a template.",
                    _category,
                    Error );

        internal static readonly DiagnosticDefinition<(string ParentExpression, string Expression1, string Scope1, string Expression2, string Scope2)>
            ExpressionScopeConflictBecauseOfChildren
                = new(
                    "LAMA0241",
                    Error,
                    "Execution scope mismatch in the expression `{0}`: the sub-expression `{1}` is {2}, but the other sub-expression `{3}` is {4}.",
                    "Execution scope mismatch in an expression because two sub-expressions have a different execution scope.",
                    _category );

        internal static readonly DiagnosticDefinition<(string ParentExpression, string ParentScope, string ChildExpression, string ChildScope)>
            ExpressionScopeConflictBecauseOfParent
                = new(
                    "LAMA0242",
                    Error,
                    "Execution scope mismatch in the expression `{0}`: the expression is {1}, but the sub-expression `{2}` is {3}",
                    "Execution scope mismatch in an expression because a sub-expression has a different execution scope than the parent expression.",
                    _category );

        internal static readonly DiagnosticDefinition<(INamedTypeSymbol Type, string TypeScope, INamedTypeSymbol BaseType, string BaseTypeScope)>
            BaseTypeScopeConflict
                = new(
                    "LAMA0244",
                    Error,
                    "Execution scope mismatch: the type '{0}' is {1}, but the base type '{2}' is {3}.",
                    "Execution scope mismatch: mismatch between the run-time or compile-time nature of the declaration and its type arguments.",
                    _category );

        internal static readonly DiagnosticDefinition<ISymbol> UnexplainedTemplatingScopeConflict
            = new(
                "LAMA0245",
                "The syntax is invalid because it combines run-time and compile-time elements.",
                "'{0}' is invalid because it combines run-time and compile-time elements.",
                _category,
                Error );

        internal static readonly DiagnosticDefinition<None> CannotUseDynamicTypingInLocalFunction
            = new(
                "LAMA0246",
                "Signatures of Local function in templates cannot use dynamic typing",
                "The return type or parameter type of a local function in a template cannot be dynamic.",
                _category,
                Error );

        internal static readonly
            DiagnosticDefinition<(string AspectName, IDeclaration TargetDeclaration, IUserExpression Expression, IType ReturnType, IType DesiredType)>
            CannotConvertProceedReturnToType
                = new(
                    "LAMA0247",
                    "Cannot convert the actual return type of the Proceed method to the desired type",
                    "Cannot apply the aspect '{0}' to '{1}': cannot convert the result of '{2}', of type '{3}', to the desired type '{4}'.",
                    _category,
                    Error );

        internal static readonly DiagnosticDefinition<(ISymbol Declaration, string Scope)> UnsafeCodeForbiddenInCompileTimeCode
            = new(
                "LAMA0248",
                "Compile-time code cannot contain unsafe code",
                "'{0}' cannot contain unsafe code because it is {1}.",
                _category,
                Error );

        internal static readonly DiagnosticDefinition<ISymbol> UnsafeCodeForbiddenInTemplate
            = new(
                "LAMA0249",
                "Template code cannot contain unsafe code",
                "'{0}' cannot contain unsafe code because it is a template.",
                _category,
                Error );

        internal static readonly DiagnosticDefinition<None> ForbiddenDynamicUseInTemplate
            = new(
                "LAMA0250",
                "Template code cannot use dynamic like this",
                "This use of 'dynamic' is not allowed in a template.",
                _category,
                Error );

        internal static readonly DiagnosticDefinition<string> DynamicVariableSetToNonDynamic
            = new(
                "LAMA0251",
                "Dynamic variables cannot be set to non-dynamic values.",
                "Dynamic variable '{0}' cannot be set to a non-dynamic value.",
                _category,
                Error );

        internal static readonly DiagnosticDefinition<ISymbol> PartialTemplateMethodsForbidden
            = new(
                "LAMA0252",
                "Template methods cannot be partial",
                "'{0}' cannot be partial because it is a template.",
                _category,
                Error );

        internal static readonly DiagnosticDefinition<(ITypeSymbol, string)> CompileTimeTypeInInvocationOfRuntimeMethod
            = new(
                "LAMA0253",
                "Compile-time-only types cannot be used in invocations of run-time methods.",
                "Compile-time-only type '{0}' cannot be used in the invocation of run-time method '{1}'.",
                _category,
                Error );

        internal static readonly DiagnosticDefinition<string> OnlyLiteralArgumentInConfigureAwaitAfterProceedAsync
            = new(
                "LAMA0254",
                "ConfigureAwait after ProceedAsync has to have literal argument.",
                "The argument of ConfigureAwait after ProceedAsync can only be 'true' or 'false', it can't be '{0}'.",
                _category,
                Error );
        
        internal static readonly DiagnosticDefinition<(string Expression, string Type)> CannotCastRunTimeExpressionToCompileTimeType
            = new(
                "LAMA0255",
                "Cannot cast a run-time expression to a compile-time type.",
                "Cannot cast the run-time expression '{0}' to the compile-time type '{1}'.",
                _category,
                Error );
        
        internal static readonly DiagnosticDefinition<string> DynamicArgumentMustBeCastToIExpression
            = new(
                "LAMA0256",
                "The dynamic argument must be explicitly cast to IExpression.",
                "The dynamic expression '{0}' must be explicitly cast to 'IExpression' because it is a dynamic argument of a compile-time method that does not return a dynamic type.",
                _category,
                Error );

        internal static readonly DiagnosticDefinition<string> CannotSetTemplateMemberFromAttribute
            = new(
                "LAMA0257",
                "Cannot set a template member from an attribute.",
                "Cannot set a template member {0} from an attribute.",
                _category,
                Error );

        internal static readonly DiagnosticDefinition<ISymbol> CannotMarkDeclarationAsTemplate
            = new(
                "LAMA0258",
                "Declaration is an invalid declaration to be marked as a template.",
                "'{0}' is an invalid declaration to be marked as a template.",
                _category,
                Error );

        internal static readonly DiagnosticDefinition<(string Expression, string Left, string Right)> ExpressionScopeConflictInConditionalAccess
            = new(
                "LAMA0259",
                "Execution scope mismatch in conditional access expression.",
                "The null-conditional operator cannot be used in the expression '{0}', because '{1}' is compile-time, but '{2}' is run-time. Consider using a separate null-checking 'if' statement instead of the null-conditional operator.",
                _category,
                Error );

        internal static readonly DiagnosticDefinition<ISymbol> CompileTimeTypesCannotHaveTypeFabrics
            = new(
                "LAMA0260",
                "Type fabrics cannot be nested in compile-time types.",
                "The type fabric '{0}' cannot be nested in a compile-time type.",
                _category,
                Error );

        internal static readonly DiagnosticDefinition<(ISymbol Declaration1, INamedTypeSymbol Attribute1, ISymbol Declaration2, INamedTypeSymbol Attribute2)> MultipleAdviceAttributes
            = new(
                "LAMA0261",
                "Declarations cannot have more than one template or advice attribute applied.",
                "Multiple template or advice attributes found on the same declaration: {1} on {0} and {3} on {2}.",
                _category,
                Error );

        internal static readonly DiagnosticDefinition<(ISymbol AccessorDeclaration, INamedTypeSymbol Attribute, string ContainingMemberKind)> AdviceAttributeOnAccessor
            = new(
                "LAMA0262",
                "Accessors cannot have template or advice attributes applied.",
                "Accessor '{0}' cannot have the '{1}' attribute. Add the attribute to the containing {2} instead.",
                _category,
                Error );

        internal static readonly DiagnosticDefinition<None> DynamicInLambdaUnsupported
            = new(
                "LAMA0263",
                "Dynamic expressions in lambdas are not supported.",
                "Using a dynamic expression in a lambda is not supported, unless it is casted to IExpression.",
                _category,
                Error );

        internal static readonly DiagnosticDefinition<(string, ITypeSymbol)> CompileTimeTemplateParameterWithRunTimeType
            = new(
                "LAMA0264",
                "Compile-time template parameters cannot have run-time-only types.",
                "The compile-time template parameter '{0}' cannot have the run-time-only type '{1}'.",
                _category,
                Error );

        internal static readonly DiagnosticDefinition<(string, ITypeParameterSymbol)> StaticInterfaceMembersNotSupportedOnCompileTimeTemplateTypeParameters
            = new(
                "LAMA0265",
                "Accessing static interface members is not supported on compile-time template type parameters.",
                "Accessing the static interface member '{0}' is not supported on compile-time template type parameter '{1}'.",
                _category,
                Error );

        internal static readonly DiagnosticDefinition<(ISymbol, INamedTypeSymbol)> TemplatesInStaticTypeNotSupported
            = new(
                "LAMA0266",
                "Templates in static types are not supported.",
                "The template '{0}' is contained within the static type '{1}', which is not supported.",
                _category,
                Error );

        internal static readonly DiagnosticDefinition<IMethodSymbol> ExtensionMethodMethodGroupConversion
            = new(
                "LAMA0267",
                "Method group conversion for extension methods is not supported.",
                "Converting extension method '{0}' to a delegate using a method group coversion is currently not supported.",
                _category,
                Error );
<<<<<<< HEAD
=======

        internal static readonly DiagnosticDefinition<string> CantResolveDeclaration
            = new(
                "LAMA0268",
                "Could not resolve declaration when looking for template attributes.",
                "Could not resolve declaration with id '{0}' when looking for template attributes. This can happen when multiple references contain a type that's part of the declaration signature.",
                _category,
                Warning );
>>>>>>> 8ef15781
    }
}<|MERGE_RESOLUTION|>--- conflicted
+++ resolved
@@ -482,8 +482,6 @@
                 "Converting extension method '{0}' to a delegate using a method group coversion is currently not supported.",
                 _category,
                 Error );
-<<<<<<< HEAD
-=======
 
         internal static readonly DiagnosticDefinition<string> CantResolveDeclaration
             = new(
@@ -492,6 +490,5 @@
                 "Could not resolve declaration with id '{0}' when looking for template attributes. This can happen when multiple references contain a type that's part of the declaration signature.",
                 _category,
                 Warning );
->>>>>>> 8ef15781
     }
 }