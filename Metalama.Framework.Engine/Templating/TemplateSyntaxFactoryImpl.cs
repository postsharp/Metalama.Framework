// Copyright (c) SharpCrafters s.r.o. See the LICENSE.md file in the root directory of this repository root for details.

using Metalama.Framework.Aspects;
using Metalama.Framework.Code;
using Metalama.Framework.Code.Collections;
using Metalama.Framework.Code.SyntaxBuilders;
using Metalama.Framework.CompileTimeContracts;
using Metalama.Framework.Engine.Advising;
using Metalama.Framework.Engine.Aspects;
using Metalama.Framework.Engine.CodeModel.Helpers;
using Metalama.Framework.Engine.Formatting;
using Metalama.Framework.Engine.SyntaxGeneration;
using Metalama.Framework.Engine.SyntaxSerialization;
using Metalama.Framework.Engine.Templating.Expressions;
using Metalama.Framework.Engine.Templating.Statements;
using Metalama.Framework.Engine.Utilities;
using Metalama.Framework.Engine.Utilities.Roslyn;
using Microsoft.CodeAnalysis;
using Microsoft.CodeAnalysis.CSharp;
using Microsoft.CodeAnalysis.CSharp.Syntax;
using System;
using System.Collections.Generic;
using System.Linq;
using SpecialType = Metalama.Framework.Code.SpecialType;

namespace Metalama.Framework.Engine.Templating
{
    internal sealed partial class TemplateSyntaxFactoryImpl : ITemplateSyntaxFactory
    {
        private readonly TemplateExpansionContext _templateExpansionContext;
        private readonly ObjectReaderFactory _objectReaderFactory;

        public TemplateSyntaxFactoryImpl( TemplateExpansionContext templateExpansionContext )
        {
            this._templateExpansionContext = templateExpansionContext;
            this.SyntaxSerializationContext = templateExpansionContext.SyntaxSerializationContext;
            this._objectReaderFactory = templateExpansionContext.ServiceProvider.GetRequiredService<ObjectReaderFactory>();
        }

        public SyntaxSerializationContext SyntaxSerializationContext { get; }

        public ICompilation Compilation => this._templateExpansionContext.Compilation.AssertNotNull();

        public void AddStatement( List<StatementOrTrivia> list, StatementSyntax? statement ) => list.Add( new StatementOrTrivia( statement ) );

        public void AddStatement( List<StatementOrTrivia> list, IStatement statement )
            => list.Add( new StatementOrTrivia( ((IStatementImpl) statement).GetSyntax( this ) ) );

        public void AddStatement( List<StatementOrTrivia> list, IExpression expression )
        {
            var statement = SyntaxFactory.ExpressionStatement( expression.ToExpressionSyntax( this.SyntaxSerializationContext, null ).RemoveParenthesis() );

            list.Add( new StatementOrTrivia( statement ) );
        }

        public void AddStatement( List<StatementOrTrivia> list, string statement )
            => list.Add( new StatementOrTrivia( SyntaxFactoryEx.ParseStatementSafe( statement ) ) );

        public void AddComments( List<StatementOrTrivia> list, params string?[]? comments )
        {
            IEnumerable<SyntaxTrivia> CreateTrivia( string comment )
            {
                if ( comment.ContainsOrdinal( '\n' ) || comment.ContainsOrdinal( '\r' ) )
                {
                    yield return this._templateExpansionContext.SyntaxGenerationContext.ElasticEndOfLineTrivia;
                    yield return SyntaxFactory.Comment( "/* " + comment + " */" );
                    yield return this._templateExpansionContext.SyntaxGenerationContext.ElasticEndOfLineTrivia;
                }
                else
                {
                    yield return this._templateExpansionContext.SyntaxGenerationContext.ElasticEndOfLineTrivia;
                    yield return SyntaxFactory.Comment( "// " + comment );
                    yield return this._templateExpansionContext.SyntaxGenerationContext.ElasticEndOfLineTrivia;
                }
            }

            if ( comments != null )
            {
                list.Add( new StatementOrTrivia( SyntaxFactory.TriviaList( comments.WhereNotNull().SelectMany( CreateTrivia ) ) ) );
            }
        }

        public StatementSyntax? ToStatement( ExpressionSyntax expression )
        {
            if ( expression.Kind() == SyntaxKind.NullLiteralExpression )
            {
                // This is a special hack used when e.g. `meta.Proceed();` is invoked on a non-existing method.
                // Such call would be translated to the `null` expression, and we need to ignore it.
                return null;
            }
            else
            {
                return SyntaxFactory.ExpressionStatement( expression );
            }
        }

        public SyntaxList<StatementSyntax> ToStatementList( List<StatementOrTrivia> list )
        {
            var statementList = new List<StatementSyntax>( list.Count );

            // List of trivia added by previous items in the list, and not yet added to a statement.
            // This is used when trivia are added before the first statement and after a first newline withing the trivia block.
            var nextLeadingTrivia = SyntaxTriviaList.Empty;

            foreach ( var statementOrTrivia in list )
            {
                switch ( statementOrTrivia.Content )
                {
                    case StatementSyntax statement:
                        // Add
                        if ( nextLeadingTrivia.Count > 0 )
                        {
                            statement = statement.WithLeadingTrivia( nextLeadingTrivia.AddRange( statement.GetLeadingTrivia() ) );
                            nextLeadingTrivia = SyntaxTriviaList.Empty;
                        }

                        statementList.Add( statement );

                        break;

                    case SyntaxTriviaList trivia:
                        if ( statementList.Count == 0 )
                        {
                            // Add the trivia as the leading trivia of the next statement.
                            nextLeadingTrivia = nextLeadingTrivia.AddRange( trivia );
                        }
                        else
                        {
                            var previousStatement = statementList[^1];

                            // TODO: Optimize the lookup for newline.
                            if ( previousStatement.GetTrailingTrivia().Any( x => x.IsKind( SyntaxKind.EndOfLineTrivia ) ) )
                            {
                                nextLeadingTrivia = nextLeadingTrivia.AddRange( trivia );
                            }
                            else
                            {
                                var triviaUpToFirstNewLine = SyntaxTriviaList.Empty;
                                var triviaAfterFirstNewLine = SyntaxTriviaList.Empty;
                                var isAfterFirstNewLine = false;

                                // Split the trivia after the first newline.
                                foreach ( var t in trivia )
                                {
                                    if ( !isAfterFirstNewLine )
                                    {
                                        triviaUpToFirstNewLine = triviaUpToFirstNewLine.Add( t );

                                        if ( t.IsKind( SyntaxKind.EndOfLineTrivia ) )
                                        {
                                            isAfterFirstNewLine = true;
                                        }
                                    }
                                    else
                                    {
                                        triviaAfterFirstNewLine = triviaAfterFirstNewLine.Add( t );
                                    }
                                }

                                statementList[^1] =
                                    previousStatement
                                        .WithTrailingTrivia( previousStatement.GetTrailingTrivia().AddRange( triviaUpToFirstNewLine ) );

                                nextLeadingTrivia = triviaAfterFirstNewLine;
                            }
                        }

                        break;

                    default:
                        continue;
                }
            }

            // If there is any trivia left, we need to generate a dummy statement with the trivia (will be removed later).
            if ( nextLeadingTrivia.Count > 0 )
            {
                statementList.Add( SyntaxFactory.EmptyStatement().WithoutTrailingTrivia().WithLeadingTrivia( nextLeadingTrivia ) );
            }

            return SyntaxFactory.List( statementList );
        }

        public SyntaxKind Boolean( bool value ) => value ? SyntaxKind.TrueLiteralExpression : SyntaxKind.FalseLiteralExpression;

        // This method is called when the expression of 'return' is a non-dynamic expression.
        public StatementSyntax ReturnStatement( ExpressionSyntax? returnExpression )
            => this._templateExpansionContext.CreateReturnStatement( returnExpression, false );

        // This overload is called when the expression of 'return' is a compile-time expression returning a dynamic value.
        public StatementSyntax DynamicReturnStatement( IUserExpression returnExpression, bool awaitResult )
            => this._templateExpansionContext.CreateReturnStatement( returnExpression, awaitResult );

        public StatementSyntax DynamicLocalAssignment( IdentifierNameSyntax identifier, SyntaxKind kind, IUserExpression? expression, bool awaitResult )
        {
            if ( expression == null )
            {
                return SyntaxFactoryEx.EmptyStatement;
            }
            else if ( expression.Type.Equals( SpecialType.Void ) )
            {
                if ( kind != SyntaxKind.SimpleAssignmentExpression )
                {
                    throw new InvalidOperationException(
                        $"Templates using context-dependent compound assignments (e.g. 'x += meta.Proceed()') cannot be expanded when the right side " +
                        $"expression is of type 'void'. Use a simple assignment ('x = meta.Proceed') instead." );
                }

                return SyntaxFactory.ExpressionStatement( expression.ToExpressionSyntax( this.SyntaxSerializationContext, null ).RemoveParenthesis() );
            }
            else if ( awaitResult && expression.Type.GetAsyncInfo().ResultType.Equals( SpecialType.Void ) )
            {
                return
                    SyntaxFactory.ExpressionStatement(
                        SyntaxFactory.AwaitExpression( expression.ToExpressionSyntax( this.SyntaxSerializationContext, null ) )
                            .RemoveParenthesis() );
            }
            else
            {
                return SyntaxFactory.ExpressionStatement(
                    SyntaxFactory.AssignmentExpression(
                            kind,
                            identifier,
                            awaitResult
                                ? SyntaxFactory.AwaitExpression( expression.ToExpressionSyntax( this.SyntaxSerializationContext, null ).RemoveParenthesis() )
                                : expression.ToExpressionSyntax( this.SyntaxSerializationContext, null ) )
                        .RemoveParenthesis() );
            }
        }

        // This overload is called when the value of a local is a dynamic expression but not a compile-time expression returning a dynamic value.
        public StatementSyntax DynamicLocalDeclaration(
            TypeSyntax type,
            SyntaxToken identifier,
            IUserExpression? value,
            bool awaitResult )
        {
            if ( value == null )
            {
                // Don't know how to process this case. Find an example first.
                throw new AssertionFailedException( "The expression should not be null." );
            }

            var runtimeExpression = value.ToExpressionSyntax( this.SyntaxSerializationContext, null );

            if ( value.Type.Equals( SpecialType.Void )
                 || (awaitResult && value.Type.GetAsyncInfo().ResultType.Equals( SpecialType.Void )) )
            {
                // If the method is void, we invoke the method as a statement (so we don't lose the side effect) and we define a local that
                // we assign to the default value. The local is necessary because it may be referenced later.
                TypeSyntax variableType;
                ExpressionSyntax variableValue;

                switch ( type )
                {
                    case IdentifierNameSyntax { IsVar: true }:
                        variableType = this.SyntaxSerializationContext.SyntaxGenerator.Type( Microsoft.CodeAnalysis.SpecialType.System_Object );

                        variableValue = SyntaxFactoryEx.Null;

                        break;

                    default:
                        variableType = type;
                        variableValue = SyntaxFactory.DefaultExpression( variableType );

                        break;
                }

                var localDeclarationStatement = SyntaxFactory.LocalDeclarationStatement(
                        SyntaxFactory.VariableDeclaration(
                            variableType,
                            SyntaxFactory.SingletonSeparatedList(
                                SyntaxFactory.VariableDeclarator(
                                    identifier,
                                    null,
                                    SyntaxFactory.EqualsValueClause( variableValue ) ) ) ) )
                    .WithAdditionalAnnotations( FormattingAnnotations.PossibleRedundantAnnotation );

                // Special case for default(void), which cannot be an expression statement.
                if ( value is TypedDefaultUserExpression )
                {
                    return localDeclarationStatement;
                }

                return SyntaxFactory.Block(
                        awaitResult
                            ? SyntaxFactory.ExpressionStatement( SyntaxFactory.AwaitExpression( runtimeExpression.RemoveParenthesis() ) )
                            : SyntaxFactory.ExpressionStatement( runtimeExpression.RemoveParenthesis() ),
                        localDeclarationStatement )
                    .WithFlattenBlockAnnotation();
            }
            else
            {
                return SyntaxFactory.LocalDeclarationStatement(
                    SyntaxFactory.VariableDeclaration(
                        type,
                        SyntaxFactory.SingletonSeparatedList(
                            SyntaxFactory.VariableDeclarator(
                                identifier,
                                null,
                                SyntaxFactory.EqualsValueClause(
                                    awaitResult
                                        ? SyntaxFactory.AwaitExpression( runtimeExpression )
                                        : runtimeExpression ) ) ) ) );
            }
        }

        public TypedExpressionSyntax DynamicMemberAccessExpression( IUserExpression userExpression, string member )
        {
            if ( userExpression is UserReceiver dynamicMemberAccess )
            {
                return dynamicMemberAccess.CreateMemberAccessExpression( member );
            }

            var expression = userExpression.ToExpressionSyntax( this.SyntaxSerializationContext, null );

            return new TypedExpressionSyntaxImpl(
                SyntaxFactory.MemberAccessExpression(
                        SyntaxKind.SimpleMemberAccessExpression,
                        expression,
                        SyntaxFactory.IdentifierName( member ) )
                    .WithSimplifierAnnotationIfNecessary( this.SyntaxSerializationContext.SyntaxGenerationContext ),
                this.SyntaxSerializationContext.CompilationModel );
        }

        public SyntaxToken GetUniqueIdentifier( string hint )
            => SyntaxFactory.Identifier( this._templateExpansionContext.LexicalScope.GetUniqueIdentifier( hint ) );

        public ExpressionSyntax Serialize<T>( T o )
            => this._templateExpansionContext.SyntaxSerializationService.Serialize( o, this.SyntaxSerializationContext );

        public T AddSimplifierAnnotations<T>( T node )
            where T : SyntaxNode
            => node.WithSimplifierAnnotation();

        public AnonymousFunctionExpressionSyntax SimplifyAnonymousFunction<T>( T node )
            where T : AnonymousFunctionExpressionSyntax
            => node switch
            {
                SimpleLambdaExpressionSyntax { Block.Statements: [ExpressionStatementSyntax expressionStatement] } simpleLambdaExpression =>
                    simpleLambdaExpression.Update(
                        simpleLambdaExpression.AttributeLists,
                        simpleLambdaExpression.Modifiers,
                        simpleLambdaExpression.Parameter,
                        SyntaxFactory.Token( SyntaxKind.EqualsGreaterThanToken ),
                        null,
                        expressionStatement.Expression ),
                SimpleLambdaExpressionSyntax { Block.Statements: [ThrowStatementSyntax { Expression: not null } throwStatement] } simpleLambdaExpression =>
                    simpleLambdaExpression.Update(
                        simpleLambdaExpression.AttributeLists,
                        simpleLambdaExpression.Modifiers,
                        simpleLambdaExpression.Parameter,
                        SyntaxFactory.Token( SyntaxKind.EqualsGreaterThanToken ),
                        null,
                        SyntaxFactory.ThrowExpression( throwStatement.ThrowKeyword, throwStatement.Expression! ) ),
                SimpleLambdaExpressionSyntax { Block.Statements: [BlockSyntax { Statements.Count: 1 } nestedBlock] } simpleLambdaExpression
                    => this.SimplifyAnonymousFunction( simpleLambdaExpression.WithBlock( nestedBlock ) ),
                ParenthesizedLambdaExpressionSyntax { Block.Statements: [ExpressionStatementSyntax expressionStatement] } simpleLambdaExpression =>
                    simpleLambdaExpression.Update(
                        simpleLambdaExpression.AttributeLists,
                        simpleLambdaExpression.Modifiers,
                        simpleLambdaExpression.ParameterList,
                        SyntaxFactory.Token( SyntaxKind.EqualsGreaterThanToken ),
                        null,
                        expressionStatement.Expression ),
                ParenthesizedLambdaExpressionSyntax { Block.Statements: [ThrowStatementSyntax throwStatement] } simpleLambdaExpression =>
                    simpleLambdaExpression.Update(
                        simpleLambdaExpression.AttributeLists,
                        simpleLambdaExpression.Modifiers,
                        simpleLambdaExpression.ParameterList,
                        SyntaxFactory.Token( SyntaxKind.EqualsGreaterThanToken ),
                        null,
                        SyntaxFactory.ThrowExpression( throwStatement.ThrowKeyword, throwStatement.Expression! ) ),
                ParenthesizedLambdaExpressionSyntax { Block.Statements: [BlockSyntax { Statements.Count: 1 } nestedBlock] } simpleLambdaExpression
                    => this.SimplifyAnonymousFunction( simpleLambdaExpression.WithBlock( nestedBlock ) ),

                _ => node
            };

        public ExpressionSyntax RenderInterpolatedString( InterpolatedStringExpressionSyntax interpolatedString )
            => this.SyntaxSerializationContext.SyntaxGenerator.RenderInterpolatedString( interpolatedString );

        public ExpressionSyntax ConditionalExpression( ExpressionSyntax condition, ExpressionSyntax whenTrue, ExpressionSyntax whenFalse )
        {
            // We try simplify the conditional expression when the result is known when the template is expanded.

            switch ( condition.Kind() )
            {
                case SyntaxKind.TrueLiteralExpression:
                    return whenTrue;

                case SyntaxKind.FalseLiteralExpression:
                    return whenFalse;

                default:
                    return SyntaxFactory.ConditionalExpression( condition, whenTrue, whenFalse );
            }
        }

        public IUserExpression Proceed( string methodName ) => this._templateExpansionContext.Proceed( methodName );

        public IUserExpression ConfigureAwait( IUserExpression expression, bool continueOnCapturedContext )
            => TemplateExpansionContext.ConfigureAwait( expression, continueOnCapturedContext );

        public ExpressionSyntax GetDynamicSyntax( object? expression )
        {
            switch ( expression )
            {
                case IExpression dynamicExpression:
<<<<<<< HEAD
                    return dynamicExpression.ToTypedExpressionSyntax( this.SyntaxSerializationContext, null );
=======
                    {
                        var syntax = dynamicExpression.ToTypedExpressionSyntax( this.SyntaxSerializationContext );

                        // TODO: Fix the data flow. We have a UserExpression, generate an ExpressionSyntax, which may then be
                        // wrapped again into a UserExpression.
                        if ( syntax.IsReferenceable != null )
                        {
                            return TypeAnnotationMapper.AddIsExpressionReferenceableAnnotation( syntax, syntax.IsReferenceable.Value );
                        }
                        else
                        {
                            return syntax;
                        }
                    }
>>>>>>> 587a398e

                default:
                    if ( this._templateExpansionContext.SyntaxSerializationService.TrySerialize(
                            expression,
                            this._templateExpansionContext.SyntaxSerializationContext,
                            out var result ) )
                    {
                        return result;
                    }

                    throw new ArgumentOutOfRangeException( nameof(expression), $"Don't know how to extract the syntax from '{expression}'." );
            }
        }

        public TypedExpressionSyntax GetTypedExpression( IExpression expression )
            => expression.ToTypedExpressionSyntax( this.SyntaxSerializationContext, null );

        public TypedExpressionSyntax RunTimeExpression( ExpressionSyntax syntax, string? type = null )
        {
            var syntaxSerializationContext = this.SyntaxSerializationContext;

            var expressionType = type != null
                ? syntaxSerializationContext.CompilationModel.SerializableTypeIdResolver.ResolveId(
                    new SerializableTypeId( type ),
                    this._templateExpansionContext.TemplateGenericArguments )
                : null;

            return new TypedExpressionSyntaxImpl( syntax, expressionType, syntaxSerializationContext.CompilationModel );
        }

        public IUserExpression GetUserExpression( object expression ) => ((IExpression) expression).ToUserExpression();

        public ExpressionSyntax SuppressNullableWarningExpression( ExpressionSyntax operand )
        {
            TypeAnnotationMapper.TryFindExpressionTypeFromAnnotation(
                operand,
                this.SyntaxSerializationContext.CompilationModel,
                out var type );

            return this._templateExpansionContext.SyntaxGenerator.SuppressNullableWarningExpression( operand, type );
        }

        public ExpressionSyntax ConditionalAccessExpression( ExpressionSyntax expression, ExpressionSyntax whenNotNullExpression )
        {
            TypeAnnotationMapper.TryFindExpressionTypeFromAnnotation( expression, this.SyntaxSerializationContext.CompilationModel, out var type );

            return type?.IsNullable != false
                ? SyntaxFactory.ConditionalAccessExpression( expression, whenNotNullExpression )
                : (ExpressionSyntax) new RemoveConditionalAccessRewriter( expression ).Visit( whenNotNullExpression )!;
        }

        public ExpressionSyntax StringLiteralExpression( string? value ) => SyntaxFactoryEx.LiteralExpression( value );

        public TypeOfExpressionSyntax TypeOf( string typeOfString, Dictionary<string, TypeSyntax>? substitutions )
        {
            var typeOfExpression = (TypeOfExpressionSyntax) SyntaxFactoryEx.ParseExpressionSafe( typeOfString );

            if ( substitutions is { Count: > 0 } )
            {
                var rewriter = new SerializedTypeOfRewriter( substitutions );
                typeOfExpression = (TypeOfExpressionSyntax) rewriter.Visit( typeOfExpression )!;
            }

            return typeOfExpression;
        }

        public InterpolationSyntax FixInterpolationSyntax( InterpolationSyntax interpolation ) => InterpolationSyntaxHelper.Fix( interpolation );

        public ITemplateSyntaxFactory ForLocalFunction( string returnType, Dictionary<string, IType> genericArguments, bool isAsync = false )
        {
            var returnTypeSymbol = new SerializableTypeId( returnType ).Resolve( this._templateExpansionContext.Compilation.AssertNotNull(), genericArguments );

            return new TemplateSyntaxFactoryImpl( this._templateExpansionContext.ForLocalFunction( new LocalFunctionInfo( returnTypeSymbol, isAsync ) ) );
        }

        private BlockSyntax InvokeTemplate( string templateName, TemplateProvider templateProvider, IObjectReader args )
        {
            var (templateClass, templateMember) = this.GetTemplateDescription( templateName, templateProvider );

            var context = this._templateExpansionContext.ForTemplate( templateMember, templateProvider );
            var templateArguments = templateMember.ArgumentsForCalledTemplate( args );

            // Add ITemplateSyntaxFactory as the first template argument.
            var allArguments = new object?[templateArguments.Length + 1];
            allArguments[0] = this.ForTemplate( templateName, templateProvider );
            TemplateDriver.CopyTemplateArguments( templateArguments, allArguments, 1, this._templateExpansionContext.SyntaxGenerationContext );

            var compiledTemplateMethodInfo = templateClass.GetCompiledTemplateMethodInfo( templateMember.Symbol );

            return compiledTemplateMethodInfo.Invoke( templateProvider.Object ?? context.TemplateProvider.Object, allArguments )
                .AssertNotNull()
                .AssertCast<BlockSyntax>();
        }

        public BlockSyntax InvokeTemplate( string templateName, object? templateInstanceOrType = null, object? args = null )
            => this.InvokeTemplate( templateName, GetTemplateProvider( templateInstanceOrType ), this._objectReaderFactory.GetReader( args ) );

        public BlockSyntax InvokeTemplate( TemplateInvocation templateInvocation, object? args = null )
        {
            var invocationArgs = this._objectReaderFactory.GetReader( templateInvocation.Arguments );
            var directArgs = this._objectReaderFactory.GetReader( args );

            return this.InvokeTemplate(
                templateInvocation.TemplateName,
                templateInvocation.TemplateProvider,
                ObjectReader.Merge( invocationArgs, directArgs ) );
        }

        private (TemplateClass TemplateClass, TemplateMember<IMethod> TemplateMember) GetTemplateDescription(
            string templateName,
            TemplateProvider templateProvider )
        {
            if ( templateProvider == this._templateExpansionContext.TemplateProvider )
            {
                templateProvider = default;
            }

            var templateClass = this._templateExpansionContext.GetTemplateClass( templateProvider );
            var templateMemberRef = TemplateNameValidator.ValidateTemplateName( templateClass, templateName, TemplateKind.Default, required: true )!.Value;

            var templateMember = templateMemberRef.GetTemplateMember<IMethod>(
                this.Compilation.GetCompilationModel(),
                this._templateExpansionContext.ServiceProvider,
                templateProvider,
                this._templateExpansionContext.MetaApi.Tags );

            return (templateClass, templateMember);
        }

        private ITemplateSyntaxFactory ForTemplate( string templateName, TemplateProvider templateProvider )
        {
            var templateMember = this.GetTemplateDescription( templateName, templateProvider ).TemplateMember;

            var context = this._templateExpansionContext.ForTemplate( templateMember, templateProvider );

            context.CheckTemplateLanguageVersion( context, templateMember );

            return context.SyntaxFactory;
        }

        public ITemplateSyntaxFactory ForTemplate( string templateName, object? templateInstanceOrType )
        {
            var templateProvider = GetTemplateProvider( templateInstanceOrType );

            return this.ForTemplate( templateName, templateProvider );
        }

        private static TemplateProvider GetTemplateProvider( object? templateInstanceOrType )
            => templateInstanceOrType switch
            {
                null => default,
                TemplateProvider templateProvider => templateProvider,
                Type type => TemplateProvider.FromTypeUnsafe( type ),
                ITemplateProvider instance => TemplateProvider.FromInstance( instance ),
                _ => throw new AssertionFailedException()
            };

        public TemplateTypeArgument TemplateTypeArgument( string name, Type type )
            => TemplateTypeArgumentFactory.Create(
                TypeFactory.Implementation.GetTypeByReflectionType( type ),
                name,
                this._templateExpansionContext.SyntaxGenerationContext );
    }
}<|MERGE_RESOLUTION|>--- conflicted
+++ resolved
@@ -408,9 +408,6 @@
             switch ( expression )
             {
                 case IExpression dynamicExpression:
-<<<<<<< HEAD
-                    return dynamicExpression.ToTypedExpressionSyntax( this.SyntaxSerializationContext, null );
-=======
                     {
                         var syntax = dynamicExpression.ToTypedExpressionSyntax( this.SyntaxSerializationContext );
 
@@ -425,7 +422,6 @@
                             return syntax;
                         }
                     }
->>>>>>> 587a398e
 
                 default:
                     if ( this._templateExpansionContext.SyntaxSerializationService.TrySerialize(
