﻿// Copyright (c) SharpCrafters s.r.o. All rights reserved.
// This project is not open source. Please see the LICENSE.md file in the repository root for details.

using K4os.Hash.xxHash;
using Metalama.Framework.Engine.Utilities;
using Microsoft.CodeAnalysis;
using System.Collections.Immutable;

namespace Metalama.Framework.Engine.Templating
{
    internal static class TemplateNameHelper
    {
        public static string GetCompiledTemplateName( ISymbol symbol )
            => symbol switch
            {
                IMethodSymbol { MethodKind: MethodKind.PropertyGet } method => GetCompiledTemplateName(
                    $"Get{method.AssociatedSymbol!.Name}",
                    method,
                    method.Parameters ),
                IMethodSymbol { MethodKind: MethodKind.PropertySet } method => GetCompiledTemplateName(
                    $"Set{method.AssociatedSymbol!.Name}",
                    method,
                    method.Parameters,
                    true ),
                IMethodSymbol { MethodKind: MethodKind.EventAdd } method => GetCompiledTemplateName(
                    $"Add{method.AssociatedSymbol!.Name}",
                    method,
                    method.Parameters,
                    true ),
                IMethodSymbol { MethodKind: MethodKind.EventRemove } method => GetCompiledTemplateName(
                    $"Remove{method.AssociatedSymbol!.Name}",
                    method,
                    method.Parameters,
                    true ),
                IMethodSymbol method => GetCompiledTemplateName( method.Name, method, method.Parameters ),
                IFieldSymbol field => GetCompiledTemplateName( field.Name, field ),
                IPropertySymbol property => GetCompiledTemplateName( property.Name, property, property.Parameters ),
                IEventSymbol @event => GetCompiledTemplateName( @event.Name, @event ),
                _ => throw new AssertionFailedException()
            };

        private static string GetCompiledTemplateName(
            string templateMemberName,
            ISymbol symbol,
            ImmutableArray<IParameterSymbol> parameters = default,
            bool ignoredLastParameter = false )
        {
            var principal = "__" + templateMemberName;

            if ( parameters.IsDefaultOrEmpty || (ignoredLastParameter && parameters.Length == 1) )
            {
                return principal;
            }

<<<<<<< HEAD
            var hashCode = new XXH64();
            var parameterCount = parameters.Length;

            if ( ignoredLastParameter )
            {
                parameterCount--;
            }

            for ( var i = 0; i < parameterCount; i++ )
            {
                var parameterType = parameters[i].Type.GetDocumentationCommentId();
                if ( parameterType != null )
                {
                    hashCode.Update( parameterType );
                }
                else
                {
                    // This happens for dynamics.
                    hashCode.Update( parameters[i].Type.ToString() );
                }
            }

=======
            // If we have parameters, we need to add a unique hash of the symbol to differentiate symbols
            // of the same name. It is essential that this hash is consistent across runtimes and versions of Roslyn and Metalama.
            var hashCode = new XXH64();
            hashCode.Update( symbol.GetDocumentationCommentId().AssertNotNull() );
            
>>>>>>> 3bfc622b
            return $"{principal}_{hashCode.Digest():x}";
        }
    }
}<|MERGE_RESOLUTION|>--- conflicted
+++ resolved
@@ -52,36 +52,11 @@
                 return principal;
             }
 
-<<<<<<< HEAD
-            var hashCode = new XXH64();
-            var parameterCount = parameters.Length;
-
-            if ( ignoredLastParameter )
-            {
-                parameterCount--;
-            }
-
-            for ( var i = 0; i < parameterCount; i++ )
-            {
-                var parameterType = parameters[i].Type.GetDocumentationCommentId();
-                if ( parameterType != null )
-                {
-                    hashCode.Update( parameterType );
-                }
-                else
-                {
-                    // This happens for dynamics.
-                    hashCode.Update( parameters[i].Type.ToString() );
-                }
-            }
-
-=======
             // If we have parameters, we need to add a unique hash of the symbol to differentiate symbols
             // of the same name. It is essential that this hash is consistent across runtimes and versions of Roslyn and Metalama.
             var hashCode = new XXH64();
             hashCode.Update( symbol.GetDocumentationCommentId().AssertNotNull() );
             
->>>>>>> 3bfc622b
             return $"{principal}_{hashCode.Digest():x}";
         }
     }
