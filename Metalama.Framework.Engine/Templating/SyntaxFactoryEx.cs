--- conflicted
+++ resolved
@@ -57,11 +57,7 @@
             ushort s => LiteralExpression( (int) s, options ),
             double s => LiteralExpression( s, options ),
             float s => LiteralExpression( s, options ),
-<<<<<<< HEAD
-            
-=======
 
->>>>>>> 9cdc7b01
             // force type suffix for decimal, since code like "decimal d = 3.14;" is not valid
             decimal s => LiteralExpression( s, options | ObjectDisplayOptions.IncludeTypeSuffix ),
             bool b => LiteralExpression( b ),
