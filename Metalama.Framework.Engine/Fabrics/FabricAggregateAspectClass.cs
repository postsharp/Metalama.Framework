--- conflicted
+++ resolved
@@ -48,11 +48,7 @@
 
         public ImmutableArray<TemplateClass> TemplateClasses { get; }
 
-<<<<<<< HEAD
-        public bool IsFreemium => false;
-=======
         public SyntaxAnnotation GeneratedCodeAnnotation { get; }
->>>>>>> bbebf62f
 
         public EligibleScenarios GetEligibility( IDeclaration obj ) => EligibleScenarios.Aspect;
 
