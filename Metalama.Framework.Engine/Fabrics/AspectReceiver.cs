// Copyright (c) SharpCrafters s.r.o. All rights reserved.
// This project is not open source. Please see the LICENSE.md file in the repository root for details.

using Metalama.Framework.Aspects;
using Metalama.Framework.Code;
using Metalama.Framework.CodeFixes;
using Metalama.Framework.Diagnostics;
using Metalama.Framework.Eligibility;
using Metalama.Framework.Engine.Aspects;
using Metalama.Framework.Engine.CodeModel;
using Metalama.Framework.Engine.CodeModel.References;
using Metalama.Framework.Engine.Diagnostics;
<<<<<<< HEAD
using Metalama.Framework.Engine.Licensing;
using Metalama.Framework.Engine.Utilities;
=======
using Metalama.Framework.Engine.Utilities.UserCode;
>>>>>>> 36539613
using Metalama.Framework.Engine.Validation;
using Metalama.Framework.Project;
using Metalama.Framework.Validation;
using System;
using System.Collections.Generic;
using System.Linq;
using System.Linq.Expressions;
using System.Reflection;
using Attribute = System.Attribute;

namespace Metalama.Framework.Engine.Fabrics
{
    /// <summary>
    /// An implementation of <see cref="IAspectReceiver{TDeclaration}"/>, which offers a fluent
    /// API to programmatically add children aspects.
    /// </summary>
    /// <typeparam name="T"></typeparam>
    internal class AspectReceiver<T> : IAspectReceiver<T>
        where T : class, IDeclaration
    {
        private readonly ISdkRef<IDeclaration> _containingDeclaration;
        private readonly IAspectReceiverParent _parent;
        private readonly CompilationModelVersion _compilationModelVersion;
        private readonly System.Func<CompilationModel, IDiagnosticAdder, IEnumerable<T>> _selector;

        public AspectReceiver(
            ISdkRef<IDeclaration> containingDeclaration,
            IAspectReceiverParent parent,
            CompilationModelVersion compilationModelVersion,
            Func<CompilationModel, IDiagnosticAdder, IEnumerable<T>> selectTargets )
        {
            this._containingDeclaration = containingDeclaration;
            this._parent = parent;
            this._compilationModelVersion = compilationModelVersion;
            this._selector = selectTargets;
        }

        private AspectClass GetAspectClass<TAspect>()
            where TAspect : IAspect
        {
            var aspectClass = this._parent.AspectClasses[typeof(TAspect).FullName];

            if ( aspectClass.IsAbstract )
            {
                throw new ArgumentOutOfRangeException( nameof(TAspect), UserMessageFormatter.Format( $"'{typeof(TAspect)}' is an abstract type." ) );
            }

            return (AspectClass) aspectClass;
        }

        private void RegisterAspectSource( IAspectSource aspectSource )
        {
            this._parent.ServiceProvider.GetService<LicenseVerifier>()?.VerifyCanAddChildAspect( this._parent.AspectPredecessor );

            this._parent.AddAspectSource( aspectSource );
        }

        private void RegisterValidatorSource( ProgrammaticValidatorSource validatorSource )
        {
            this._parent.ServiceProvider.GetService<LicenseVerifier>()?.VerifyCanValidator( this._parent.AspectPredecessor );

            this._parent.AddValidatorSource( validatorSource );
        }

        public void ValidateReferences( ValidatorDelegate<ReferenceValidationContext> validateMethod, ReferenceKinds referenceKinds )
        {
            var methodInfo = validateMethod.Method;

            if ( methodInfo.DeclaringType != this._parent.Type )
            {
                throw new ArgumentOutOfRangeException( nameof(validateMethod), $"The delegate must point to a method of type '{this._parent.Type};." );
            }

            if ( methodInfo.DeclaringType != null &&
                 methodInfo.DeclaringType.GetMethods( BindingFlags.Public | BindingFlags.NonPublic | BindingFlags.Instance | BindingFlags.Static )
                     .Count( m => m.Name == methodInfo.Name ) > 1 )
            {
                throw new ArgumentOutOfRangeException(
                    nameof(validateMethod),
                    $"The type '{this._parent.Type}' must have only one method called '{methodInfo.Name}'." );
            }

            this.RegisterValidatorSource(
                new ProgrammaticValidatorSource(
                    this._parent,
                    ValidatorKind.Reference,
                    CompilationModelVersion.Current,
                    this._parent.AspectPredecessor,
                    validateMethod.Method,
                    ( source, compilation, diagnostics ) => this.SelectAndValidateValidatorTargets(
                        compilation,
                        diagnostics,
                        item => new ReferenceValidatorInstance(
                            item,
                            source.Driver,
                            ValidatorImplementation.Create( source.Predecessor.Instance ),
                            referenceKinds ) ) ) );
        }

        public void Validate( ValidatorDelegate<DeclarationValidationContext> validateMethod )
        {
            this.RegisterValidatorSource(
                new ProgrammaticValidatorSource(
                    this._parent,
                    ValidatorKind.Definition,
                    this._compilationModelVersion,
                    this._parent.AspectPredecessor,
                    validateMethod,
                    ( source, compilation, diagnostics ) => this.SelectAndValidateValidatorTargets(
                        compilation,
                        diagnostics,
                        item => new DeclarationValidatorInstance(
                            item,
                            (ValidatorDriver<DeclarationValidationContext>) source.Driver,
                            ValidatorImplementation.Create( source.Predecessor.Instance ) ) ) ) );
        }

        public void ReportDiagnostic( Func<T, IDiagnostic> diagnostic )
        {
            this.Validate( new FinalValidatorHelper<IDiagnostic>( diagnostic ).ReportDiagnostic );
        }

        public void SuppressDiagnostic( Func<T, SuppressionDefinition> suppression )
        {
            this.Validate( new FinalValidatorHelper<SuppressionDefinition>( suppression ).SuppressDiagnostic );
        }

        public void SuggestCodeFix( Func<T, CodeFix> codeFix )
        {
            this.Validate( new FinalValidatorHelper<CodeFix>( codeFix ).SuggestCodeFix );
        }

        public IValidatorReceiver<IDeclaration> AfterAllAspects()
            => new AspectReceiver<IDeclaration>( this._containingDeclaration, this._parent, CompilationModelVersion.Final, this._selector );

        public IValidatorReceiver<IDeclaration> BeforeAnyAspect()
            => new AspectReceiver<IDeclaration>( this._containingDeclaration, this._parent, CompilationModelVersion.Initial, this._selector );

        private class FinalValidatorHelper<TOutput>
        {
            private readonly Func<T, TOutput> _func;

            public FinalValidatorHelper( Func<T, TOutput> func )
            {
                this._func = func;
            }

            public void ReportDiagnostic( in DeclarationValidationContext context )
            {
                context.Diagnostics.Report( (IDiagnostic) this._func( (T) context.Declaration )! );
            }

            public void SuppressDiagnostic( in DeclarationValidationContext context )
            {
                context.Diagnostics.Suppress( (SuppressionDefinition) (object) this._func( (T) context.Declaration )! );
            }

            public void SuggestCodeFix( in DeclarationValidationContext context )
            {
                context.Diagnostics.Suggest( (CodeFix) (object) this._func( (T) context.Declaration )! );
            }
        }

        public void AddAspect<TAspect>( Func<T, Expression<Func<TAspect>>> createAspect )
            where TAspect : Attribute, IAspect<T>
        {
            var aspectClass = this.GetAspectClass<TAspect>();
            var userCodeInvoker = this._parent.ServiceProvider.GetRequiredService<UserCodeInvoker>();
            var executionContext = UserCodeExecutionContext.Current;

            this.RegisterAspectSource(
                new ProgrammaticAspectSource<TAspect, T>(
                    aspectClass,
                    ( compilation, diagnostics ) => this.SelectAndValidateAspectTargets(
                        compilation,
                        diagnostics,
                        aspectClass,
                        item =>
                        {
                            if ( !userCodeInvoker.TryInvoke(
                                    () => createAspect( item ),
                                    executionContext.WithDiagnosticAdder( diagnostics ),
                                    out var expression ) )
                            {
                                return null;
                            }

                            var lambda = Expression.Lambda<Func<IAspect>>( expression!.Body, Array.Empty<ParameterExpression>() );

                            if ( !AspectInstance.TryCreateInstance(
                                    this._parent.ServiceProvider,
                                    diagnostics,
                                    lambda,
                                    item.ToTypedRef<IDeclaration>(),
                                    aspectClass,
                                    this._parent.AspectPredecessor,
                                    out var aspectInstance ) )
                            {
                                return null;
                            }
                            else
                            {
                                return aspectInstance;
                            }
                        } ) ) );
        }

        public void AddAspect<TAspect>( Func<T, TAspect> createAspect )
            where TAspect : Attribute, IAspect<T>
        {
            var aspectClass = this.GetAspectClass<TAspect>();
            var userCodeInvoker = this._parent.ServiceProvider.GetRequiredService<UserCodeInvoker>();
            var executionContext = UserCodeExecutionContext.Current;

            this.RegisterAspectSource(
                new ProgrammaticAspectSource<TAspect, T>(
                    aspectClass,
                    ( compilation, diagnosticAdder ) => this.SelectAndValidateAspectTargets(
                        compilation,
                        diagnosticAdder,
                        aspectClass,
                        t =>
                        {
                            if ( !userCodeInvoker.TryInvoke(
                                    () => createAspect( t ),
                                    executionContext.WithDiagnosticAdder( diagnosticAdder ),
                                    out var aspect ) )
                            {
                                return null;
                            }

                            return new AspectInstance(
                                aspect!,
                                t.ToTypedRef<IDeclaration>(),
                                aspectClass,
                                this._parent.AspectPredecessor );
                        } ) ) );
        }

        public void AddAspect<TAspect>()
            where TAspect : Attribute, IAspect<T>, new()
        {
            var aspectClass = this.GetAspectClass<TAspect>();

            var userCodeInvoker = this._parent.ServiceProvider.GetRequiredService<UserCodeInvoker>();
            var executionContext = UserCodeExecutionContext.Current;

            this.RegisterAspectSource(
                new ProgrammaticAspectSource<TAspect, T>(
                    aspectClass,
                    ( compilation, diagnosticAdder ) => this.SelectAndValidateAspectTargets(
                        compilation,
                        diagnosticAdder,
                        aspectClass,
                        t =>
                        {
                            if ( !userCodeInvoker.TryInvoke(
                                    () => new TAspect(),
                                    executionContext.WithDiagnosticAdder( diagnosticAdder ),
                                    out var aspect ) )
                            {
                                return null;
                            }

                            return new AspectInstance(
                                aspect!,
                                t.ToTypedRef<IDeclaration>(),
                                aspectClass,
                                this._parent.AspectPredecessor );
                        } ) ) );
        }

        private IEnumerable<TResult> SelectAndValidateAspectTargets<TResult>(
            CompilationModel compilation,
            IDiagnosticAdder diagnosticAdder,
            AspectClass aspectClass,
            Func<T, TResult?> createResult )
        {
            foreach ( var targetDeclaration in this._selector( compilation, diagnosticAdder ) )
            {
                var predecessorInstance = (IAspectPredecessorImpl) this._parent.AspectPredecessor.Instance;

                var containingDeclaration = this._containingDeclaration.GetTarget( compilation ).AssertNotNull();

                if ( !(targetDeclaration.IsContainedIn( containingDeclaration )
                       || (containingDeclaration is IParameter p && p.DeclaringMember.Equals( targetDeclaration ))
                       || (containingDeclaration is IMember m && m.DeclaringType.Equals( targetDeclaration )))
                     || targetDeclaration.DeclaringAssembly.IsExternal )
                {
                    diagnosticAdder.Report(
                        GeneralDiagnosticDescriptors.CanAddChildAspectOnlyUnderParent.CreateRoslynDiagnostic(
                            predecessorInstance.GetDiagnosticLocation( compilation.RoslynCompilation ),
                            (predecessorInstance.FormatPredecessor( compilation ), aspectClass.ShortName, targetDeclaration, containingDeclaration) ) );

                    continue;
                }

                var eligibility = aspectClass.GetEligibility( targetDeclaration );
                var canBeInherited = ((IDeclarationImpl) targetDeclaration).CanBeInherited;
                var requiredEligibility = canBeInherited ? EligibleScenarios.Aspect | EligibleScenarios.Inheritance : EligibleScenarios.Aspect;

                if ( !eligibility.IncludesAny( requiredEligibility ) )
                {
                    var reason = aspectClass.GetIneligibilityJustification( requiredEligibility, new DescribedObject<IDeclaration>( targetDeclaration ) )!;

                    diagnosticAdder.Report(
                        GeneralDiagnosticDescriptors.IneligibleChildAspect.CreateRoslynDiagnostic(
                            predecessorInstance.GetDiagnosticLocation( compilation.RoslynCompilation ),
                            (predecessorInstance.FormatPredecessor( compilation ), aspectClass.ShortName, targetDeclaration, reason) ) );

                    continue;
                }

                var aspectInstance = createResult( targetDeclaration );

                // ReSharper disable once CompareNonConstrainedGenericWithNull
                if ( aspectInstance != null )
                {
                    yield return aspectInstance;
                }
            }
        }

        private IEnumerable<ValidatorInstance> SelectAndValidateValidatorTargets(
            CompilationModel compilation,
            IDiagnosticSink diagnosticSink,
            Func<T, ValidatorInstance?> createResult )
        {
            var diagnosticAdder = (IDiagnosticAdder) diagnosticSink;

            foreach ( var targetDeclaration in this._selector( compilation, diagnosticAdder ) )
            {
                var predecessorInstance = (IAspectPredecessorImpl) this._parent.AspectPredecessor.Instance;

                var containingDeclaration = this._containingDeclaration.GetTarget( compilation ).AssertNotNull();

                if ( !targetDeclaration.IsContainedIn( containingDeclaration ) || targetDeclaration.DeclaringAssembly.IsExternal )
                {
                    diagnosticAdder.Report(
                        GeneralDiagnosticDescriptors.CanAddValidatorOnlyUnderParent.CreateRoslynDiagnostic(
                            predecessorInstance.GetDiagnosticLocation( compilation.RoslynCompilation ),
                            (predecessorInstance.FormatPredecessor( compilation ), targetDeclaration, containingDeclaration) ) );

                    continue;
                }

                var validatorInstance = createResult( targetDeclaration );

                if ( validatorInstance != null )
                {
                    yield return validatorInstance;
                }
            }
        }

        public void RequireAspect<TAspect>()
            where TAspect : IAspect<T>, new()
        {
            var aspectClass = this.GetAspectClass<TAspect>();

            this.RegisterAspectSource(
                new ProgrammaticAspectSource<TAspect, T>(
                    aspectClass,
                    getRequirements: ( compilation, diagnosticAdder ) => this.SelectAndValidateAspectTargets(
                        compilation,
                        diagnosticAdder,
                        aspectClass,
                        t => new AspectRequirement(
                            t.ToTypedRef<IDeclaration>(),
                            this._parent.AspectPredecessor.Instance ) ) ) );
        }

        [Obsolete( "Not implemented." )]
        public void AddAnnotation<TAspect, TAnnotation>( Func<T, TAnnotation> getAnnotation )
            where TAspect : IAspect
            where TAnnotation : IAnnotation<T, TAspect>, IEligible<T>
            => throw new NotImplementedException();
    }
}<|MERGE_RESOLUTION|>--- conflicted
+++ resolved
@@ -10,12 +10,7 @@
 using Metalama.Framework.Engine.CodeModel;
 using Metalama.Framework.Engine.CodeModel.References;
 using Metalama.Framework.Engine.Diagnostics;
-<<<<<<< HEAD
-using Metalama.Framework.Engine.Licensing;
-using Metalama.Framework.Engine.Utilities;
-=======
 using Metalama.Framework.Engine.Utilities.UserCode;
->>>>>>> 36539613
 using Metalama.Framework.Engine.Validation;
 using Metalama.Framework.Project;
 using Metalama.Framework.Validation;
@@ -66,19 +61,9 @@
             return (AspectClass) aspectClass;
         }
 
-        private void RegisterAspectSource( IAspectSource aspectSource )
-        {
-            this._parent.ServiceProvider.GetService<LicenseVerifier>()?.VerifyCanAddChildAspect( this._parent.AspectPredecessor );
-
-            this._parent.AddAspectSource( aspectSource );
-        }
-
-        private void RegisterValidatorSource( ProgrammaticValidatorSource validatorSource )
-        {
-            this._parent.ServiceProvider.GetService<LicenseVerifier>()?.VerifyCanValidator( this._parent.AspectPredecessor );
-
-            this._parent.AddValidatorSource( validatorSource );
-        }
+        private void RegisterAspectSource( IAspectSource aspectSource ) => this._parent.AddAspectSource( aspectSource );
+
+        private void RegisterValidatorSource( ProgrammaticValidatorSource validatorSource ) => this._parent.AddValidatorSource( validatorSource );
 
         public void ValidateReferences( ValidatorDelegate<ReferenceValidationContext> validateMethod, ReferenceKinds referenceKinds )
         {
