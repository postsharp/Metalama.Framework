// Copyright (c) SharpCrafters s.r.o. All rights reserved.
// This project is not open source. Please see the LICENSE.md file in the repository root for details.

using Metalama.Framework.Aspects;
using Metalama.Framework.Code;
using Metalama.Framework.Eligibility;
using Metalama.Framework.Engine.AspectOrdering;
using Metalama.Framework.Engine.Aspects;
using Metalama.Framework.Engine.AspectWeavers;
using Metalama.Framework.Engine.CompileTime;
using Metalama.Framework.Fabrics;
using Microsoft.CodeAnalysis;
using System;
using System.Collections.Immutable;

namespace Metalama.Framework.Engine.Fabrics
{
    /// <summary>
    /// The top-level aspect class integrating the fabrics feature in the aspect pipeline. It is used as an 'identity'
    /// class. The real class is <see cref="FabricAggregateAspectClass"/>, which is instantiated in the middle of the pipeline,
    /// while <see cref="FabricTopLevelAspectClass"/> must exist while the pipeline is being instantiated.
    /// </summary>
    internal class FabricTopLevelAspectClass : IBoundAspectClass, IAspectClassImpl
    {
        public const string FabricAspectName = "<Fabric>";

        public AspectLayer Layer { get; }

        string IAspectClass.FullName => FabricAspectName;

        public string ShortName => FabricAspectName;

        string IAspectClass.DisplayName => FabricAspectName;

        string? IAspectClass.Description => null;

        bool IAspectClass.IsAbstract => false;

        public bool IsInherited => false;

        public bool IsAttribute => false;

        public Type Type => typeof(Fabric);

        public FabricTopLevelAspectClass( IServiceProvider serviceProvider, Compilation compilation, CompileTimeProject project )
        {
            this.Layer = new AspectLayer( this, null );
            this.AspectDriver = new AspectDriver( serviceProvider, this, compilation );
            this.Project = project;
        }

        public IAspectDriver AspectDriver { get; }

        public Location? DiagnosticLocation => null;

        public CompileTimeProject? Project { get; }

        ImmutableArray<TemplateClass> IAspectClassImpl.TemplateClasses => ImmutableArray<TemplateClass>.Empty;

<<<<<<< HEAD
        public bool IsFreemium => false;
=======
        SyntaxAnnotation IAspectClassImpl.GeneratedCodeAnnotation => throw new NotSupportedException();
>>>>>>> bbebf62f

        public EligibleScenarios GetEligibility( IDeclaration obj ) => EligibleScenarios.Aspect;

        FormattableString? IEligibilityRule<IDeclaration>.GetIneligibilityJustification(
            EligibleScenarios requestedEligibility,
            IDescribedObject<IDeclaration> describedObject )
            => throw new AssertionFailedException();
    }
}<|MERGE_RESOLUTION|>--- conflicted
+++ resolved
@@ -57,11 +57,7 @@
 
         ImmutableArray<TemplateClass> IAspectClassImpl.TemplateClasses => ImmutableArray<TemplateClass>.Empty;
 
-<<<<<<< HEAD
-        public bool IsFreemium => false;
-=======
         SyntaxAnnotation IAspectClassImpl.GeneratedCodeAnnotation => throw new NotSupportedException();
->>>>>>> bbebf62f
 
         public EligibleScenarios GetEligibility( IDeclaration obj ) => EligibleScenarios.Aspect;
 
