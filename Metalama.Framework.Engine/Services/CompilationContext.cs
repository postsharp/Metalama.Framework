﻿// Copyright (c) SharpCrafters s.r.o. See the LICENSE.md file in the root directory of this repository root for details.

using Metalama.Framework.Code;
using Metalama.Framework.Engine.CodeModel;
using Metalama.Framework.Engine.CodeModel.References;
using Metalama.Framework.Engine.CompileTime;
using Metalama.Framework.Engine.Utilities;
using Metalama.Framework.Engine.Utilities.Comparers;
using Metalama.Framework.Engine.Utilities.Roslyn;
using Microsoft.CodeAnalysis;
using Microsoft.CodeAnalysis.CSharp;
using System.Collections.Concurrent;
using System.Collections.Generic;
using System.Collections.Immutable;
using System.Linq;

namespace Metalama.Framework.Engine.Services;

public sealed class CompilationContext : ICompilationServices, ITemplateReflectionContext
{
    private readonly ConcurrentDictionary<SyntaxGenerationContextCacheKey, SyntaxGenerationContext> _syntaxGenerationContextCache = new();

    internal CompilationContext( Compilation compilation )
    {
        this.Compilation = compilation;
    }

    [Memo]
    internal ResolvingCompileTimeTypeFactory CompileTimeTypeFactory => new( this.SerializableTypeIdResolver );

    [Memo]
    internal CompilationComparers Comparers => new( this.ReflectionMapper, this.Compilation );

    public Compilation Compilation { get; }

    CompilationModel ITemplateReflectionContext.GetCompilationModel( ICompilation sourceCompilation )
        =>

            // When the current CompilationContext is used for reflecting the template code
            // (because the template is defined in source code, so it does not have its own ITemplateReflectionContext),
            // we use the source compilation.
            (CompilationModel) sourceCompilation;

    public bool IsCacheable => false;

    IReflectionMapper ICompilationServices.ReflectionMapper => this.ReflectionMapper;

    [Memo]
    internal ReflectionMapper ReflectionMapper => new( this.Compilation );

    [Memo]
    public SerializableTypeIdResolver SerializableTypeIdResolver => new( this.Compilation );

    [Memo]
    internal SemanticModelProvider SemanticModelProvider => this.Compilation.GetSemanticModelProvider();

    [Memo]
    public SafeSymbolComparer SymbolComparer => new( this );

    [Memo]
    internal IEqualityComparer<ISymbol> SymbolComparerIncludingNullability => new SafeSymbolComparer( this, SymbolEqualityComparer.IncludeNullability );

    [Memo]

    internal ImmutableDictionary<AssemblyIdentity, IAssemblySymbol> Assemblies
        => this.Compilation.SourceModule.ReferencedAssemblySymbols.Concat( this.Compilation.Assembly ).ToImmutableDictionary( x => x.Identity, x => x );

    [Memo]
    internal IEqualityComparer<MemberRef<INamedType>> NamedTypeRefComparer => new MemberRefEqualityComparer<INamedType>( this.SymbolComparer );

    [Memo]
    internal IEqualityComparer<MemberRef<IConstructor>> ConstructorRefComparer => new MemberRefEqualityComparer<IConstructor>( this.SymbolComparer );

    [Memo]
    internal IEqualityComparer<MemberRef<IEvent>> EventRefComparer => new MemberRefEqualityComparer<IEvent>( this.SymbolComparer );

    [Memo]
    internal IEqualityComparer<MemberRef<IField>> FieldRefComparer => new MemberRefEqualityComparer<IField>( this.SymbolComparer );

    [Memo]
    internal IEqualityComparer<MemberRef<IProperty>> PropertyRefComparer => new MemberRefEqualityComparer<IProperty>( this.SymbolComparer );

    [Memo]
    internal IEqualityComparer<MemberRef<IIndexer>> IndexerRefComparer => new MemberRefEqualityComparer<IIndexer>( this.SymbolComparer );

    [Memo]
    internal IEqualityComparer<MemberRef<IMethod>> MethodRefComparer => new MemberRefEqualityComparer<IMethod>( this.SymbolComparer );

    [Memo]
    internal IEqualityComparer<IEvent> EventComparer => new MemberComparer<IEvent>( this.SymbolComparer );

    [Memo]
    internal IEqualityComparer<IField> FieldComparer => new MemberComparer<IField>( this.SymbolComparer );

    [Memo]
    internal IEqualityComparer<IFieldOrProperty> FieldOrPropertyComparer => new MemberComparer<IFieldOrProperty>( this.SymbolComparer );

    [Memo]
    internal IEqualityComparer<IIndexer> IndexerComparer => new MemberComparer<IIndexer>( this.SymbolComparer );

    [Memo]
    internal IEqualityComparer<IMethod> MethodComparer => new MemberComparer<IMethod>( this.SymbolComparer );

    [Memo]
    internal IEqualityComparer<IProperty> PropertyComparer => new MemberComparer<IProperty>( this.SymbolComparer );

<<<<<<< HEAD
    internal SyntaxGenerationContext GetSyntaxGenerationContext( SyntaxNode node ) => SyntaxGenerationContext.Create( this, node );

    internal SyntaxGenerationContext GetSyntaxGenerationContext( SyntaxTree tree, int nodeSpanStart )
        => SyntaxGenerationContext.Create( this, tree, nodeSpanStart );

    [Memo]
    internal SyntaxGenerationContext DefaultSyntaxGenerationContext => this.GetSyntaxGenerationContext( false );

    internal SyntaxGenerationContext GetSyntaxGenerationContext( bool isPartial ) => SyntaxGenerationContext.Create( this, isPartial );
=======
    internal SyntaxGenerationContext GetSyntaxGenerationContext( SyntaxGenerationOptions options, SyntaxNode node )
        => this.GetSyntaxGenerationContext( options, node.SyntaxTree, node.SpanStart );

    internal SyntaxGenerationContext GetSyntaxGenerationContext(
        SyntaxGenerationOptions options,
        SyntaxTree tree,
        int nodeSpanStart,
        bool isPartial = false )
    {
        var semanticModel = this.Compilation.GetCachedSemanticModel( tree );
        var nullableContext = semanticModel.GetNullableContext( nodeSpanStart );
        var isNullOblivious = (nullableContext & NullableContext.AnnotationsEnabled) != 0;

        return this.GetSyntaxGenerationContext( options, isPartial, isNullOblivious );
    }
>>>>>>> b764a1c0

    internal SyntaxGenerationContext GetSyntaxGenerationContext(
        SyntaxGenerationOptions options,
        bool isPartial = false,
        bool? isNullOblivious = null )
    {
        isNullOblivious ??= (((CSharpCompilation) this.Compilation).Options.NullableContextOptions & NullableContextOptions.Annotations)
                            != 0;

        var cacheKey = new SyntaxGenerationContextCacheKey( isNullOblivious.Value, isPartial, options );

        if ( this._syntaxGenerationContextCache.TryGetValue( cacheKey, out var context ) )
        {
<<<<<<< HEAD
            // This shouldn't happen. If it does, default to the safer, but less efficient options.
            Invariant.Assert( false );

            return (true, true);
=======
            return context;
>>>>>>> b764a1c0
        }

        return this._syntaxGenerationContextCache.GetOrAdd(
            cacheKey,
            k => new SyntaxGenerationContext(
                this,
                k.IsNullOblivious ? OurSyntaxGenerator.Default : OurSyntaxGenerator.NullOblivious,
                k.IsPartial,
                k.Options ) );
    }

    private record struct SyntaxGenerationContextCacheKey( bool IsNullOblivious, bool IsPartial, SyntaxGenerationOptions Options );

    [Memo]
    internal SymbolTranslator SymbolTranslator => new( this );
}<|MERGE_RESOLUTION|>--- conflicted
+++ resolved
@@ -104,17 +104,6 @@
     [Memo]
     internal IEqualityComparer<IProperty> PropertyComparer => new MemberComparer<IProperty>( this.SymbolComparer );
 
-<<<<<<< HEAD
-    internal SyntaxGenerationContext GetSyntaxGenerationContext( SyntaxNode node ) => SyntaxGenerationContext.Create( this, node );
-
-    internal SyntaxGenerationContext GetSyntaxGenerationContext( SyntaxTree tree, int nodeSpanStart )
-        => SyntaxGenerationContext.Create( this, tree, nodeSpanStart );
-
-    [Memo]
-    internal SyntaxGenerationContext DefaultSyntaxGenerationContext => this.GetSyntaxGenerationContext( false );
-
-    internal SyntaxGenerationContext GetSyntaxGenerationContext( bool isPartial ) => SyntaxGenerationContext.Create( this, isPartial );
-=======
     internal SyntaxGenerationContext GetSyntaxGenerationContext( SyntaxGenerationOptions options, SyntaxNode node )
         => this.GetSyntaxGenerationContext( options, node.SyntaxTree, node.SpanStart );
 
@@ -130,7 +119,6 @@
 
         return this.GetSyntaxGenerationContext( options, isPartial, isNullOblivious );
     }
->>>>>>> b764a1c0
 
     internal SyntaxGenerationContext GetSyntaxGenerationContext(
         SyntaxGenerationOptions options,
@@ -144,14 +132,7 @@
 
         if ( this._syntaxGenerationContextCache.TryGetValue( cacheKey, out var context ) )
         {
-<<<<<<< HEAD
-            // This shouldn't happen. If it does, default to the safer, but less efficient options.
-            Invariant.Assert( false );
-
-            return (true, true);
-=======
             return context;
->>>>>>> b764a1c0
         }
 
         return this._syntaxGenerationContextCache.GetOrAdd(
