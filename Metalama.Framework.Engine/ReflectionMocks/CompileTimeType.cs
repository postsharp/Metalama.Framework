--- conflicted
+++ resolved
@@ -148,12 +148,6 @@
 
         public override Type[] GetInterfaces() => throw CreateNotSupportedException();
 
-<<<<<<< HEAD
-        public override string ToString() => this.FullName;
-=======
         public override string ToString() => this._toStringName;
-
-        public override int GetHashCode() => this.Target.GetHashCode();
->>>>>>> 497552ec
     }
 }