// Copyright (c) SharpCrafters s.r.o. See the LICENSE.md file in the root directory of this repository root for details.

using Metalama.Framework.Aspects;
using Metalama.Framework.Code;
using Metalama.Framework.Engine.Advising;
using Metalama.Framework.Engine.Templating;
using Metalama.Framework.Engine.Templating.Expressions;
using Metalama.Framework.Engine.Templating.MetaModel;
using Microsoft.CodeAnalysis.CSharp;
using Microsoft.CodeAnalysis.CSharp.Syntax;
using System.Collections.Generic;
using System.Diagnostics.CodeAnalysis;
using System.Linq;

namespace Metalama.Framework.Engine.Transformations;

internal sealed class OverrideIndexerTransformation : OverrideIndexerBaseTransformation
{
    private BoundTemplateMethod? GetTemplate { get; }

    private BoundTemplateMethod? SetTemplate { get; }

    public OverrideIndexerTransformation(
        Advice advice,
        IIndexer overriddenDeclaration,
        BoundTemplateMethod? getTemplate,
        BoundTemplateMethod? setTemplate,
        IObjectReader tags )
        : base( advice, overriddenDeclaration, tags )
    {
        this.GetTemplate = getTemplate;
        this.SetTemplate = setTemplate;
    }

<<<<<<< HEAD
    public override IEnumerable<InjectedMember> GetInjectedMembers( MemberInjectionContext context )
=======
    public override IEnumerable<InjectedMemberOrNamedType> GetInjectedMembers( MemberInjectionContext context )
>>>>>>> 20f4794d
    {
        var templateExpansionError = false;
        BlockSyntax? getAccessorBody = null;

        if ( this.OverriddenDeclaration.GetMethod != null )
        {
            if ( this.GetTemplate != null )
            {
                templateExpansionError = templateExpansionError || !this.TryExpandAccessorTemplate(
                    context,
                    this.GetTemplate,
                    this.OverriddenDeclaration.GetMethod,
                    out getAccessorBody );
            }
            else
            {
                getAccessorBody = this.CreateIdentityAccessorBody( context, SyntaxKind.GetAccessorDeclaration );
            }
        }
        else
        {
            getAccessorBody = null;
        }

        BlockSyntax? setAccessorBody = null;

        if ( this.OverriddenDeclaration.SetMethod != null )
        {
            if ( this.SetTemplate != null )
            {
                templateExpansionError = templateExpansionError || !this.TryExpandAccessorTemplate(
                    context,
                    this.SetTemplate,
                    this.OverriddenDeclaration.SetMethod,
                    out setAccessorBody );
            }
            else
            {
                setAccessorBody = this.CreateIdentityAccessorBody( context, SyntaxKind.SetAccessorDeclaration );
            }
        }
        else
        {
            setAccessorBody = null;
        }

        if ( templateExpansionError )
        {
            // Template expansion error.
<<<<<<< HEAD
            return Enumerable.Empty<InjectedMember>();
=======
            return Enumerable.Empty<InjectedMemberOrNamedType>();
>>>>>>> 20f4794d
        }

        return this.GetInjectedMembersImpl( context, getAccessorBody, setAccessorBody );
    }

    private bool TryExpandAccessorTemplate(
        MemberInjectionContext context,
        BoundTemplateMethod accessorTemplate,
        IMethod accessor,
        [NotNullWhen( true )] out BlockSyntax? body )
    {
        SyntaxUserExpression ProceedExpressionProvider( TemplateKind kind )
        {
            return this.CreateProceedDynamicExpression( context, accessor, kind );
        }

        var metaApi = MetaApi.ForFieldOrPropertyOrIndexer(
            this.OverriddenDeclaration,
            accessor,
            new MetaApiProperties(
                this.ParentAdvice.SourceCompilation,
                context.DiagnosticSink,
                accessorTemplate.TemplateMember.Cast(),
                this.Tags,
                this.ParentAdvice.AspectLayerId,
                context.SyntaxGenerationContext,
                this.ParentAdvice.Aspect,
                context.ServiceProvider,
                MetaApiStaticity.Default ) );

        var expansionContext = new TemplateExpansionContext(
            context,
            this.ParentAdvice.TemplateInstance.TemplateProvider,
            metaApi,
            accessor,
            accessorTemplate,
            ProceedExpressionProvider,
            this.ParentAdvice.AspectLayerId );

        var templateDriver = this.ParentAdvice.TemplateInstance.TemplateClass.GetTemplateDriver( accessorTemplate.TemplateMember.Declaration );

        return templateDriver.TryExpandDeclaration( expansionContext, accessorTemplate.TemplateArguments, out body );
    }
}<|MERGE_RESOLUTION|>--- conflicted
+++ resolved
@@ -32,11 +32,7 @@
         this.SetTemplate = setTemplate;
     }
 
-<<<<<<< HEAD
-    public override IEnumerable<InjectedMember> GetInjectedMembers( MemberInjectionContext context )
-=======
     public override IEnumerable<InjectedMemberOrNamedType> GetInjectedMembers( MemberInjectionContext context )
->>>>>>> 20f4794d
     {
         var templateExpansionError = false;
         BlockSyntax? getAccessorBody = null;
@@ -86,11 +82,7 @@
         if ( templateExpansionError )
         {
             // Template expansion error.
-<<<<<<< HEAD
-            return Enumerable.Empty<InjectedMember>();
-=======
             return Enumerable.Empty<InjectedMemberOrNamedType>();
->>>>>>> 20f4794d
         }
 
         return this.GetInjectedMembersImpl( context, getAccessorBody, setAccessorBody );
