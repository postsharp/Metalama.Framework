// Copyright (c) SharpCrafters s.r.o. All rights reserved.
// This project is not open source. Please see the LICENSE.md file in the repository root for details.

using Metalama.Framework.Aspects;
using Metalama.Framework.Code;
using Metalama.Framework.Engine.Advices;
using Metalama.Framework.Engine.Aspects;
using Metalama.Framework.Engine.CodeModel;
using Metalama.Framework.Engine.SyntaxSerialization;
using Metalama.Framework.Engine.Templating;
using Metalama.Framework.Engine.Templating.MetaModel;
using Metalama.Framework.Engine.Utilities;
using Metalama.Framework.Project;
using Microsoft.CodeAnalysis;
using Microsoft.CodeAnalysis.CSharp;
using Microsoft.CodeAnalysis.CSharp.Syntax;
using System.Collections.Generic;
using System.Linq;
using static Microsoft.CodeAnalysis.CSharp.SyntaxFactory;
using RefKind = Metalama.Framework.Code.RefKind;
using SpecialType = Metalama.Framework.Code.SpecialType;

namespace Metalama.Framework.Engine.Transformations
{
    /// <summary>
    /// Method override, which expands a template.
    /// </summary>
    internal sealed class OverriddenMethod : OverriddenMember
    {
        public new IMethod OverriddenDeclaration => (IMethod) base.OverriddenDeclaration;

        public TemplateMember<IMethod> Template { get; }

        public OverriddenMethod( Advice advice, IMethod overriddenDeclaration, TemplateMember<IMethod> template, ITagReader tags )
            : base( advice, overriddenDeclaration, tags )
        {
            Invariant.Assert( template.IsNotNull );

            this.Template = template;
            this.Template.ValidateTarget( overriddenDeclaration );
        }

        public override IEnumerable<IntroducedMember> GetIntroducedMembers( in MemberIntroductionContext context )
        {
            var proceedExpression = ProceedHelper.CreateProceedDynamicExpression(
                context.SyntaxGenerationContext,
                this.CreateInvocationExpression( context.SyntaxGenerationContext ),
                this.Template,
                this.OverriddenDeclaration );

            var metaApi = MetaApi.ForMethod(
                this.OverriddenDeclaration,
                new MetaApiProperties(
                    context.DiagnosticSink,
                    this.Template.Cast(),
<<<<<<< HEAD
                    this.Advice.Tags,
=======
                    this.Tags,
>>>>>>> db55bee4
                    this.Advice.AspectLayerId,
                    context.SyntaxGenerationContext,
                    this.Advice.Aspect,
                    context.ServiceProvider,
                    MetaApiStaticity.Default ) );

            var expansionContext = new TemplateExpansionContext(
                this.Advice.TemplateInstance.Instance,
                metaApi,
                (CompilationModel) this.OverriddenDeclaration.Compilation,
                context.LexicalScopeProvider.GetLexicalScope( this.OverriddenDeclaration ),
                context.ServiceProvider.GetRequiredService<SyntaxSerializationService>(),
                context.SyntaxGenerationContext,
                this.Template,
                proceedExpression,
                this.Advice.AspectLayerId );

            var templateDriver = this.Advice.TemplateInstance.TemplateClass.GetTemplateDriver( this.Template.Declaration! );

            if ( !templateDriver.TryExpandDeclaration( expansionContext, context.DiagnosticSink, out var newMethodBody ) )
            {
                // Template expansion error.
                return Enumerable.Empty<IntroducedMember>();
            }

            TypeSyntax? returnType = null;

            var modifiers = this.OverriddenDeclaration.GetSyntaxModifierList();

            if ( !this.OverriddenDeclaration.IsAsync )
            {
                if ( this.Template.MustInterpretAsAsyncTemplate() )
                {
                    // If the template is async but the overridden declaration is not, we have to add an async modifier.
                    modifiers = modifiers.Add( Token( SyntaxKind.AsyncKeyword ) );
                }
            }
            else
            {
                if ( !this.Template.MustInterpretAsAsyncTemplate() )
                {
                    // If the template is not async but the overridden declaration is, we have to remove the async modifier.
                    modifiers = TokenList( modifiers.Where( m => !m.IsKind( SyntaxKind.AsyncKeyword ) ) );
                }

                // If the template is async and the target declaration is `async void`, and regardless of the async flag the template, we have to change the type to ValueTask, otherwise
                // it is not awaitable

                if ( TypeExtensions.Equals( this.OverriddenDeclaration.ReturnType, SpecialType.Void ) )
                {
                    returnType = context.SyntaxGenerator.Type(
                        this.OverriddenDeclaration.GetCompilationModel().Factory.GetSpecialType( SpecialType.ValueTask ).GetSymbol() );
                }
            }

            returnType ??= context.SyntaxGenerator.Type( this.OverriddenDeclaration.ReturnType.GetSymbol() );

            var introducedMethod = MethodDeclaration(
                List<AttributeListSyntax>(),
                modifiers,
                returnType,
                null,
                Identifier(
                    context.IntroductionNameProvider.GetOverrideName(
                        this.OverriddenDeclaration.DeclaringType,
                        this.Advice.AspectLayerId,
                        this.OverriddenDeclaration ) ),
                context.SyntaxGenerator.TypeParameterList( this.OverriddenDeclaration ),
                context.SyntaxGenerator.ParameterList( this.OverriddenDeclaration ),
                context.SyntaxGenerator.ConstraintClauses( this.OverriddenDeclaration ),
                newMethodBody,
                null );

            var overrides = new[]
            {
                new IntroducedMember(
                    this,
                    introducedMethod,
                    this.Advice.AspectLayerId,
                    IntroducedMemberSemantic.Override,
                    this.OverriddenDeclaration )
            };

            return overrides;
        }

        private ExpressionSyntax CreateInvocationExpression( SyntaxGenerationContext generationContext )
            => InvocationExpression(
                this.CreateMemberAccessExpression( AspectReferenceTargetKind.Self, generationContext ),
                ArgumentList(
                    SeparatedList(
                        this.OverriddenDeclaration.Parameters.Select(
                            p =>
                            {
                                var refKind = p.RefKind switch
                                {
                                    RefKind.None => default,
                                    RefKind.In => default,
                                    RefKind.Out => Token( SyntaxKind.OutKeyword ),
                                    RefKind.Ref => Token( SyntaxKind.RefKeyword ),
                                    _ => throw new AssertionFailedException()
                                };

                                return Argument( null, refKind, IdentifierName( p.Name ) );
                            } ) ) ) );
    }
}<|MERGE_RESOLUTION|>--- conflicted
+++ resolved
@@ -53,11 +53,7 @@
                 new MetaApiProperties(
                     context.DiagnosticSink,
                     this.Template.Cast(),
-<<<<<<< HEAD
-                    this.Advice.Tags,
-=======
                     this.Tags,
->>>>>>> db55bee4
                     this.Advice.AspectLayerId,
                     context.SyntaxGenerationContext,
                     this.Advice.Aspect,
