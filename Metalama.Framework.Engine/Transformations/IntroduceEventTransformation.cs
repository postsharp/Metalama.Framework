﻿// Copyright (c) SharpCrafters s.r.o. See the LICENSE.md file in the root directory of this repository root for details.

using Metalama.Framework.Code;
using Metalama.Framework.Engine.Advising;
using Metalama.Framework.Engine.CodeModel;
using Metalama.Framework.Engine.CodeModel.Builders;
using Metalama.Framework.Engine.Linking;
using Metalama.Framework.Engine.SyntaxGeneration;
using Metalama.Framework.Engine.Utilities.Roslyn;
using Microsoft.CodeAnalysis.CSharp;
using Microsoft.CodeAnalysis.CSharp.Syntax;
using System.Collections.Generic;
using static Microsoft.CodeAnalysis.CSharp.SyntaxFactory;
using MethodKind = Metalama.Framework.Code.MethodKind;
using TypeKind = Metalama.Framework.Code.TypeKind;

namespace Metalama.Framework.Engine.Transformations;

internal sealed class IntroduceEventTransformation : IntroduceMemberTransformation<EventBuilder>
{
    public IntroduceEventTransformation( Advice advice, EventBuilder introducedDeclaration ) : base( advice, introducedDeclaration ) { }

    public override IEnumerable<InjectedMemberOrNamedType> GetInjectedMembers( MemberInjectionContext context )
    {
        var syntaxGenerator = context.SyntaxGenerationContext.SyntaxGenerator;
        var eventBuilder = this.IntroducedDeclaration;

        _ = eventBuilder.GetInitializerExpressionOrMethod(
            this.ParentAdvice,
            context,
            eventBuilder.Type,
            eventBuilder.InitializerExpression,
            eventBuilder.InitializerTemplate,
            eventBuilder.InitializerTags,
            out var initializerExpression,
            out var initializerMethod );

        Invariant.Assert( !(!eventBuilder.IsEventField && initializerExpression != null) );

        // TODO: This should be handled by the linker.
        // If we are introducing a field into a struct in C# 10, it must have an explicit default value.
        if ( initializerExpression == null
             && eventBuilder is { IsEventField: true, DeclaringType.TypeKind: TypeKind.Struct or TypeKind.RecordStruct }
             && context.SyntaxGenerationContext.RequiresStructFieldInitialization )
        {
            initializerExpression = SyntaxFactoryEx.Default;
        }

        // TODO: If the user adds (different) attributes to event field's accessors, we cannot use event fields.

        MemberDeclarationSyntax @event =
            eventBuilder is { IsEventField: true, ExplicitInterfaceImplementations.Count: 0 }
                ? EventFieldDeclaration(
                    eventBuilder.GetAttributeLists( context ).AddRange( GetAdditionalAttributeListsForEventField() ),
                    eventBuilder.GetSyntaxModifierList(),
                    Token( TriviaList(), SyntaxKind.EventKeyword, TriviaList( ElasticSpace ) ),
                    VariableDeclaration(
                        syntaxGenerator.Type( eventBuilder.Type.GetSymbol() )
                            .WithOptionalTrailingTrivia( ElasticSpace, context.SyntaxGenerationContext.Options ),
                        SeparatedList(
                            new[]
                            {
                                VariableDeclarator(
                                    Identifier( TriviaList(), eventBuilder.Name, TriviaList( ElasticSpace ) ),
                                    null,
                                    initializerExpression != null
                                        ? EqualsValueClause( initializerExpression )
                                        : null ) // TODO: Initializer.
                            } ) ),
                    Token( SyntaxKind.SemicolonToken ) )
                : EventDeclaration(
                    eventBuilder.GetAttributeLists( context ),
                    eventBuilder.GetSyntaxModifierList(),
                    Token( TriviaList(), SyntaxKind.EventKeyword, TriviaList( ElasticSpace ) ),
                    syntaxGenerator.Type( eventBuilder.Type.GetSymbol() )
                        .WithOptionalTrailingTrivia( ElasticSpace, context.SyntaxGenerationContext.Options ),
                    eventBuilder.ExplicitInterfaceImplementations.Count > 0
                        ? ExplicitInterfaceSpecifier(
                                (NameSyntax) syntaxGenerator.Type( eventBuilder.ExplicitInterfaceImplementations[0].DeclaringType.GetSymbol() ) )
                            .WithOptionalTrailingTrivia( ElasticSpace, context.SyntaxGenerationContext.Options )
                        : null,
                    this.IntroducedDeclaration.GetCleanName(),
                    GenerateAccessorList(),
                    default );

        if ( eventBuilder is { IsEventField: true, ExplicitInterfaceImplementations.Count: > 0 } )
        {
            // Add annotation to the explicit annotation that the linker should treat this an event field.
            if ( initializerExpression != null )
            {
                @event = @event.WithLinkerDeclarationFlags(
                    AspectLinkerDeclarationFlags.EventField | AspectLinkerDeclarationFlags.HasHiddenInitializerExpression );
            }
            else
            {
                @event = @event.WithLinkerDeclarationFlags( AspectLinkerDeclarationFlags.EventField );
            }
        }

        if ( initializerMethod != null )
        {
            return new[]
            {
                new InjectedMemberOrNamedType( this, @event, this.ParentAdvice.AspectLayerId, InjectedMemberSemantic.Introduction, eventBuilder ),
                new InjectedMemberOrNamedType(
                    this,
                    initializerMethod,
                    this.ParentAdvice.AspectLayerId,
                    InjectedMemberSemantic.InitializerMethod,
                    eventBuilder )
            };
        }
        else
        {
            return new[] { new InjectedMemberOrNamedType( this, @event, this.ParentAdvice.AspectLayerId, InjectedMemberSemantic.Introduction, eventBuilder ) };
        }

        AccessorListSyntax GenerateAccessorList()
        {
            switch (Adder: eventBuilder.AddMethod, Remover: eventBuilder.RemoveMethod)
            {
                case (not null, not null):
                    return AccessorList(
                        List(
                            new[]
                            {
                                GenerateAccessor( eventBuilder.AddMethod, SyntaxKind.AddAccessorDeclaration ),
                                GenerateAccessor( eventBuilder.RemoveMethod, SyntaxKind.RemoveAccessorDeclaration )
                            } ) );

                case (not null, null):
                    return AccessorList( List( new[] { GenerateAccessor( eventBuilder.AddMethod, SyntaxKind.AddAccessorDeclaration ) } ) );

                case (null, not null):
                    return AccessorList( List( new[] { GenerateAccessor( eventBuilder.RemoveMethod, SyntaxKind.RemoveAccessorDeclaration ) } ) );

                default:
                    throw new AssertionFailedException( "Both accessors are null." );
            }
        }

        AccessorDeclarationSyntax GenerateAccessor( IMethod accessor, SyntaxKind accessorDeclarationKind )
        {
            var attributes = eventBuilder.GetAttributeLists( context, accessor );

            var block =
                accessor switch
                {
                    // Special case - explicit interface implementation event field with initialized.
                    // Hide initializer expression into the single statement of the add.
                    { MethodKind: MethodKind.EventAdd } when eventBuilder is { IsEventField: true, ExplicitInterfaceImplementations.Count: > 0 }
                                                             && initializerExpression != null
<<<<<<< HEAD
                        => context.SyntaxGenerator.FormattedBlock(
                            ExpressionStatement(
                                context.AspectReferenceSyntaxProvider.GetEventFieldInitializerExpression(
                                    syntaxGenerator.Type( eventBuilder.Type.GetSymbol() ),
                                    initializerExpression ) ) ),
                    _ => context.SyntaxGenerator.FormattedBlock()
=======
                        => SyntaxFactoryEx.FormattedBlock(
                            ExpressionStatement( context.AspectReferenceSyntaxProvider.GetEventFieldInitializerExpression( initializerExpression ) ) ),
                    _ => SyntaxFactoryEx.FormattedBlock()
>>>>>>> 20f4794d
                };

            return
                AccessorDeclaration(
                    accessorDeclarationKind,
                    attributes,
                    TokenList(),
                    block,
                    null );
        }

        IEnumerable<AttributeListSyntax> GetAdditionalAttributeListsForEventField()
        {
            var attributes = new List<AttributeListSyntax>();

            foreach ( var attribute in eventBuilder.FieldAttributes )
            {
                attributes.Add(
                    AttributeList(
                        AttributeTargetSpecifier( Token( SyntaxKind.FieldKeyword ) ),
                        SingletonSeparatedList( context.SyntaxGenerator.Attribute( attribute ) ) ) );
            }

            // Here we take attributes only for add method because we presume it's the same.

            foreach ( var attribute in eventBuilder.AddMethod.Attributes )
            {
                attributes.Add(
                    AttributeList(
                        AttributeTargetSpecifier( Token( SyntaxKind.MethodKeyword ) ),
                        SingletonSeparatedList( context.SyntaxGenerator.Attribute( attribute ) ) ) );
            }

            return List( attributes );
        }
    }
}<|MERGE_RESOLUTION|>--- conflicted
+++ resolved
@@ -101,8 +101,8 @@
         {
             return new[]
             {
-                new InjectedMemberOrNamedType( this, @event, this.ParentAdvice.AspectLayerId, InjectedMemberSemantic.Introduction, eventBuilder ),
-                new InjectedMemberOrNamedType(
+                new InjectedMember( this, @event, this.ParentAdvice.AspectLayerId, InjectedMemberSemantic.Introduction, eventBuilder ),
+                new InjectedMember(
                     this,
                     initializerMethod,
                     this.ParentAdvice.AspectLayerId,
@@ -112,7 +112,7 @@
         }
         else
         {
-            return new[] { new InjectedMemberOrNamedType( this, @event, this.ParentAdvice.AspectLayerId, InjectedMemberSemantic.Introduction, eventBuilder ) };
+            return new[] { new InjectedMember( this, @event, this.ParentAdvice.AspectLayerId, InjectedMemberSemantic.Introduction, eventBuilder ) };
         }
 
         AccessorListSyntax GenerateAccessorList()
@@ -150,18 +150,12 @@
                     // Hide initializer expression into the single statement of the add.
                     { MethodKind: MethodKind.EventAdd } when eventBuilder is { IsEventField: true, ExplicitInterfaceImplementations.Count: > 0 }
                                                              && initializerExpression != null
-<<<<<<< HEAD
                         => context.SyntaxGenerator.FormattedBlock(
                             ExpressionStatement(
                                 context.AspectReferenceSyntaxProvider.GetEventFieldInitializerExpression(
                                     syntaxGenerator.Type( eventBuilder.Type.GetSymbol() ),
                                     initializerExpression ) ) ),
                     _ => context.SyntaxGenerator.FormattedBlock()
-=======
-                        => SyntaxFactoryEx.FormattedBlock(
-                            ExpressionStatement( context.AspectReferenceSyntaxProvider.GetEventFieldInitializerExpression( initializerExpression ) ) ),
-                    _ => SyntaxFactoryEx.FormattedBlock()
->>>>>>> 20f4794d
                 };
 
             return
