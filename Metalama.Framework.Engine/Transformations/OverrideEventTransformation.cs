// Copyright (c) SharpCrafters s.r.o. See the LICENSE.md file in the root directory of this repository root for details.

using Metalama.Framework.Aspects;
using Metalama.Framework.Code;
using Metalama.Framework.Engine.Advising;
using Metalama.Framework.Engine.Aspects;
using Metalama.Framework.Engine.CodeModel;
using Metalama.Framework.Engine.SyntaxGeneration;
using Metalama.Framework.Engine.Templating;
using Metalama.Framework.Engine.Templating.Expressions;
using Metalama.Framework.Engine.Templating.MetaModel;
using Metalama.Framework.Engine.Utilities.Roslyn;
using Microsoft.CodeAnalysis.CSharp;
using Microsoft.CodeAnalysis.CSharp.Syntax;
using System.Collections.Generic;
using System.Diagnostics.CodeAnalysis;
using System.Linq;
using static Microsoft.CodeAnalysis.CSharp.SyntaxFactory;
using MethodKind = Metalama.Framework.Code.MethodKind;

namespace Metalama.Framework.Engine.Transformations;

internal sealed class OverrideEventTransformation : OverrideMemberTransformation
{
    private new IEvent OverriddenDeclaration => (IEvent) base.OverriddenDeclaration;

    private BoundTemplateMethod? AddTemplate { get; }

    private BoundTemplateMethod? RemoveTemplate { get; }

    public OverrideEventTransformation(
        Advice advice,
        IEvent overriddenDeclaration,
        BoundTemplateMethod? addTemplate,
        BoundTemplateMethod? removeTemplate,
        IObjectReader tags )
        : base( advice, overriddenDeclaration, tags )
    {
        this.AddTemplate = addTemplate;
        this.RemoveTemplate = removeTemplate;
    }

    public override IEnumerable<InjectedMember> GetInjectedMembers( MemberInjectionContext context )
    {
        var eventName = context.InjectionNameProvider.GetOverrideName(
            this.OverriddenDeclaration.DeclaringType,
            this.ParentAdvice.AspectLayerId,
            this.OverriddenDeclaration );

        var templateExpansionError = false;
        BlockSyntax? addAccessorBody = null;

        if ( this.AddTemplate != null )
        {
            templateExpansionError = templateExpansionError || !this.TryExpandAccessorTemplate(
                context,
                this.AddTemplate,
                this.OverriddenDeclaration.AddMethod,
                context.SyntaxGenerationContext,
                out addAccessorBody );
        }
        else
        {
            addAccessorBody = this.CreateIdentityAccessorBody( SyntaxKind.AddAccessorDeclaration, context.SyntaxGenerationContext );
        }

        BlockSyntax? removeAccessorBody = null;

        if ( this.RemoveTemplate != null )
        {
            templateExpansionError = templateExpansionError || !this.TryExpandAccessorTemplate(
                context,
                this.RemoveTemplate,
                this.OverriddenDeclaration.RemoveMethod,
                context.SyntaxGenerationContext,
                out removeAccessorBody );
        }
        else
        {
            removeAccessorBody = this.CreateIdentityAccessorBody( SyntaxKind.RemoveAccessorDeclaration, context.SyntaxGenerationContext );
        }

<<<<<<< HEAD
        if ( templateExpansionError )
        {
            // Template expansion error.
            return Enumerable.Empty<InjectedMember>();
=======
            // TODO: Do not throw exception when template expansion fails.
            var overrides = new[]
            {
                new InjectedMember(
                    this,
                    EventDeclaration(
                        List<AttributeListSyntax>(),
                        modifiers,
                        SyntaxFactoryEx.TokenWithTrailingSpace( SyntaxKind.EventKeyword ),
                        context.SyntaxGenerator.EventType( this.OverriddenDeclaration )
                            .WithTrailingTriviaIfNecessary( ElasticSpace, context.SyntaxGenerationContext.Options ),
                        null!,
                        Identifier( eventName ),
                        AccessorList(
                            List(
                                new[]
                                {
                                    AccessorDeclaration(
                                        SyntaxKind.AddAccessorDeclaration,
                                        List<AttributeListSyntax>(),
                                        this.OverriddenDeclaration.AddMethod.AssertNotNull().GetSyntaxModifierList(),
                                        addAccessorBody.AssertNotNull() ),
                                    AccessorDeclaration(
                                        SyntaxKind.RemoveAccessorDeclaration,
                                        List<AttributeListSyntax>(),
                                        this.OverriddenDeclaration.RemoveMethod.AssertNotNull().GetSyntaxModifierList(),
                                        removeAccessorBody.AssertNotNull() )
                                } ) ) ),
                    this.ParentAdvice.AspectLayerId,
                    InjectedMemberSemantic.Override,
                    this.OverriddenDeclaration )
            };

            return overrides;
>>>>>>> a0c168e0
        }

        var modifiers = this.OverriddenDeclaration
            .GetSyntaxModifierList( ModifierCategories.Static | ModifierCategories.Unsafe )
            .Insert( 0, SyntaxFactoryEx.TokenWithTrailingSpace( SyntaxKind.PrivateKeyword ) );

        // TODO: Do not throw exception when template expansion fails.
        var overrides = new[]
        {
            new InjectedMember(
                this,
                EventDeclaration(
                    List<AttributeListSyntax>(),
                    modifiers,
                    SyntaxFactoryEx.TokenWithTrailingSpace( SyntaxKind.EventKeyword ),
                    context.SyntaxGenerator.EventType( this.OverriddenDeclaration )
                        .WithTrailingTriviaIfNecessary( ElasticSpace, context.SyntaxGenerationContext.NormalizeWhitespace ),
                    null!,
                    Identifier( eventName ),
                    AccessorList(
                        List(
                            new[]
                            {
                                AccessorDeclaration(
                                    SyntaxKind.AddAccessorDeclaration,
                                    List<AttributeListSyntax>(),
                                    this.OverriddenDeclaration.AddMethod.AssertNotNull().GetSyntaxModifierList(),
                                    addAccessorBody.AssertNotNull() ),
                                AccessorDeclaration(
                                    SyntaxKind.RemoveAccessorDeclaration,
                                    List<AttributeListSyntax>(),
                                    this.OverriddenDeclaration.RemoveMethod.AssertNotNull().GetSyntaxModifierList(),
                                    removeAccessorBody.AssertNotNull() )
                            } ) ) ),
                this.ParentAdvice.AspectLayerId,
                InjectedMemberSemantic.Override,
                this.OverriddenDeclaration )
        };

        return overrides;
    }

    private bool TryExpandAccessorTemplate(
        MemberInjectionContext context,
        BoundTemplateMethod accessorTemplate,
        IMethod accessor,
        SyntaxGenerationContext generationContext,
        [NotNullWhen( true )] out BlockSyntax? body )
    {
        var proceedExpression = new SyntaxUserExpression(
            accessor.MethodKind switch
            {
                MethodKind.EventAdd => this.CreateAddExpression( generationContext ),
                MethodKind.EventRemove => this.CreateRemoveExpression( generationContext ),
                _ => throw new AssertionFailedException( $"Unexpected MethodKind: {accessor.MethodKind}." )
            },
            this.OverriddenDeclaration.Compilation.GetCompilationModel().Cache.SystemVoidType );

        var metaApi = MetaApi.ForEvent(
            this.OverriddenDeclaration,
            accessor,
            new MetaApiProperties(
                this.ParentAdvice.SourceCompilation,
                context.DiagnosticSink,
                accessorTemplate.TemplateMember.Cast(),
                this.Tags,
                this.ParentAdvice.AspectLayerId,
                context.SyntaxGenerationContext,
                this.ParentAdvice.Aspect,
                context.ServiceProvider,
                MetaApiStaticity.Default ) );

        var expansionContext = new TemplateExpansionContext(
            context,
            this.ParentAdvice.TemplateInstance.TemplateProvider,
            metaApi,
            accessor,
            accessorTemplate,
            _ => proceedExpression,
            this.ParentAdvice.AspectLayerId );

        var templateDriver = this.ParentAdvice.TemplateInstance.TemplateClass.GetTemplateDriver( accessorTemplate.TemplateMember.Declaration );

        return templateDriver.TryExpandDeclaration( expansionContext, accessorTemplate.TemplateArguments, out body );
    }

    /// <summary>
    /// Creates a trivial passthrough body for cases where we have template only for one accessor kind.
    /// </summary>
    private BlockSyntax CreateIdentityAccessorBody( SyntaxKind accessorDeclarationKind, SyntaxGenerationContext generationContext )
    {
        switch ( accessorDeclarationKind )
        {
<<<<<<< HEAD
            case SyntaxKind.AddAccessorDeclaration:
                return SyntaxFactoryEx.FormattedBlock( ExpressionStatement( this.CreateAddExpression( generationContext ) ) );

            case SyntaxKind.RemoveAccessorDeclaration:
                return SyntaxFactoryEx.FormattedBlock( ExpressionStatement( this.CreateRemoveExpression( generationContext ) ) );
=======
            switch ( accessorDeclarationKind )
            {
                case SyntaxKind.AddAccessorDeclaration:
                    return generationContext.SyntaxGenerator.FormattedBlock( ExpressionStatement( this.CreateAddExpression( generationContext ) ) );

                case SyntaxKind.RemoveAccessorDeclaration:
                    return generationContext.SyntaxGenerator.FormattedBlock( ExpressionStatement( this.CreateRemoveExpression( generationContext ) ) );
>>>>>>> a0c168e0

            default:
                throw new AssertionFailedException( $"Unexpected syntax kind: {accessorDeclarationKind}." );
        }
    }

    private ExpressionSyntax CreateAddExpression( SyntaxGenerationContext generationContext )
        => AssignmentExpression(
            SyntaxKind.AddAssignmentExpression,
            this.CreateMemberAccessExpression( AspectReferenceTargetKind.EventAddAccessor, generationContext ),
            IdentifierName( "value" ) );

    private ExpressionSyntax CreateRemoveExpression( SyntaxGenerationContext generationContext )
        => AssignmentExpression(
            SyntaxKind.SubtractAssignmentExpression,
            this.CreateMemberAccessExpression( AspectReferenceTargetKind.EventRemoveAccessor, generationContext ),
            IdentifierName( "value" ) );
}<|MERGE_RESOLUTION|>--- conflicted
+++ resolved
@@ -80,47 +80,10 @@
             removeAccessorBody = this.CreateIdentityAccessorBody( SyntaxKind.RemoveAccessorDeclaration, context.SyntaxGenerationContext );
         }
 
-<<<<<<< HEAD
         if ( templateExpansionError )
         {
             // Template expansion error.
             return Enumerable.Empty<InjectedMember>();
-=======
-            // TODO: Do not throw exception when template expansion fails.
-            var overrides = new[]
-            {
-                new InjectedMember(
-                    this,
-                    EventDeclaration(
-                        List<AttributeListSyntax>(),
-                        modifiers,
-                        SyntaxFactoryEx.TokenWithTrailingSpace( SyntaxKind.EventKeyword ),
-                        context.SyntaxGenerator.EventType( this.OverriddenDeclaration )
-                            .WithTrailingTriviaIfNecessary( ElasticSpace, context.SyntaxGenerationContext.Options ),
-                        null!,
-                        Identifier( eventName ),
-                        AccessorList(
-                            List(
-                                new[]
-                                {
-                                    AccessorDeclaration(
-                                        SyntaxKind.AddAccessorDeclaration,
-                                        List<AttributeListSyntax>(),
-                                        this.OverriddenDeclaration.AddMethod.AssertNotNull().GetSyntaxModifierList(),
-                                        addAccessorBody.AssertNotNull() ),
-                                    AccessorDeclaration(
-                                        SyntaxKind.RemoveAccessorDeclaration,
-                                        List<AttributeListSyntax>(),
-                                        this.OverriddenDeclaration.RemoveMethod.AssertNotNull().GetSyntaxModifierList(),
-                                        removeAccessorBody.AssertNotNull() )
-                                } ) ) ),
-                    this.ParentAdvice.AspectLayerId,
-                    InjectedMemberSemantic.Override,
-                    this.OverriddenDeclaration )
-            };
-
-            return overrides;
->>>>>>> a0c168e0
         }
 
         var modifiers = this.OverriddenDeclaration
@@ -136,8 +99,8 @@
                     List<AttributeListSyntax>(),
                     modifiers,
                     SyntaxFactoryEx.TokenWithTrailingSpace( SyntaxKind.EventKeyword ),
-                    context.SyntaxGenerator.EventType( this.OverriddenDeclaration )
-                        .WithTrailingTriviaIfNecessary( ElasticSpace, context.SyntaxGenerationContext.NormalizeWhitespace ),
+                        context.SyntaxGenerator.EventType( this.OverriddenDeclaration )
+                            .WithTrailingTriviaIfNecessary( ElasticSpace, context.SyntaxGenerationContext.Options ),
                     null!,
                     Identifier( eventName ),
                     AccessorList(
@@ -214,21 +177,11 @@
     {
         switch ( accessorDeclarationKind )
         {
-<<<<<<< HEAD
             case SyntaxKind.AddAccessorDeclaration:
-                return SyntaxFactoryEx.FormattedBlock( ExpressionStatement( this.CreateAddExpression( generationContext ) ) );
+                    return generationContext.SyntaxGenerator.FormattedBlock( ExpressionStatement( this.CreateAddExpression( generationContext ) ) );
 
             case SyntaxKind.RemoveAccessorDeclaration:
-                return SyntaxFactoryEx.FormattedBlock( ExpressionStatement( this.CreateRemoveExpression( generationContext ) ) );
-=======
-            switch ( accessorDeclarationKind )
-            {
-                case SyntaxKind.AddAccessorDeclaration:
-                    return generationContext.SyntaxGenerator.FormattedBlock( ExpressionStatement( this.CreateAddExpression( generationContext ) ) );
-
-                case SyntaxKind.RemoveAccessorDeclaration:
                     return generationContext.SyntaxGenerator.FormattedBlock( ExpressionStatement( this.CreateRemoveExpression( generationContext ) ) );
->>>>>>> a0c168e0
 
             default:
                 throw new AssertionFailedException( $"Unexpected syntax kind: {accessorDeclarationKind}." );
