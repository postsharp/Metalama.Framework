--- conflicted
+++ resolved
@@ -19,84 +19,32 @@
 
 internal static class ProceedHelper
 {
-    public static BuiltUserExpression CreateProceedDynamicExpression(
+    public static SyntaxUserExpression CreateProceedDynamicExpression(
         SyntaxGenerationContext generationContext,
         ExpressionSyntax invocationExpression,
         BoundTemplateMethod template,
         IMethod overriddenMethod )
         => CreateProceedDynamicExpression( generationContext, invocationExpression, template.Template.SelectedKind, overriddenMethod );
 
-    public static BuiltUserExpression CreateProceedDynamicExpression(
+    public static SyntaxUserExpression CreateProceedDynamicExpression(
         SyntaxGenerationContext generationContext,
         ExpressionSyntax invocationExpression,
         TemplateKind selectedTemplateKind,
         IMethod overriddenMethod )
     {
-<<<<<<< HEAD
         var runtimeAspectHelperType =
             generationContext.SyntaxGenerator.Type( generationContext.ReflectionMapper.GetTypeSymbol( typeof(RunTimeAspectHelper) ) );
 
         switch ( selectedTemplateKind )
-=======
-        public static SyntaxUserExpression CreateProceedDynamicExpression(
-            SyntaxGenerationContext generationContext,
-            ExpressionSyntax invocationExpression,
-            BoundTemplateMethod template,
-            IMethod overriddenMethod )
-            => CreateProceedDynamicExpression( generationContext, invocationExpression, template.Template.SelectedKind, overriddenMethod );
-
-        public static SyntaxUserExpression CreateProceedDynamicExpression(
-            SyntaxGenerationContext generationContext,
-            ExpressionSyntax invocationExpression,
-            TemplateKind selectedTemplateKind,
-            IMethod overriddenMethod )
->>>>>>> 02eecfcb
         {
             case TemplateKind.Default when overriddenMethod.GetIteratorInfoImpl() is { IsIteratorMethod: true } iteratorInfo:
                 {
                     // The target method is a yield-based iterator.
 
-<<<<<<< HEAD
                     ExpressionSyntax expression;
-=======
-            switch ( selectedTemplateKind )
-            {
-                case TemplateKind.Default when overriddenMethod.GetIteratorInfoImpl() is { IsIterator: true } iteratorInfo:
-                    {
-                        // The target method is a yield-based iterator.
-
-                        ExpressionSyntax expression;
-
-                        if ( !(iteratorInfo.EnumerableKind is EnumerableKind.IAsyncEnumerable or EnumerableKind.IAsyncEnumerator) )
-                        {
-                            // The target method is a non-async iterator.
-                            // Generate:  `RuntimeAspectHelper.Buffer( BASE(ARGS) )`
-
-                            expression =
-                                SyntaxFactory.InvocationExpression(
-                                        SyntaxFactory.MemberAccessExpression(
-                                            SyntaxKind.SimpleMemberAccessExpression,
-                                            runtimeAspectHelperType,
-                                            SyntaxFactory.IdentifierName( nameof(RunTimeAspectHelper.Buffer) ) ) )
-                                    .WithArgumentList(
-                                        SyntaxFactory.ArgumentList( SyntaxFactory.SingletonSeparatedList( SyntaxFactory.Argument( invocationExpression ) ) ) )
-                                    .WithAdditionalAnnotations( Simplifier.Annotation );
-                        }
-                        else
-                        {
-                            // The target method is an async iterator.
-                            // Generate: `( await RuntimeAspectHelper.BufferAsync( BASE(ARGS) ) )` 
-
-                            expression = GenerateAwaitBufferAsync();
-                        }
-
-                        return new SyntaxUserExpression( expression, overriddenMethod.ReturnType );
-                    }
->>>>>>> 02eecfcb
 
                     if ( !(iteratorInfo.EnumerableKind is EnumerableKind.IAsyncEnumerable or EnumerableKind.IAsyncEnumerator) )
                     {
-<<<<<<< HEAD
                         // The target method is a non-async iterator.
                         // Generate:  `RuntimeAspectHelper.Buffer( BASE(ARGS) )`
 
@@ -109,52 +57,16 @@
                                 .WithArgumentList(
                                     SyntaxFactory.ArgumentList( SyntaxFactory.SingletonSeparatedList( SyntaxFactory.Argument( invocationExpression ) ) ) )
                                 .WithAdditionalAnnotations( Simplifier.Annotation );
-=======
-                        // The target method is an async method (but not an async iterator).
-                        // Generate: `( await BASE(ARGS) )`.
-
-                        var taskResultType = asyncInfo.ResultType;
-
-                        var awaitExpression = SyntaxFactory.AwaitExpression(
-                            SyntaxFactory.Token( SyntaxKind.AwaitKeyword ).WithTrailingTrivia( SyntaxFactory.Space ),
-                            invocationExpression );
-
-                        ExpressionSyntax expression =
-                            overriddenMethod.Compilation.GetCompilationModel()
-                                .Comparers.Default.Equals(
-                                    overriddenMethod.ReturnType,
-                                    overriddenMethod.Compilation.GetCompilationModel().Factory.GetSpecialType( SpecialType.Void ) )
-                                ? awaitExpression
-                                : SyntaxFactory.ParenthesizedExpression( awaitExpression )
-                                    .WithAdditionalAnnotations( Simplifier.Annotation );
-
-                        return
-                            new SyntaxUserExpression(
-                                expression.WithAdditionalAnnotations( Simplifier.Annotation ),
-                                taskResultType );
->>>>>>> 02eecfcb
                     }
                     else
                     {
                         // The target method is an async iterator.
                         // Generate: `( await RuntimeAspectHelper.BufferAsync( BASE(ARGS) ) )` 
 
-<<<<<<< HEAD
                         expression = GenerateAwaitBufferAsync();
                     }
-=======
-                        return new SyntaxUserExpression( expression, overriddenMethod.ReturnType );
-                    }
-            }
 
-            // This is a default method, or a non-default template.
-            // Generate: `BASE(ARGS)`
-            return new SyntaxUserExpression(
-                invocationExpression,
-                overriddenMethod.ReturnType );
->>>>>>> 02eecfcb
-
-                    return new BuiltUserExpression( expression, overriddenMethod.ReturnType );
+                    return new SyntaxUserExpression( expression, overriddenMethod.ReturnType );
                 }
 
             case TemplateKind.Default when overriddenMethod.GetAsyncInfoImpl() is { IsAsync: true, IsAwaitableOrVoid: true } asyncInfo:
@@ -178,7 +90,7 @@
                                 .WithAdditionalAnnotations( Simplifier.Annotation );
 
                     return
-                        new BuiltUserExpression(
+                        new SyntaxUserExpression(
                             expression.WithAdditionalAnnotations( Simplifier.Annotation ),
                             taskResultType );
                 }
@@ -188,13 +100,13 @@
                 {
                     var expression = GenerateAwaitBufferAsync();
 
-                    return new BuiltUserExpression( expression, overriddenMethod.ReturnType );
+                    return new SyntaxUserExpression( expression, overriddenMethod.ReturnType );
                 }
         }
 
         // This is a default method, or a non-default template.
         // Generate: `BASE(ARGS)`
-        return new BuiltUserExpression(
+        return new SyntaxUserExpression(
             invocationExpression,
             overriddenMethod.ReturnType );
 
