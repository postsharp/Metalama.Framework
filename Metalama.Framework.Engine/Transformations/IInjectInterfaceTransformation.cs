--- conflicted
+++ resolved
@@ -7,12 +7,5 @@
 
 internal interface IInjectInterfaceTransformation : ITransformation
 {
-<<<<<<< HEAD
-    BaseTypeSyntax GetSyntax();
-=======
-    internal interface IInjectInterfaceTransformation : ITransformation
-    {
-        BaseTypeSyntax GetSyntax( SyntaxGenerationOptions options );
-    }
->>>>>>> b764a1c0
+    BaseTypeSyntax GetSyntax( SyntaxGenerationOptions options );
 }