--- conflicted
+++ resolved
@@ -24,11 +24,7 @@
         this.BoundTemplate = boundTemplate;
     }
 
-<<<<<<< HEAD
-    public override IEnumerable<InjectedMember> GetInjectedMembers( MemberInjectionContext context )
-=======
     public override IEnumerable<InjectedMemberOrNamedType> GetInjectedMembers( MemberInjectionContext context )
->>>>>>> 20f4794d
     {
         SyntaxUserExpression ProceedExpressionProvider( TemplateKind kind )
         {
@@ -62,11 +58,7 @@
         if ( !templateDriver.TryExpandDeclaration( expansionContext, this.BoundTemplate.TemplateArguments, out var newMethodBody ) )
         {
             // Template expansion error.
-<<<<<<< HEAD
             return Enumerable.Empty<InjectedMember>();
-=======
-            return Enumerable.Empty<InjectedMemberOrNamedType>();
->>>>>>> 20f4794d
         }
 
         return this.GetInjectedMembersImpl( context, newMethodBody, this.BoundTemplate.TemplateMember.MustInterpretAsAsyncTemplate() );
