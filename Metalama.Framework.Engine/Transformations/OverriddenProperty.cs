// Copyright (c) SharpCrafters s.r.o. All rights reserved.
// This project is not open source. Please see the LICENSE.md file in the repository root for details.

using Metalama.Framework.Aspects;
using Metalama.Framework.Code;
using Metalama.Framework.Engine.Advices;
using Metalama.Framework.Engine.Aspects;
using Metalama.Framework.Engine.CodeModel;
using Metalama.Framework.Engine.SyntaxSerialization;
using Metalama.Framework.Engine.Templating;
using Metalama.Framework.Engine.Templating.MetaModel;
using Metalama.Framework.Engine.Utilities;
using Metalama.Framework.Project;
using Microsoft.CodeAnalysis.CSharp;
using Microsoft.CodeAnalysis.CSharp.Syntax;
using System.Collections.Generic;
using System.Diagnostics.CodeAnalysis;
using System.Linq;
using static Microsoft.CodeAnalysis.CSharp.SyntaxFactory;

namespace Metalama.Framework.Engine.Transformations
{
    internal sealed class OverriddenProperty : OverriddenMember
    {
        public new IProperty OverriddenDeclaration => (IProperty) base.OverriddenDeclaration;

        public TemplateMember<IProperty> PropertyTemplate { get; }

        public TemplateMember<IMethod> GetTemplate { get; }

        public TemplateMember<IMethod> SetTemplate { get; }

        public OverriddenProperty(
            Advice advice,
            IProperty overriddenDeclaration,
            TemplateMember<IProperty> propertyTemplate,
            TemplateMember<IMethod> getTemplate,
            TemplateMember<IMethod> setTemplate,
            ITagReader tags )
            : base( advice, overriddenDeclaration, tags )
        {
            // We need the getTemplate and setTemplate to be set by the caller even if propertyTemplate is set.
            // The caller is responsible for verifying the compatibility of the template with the target.

            this.PropertyTemplate = propertyTemplate;
            this.GetTemplate = getTemplate;
            this.SetTemplate = setTemplate;
        }

        public override IEnumerable<IntroducedMember> GetIntroducedMembers( in MemberIntroductionContext context )
        {
            var propertyName = context.IntroductionNameProvider.GetOverrideName(
                this.OverriddenDeclaration.DeclaringType,
                this.Advice.AspectLayerId,
                this.OverriddenDeclaration );

            var getTemplate = this.GetTemplate;
            var setTemplate = this.SetTemplate;

            var setAccessorDeclarationKind = this.OverriddenDeclaration.Writeability == Writeability.InitOnly
                ? SyntaxKind.InitAccessorDeclaration
                : SyntaxKind.SetAccessorDeclaration;

            var templateExpansionError = false;
            BlockSyntax? getAccessorBody = null;

            if ( this.OverriddenDeclaration.GetMethod != null )
            {
                if ( getTemplate.IsNotNull )
                {
                    templateExpansionError = templateExpansionError || !this.TryExpandAccessorTemplate(
                        context,
                        getTemplate,
                        this.OverriddenDeclaration.GetMethod,
                        out getAccessorBody );
                }
                else
                {
                    getAccessorBody = this.CreateIdentityAccessorBody( SyntaxKind.GetAccessorDeclaration, context.SyntaxGenerationContext );
                }
            }
            else
            {
                getAccessorBody = null;
            }

            BlockSyntax? setAccessorBody = null;

            if ( this.OverriddenDeclaration.SetMethod != null )
            {
                if ( setTemplate.IsNotNull )
                {
                    templateExpansionError = templateExpansionError || !this.TryExpandAccessorTemplate(
                        context,
                        setTemplate,
                        this.OverriddenDeclaration.SetMethod,
                        out setAccessorBody );
                }
                else
                {
                    setAccessorBody = this.CreateIdentityAccessorBody( SyntaxKind.SetAccessorDeclaration, context.SyntaxGenerationContext );
                }
            }
            else
            {
                setAccessorBody = null;
            }

            if ( templateExpansionError )
            {
                // Template expansion error.
                return Enumerable.Empty<IntroducedMember>();
            }

            var overrides = new[]
            {
                new IntroducedMember(
                    this,
                    PropertyDeclaration(
                        List<AttributeListSyntax>(),
                        this.OverriddenDeclaration.GetSyntaxModifierList(),
                        context.SyntaxGenerator.PropertyType( this.OverriddenDeclaration ),
                        null,
                        Identifier( propertyName ),
                        AccessorList(
                            List(
                                new[]
                                    {
                                        getAccessorBody != null
                                            ? AccessorDeclaration(
                                                SyntaxKind.GetAccessorDeclaration,
                                                List<AttributeListSyntax>(),
                                                this.OverriddenDeclaration.GetMethod.AssertNotNull().GetSyntaxModifierList(),
                                                getAccessorBody )
                                            : null,
                                        setAccessorBody != null
                                            ? AccessorDeclaration(
                                                setAccessorDeclarationKind,
                                                List<AttributeListSyntax>(),
                                                this.OverriddenDeclaration.SetMethod.AssertNotNull().GetSyntaxModifierList(),
                                                setAccessorBody )
                                            : null
                                    }.Where( a => a != null )
                                    .AssertNoneNull() ) ),
                        null,
                        null ),
                    this.Advice.AspectLayerId,
                    IntroducedMemberSemantic.Override,
                    this.OverriddenDeclaration )
            };

            return overrides;
        }

        private bool TryExpandAccessorTemplate(
            in MemberIntroductionContext context,
            TemplateMember<IMethod> accessorTemplate,
            IMethod accessor,
            [NotNullWhen( true )] out BlockSyntax? body )
        {
            var proceedExpression =
                accessor.MethodKind switch
                {
                    MethodKind.PropertyGet => ProceedHelper.CreateProceedDynamicExpression(
                        context.SyntaxGenerationContext,
                        this.CreateProceedGetExpression( context.SyntaxGenerationContext ),
                        this.GetTemplate,
                        this.OverriddenDeclaration.GetMethod.AssertNotNull() ),
                    MethodKind.PropertySet => new UserExpression(
                        this.CreateProceedSetExpression( context.SyntaxGenerationContext ),
                        this.OverriddenDeclaration.Compilation.TypeFactory.GetSpecialType( SpecialType.Void ),
                        context.SyntaxGenerationContext ),
                    _ => throw new AssertionFailedException()
                };

            var metaApi = MetaApi.ForFieldOrProperty(
                this.OverriddenDeclaration,
                accessor,
                new MetaApiProperties(
                    context.DiagnosticSink,
                    accessorTemplate.Cast(),
<<<<<<< HEAD
                    this.Advice.Tags,
=======
                    this.Tags,
>>>>>>> db55bee4
                    this.Advice.AspectLayerId,
                    context.SyntaxGenerationContext,
                    this.Advice.Aspect,
                    context.ServiceProvider,
                    MetaApiStaticity.Default ) );

            var expansionContext = new TemplateExpansionContext(
                this.Advice.Aspect.Aspect,
                metaApi,
                (CompilationModel) this.OverriddenDeclaration.Compilation,
                context.LexicalScopeProvider.GetLexicalScope( accessor ),
                context.ServiceProvider.GetRequiredService<SyntaxSerializationService>(),
                context.SyntaxGenerationContext,
                default,
                proceedExpression,
                this.Advice.AspectLayerId );

            var templateDriver = this.Advice.TemplateInstance.TemplateClass.GetTemplateDriver( accessorTemplate.Declaration! );

            return templateDriver.TryExpandDeclaration( expansionContext, context.DiagnosticSink, out body );
        }

        /// <summary>
        /// Creates a trivial passthrough body for cases where we have template only for one accessor kind.
        /// </summary>
        private BlockSyntax? CreateIdentityAccessorBody( SyntaxKind accessorDeclarationKind, SyntaxGenerationContext generationContext )
        {
            switch ( accessorDeclarationKind )
            {
                case SyntaxKind.GetAccessorDeclaration:
                    return Block( ReturnStatement( this.CreateProceedGetExpression( generationContext ) ) );

                case SyntaxKind.SetAccessorDeclaration:
                case SyntaxKind.InitAccessorDeclaration:
                    return Block( ExpressionStatement( this.CreateProceedSetExpression( generationContext ) ) );

                default:
                    throw new AssertionFailedException();
            }
        }

        private ExpressionSyntax CreateProceedGetExpression( SyntaxGenerationContext generationContext )
            => this.CreateMemberAccessExpression( AspectReferenceTargetKind.PropertyGetAccessor, generationContext );

        private ExpressionSyntax CreateProceedSetExpression( SyntaxGenerationContext generationContext )
            => AssignmentExpression(
                SyntaxKind.SimpleAssignmentExpression,
                this.CreateMemberAccessExpression( AspectReferenceTargetKind.PropertySetAccessor, generationContext ),
                IdentifierName( "value" ) );
    }
}<|MERGE_RESOLUTION|>--- conflicted
+++ resolved
@@ -179,11 +179,7 @@
                 new MetaApiProperties(
                     context.DiagnosticSink,
                     accessorTemplate.Cast(),
-<<<<<<< HEAD
-                    this.Advice.Tags,
-=======
                     this.Tags,
->>>>>>> db55bee4
                     this.Advice.AspectLayerId,
                     context.SyntaxGenerationContext,
                     this.Advice.Aspect,
