﻿// Copyright (c) SharpCrafters s.r.o. See the LICENSE.md file in the root directory of this repository root for details.

using Metalama.Framework.Code;
using Metalama.Framework.Engine.Advising;
using Metalama.Framework.Engine.CodeModel;
using Metalama.Framework.Engine.CodeModel.Builders;
using Metalama.Framework.Engine.Formatting;
using Metalama.Framework.Engine.SyntaxGeneration;
using Metalama.Framework.Engine.Utilities.Roslyn;
using Microsoft.CodeAnalysis.CSharp;
using Microsoft.CodeAnalysis.CSharp.Syntax;
using System.Collections.Generic;
using static Microsoft.CodeAnalysis.CSharp.SyntaxFactory;

namespace Metalama.Framework.Engine.Transformations;

internal sealed class IntroduceMethodTransformation : IntroduceMemberTransformation<MethodBuilder>
{
    public IntroduceMethodTransformation( Advice advice, MethodBuilder introducedDeclaration ) : base( advice, introducedDeclaration ) { }

    public override IEnumerable<InjectedMember> GetInjectedMembers( MemberInjectionContext context )
    {
        var methodBuilder = this.IntroducedDeclaration;

        if ( methodBuilder.DeclarationKind == DeclarationKind.Finalizer )
        {
            var syntax =
                DestructorDeclaration(
                    methodBuilder.GetAttributeLists( context ),
                    TokenList(),
                    ((TypeDeclarationSyntax) methodBuilder.DeclaringType.GetPrimaryDeclarationSyntax().AssertNotNull()).Identifier,
                    ParameterList(),
                    Block().WithGeneratedCodeAnnotation( this.ParentAdvice.Aspect.AspectClass.GeneratedCodeAnnotation ),
                    null );

            return new[] { new InjectedMember( this, syntax, this.ParentAdvice.AspectLayerId, InjectedMemberSemantic.Introduction, methodBuilder ) };
        }
        else if ( methodBuilder.DeclarationKind == DeclarationKind.Operator )
        {
            if ( methodBuilder.OperatorKind.GetCategory() == OperatorCategory.Conversion )
            {
                Invariant.Assert( methodBuilder.Parameters.Count == 1 );

                var syntax =
                    ConversionOperatorDeclaration(
                        methodBuilder.GetAttributeLists( context ),
                        TokenList(
                            Token( TriviaList(), SyntaxKind.PublicKeyword, TriviaList( ElasticSpace ) ),
                            Token( TriviaList(), SyntaxKind.StaticKeyword, TriviaList( ElasticSpace ) ) ),
                        SyntaxFactoryEx.TokenWithTrailingSpace( methodBuilder.OperatorKind.ToOperatorKeyword() ),
                        SyntaxFactoryEx.TokenWithTrailingSpace( SyntaxKind.OperatorKeyword ),
                        context.SyntaxGenerator.Type( methodBuilder.ReturnType.GetSymbol().AssertNotNull() )
<<<<<<< HEAD
                            .WithTrailingTriviaIfNecessary( ElasticSpace, context.SyntaxGenerationContext.NormalizeWhitespace ),
=======
                            .WithTrailingTriviaIfNecessary( ElasticSpace, context.SyntaxGenerationContext.Options ),
>>>>>>> a0c168e0
                        context.SyntaxGenerator.ParameterList( methodBuilder, context.Compilation ),
                        null,
                        ArrowExpressionClause( context.SyntaxGenerator.DefaultExpression( methodBuilder.ReturnType.GetSymbol().AssertNotNull() ) ),
                        Token( SyntaxKind.SemicolonToken ) );

                return new[] { new InjectedMember( this, syntax, this.ParentAdvice.AspectLayerId, InjectedMemberSemantic.Introduction, methodBuilder ) };
            }
            else
            {
                Invariant.Assert( methodBuilder.Parameters.Count is 1 or 2 );

                var syntax =
                    OperatorDeclaration(
                        methodBuilder.GetAttributeLists( context ),
                        TokenList(
                            SyntaxFactoryEx.TokenWithTrailingSpace( SyntaxKind.PublicKeyword ),
                            SyntaxFactoryEx.TokenWithTrailingSpace( SyntaxKind.StaticKeyword ) ),
                        context.SyntaxGenerator.Type( methodBuilder.ReturnType.GetSymbol().AssertNotNull() )
<<<<<<< HEAD
                            .WithTrailingTriviaIfNecessary( ElasticSpace, context.SyntaxGenerationContext.NormalizeWhitespace ),
=======
                            .WithTrailingTriviaIfNecessary( ElasticSpace, context.SyntaxGenerationContext.Options ),
>>>>>>> a0c168e0
                        SyntaxFactoryEx.TokenWithTrailingSpace( SyntaxKind.OperatorKeyword ),
                        SyntaxFactoryEx.TokenWithTrailingSpace( methodBuilder.OperatorKind.ToOperatorKeyword() ),
                        context.SyntaxGenerator.ParameterList( methodBuilder, context.Compilation ),
                        null,
                        ArrowExpressionClause( context.SyntaxGenerator.DefaultExpression( methodBuilder.ReturnType.GetSymbol().AssertNotNull() ) ),
                        Token( SyntaxKind.SemicolonToken ) );

                return new[] { new InjectedMember( this, syntax, this.ParentAdvice.AspectLayerId, InjectedMemberSemantic.Introduction, methodBuilder ) };
            }
        }
        else
        {
            var syntaxGenerator = context.SyntaxGenerationContext.SyntaxGenerator;

            // Async iterator can have empty body and still be in iterator, returning anything is invalid.
<<<<<<< HEAD
            var block = SyntaxFactoryEx.FormattedBlock(
                !methodBuilder.ReturnParameter.Type.Is( typeof(void) )
                    ? methodBuilder.GetIteratorInfo().IsIteratorMethod == true
                        ? [
                            SyntaxFactoryEx.FormattedBlock(
=======
            var block = syntaxGenerator.FormattedBlock(
                !methodBuilder.ReturnParameter.Type.Is( typeof(void) )
                    ? methodBuilder.GetIteratorInfo().IsIteratorMethod == true
                        ?
                        [
                            syntaxGenerator.FormattedBlock(
>>>>>>> a0c168e0
                                YieldStatement(
                                    SyntaxKind.YieldBreakStatement,
                                    List<AttributeListSyntax>(),
                                    SyntaxFactoryEx.TokenWithTrailingSpace( SyntaxKind.YieldKeyword ),
                                    SyntaxFactoryEx.TokenWithTrailingSpace( SyntaxKind.BreakKeyword ),
                                    null,
                                    Token( TriviaList(), SyntaxKind.SemicolonToken, TriviaList() ) ) )
                        ]
<<<<<<< HEAD
                        : [
=======
                        :
                        [
>>>>>>> a0c168e0
                            ReturnStatement(
                                SyntaxFactoryEx.TokenWithTrailingSpace( SyntaxKind.ReturnKeyword ),
                                DefaultExpression( syntaxGenerator.Type( methodBuilder.ReturnParameter.Type.GetSymbol() ) ),
                                Token( SyntaxKind.SemicolonToken ) )
                        ]
                    : [] );

            var method =
                MethodDeclaration(
                    methodBuilder.GetAttributeLists( context ),
                    methodBuilder.GetSyntaxModifierList(),
<<<<<<< HEAD
                    context.SyntaxGenerator.ReturnType( methodBuilder )
                        .WithTrailingTriviaIfNecessary( ElasticSpace, context.SyntaxGenerationContext.NormalizeWhitespace ),
=======
                    context.SyntaxGenerator.ReturnType( methodBuilder ).WithTrailingTriviaIfNecessary( ElasticSpace, context.SyntaxGenerationContext.Options ),
>>>>>>> a0c168e0
                    methodBuilder.ExplicitInterfaceImplementations.Count > 0
                        ? ExplicitInterfaceSpecifier(
                            (NameSyntax) syntaxGenerator.Type( methodBuilder.ExplicitInterfaceImplementations[0].DeclaringType.GetSymbol() ) )
                        : null,
                    methodBuilder.GetCleanName(),
                    context.SyntaxGenerator.TypeParameterList( methodBuilder, context.Compilation ),
                    context.SyntaxGenerator.ParameterList( methodBuilder, context.Compilation ),
                    context.SyntaxGenerator.ConstraintClauses( methodBuilder ),
                    block,
                    null );

            return new[] { new InjectedMember( this, method, this.ParentAdvice.AspectLayerId, InjectedMemberSemantic.Introduction, methodBuilder ) };
        }
    }
}<|MERGE_RESOLUTION|>--- conflicted
+++ resolved
@@ -50,11 +50,7 @@
                         SyntaxFactoryEx.TokenWithTrailingSpace( methodBuilder.OperatorKind.ToOperatorKeyword() ),
                         SyntaxFactoryEx.TokenWithTrailingSpace( SyntaxKind.OperatorKeyword ),
                         context.SyntaxGenerator.Type( methodBuilder.ReturnType.GetSymbol().AssertNotNull() )
-<<<<<<< HEAD
-                            .WithTrailingTriviaIfNecessary( ElasticSpace, context.SyntaxGenerationContext.NormalizeWhitespace ),
-=======
                             .WithTrailingTriviaIfNecessary( ElasticSpace, context.SyntaxGenerationContext.Options ),
->>>>>>> a0c168e0
                         context.SyntaxGenerator.ParameterList( methodBuilder, context.Compilation ),
                         null,
                         ArrowExpressionClause( context.SyntaxGenerator.DefaultExpression( methodBuilder.ReturnType.GetSymbol().AssertNotNull() ) ),
@@ -73,11 +69,7 @@
                             SyntaxFactoryEx.TokenWithTrailingSpace( SyntaxKind.PublicKeyword ),
                             SyntaxFactoryEx.TokenWithTrailingSpace( SyntaxKind.StaticKeyword ) ),
                         context.SyntaxGenerator.Type( methodBuilder.ReturnType.GetSymbol().AssertNotNull() )
-<<<<<<< HEAD
-                            .WithTrailingTriviaIfNecessary( ElasticSpace, context.SyntaxGenerationContext.NormalizeWhitespace ),
-=======
                             .WithTrailingTriviaIfNecessary( ElasticSpace, context.SyntaxGenerationContext.Options ),
->>>>>>> a0c168e0
                         SyntaxFactoryEx.TokenWithTrailingSpace( SyntaxKind.OperatorKeyword ),
                         SyntaxFactoryEx.TokenWithTrailingSpace( methodBuilder.OperatorKind.ToOperatorKeyword() ),
                         context.SyntaxGenerator.ParameterList( methodBuilder, context.Compilation ),
@@ -93,20 +85,11 @@
             var syntaxGenerator = context.SyntaxGenerationContext.SyntaxGenerator;
 
             // Async iterator can have empty body and still be in iterator, returning anything is invalid.
-<<<<<<< HEAD
-            var block = SyntaxFactoryEx.FormattedBlock(
+            var block = syntaxGenerator.FormattedBlock(
                 !methodBuilder.ReturnParameter.Type.Is( typeof(void) )
                     ? methodBuilder.GetIteratorInfo().IsIteratorMethod == true
                         ? [
-                            SyntaxFactoryEx.FormattedBlock(
-=======
-            var block = syntaxGenerator.FormattedBlock(
-                !methodBuilder.ReturnParameter.Type.Is( typeof(void) )
-                    ? methodBuilder.GetIteratorInfo().IsIteratorMethod == true
-                        ?
-                        [
                             syntaxGenerator.FormattedBlock(
->>>>>>> a0c168e0
                                 YieldStatement(
                                     SyntaxKind.YieldBreakStatement,
                                     List<AttributeListSyntax>(),
@@ -115,12 +98,7 @@
                                     null,
                                     Token( TriviaList(), SyntaxKind.SemicolonToken, TriviaList() ) ) )
                         ]
-<<<<<<< HEAD
                         : [
-=======
-                        :
-                        [
->>>>>>> a0c168e0
                             ReturnStatement(
                                 SyntaxFactoryEx.TokenWithTrailingSpace( SyntaxKind.ReturnKeyword ),
                                 DefaultExpression( syntaxGenerator.Type( methodBuilder.ReturnParameter.Type.GetSymbol() ) ),
@@ -132,12 +110,7 @@
                 MethodDeclaration(
                     methodBuilder.GetAttributeLists( context ),
                     methodBuilder.GetSyntaxModifierList(),
-<<<<<<< HEAD
-                    context.SyntaxGenerator.ReturnType( methodBuilder )
-                        .WithTrailingTriviaIfNecessary( ElasticSpace, context.SyntaxGenerationContext.NormalizeWhitespace ),
-=======
                     context.SyntaxGenerator.ReturnType( methodBuilder ).WithTrailingTriviaIfNecessary( ElasticSpace, context.SyntaxGenerationContext.Options ),
->>>>>>> a0c168e0
                     methodBuilder.ExplicitInterfaceImplementations.Count > 0
                         ? ExplicitInterfaceSpecifier(
                             (NameSyntax) syntaxGenerator.Type( methodBuilder.ExplicitInterfaceImplementations[0].DeclaringType.GetSymbol() ) )
