﻿// Copyright (c) SharpCrafters s.r.o. See the LICENSE.md file in the root directory of this repository root for details.

using Metalama.Framework.Code;
using Metalama.Framework.Engine.Advising;
using Metalama.Framework.Engine.CodeModel;
using Metalama.Framework.Engine.CodeModel.Builders;
using Metalama.Framework.Engine.Formatting;
using Metalama.Framework.Engine.SyntaxGeneration;
using Metalama.Framework.Engine.Utilities.Roslyn;
using Microsoft.CodeAnalysis.CSharp;
using Microsoft.CodeAnalysis.CSharp.Syntax;
using System.Collections.Generic;
using static Microsoft.CodeAnalysis.CSharp.SyntaxFactory;

namespace Metalama.Framework.Engine.Transformations;

internal sealed class IntroduceMethodTransformation : IntroduceMemberTransformation<MethodBuilder>
{
    public IntroduceMethodTransformation( Advice advice, MethodBuilder introducedDeclaration ) : base( advice, introducedDeclaration ) { }

    public override IEnumerable<InjectedMemberOrNamedType> GetInjectedMembers( MemberInjectionContext context )
    {
        var methodBuilder = this.IntroducedDeclaration;

        if ( methodBuilder.DeclarationKind == DeclarationKind.Finalizer )
        {
            var syntax =
                DestructorDeclaration(
                    methodBuilder.GetAttributeLists( context ),
                    TokenList(),
                    ((TypeDeclarationSyntax) methodBuilder.DeclaringType.GetPrimaryDeclarationSyntax().AssertNotNull()).Identifier,
                    ParameterList(),
                    Block().WithGeneratedCodeAnnotation( this.ParentAdvice.Aspect.AspectClass.GeneratedCodeAnnotation ),
                    null );

            return new[] { new InjectedMemberOrNamedType( this, syntax, this.ParentAdvice.AspectLayerId, InjectedMemberSemantic.Introduction, methodBuilder ) };
        }
        else if ( methodBuilder.DeclarationKind == DeclarationKind.Operator )
        {
            if ( methodBuilder.OperatorKind.GetCategory() == OperatorCategory.Conversion )
            {
                Invariant.Assert( methodBuilder.Parameters.Count == 1 );

                var syntax =
                    ConversionOperatorDeclaration(
                        methodBuilder.GetAttributeLists( context ),
                        TokenList(
                            Token( TriviaList(), SyntaxKind.PublicKeyword, TriviaList( ElasticSpace ) ),
                            Token( TriviaList(), SyntaxKind.StaticKeyword, TriviaList( ElasticSpace ) ) ),
                        SyntaxFactoryEx.TokenWithTrailingSpace( methodBuilder.OperatorKind.ToOperatorKeyword() ),
                        SyntaxFactoryEx.TokenWithTrailingSpace( SyntaxKind.OperatorKeyword ),
                        context.SyntaxGenerator.Type( methodBuilder.ReturnType.GetSymbol().AssertNotNull() )
                            .WithOptionalTrailingTrivia( ElasticSpace, context.SyntaxGenerationContext.Options ),
                        context.SyntaxGenerator.ParameterList( methodBuilder, context.Compilation ),
                        null,
                        ArrowExpressionClause( context.SyntaxGenerator.DefaultExpression( methodBuilder.ReturnType.GetSymbol().AssertNotNull() ) ),
                        Token( SyntaxKind.SemicolonToken ) );

                return new[]
                {
                    new InjectedMemberOrNamedType( this, syntax, this.ParentAdvice.AspectLayerId, InjectedMemberSemantic.Introduction, methodBuilder )
                };
            }
            else
            {
                Invariant.Assert( methodBuilder.Parameters.Count is 1 or 2 );

                var syntax =
                    OperatorDeclaration(
                        methodBuilder.GetAttributeLists( context ),
                        TokenList(
                            SyntaxFactoryEx.TokenWithTrailingSpace( SyntaxKind.PublicKeyword ),
                            SyntaxFactoryEx.TokenWithTrailingSpace( SyntaxKind.StaticKeyword ) ),
                        context.SyntaxGenerator.Type( methodBuilder.ReturnType.GetSymbol().AssertNotNull() )
                            .WithOptionalTrailingTrivia( ElasticSpace, context.SyntaxGenerationContext.Options ),
                        SyntaxFactoryEx.TokenWithTrailingSpace( SyntaxKind.OperatorKeyword ),
                        SyntaxFactoryEx.TokenWithTrailingSpace( methodBuilder.OperatorKind.ToOperatorKeyword() ),
                        context.SyntaxGenerator.ParameterList( methodBuilder, context.Compilation ),
                        null,
                        ArrowExpressionClause( context.SyntaxGenerator.DefaultExpression( methodBuilder.ReturnType.GetSymbol().AssertNotNull() ) ),
                        Token( SyntaxKind.SemicolonToken ) );

                return new[]
                {
                    new InjectedMemberOrNamedType( this, syntax, this.ParentAdvice.AspectLayerId, InjectedMemberSemantic.Introduction, methodBuilder )
                };
            }
        }
        else
        {
            var syntaxGenerator = context.SyntaxGenerationContext.SyntaxGenerator;

            // ReSharper disable RedundantLinebreak

            // Async iterator can have empty body and still be in iterator, returning anything is invalid.
<<<<<<< HEAD
            var block = syntaxGenerator.FormattedBlock(
=======
            var block = SyntaxFactoryEx.FormattedBlock(
>>>>>>> 20f4794d
                !methodBuilder.ReturnParameter.Type.Is( typeof(void) )
                    ? methodBuilder.GetIteratorInfo().IsIteratorMethod == true
                        ?
                        [
                            syntaxGenerator.FormattedBlock(
                                YieldStatement(
                                    SyntaxKind.YieldBreakStatement,
                                    List<AttributeListSyntax>(),
                                    SyntaxFactoryEx.TokenWithTrailingSpace( SyntaxKind.YieldKeyword ),
                                    SyntaxFactoryEx.TokenWithTrailingSpace( SyntaxKind.BreakKeyword ),
                                    null,
                                    Token( TriviaList(), SyntaxKind.SemicolonToken, TriviaList() ) ) )
                        ]
                        :
                        [
                            ReturnStatement(
                                SyntaxFactoryEx.TokenWithTrailingSpace( SyntaxKind.ReturnKeyword ),
                                DefaultExpression( syntaxGenerator.Type( methodBuilder.ReturnParameter.Type.GetSymbol() ) ),
                                Token( SyntaxKind.SemicolonToken ) )
                        ]
                    : [] );
            
            // ReSharper enable RedundantLinebreak

            var method =
                MethodDeclaration(
                    methodBuilder.GetAttributeLists( context ),
                    methodBuilder.GetSyntaxModifierList(),
                    context.SyntaxGenerator.ReturnType( methodBuilder ).WithOptionalTrailingTrivia( ElasticSpace, context.SyntaxGenerationContext.Options ),
                    methodBuilder.ExplicitInterfaceImplementations.Count > 0
                        ? ExplicitInterfaceSpecifier(
                            (NameSyntax) syntaxGenerator.Type( methodBuilder.ExplicitInterfaceImplementations[0].DeclaringType.GetSymbol() ) )
                        : null,
                    methodBuilder.GetCleanName(),
                    context.SyntaxGenerator.TypeParameterList( methodBuilder, context.Compilation ),
                    context.SyntaxGenerator.ParameterList( methodBuilder, context.Compilation ),
                    context.SyntaxGenerator.ConstraintClauses( methodBuilder ),
                    block,
                    null );

            return new[] { new InjectedMemberOrNamedType( this, method, this.ParentAdvice.AspectLayerId, InjectedMemberSemantic.Introduction, methodBuilder ) };
        }
    }
}<|MERGE_RESOLUTION|>--- conflicted
+++ resolved
@@ -56,10 +56,7 @@
                         ArrowExpressionClause( context.SyntaxGenerator.DefaultExpression( methodBuilder.ReturnType.GetSymbol().AssertNotNull() ) ),
                         Token( SyntaxKind.SemicolonToken ) );
 
-                return new[]
-                {
-                    new InjectedMemberOrNamedType( this, syntax, this.ParentAdvice.AspectLayerId, InjectedMemberSemantic.Introduction, methodBuilder )
-                };
+                return new[] { new InjectedMember( this, syntax, this.ParentAdvice.AspectLayerId, InjectedMemberSemantic.Introduction, methodBuilder ) };
             }
             else
             {
@@ -80,10 +77,7 @@
                         ArrowExpressionClause( context.SyntaxGenerator.DefaultExpression( methodBuilder.ReturnType.GetSymbol().AssertNotNull() ) ),
                         Token( SyntaxKind.SemicolonToken ) );
 
-                return new[]
-                {
-                    new InjectedMemberOrNamedType( this, syntax, this.ParentAdvice.AspectLayerId, InjectedMemberSemantic.Introduction, methodBuilder )
-                };
+                return new[] { new InjectedMember( this, syntax, this.ParentAdvice.AspectLayerId, InjectedMemberSemantic.Introduction, methodBuilder ) };
             }
         }
         else
@@ -93,11 +87,7 @@
             // ReSharper disable RedundantLinebreak
 
             // Async iterator can have empty body and still be in iterator, returning anything is invalid.
-<<<<<<< HEAD
             var block = syntaxGenerator.FormattedBlock(
-=======
-            var block = SyntaxFactoryEx.FormattedBlock(
->>>>>>> 20f4794d
                 !methodBuilder.ReturnParameter.Type.Is( typeof(void) )
                     ? methodBuilder.GetIteratorInfo().IsIteratorMethod == true
                         ?
@@ -138,7 +128,7 @@
                     block,
                     null );
 
-            return new[] { new InjectedMemberOrNamedType( this, method, this.ParentAdvice.AspectLayerId, InjectedMemberSemantic.Introduction, methodBuilder ) };
+            return new[] { new InjectedMember( this, method, this.ParentAdvice.AspectLayerId, InjectedMemberSemantic.Introduction, methodBuilder ) };
         }
     }
 }