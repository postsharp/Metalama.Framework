﻿// Copyright (c) SharpCrafters s.r.o. See the LICENSE.md file in the root directory of this repository root for details.

using Metalama.Framework.Code;
using Metalama.Framework.Engine.Advising;
using Metalama.Framework.Engine.Aspects;
using Metalama.Framework.Engine.CodeModel;
using Metalama.Framework.Engine.SyntaxGeneration;
using Metalama.Framework.Engine.Utilities.Roslyn;
using Microsoft.CodeAnalysis.CSharp;
using Microsoft.CodeAnalysis.CSharp.Syntax;
using System.Collections.Generic;
using System.Linq;
using static Microsoft.CodeAnalysis.CSharp.SyntaxFactory;

namespace Metalama.Framework.Engine.Transformations;

/// <summary>
/// Represents a method override, which redirects to another method without requiring template expansion.
/// </summary>
internal sealed class RedirectMethodTransformation : OverrideMemberTransformation
{
    private readonly IMethod _targetMethod;

    private new IMethod OverriddenDeclaration => (IMethod) base.OverriddenDeclaration;

    public RedirectMethodTransformation( Advice advice, IMethod overriddenDeclaration, IMethod targetMethod )
        : base( advice, overriddenDeclaration, ObjectReader.Empty )
    {
        this._targetMethod = targetMethod;
    }

    public override IEnumerable<InjectedMember> GetInjectedMembers( MemberInjectionContext context )
    {
        var body =
            SyntaxFactoryEx.FormattedBlock(
                this.OverriddenDeclaration.ReturnType
                != this.OverriddenDeclaration.Compilation.GetCompilationModel().Cache.SystemVoidType
                    ? ReturnStatement(
                        SyntaxFactoryEx.TokenWithTrailingSpace( SyntaxKind.ReturnKeyword ),
                        GetInvocationExpression(),
                        Token( SyntaxKind.SemicolonToken ) )
                    : ExpressionStatement( GetInvocationExpression() ) );

        return new[]
        {
            new InjectedMember(
                this,
                MethodDeclaration(
                    List<AttributeListSyntax>(),
                    this.OverriddenDeclaration.GetSyntaxModifierList(),
                    context.SyntaxGenerator.ReturnType( this.OverriddenDeclaration )
                        .WithTrailingTriviaIfNecessary( ElasticSpace, context.SyntaxGenerationContext.NormalizeWhitespace ),
                    null,
                    Identifier(
                        context.InjectionNameProvider.GetOverrideName(
                            this.OverriddenDeclaration.DeclaringType,
                            this.ParentAdvice.AspectLayerId,
                            this.OverriddenDeclaration ) ),
                    context.SyntaxGenerator.TypeParameterList( this.OverriddenDeclaration, context.Compilation ),
                    context.SyntaxGenerator.ParameterList( this.OverriddenDeclaration, context.Compilation, true ),
                    context.SyntaxGenerator.ConstraintClauses( this.OverriddenDeclaration ),
                    body,
                    null ),
                this.ParentAdvice.AspectLayerId,
                InjectedMemberSemantic.Override,
                this.OverriddenDeclaration )
        };

        ExpressionSyntax GetInvocationExpression()
        {
            return
                InvocationExpression(
                    GetInvocationTargetExpression(),
                    ArgumentList( SeparatedList( this.OverriddenDeclaration.Parameters.SelectAsReadOnlyList( p => Argument( IdentifierName( p.Name ) ) ) ) ) );
        }

        ExpressionSyntax GetInvocationTargetExpression()
        {
<<<<<<< HEAD
            var expression =
                this.OverriddenDeclaration.IsStatic
                    ? (ExpressionSyntax) IdentifierName( this._targetMethod.Name )
                    : MemberAccessExpression(
                        SyntaxKind.SimpleMemberAccessExpression,
                        ThisExpression(),
                        IdentifierName( this._targetMethod.Name ) );
=======
            var body =
                context.SyntaxGenerationContext.SyntaxGenerator.FormattedBlock(
                    this.OverriddenDeclaration.ReturnType
                    != this.OverriddenDeclaration.Compilation.GetCompilationModel().Cache.SystemVoidType
                        ? ReturnStatement(
                            SyntaxFactoryEx.TokenWithTrailingSpace( SyntaxKind.ReturnKeyword ),
                            GetInvocationExpression(),
                            Token( SyntaxKind.SemicolonToken ) )
                        : ExpressionStatement( GetInvocationExpression() ) );

            return new[]
            {
                new InjectedMember(
                    this,
                    MethodDeclaration(
                        List<AttributeListSyntax>(),
                        this.OverriddenDeclaration.GetSyntaxModifierList(),
                        context.SyntaxGenerator.ReturnType( this.OverriddenDeclaration )
                            .WithTrailingTriviaIfNecessary( ElasticSpace, context.SyntaxGenerationContext.Options ),
                        null,
                        Identifier(
                            context.InjectionNameProvider.GetOverrideName(
                                this.OverriddenDeclaration.DeclaringType,
                                this.ParentAdvice.AspectLayerId,
                                this.OverriddenDeclaration ) ),
                        context.SyntaxGenerator.TypeParameterList( this.OverriddenDeclaration, context.Compilation ),
                        context.SyntaxGenerator.ParameterList( this.OverriddenDeclaration, context.Compilation, removeDefaultValues: true ),
                        context.SyntaxGenerator.ConstraintClauses( this.OverriddenDeclaration ),
                        body,
                        null ),
                    this.ParentAdvice.AspectLayerId,
                    InjectedMemberSemantic.Override,
                    this.OverriddenDeclaration )
            };

            ExpressionSyntax GetInvocationExpression()
            {
                return
                    InvocationExpression(
                        GetInvocationTargetExpression(),
                        ArgumentList(
                            SeparatedList( this.OverriddenDeclaration.Parameters.SelectAsReadOnlyList( p => Argument( IdentifierName( p.Name ) ) ) ) ) );
            }

            ExpressionSyntax GetInvocationTargetExpression()
            {
                var expression =
                    this.OverriddenDeclaration.IsStatic
                        ? (ExpressionSyntax) IdentifierName( this._targetMethod.Name )
                        : MemberAccessExpression(
                            SyntaxKind.SimpleMemberAccessExpression,
                            ThisExpression(),
                            IdentifierName( this._targetMethod.Name ) );
>>>>>>> a0c168e0

            return expression
                .WithAspectReferenceAnnotation( this.ParentAdvice.AspectLayerId, AspectReferenceOrder.Previous );
        }
    }
}<|MERGE_RESOLUTION|>--- conflicted
+++ resolved
@@ -32,7 +32,7 @@
     public override IEnumerable<InjectedMember> GetInjectedMembers( MemberInjectionContext context )
     {
         var body =
-            SyntaxFactoryEx.FormattedBlock(
+                context.SyntaxGenerationContext.SyntaxGenerator.FormattedBlock(
                 this.OverriddenDeclaration.ReturnType
                 != this.OverriddenDeclaration.Compilation.GetCompilationModel().Cache.SystemVoidType
                     ? ReturnStatement(
@@ -48,8 +48,8 @@
                 MethodDeclaration(
                     List<AttributeListSyntax>(),
                     this.OverriddenDeclaration.GetSyntaxModifierList(),
-                    context.SyntaxGenerator.ReturnType( this.OverriddenDeclaration )
-                        .WithTrailingTriviaIfNecessary( ElasticSpace, context.SyntaxGenerationContext.NormalizeWhitespace ),
+                        context.SyntaxGenerator.ReturnType( this.OverriddenDeclaration )
+                            .WithTrailingTriviaIfNecessary( ElasticSpace, context.SyntaxGenerationContext.Options ),
                     null,
                     Identifier(
                         context.InjectionNameProvider.GetOverrideName(
@@ -76,7 +76,6 @@
 
         ExpressionSyntax GetInvocationTargetExpression()
         {
-<<<<<<< HEAD
             var expression =
                 this.OverriddenDeclaration.IsStatic
                     ? (ExpressionSyntax) IdentifierName( this._targetMethod.Name )
@@ -84,61 +83,6 @@
                         SyntaxKind.SimpleMemberAccessExpression,
                         ThisExpression(),
                         IdentifierName( this._targetMethod.Name ) );
-=======
-            var body =
-                context.SyntaxGenerationContext.SyntaxGenerator.FormattedBlock(
-                    this.OverriddenDeclaration.ReturnType
-                    != this.OverriddenDeclaration.Compilation.GetCompilationModel().Cache.SystemVoidType
-                        ? ReturnStatement(
-                            SyntaxFactoryEx.TokenWithTrailingSpace( SyntaxKind.ReturnKeyword ),
-                            GetInvocationExpression(),
-                            Token( SyntaxKind.SemicolonToken ) )
-                        : ExpressionStatement( GetInvocationExpression() ) );
-
-            return new[]
-            {
-                new InjectedMember(
-                    this,
-                    MethodDeclaration(
-                        List<AttributeListSyntax>(),
-                        this.OverriddenDeclaration.GetSyntaxModifierList(),
-                        context.SyntaxGenerator.ReturnType( this.OverriddenDeclaration )
-                            .WithTrailingTriviaIfNecessary( ElasticSpace, context.SyntaxGenerationContext.Options ),
-                        null,
-                        Identifier(
-                            context.InjectionNameProvider.GetOverrideName(
-                                this.OverriddenDeclaration.DeclaringType,
-                                this.ParentAdvice.AspectLayerId,
-                                this.OverriddenDeclaration ) ),
-                        context.SyntaxGenerator.TypeParameterList( this.OverriddenDeclaration, context.Compilation ),
-                        context.SyntaxGenerator.ParameterList( this.OverriddenDeclaration, context.Compilation, removeDefaultValues: true ),
-                        context.SyntaxGenerator.ConstraintClauses( this.OverriddenDeclaration ),
-                        body,
-                        null ),
-                    this.ParentAdvice.AspectLayerId,
-                    InjectedMemberSemantic.Override,
-                    this.OverriddenDeclaration )
-            };
-
-            ExpressionSyntax GetInvocationExpression()
-            {
-                return
-                    InvocationExpression(
-                        GetInvocationTargetExpression(),
-                        ArgumentList(
-                            SeparatedList( this.OverriddenDeclaration.Parameters.SelectAsReadOnlyList( p => Argument( IdentifierName( p.Name ) ) ) ) ) );
-            }
-
-            ExpressionSyntax GetInvocationTargetExpression()
-            {
-                var expression =
-                    this.OverriddenDeclaration.IsStatic
-                        ? (ExpressionSyntax) IdentifierName( this._targetMethod.Name )
-                        : MemberAccessExpression(
-                            SyntaxKind.SimpleMemberAccessExpression,
-                            ThisExpression(),
-                            IdentifierName( this._targetMethod.Name ) );
->>>>>>> a0c168e0
 
             return expression
                 .WithAspectReferenceAnnotation( this.ParentAdvice.AspectLayerId, AspectReferenceOrder.Previous );
