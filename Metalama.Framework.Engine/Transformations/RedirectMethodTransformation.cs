﻿// Copyright (c) SharpCrafters s.r.o. See the LICENSE.md file in the root directory of this repository root for details.

using Metalama.Framework.Code;
using Metalama.Framework.Engine.Advising;
using Metalama.Framework.Engine.Aspects;
using Metalama.Framework.Engine.CodeModel;
using Metalama.Framework.Engine.SyntaxGeneration;
using Metalama.Framework.Engine.Utilities.Roslyn;
using Microsoft.CodeAnalysis.CSharp;
using Microsoft.CodeAnalysis.CSharp.Syntax;
using System.Collections.Generic;
using System.Linq;
using static Microsoft.CodeAnalysis.CSharp.SyntaxFactory;

namespace Metalama.Framework.Engine.Transformations;

/// <summary>
/// Represents a method override, which redirects to another method without requiring template expansion.
/// </summary>
internal sealed class RedirectMethodTransformation : OverrideMemberTransformation
{
    private readonly IMethod _targetMethod;

    private new IMethod OverriddenDeclaration => (IMethod) base.OverriddenDeclaration;

    public RedirectMethodTransformation( Advice advice, IMethod overriddenDeclaration, IMethod targetMethod )
        : base( advice, overriddenDeclaration, ObjectReader.Empty )
    {
        this._targetMethod = targetMethod;
    }

    public override IEnumerable<InjectedMemberOrNamedType> GetInjectedMembers( MemberInjectionContext context )
    {
        var body =
            SyntaxFactoryEx.FormattedBlock(
                this.OverriddenDeclaration.ReturnType
                != this.OverriddenDeclaration.Compilation.GetCompilationModel().Cache.SystemVoidType
                    ? ReturnStatement(
                        Token( SyntaxKind.ReturnKeyword ).WithTrailingTrivia( Space ),
                        GetInvocationExpression(),
                        Token( SyntaxKind.SemicolonToken ) )
                    : ExpressionStatement( GetInvocationExpression() ) );

        return new[]
        {
            new InjectedMemberOrNamedType(
                this,
                MethodDeclaration(
                    List<AttributeListSyntax>(),
                    this.OverriddenDeclaration.GetSyntaxModifierList(),
                    context.SyntaxGenerator.ReturnType( this.OverriddenDeclaration ).WithTrailingTrivia( Space ),
                    null,
                    Identifier(
                        context.InjectionNameProvider.GetOverrideName(
                            this.OverriddenDeclaration.DeclaringType,
                            this.ParentAdvice.AspectLayerId,
                            this.OverriddenDeclaration ) ),
                    context.SyntaxGenerator.TypeParameterList( this.OverriddenDeclaration, context.Compilation ),
                    context.SyntaxGenerator.ParameterList( this.OverriddenDeclaration, context.Compilation, true ),
                    context.SyntaxGenerator.ConstraintClauses( this.OverriddenDeclaration ),
                    body,
                    null ),
                this.ParentAdvice.AspectLayerId,
                InjectedMemberSemantic.Override,
                this.OverriddenDeclaration )
        };

        ExpressionSyntax GetInvocationExpression()
        {
            return
                InvocationExpression(
                    GetInvocationTargetExpression(),
                    ArgumentList( SeparatedList( this.OverriddenDeclaration.Parameters.SelectAsReadOnlyList( p => Argument( IdentifierName( p.Name ) ) ) ) ) );
        }

        ExpressionSyntax GetInvocationTargetExpression()
        {
<<<<<<< HEAD
            var body =
                context.SyntaxGenerationContext.SyntaxGenerator.FormattedBlock(
                    this.OverriddenDeclaration.ReturnType
                    != this.OverriddenDeclaration.Compilation.GetCompilationModel().Cache.SystemVoidType
                        ? ReturnStatement(
                            SyntaxFactoryEx.TokenWithTrailingSpace( SyntaxKind.ReturnKeyword ),
                            GetInvocationExpression(),
                            Token( SyntaxKind.SemicolonToken ) )
                        : ExpressionStatement( GetInvocationExpression() ) );

            return new[]
            {
                new InjectedMember(
                    this,
                    MethodDeclaration(
                        List<AttributeListSyntax>(),
                        this.OverriddenDeclaration.GetSyntaxModifierList(),
                        context.SyntaxGenerator.ReturnType( this.OverriddenDeclaration )
                            .WithOptionalTrailingTrivia( ElasticSpace, context.SyntaxGenerationContext.Options ),
                        null,
                        Identifier(
                            context.InjectionNameProvider.GetOverrideName(
                                this.OverriddenDeclaration.DeclaringType,
                                this.ParentAdvice.AspectLayerId,
                                this.OverriddenDeclaration ) ),
                        context.SyntaxGenerator.TypeParameterList( this.OverriddenDeclaration, context.Compilation ),
                        context.SyntaxGenerator.ParameterList( this.OverriddenDeclaration, context.Compilation, removeDefaultValues: true ),
                        context.SyntaxGenerator.ConstraintClauses( this.OverriddenDeclaration ),
                        body,
                        null ),
                    this.ParentAdvice.AspectLayerId,
                    InjectedMemberSemantic.Override,
                    this.OverriddenDeclaration )
            };

            ExpressionSyntax GetInvocationExpression()
            {
                return
                    InvocationExpression(
                        GetInvocationTargetExpression(),
                        ArgumentList(
                            SeparatedList( this.OverriddenDeclaration.Parameters.SelectAsReadOnlyList( p => Argument( IdentifierName( p.Name ) ) ) ) ) );
            }

            ExpressionSyntax GetInvocationTargetExpression()
            {
                var expression =
                    this.OverriddenDeclaration.IsStatic
                        ? (ExpressionSyntax) IdentifierName( this._targetMethod.Name )
                        : MemberAccessExpression(
                            SyntaxKind.SimpleMemberAccessExpression,
                            ThisExpression(),
                            IdentifierName( this._targetMethod.Name ) );
=======
            var expression =
                this.OverriddenDeclaration.IsStatic
                    ? (ExpressionSyntax) IdentifierName( this._targetMethod.Name )
                    : MemberAccessExpression(
                        SyntaxKind.SimpleMemberAccessExpression,
                        ThisExpression(),
                        IdentifierName( this._targetMethod.Name ) );
>>>>>>> 20f4794d

            return expression
                .WithAspectReferenceAnnotation( this.ParentAdvice.AspectLayerId, AspectReferenceOrder.Previous );
        }
    }
}<|MERGE_RESOLUTION|>--- conflicted
+++ resolved
@@ -12,70 +12,25 @@
 using System.Linq;
 using static Microsoft.CodeAnalysis.CSharp.SyntaxFactory;
 
-namespace Metalama.Framework.Engine.Transformations;
+namespace Metalama.Framework.Engine.Transformations
+{
+    /// <summary>
+    /// Represents a method override, which redirects to another method without requiring template expansion.
+    /// </summary>
+    internal sealed class RedirectMethodTransformation : OverrideMemberTransformation
+    {
+        private readonly IMethod _targetMethod;
 
-/// <summary>
-/// Represents a method override, which redirects to another method without requiring template expansion.
-/// </summary>
-internal sealed class RedirectMethodTransformation : OverrideMemberTransformation
-{
-    private readonly IMethod _targetMethod;
+        private new IMethod OverriddenDeclaration => (IMethod) base.OverriddenDeclaration;
 
-    private new IMethod OverriddenDeclaration => (IMethod) base.OverriddenDeclaration;
-
-    public RedirectMethodTransformation( Advice advice, IMethod overriddenDeclaration, IMethod targetMethod )
-        : base( advice, overriddenDeclaration, ObjectReader.Empty )
-    {
-        this._targetMethod = targetMethod;
-    }
-
-    public override IEnumerable<InjectedMemberOrNamedType> GetInjectedMembers( MemberInjectionContext context )
-    {
-        var body =
-            SyntaxFactoryEx.FormattedBlock(
-                this.OverriddenDeclaration.ReturnType
-                != this.OverriddenDeclaration.Compilation.GetCompilationModel().Cache.SystemVoidType
-                    ? ReturnStatement(
-                        Token( SyntaxKind.ReturnKeyword ).WithTrailingTrivia( Space ),
-                        GetInvocationExpression(),
-                        Token( SyntaxKind.SemicolonToken ) )
-                    : ExpressionStatement( GetInvocationExpression() ) );
-
-        return new[]
+        public RedirectMethodTransformation( Advice advice, IMethod overriddenDeclaration, IMethod targetMethod )
+            : base( advice, overriddenDeclaration, ObjectReader.Empty )
         {
-            new InjectedMemberOrNamedType(
-                this,
-                MethodDeclaration(
-                    List<AttributeListSyntax>(),
-                    this.OverriddenDeclaration.GetSyntaxModifierList(),
-                    context.SyntaxGenerator.ReturnType( this.OverriddenDeclaration ).WithTrailingTrivia( Space ),
-                    null,
-                    Identifier(
-                        context.InjectionNameProvider.GetOverrideName(
-                            this.OverriddenDeclaration.DeclaringType,
-                            this.ParentAdvice.AspectLayerId,
-                            this.OverriddenDeclaration ) ),
-                    context.SyntaxGenerator.TypeParameterList( this.OverriddenDeclaration, context.Compilation ),
-                    context.SyntaxGenerator.ParameterList( this.OverriddenDeclaration, context.Compilation, true ),
-                    context.SyntaxGenerator.ConstraintClauses( this.OverriddenDeclaration ),
-                    body,
-                    null ),
-                this.ParentAdvice.AspectLayerId,
-                InjectedMemberSemantic.Override,
-                this.OverriddenDeclaration )
-        };
-
-        ExpressionSyntax GetInvocationExpression()
-        {
-            return
-                InvocationExpression(
-                    GetInvocationTargetExpression(),
-                    ArgumentList( SeparatedList( this.OverriddenDeclaration.Parameters.SelectAsReadOnlyList( p => Argument( IdentifierName( p.Name ) ) ) ) ) );
+            this._targetMethod = targetMethod;
         }
 
-        ExpressionSyntax GetInvocationTargetExpression()
+        public override IEnumerable<InjectedMemberOrNamedType> GetInjectedMembers( MemberInjectionContext context )
         {
-<<<<<<< HEAD
             var body =
                 context.SyntaxGenerationContext.SyntaxGenerator.FormattedBlock(
                     this.OverriddenDeclaration.ReturnType
@@ -88,7 +43,7 @@
 
             return new[]
             {
-                new InjectedMember(
+                new InjectedMemberOrNamedType(
                     this,
                     MethodDeclaration(
                         List<AttributeListSyntax>(),
@@ -129,18 +84,10 @@
                             SyntaxKind.SimpleMemberAccessExpression,
                             ThisExpression(),
                             IdentifierName( this._targetMethod.Name ) );
-=======
-            var expression =
-                this.OverriddenDeclaration.IsStatic
-                    ? (ExpressionSyntax) IdentifierName( this._targetMethod.Name )
-                    : MemberAccessExpression(
-                        SyntaxKind.SimpleMemberAccessExpression,
-                        ThisExpression(),
-                        IdentifierName( this._targetMethod.Name ) );
->>>>>>> 20f4794d
 
-            return expression
-                .WithAspectReferenceAnnotation( this.ParentAdvice.AspectLayerId, AspectReferenceOrder.Previous );
+                return expression
+                    .WithAspectReferenceAnnotation( this.ParentAdvice.AspectLayerId, AspectReferenceOrder.Previous );
+            }
         }
     }
 }