--- conflicted
+++ resolved
@@ -119,15 +119,8 @@
                         // If we just have an identifier, we have nothing to visit.
                         break;
 
-<<<<<<< HEAD
                     // Other cases are possible but we don't implement them.
                     // For instance, we can assign the return value of a ref method.
-=======
-                    default:
-                        // Other cases are possible but we don't implement them.
-                        // For instance, we can assign the return value of a ref method.
-                        break;
->>>>>>> 19a411e0
                 }
             }
         }
@@ -726,12 +719,7 @@
                 continue;
             }
 
-<<<<<<< HEAD
             this._userCodeExecutionContext.Description = validator.Driver.GetUserCodeMemberInfo( validator );
-            var diagnosticsCountBefore = this._diagnosticAdder.DiagnosticCount;
-=======
-            this._userCodeExecutionContext.InvokedMember = validator.Driver.UserCodeMemberInfo;
->>>>>>> 19a411e0
             validator.Validate( currentDeclaration, node, referenceKinds, this._diagnosticAdder, this._userCodeInvoker, this._userCodeExecutionContext );
         }
 
