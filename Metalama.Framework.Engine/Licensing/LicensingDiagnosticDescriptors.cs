--- conflicted
+++ resolved
@@ -50,7 +50,6 @@
             Severity.Error,
             "Metalama SDK not available." );
 
-<<<<<<< HEAD
     internal static readonly DiagnosticDefinition<(string Title, string Origin)> CodeActionNotAvailable =
         new(
             "LAMA0805",
@@ -79,15 +78,6 @@
         "Cannot start Metalama: invalid license. To register a license key, see https://postsharp.net/links/metalama-register-license.",
         "Cannot start Metalama: invalid license.",
         _category );    
-=======
-    internal static readonly DiagnosticDefinition<(string Title, string Origin)>
-        CodeActionNotAvailable
-            = new(
-                "LAMA0805",
-                Severity.Error,
-                "The '{0}' code action provided by '{1}' cannot be applied because code actions are not covered by your license.",
-                "Code actions not available",
-                _category );
     
     internal static readonly DiagnosticDefinition
         NoLicenseKeyRegistered
@@ -97,5 +87,4 @@
                 "No Metalama license key is registered. To register a license key, see https://postsharp.net/links/metalama-register-license.",
                 "No Metalama license key",
                 _category );
->>>>>>> 01098bec
 }