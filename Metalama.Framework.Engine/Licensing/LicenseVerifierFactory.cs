﻿// Copyright (c) SharpCrafters s.r.o. See the LICENSE.md file in the root directory of this repository root for details.

using Metalama.Backstage.Extensibility;
using Metalama.Backstage.Licensing.Consumption;
using Metalama.Framework.Engine.Pipeline;

namespace Metalama.Framework.Engine.Licensing;

public static class LicenseVerifierFactory
{
    /// <summary>
    /// Adds the license verifier to the service provider. This method is called from the testing framework.
    /// </summary>
    public static ServiceProvider AddTestLicenseVerifier( this ServiceProvider serviceProvider, string licenseKey, string? targetAssemblyName )
    {
        var serviceProviderBuilder = new ServiceProviderBuilder(
            ( type, impl ) => serviceProvider = serviceProvider.WithUntypedService( type, impl ),
            () => serviceProvider );

<<<<<<< HEAD
        serviceProviderBuilder.AddLicensing( projectLicense: licenseKey, ignoreUserProfileLicenses: true );
=======
        serviceProviderBuilder.AddLicensing( ignoreUserProfileLicenses: true, projectLicense: licenseKey );
>>>>>>> bed6c0e0

        return serviceProvider.WithService(
            new LicenseVerifier( serviceProvider.GetRequiredBackstageService<ILicenseConsumptionManager>(), targetAssemblyName ) );
    }
}<|MERGE_RESOLUTION|>--- conflicted
+++ resolved
@@ -17,11 +17,7 @@
             ( type, impl ) => serviceProvider = serviceProvider.WithUntypedService( type, impl ),
             () => serviceProvider );
 
-<<<<<<< HEAD
-        serviceProviderBuilder.AddLicensing( projectLicense: licenseKey, ignoreUserProfileLicenses: true );
-=======
         serviceProviderBuilder.AddLicensing( ignoreUserProfileLicenses: true, projectLicense: licenseKey );
->>>>>>> bed6c0e0
 
         return serviceProvider.WithService(
             new LicenseVerifier( serviceProvider.GetRequiredBackstageService<ILicenseConsumptionManager>(), targetAssemblyName ) );
