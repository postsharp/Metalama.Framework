﻿// Copyright (c) SharpCrafters s.r.o. See the LICENSE.md file in the root directory of this repository root for details.

using JetBrains.Annotations;
using Metalama.Backstage.Licensing;
using Metalama.Backstage.Maintenance;
using Metalama.Backstage.UserInterface;
using Metalama.Framework.Aspects;
using Metalama.Framework.Engine.Aspects;
using Metalama.Framework.Engine.CompileTime;
using Metalama.Framework.Engine.Diagnostics;
using Metalama.Framework.Engine.Fabrics;
using Metalama.Framework.Engine.Options;
using Metalama.Framework.Engine.Services;
using Metalama.Framework.Engine.Utilities;
using Metalama.Framework.Services;
using System;
using System.Collections.Generic;
using System.Collections.Immutable;
using System.IO;
using System.Linq;
using System.Text.RegularExpressions;
using System.Threading;

namespace Metalama.Framework.Engine.Licensing;

/// <summary>
/// Controls that the project respects the license and reports diagnostics if not.
/// </summary>
public sealed class LicenseVerifier : IProjectService
{
    private const string _licenseUsageSubdirectoryName = "LicenseUsage";
    internal const string LicenseUsageFilePrefix = "usage-";

    private readonly IProjectLicenseConsumer _licenseConsumer;
    private readonly ITempFileManager _tempFileManager;
    private readonly IToastNotificationDetectionService? _toastNotificationDetectionService;
    private readonly IProjectOptions _projectOptions;

    private readonly Dictionary<CompileTimeProject, RedistributionLicenseFeatures> _redistributionLicenseFeaturesByProject = new();
    private int _reportedErrorCount;

    private readonly struct RedistributionLicenseFeatures;

    private static string GetConsumptionDataDirectory( ITempFileManager tempFileManager )
        => tempFileManager.GetTempDirectory(
            _licenseUsageSubdirectoryName,
            CleanUpStrategy.FileOneMonthAfterCreation,
            versionScope: TempFileVersionScope.None );

    [PublicAPI]
    public static IEnumerable<string> GetConsumptionDataFiles( ITempFileManager tempFileManager )
        => Directory.GetFiles( GetConsumptionDataDirectory( tempFileManager ), $"{LicenseUsageFilePrefix}*.json" );

    internal LicenseVerifier( in ProjectServiceProvider serviceProvider )
    {
        this._licenseConsumer = serviceProvider.GetRequiredService<IProjectLicenseConsumer>();
        this._tempFileManager = serviceProvider.Global.GetRequiredBackstageService<ITempFileManager>();
        this._toastNotificationDetectionService = serviceProvider.Global.GetBackstageService<IToastNotificationDetectionService>();
        this._projectOptions = serviceProvider.GetRequiredService<IProjectOptions>();
    }

    // This is to make the test output deterministic.
    private static string NormalizeAssemblyName( string assemblyName )
    {
        var match = Regex.Match( assemblyName, "^(test|dependency)_[0-9a-f]{1,16}$" );

        // ReSharper disable once StringLiteralTypo
        return match.Success
            ? $"{match.Groups[1]}_XXXXXXXXXXXXXXXX"
            : assemblyName;
    }

    private bool IsValidRedistributionProject( CompileTimeProject project, IDiagnosticAdder diagnosticAdder, IProjectLicenseConsumer service )
    {
        var projectAssemblyName = NormalizeAssemblyName( project.RunTimeIdentity.Name );

        var licenseKey = project.ProjectLicenseInfo.RedistributionLicenseKey;

        if ( string.IsNullOrEmpty( licenseKey ) )
        {
            return false;
        }

        if ( !service.Service.TryValidateRedistributionLicenseKey( licenseKey, projectAssemblyName, out var licensingMessages ) )
        {
            licensingMessages.Report( diagnosticAdder.Report );

            Interlocked.Increment( ref this._reportedErrorCount );
            diagnosticAdder.Report( LicensingDiagnosticDescriptors.RedistributionLicenseInvalid.CreateRoslynDiagnostic( null, projectAssemblyName ) );

            return false;
        }

        return true;
    }

    internal bool TryInitialize( CompileTimeProject? project, IDiagnosticAdder diagnosticAdder )
    {
        if ( project == null )
        {
            // The project has no aspect class and no reference with aspects.
            return true;
        }

        foreach ( var closureProject in project.ClosureProjects )
        {
            if ( this.IsValidRedistributionProject( closureProject, diagnosticAdder, this._licenseConsumer ) )
            {
                this._redistributionLicenseFeaturesByProject.Add( closureProject, default );
            }
        }

        return true;
    }

    private bool IsProjectWithValidRedistributionLicense( CompileTimeProject project ) => this._redistributionLicenseFeaturesByProject.ContainsKey( project );

    private bool CanConsumeForCurrentProject( LicenseRequirement requirement )
        => this._licenseConsumer.CanConsume( requirement, this._projectOptions.ProjectName );

    internal void VerifyCanAddChildAspect( in AspectPredecessor predecessor ) => this.VerifyFabric( predecessor, "add an aspect" );

    internal void VerifyCanAddValidator( in AspectPredecessor predecessor ) => this.VerifyFabric( predecessor, "add a validator" );

    private void VerifyFabric( in AspectPredecessor predecessor, string feature )
    {
        if ( !this.CanConsumeForCurrentProject( LicenseRequirement.Starter ) )
        {
            if ( predecessor.Instance is FabricInstance fabricInstance
                 && !(fabricInstance.Driver is ProjectFabricDriver { Kind: FabricKind.Transitive } fabricDriver
                      && this.IsProjectWithValidRedistributionLicense( fabricDriver.CompileTimeProject )) )
            {
                Interlocked.Increment( ref this._reportedErrorCount );

                throw new DiagnosticException(
                    LicensingDiagnosticDescriptors.FabricsNotAvailable.CreateRoslynDiagnostic(
                        null,
                        (fabricInstance.Fabric.GetType().Name, feature) ) );
            }
        }
    }

    public bool VerifyCanApplyCodeFix( IAspectClass aspectClass )
        => aspectClass switch
        {
            IAspectClassImpl { Project: not null } aspectClassImpl when this.IsProjectWithValidRedistributionLicense( aspectClassImpl.Project )
                => true,

            _ => this.CanConsumeForCurrentProject( LicenseRequirement.Professional )
        };

    internal bool VerifyCanApplyLiveTemplate( in ProjectServiceProvider serviceProvider, IAspectClass aspectClass, IDiagnosticAdder diagnostics )
    {
        var manager = serviceProvider.GetService<IProjectLicenseConsumer>();

        if ( manager == null )
        {
            return true;
        }

        return aspectClass switch
        {
            IAspectClassImpl { Project: not null } aspectClassImpl when this.IsValidRedistributionProject( aspectClassImpl.Project, diagnostics, manager )
                => true,

            _ => manager.CanConsume( LicenseRequirement.Professional, serviceProvider.GetService<IProjectOptions>()?.ProjectName )
        };
    }

    internal void VerifyCompilationResult(
        CompileTimeProject project,
        IEnumerable<AspectInstanceResult> aspectInstanceResults,
        bool compilationHasValidator,
        UserDiagnosticSink diagnostics )
    {
        var aspectInstanceResultsArray = aspectInstanceResults.ToImmutableArray();

        // List all aspect classed, that are used.
        var aspectClasses = aspectInstanceResultsArray

            // Don't count skipped instances.
            .Where(
                r => !r.AspectInstance.IsSkipped

                     // Don't count child aspects
                     && (r.AspectInstance.PredecessorDegree == 0

                         // that are not public
                         || r.AspectInstance.AspectClass.Type.IsPublic

                         // and don't inherit from Attribute class
                         || typeof(Attribute).IsAssignableFrom( r.AspectInstance.AspectClass.Type )

                         // and are not applied in other way than as a child aspect.
                         || r.AspectInstance.Predecessors.Any( p => p.Kind != AspectPredecessorKind.ChildAspect )) )
            .Select( r => r.AspectInstance.AspectClass )
            .ToHashSet();

        // Let all contracts to be used for free.
        aspectClasses.RemoveWhere( c => typeof(ContractAspect).IsAssignableFrom( c.Type ) );

        // All aspects from redistributable libraries are for free.
        aspectClasses.RemoveWhere( c => c is AspectClass { Project: { } aspectProject } && this.IsProjectWithValidRedistributionLicense( aspectProject ) );

        // List remaining aspect classes.
        var consumedAspectClassNames =
            aspectClasses
                .SelectAsArray( x => x.FullName )
                .OrderBy( x => x )
                .ToReadOnlyList();

        var hasLicenseError = false;

        // Check the use of Metalama.Framework.Sdk.
        if ( consumedAspectClassNames.Count > 0 )
        {
            if ( project.ClosureReferencesMetalamaSdk )
            {
                if ( !this.CanConsumeForCurrentProject( LicenseRequirement.Professional ) )
                {
                    Interlocked.Increment( ref this._reportedErrorCount );
                    diagnostics.Report( LicensingDiagnosticDescriptors.RoslynApiNotAvailable.CreateRoslynDiagnostic( null, default ) );
                }

                hasLicenseError = true;
            }
        }

        // Check availability of a license and enforce maximal number of classes.
        var maxAspectClasses = this switch
        {
            _ when this.CanConsumeForCurrentProject( LicenseRequirement.Ultimate ) => int.MaxValue,
            _ when this.CanConsumeForCurrentProject( LicenseRequirement.Professional ) => 10,
            _ when this.CanConsumeForCurrentProject( LicenseRequirement.Starter ) => 5,
            _ when this.CanConsumeForCurrentProject( LicenseRequirement.Free ) => 3,
            _ => 0
        };

        // We need to check for reported license errors here,
        // because aspect or validator instances might not be created when not allowed by the registered license.
        var areLicensedFeaturesUsed = aspectInstanceResultsArray.Length > 0 || compilationHasValidator || this._reportedErrorCount > 0 || hasLicenseError;

        if ( maxAspectClasses == 0 )
        {
            // We don't fail on missing license when no licensed features are used. 
            if ( areLicensedFeaturesUsed )
            {
                hasLicenseError = true;

                // Possible causes can be:
                // 1. No license string has been registered.
                // 2. We have a license string, but one not eligible for Metalama.
                // 3. We have a project-bound license string and the project name does not match.

                var diagnostic = string.IsNullOrEmpty( this._licenseConsumer.LicenseString )
                    ? LicensingDiagnosticDescriptors.NoLicenseKeyRegistered.CreateRoslynDiagnostic( null, default )
                    : LicensingDiagnosticDescriptors.InvalidLicenseKeyRegistered.CreateRoslynDiagnostic(
                        null,
                        this._licenseConsumer.LicenseString! );

                diagnostics.Report( diagnostic );
            }
        }
        else
        {
            if ( consumedAspectClassNames.Count > maxAspectClasses )
            {
                hasLicenseError = true;

                if ( string.IsNullOrEmpty( this._licenseConsumer.LicenseString ) )
                {
                    diagnostics.Report( LicensingDiagnosticDescriptors.NoLicenseKeyRegistered.CreateRoslynDiagnostic( null, default ) );
                }
                else
                {
                    diagnostics.Report(
                        LicensingDiagnosticDescriptors.TooManyAspectClasses.CreateRoslynDiagnostic(
                            null,
                            (consumedAspectClassNames.Count, maxAspectClasses, this._projectOptions.ProjectName ?? "Anonymous") ) );
                }
            }
        }

        // Show toast notifications if needed and if Metalama is used in the project.
        if ( areLicensedFeaturesUsed )
        {
<<<<<<< HEAD
            this._toastNotificationDetectionService?.Detect(
                new ToastNotificationDetectionOptions { HasValidLicense = !string.IsNullOrEmpty( this._licenseConsumer.LicenseString ) } );
=======
            this.DetectToastNotifications();
>>>>>>> d3675e2d
        }

        // Write consumption data to disk if required.
        if ( hasLicenseError && (this._projectOptions.WriteLicenseUsageData ?? this._licenseConsumer.IsTrialLicense) )
        {
            var directory = GetConsumptionDataDirectory( this._tempFileManager );

            var file = new LicenseConsumptionFile(
                this._projectOptions.ProjectPath ?? "Anonymous",
                this._projectOptions.Configuration ?? "",
                this._projectOptions.TargetFramework ?? "",
                consumedAspectClassNames.Count,
                consumedAspectClassNames,
                EngineAssemblyMetadataReader.Instance.PackageVersion ?? "",
                EngineAssemblyMetadataReader.Instance.BuildDate );

            file.WriteToDirectory( directory );
        }
    }

    internal void DetectToastNotifications()
        => this._toastNotificationDetectionService?.Detect(
            new ToastNotificationDetectionOptions { HasValidLicense = !string.IsNullOrEmpty( this._licenseConsumptionService.LicenseString ) } );
}<|MERGE_RESOLUTION|>--- conflicted
+++ resolved
@@ -284,12 +284,7 @@
         // Show toast notifications if needed and if Metalama is used in the project.
         if ( areLicensedFeaturesUsed )
         {
-<<<<<<< HEAD
-            this._toastNotificationDetectionService?.Detect(
-                new ToastNotificationDetectionOptions { HasValidLicense = !string.IsNullOrEmpty( this._licenseConsumer.LicenseString ) } );
-=======
             this.DetectToastNotifications();
->>>>>>> d3675e2d
         }
 
         // Write consumption data to disk if required.
@@ -312,5 +307,5 @@
 
     internal void DetectToastNotifications()
         => this._toastNotificationDetectionService?.Detect(
-            new ToastNotificationDetectionOptions { HasValidLicense = !string.IsNullOrEmpty( this._licenseConsumptionService.LicenseString ) } );
+            new ToastNotificationDetectionOptions { HasValidLicense = !string.IsNullOrEmpty( this._licenseConsumer.LicenseString ) } );
 }