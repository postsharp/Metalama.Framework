﻿// Copyright (c) SharpCrafters s.r.o. See the LICENSE.md file in the root directory of this repository root for details.

using Metalama.Backstage.Licensing;
using Metalama.Backstage.Licensing.Consumption;
using Metalama.Framework.Aspects;
using Metalama.Framework.Engine.Aspects;
using Metalama.Framework.Engine.AspectWeavers;
using Metalama.Framework.Engine.CompileTime;
using Metalama.Framework.Engine.Diagnostics;
using Metalama.Framework.Engine.Fabrics;
using Metalama.Framework.Fabrics;
using Metalama.Framework.Project;
using Microsoft.CodeAnalysis;
using System.Collections.Generic;
using System.Collections.Immutable;
using System.Linq;
using System.Text.RegularExpressions;

namespace Metalama.Framework.Engine.Licensing;

/// <summary>
/// Controls that the project respects the license and reports diagnostics if not.
/// </summary>
public class LicenseVerifier : IService
{
    private readonly ILicenseConsumptionManager _licenseConsumptionManager;
    private readonly Dictionary<CompileTimeProject, RedistributionLicenseFeatures> _redistributionLicenseFeaturesByProject = new();
    private readonly string? _targetAssemblyName;

    private readonly struct RedistributionLicenseFeatures { }

    internal LicenseVerifier( ILicenseConsumptionManager licenseConsumptionManager, string? targetAssemblyName )
    {
        this._licenseConsumptionManager = licenseConsumptionManager;
        this._targetAssemblyName = targetAssemblyName;
    }

    // This is to make the test output deterministic.
    private static string NormalizeAssemblyName( string assemblyName )
    {
        var match = Regex.Match( assemblyName, "^(test|dependency)_[0-9a-f]{1,16}$" );

        // ReSharper disable once StringLiteralTypo
        return match.Success
            ? $"{match.Groups[1]}_XXXXXXXXXXXXXXXX"
            : assemblyName;
    }

    internal bool TryInitialize( CompileTimeProject? project, IDiagnosticAdder diagnosticAdder )
    {
        if ( project == null )
        {
            // The project has no aspect class and no reference with aspects.
            return true;
        }

        foreach ( var closureProject in project.ClosureProjects )
        {
            var licenseKey = closureProject.ProjectLicenseInfo.RedistributionLicenseKey;

            if ( string.IsNullOrEmpty( licenseKey ) )
            {
                continue;
            }

            var projectAssemblyName = NormalizeAssemblyName( closureProject.RunTimeIdentity.Name );

            if ( !this._licenseConsumptionManager.ValidateRedistributionLicenseKey( licenseKey!, projectAssemblyName ) )
            {
                diagnosticAdder.Report(
                    LicensingDiagnosticDescriptors.RedistributionLicenseInvalid.CreateRoslynDiagnostic( null, projectAssemblyName ) );

                return false;
            }

            this._redistributionLicenseFeaturesByProject.Add( closureProject, default );
        }

        return true;
    }

    private bool IsProjectWithValidRedistributionLicense( CompileTimeProject project ) => this._redistributionLicenseFeaturesByProject.ContainsKey( project );

    private bool CanConsumeForCurrentCompilation( LicenseRequirement requirement )
        => this._licenseConsumptionManager.CanConsume( requirement, this._targetAssemblyName );

    internal void VerifyCanAddChildAspect( AspectPredecessor predecessor )
    {
        if ( !this.CanConsumeForCurrentCompilation( LicenseRequirement.Starter ) )
        {
            switch ( predecessor.Instance )
            {
                case IFabricInstance fabricInstance:
                    throw new DiagnosticException(
                        LicensingDiagnosticDescriptors.FabricsNotAvailable.CreateRoslynDiagnostic(
                            null,
                            (fabricInstance.Fabric.GetType().Name, "add an aspect") ) );
            }
        }
    }

    internal void VerifyCanValidator( AspectPredecessor predecessor )
    {
        if ( !this.CanConsumeForCurrentCompilation( LicenseRequirement.Starter ) )
        {
            switch ( predecessor.Instance )
            {
                case IFabricInstance fabricInstance:
                    throw new DiagnosticException(
                        LicensingDiagnosticDescriptors.FabricsNotAvailable.CreateRoslynDiagnostic(
                            null,
                            (fabricInstance.Fabric.GetType().Name, "add a validator") ) );
            }
        }
    }

    public bool CanApplyCodeFix( IAspectClass aspectClass )
        => aspectClass switch
        {
            IAspectClassImpl aspectClassImpl when aspectClassImpl.Project != null
                                                  && this.IsProjectWithValidRedistributionLicense( aspectClassImpl.Project )
                => true,

<<<<<<< HEAD
            _ => this.CanConsumeForCurrentCompilation( LicenseRequirement.Professional )
        };
=======
        bool IsProjectWithValidRedistributionLicense( CompileTimeProject project )
        {
            var licenseKey = project.ProjectLicenseInfo.RedistributionLicenseKey;

            if ( string.IsNullOrEmpty( licenseKey ) )
            {
                return false;
            }

            var projectAssemblyName = NormalizeAssemblyName( project.RunTimeIdentity.Name );

            if ( !this._licenseConsumptionManager.ValidateRedistributionLicenseKey( licenseKey, projectAssemblyName ) )
            {
                diagnostics.Report(
                    LicensingDiagnosticDescriptors.RedistributionLicenseInvalid.CreateRoslynDiagnostic( null, NormalizeAssemblyName( projectAssemblyName ) ) );

                return false;
            }

            return true;
        }
>>>>>>> dd6adbbe

    internal void VerifyCompilationResult( Compilation compilation, ImmutableArray<AspectInstanceResult> aspectInstanceResults, UserDiagnosticSink diagnostics )
    {
        // Distinguish redistribution and non-redistribution aspect classes.
        var nonRedistributionAspectClasses = aspectInstanceResults.Select( r => r.AspectInstance.AspectClass ).ToHashSet();

        var projectsWithRedistributionLicense = nonRedistributionAspectClasses
            .OfType<AspectClass>()
            .Where( c => c.Project != null )
            .Select( c => c.Project! )
            .Distinct()
<<<<<<< HEAD
            .Where( this.IsProjectWithValidRedistributionLicense )
=======
            .Where( IsProjectWithValidRedistributionLicense )
>>>>>>> dd6adbbe
            .ToHashSet();

        nonRedistributionAspectClasses.RemoveWhere(
            c => c is AspectClass ac && ac.Project != null && projectsWithRedistributionLicense.Contains( ac.Project ) );

        // One redistribution library counts as one aspect class.
        var aspectClassesCount = projectsWithRedistributionLicense.Count + nonRedistributionAspectClasses.Count;

        if ( aspectClassesCount == 0 )
        {
            // There are no aspect classes applied.
            return;
        }

        var maxAspectsCount = this switch
        {
            _ when this._licenseConsumptionManager.CanConsume( LicenseRequirement.Ultimate, compilation.AssemblyName ) => int.MaxValue,
            _ when this._licenseConsumptionManager.CanConsume( LicenseRequirement.Professional, compilation.AssemblyName ) => 10,
            _ when this._licenseConsumptionManager.CanConsume( LicenseRequirement.Starter, compilation.AssemblyName ) => 5,
            _ when this._licenseConsumptionManager.CanConsume( LicenseRequirement.Free, compilation.AssemblyName ) => 3,
            _ => 0
        };

        if ( aspectClassesCount <= maxAspectsCount )
        {
            // All aspect classes are covered by the available license.
            return;
        }

        // The count of aspect classes is not covered by the available licenses. Report an error.
        static string GetNames( IEnumerable<IAspectClass> aspectClasses )
        {
            var aspectClassesList = aspectClasses.Select( a => $"'{a.ShortName}'" ).ToList();
            aspectClassesList.Sort();

            return string.Join( ", ", aspectClassesList );
        }

        var aspectClassNames = string.Join( ", ", GetNames( nonRedistributionAspectClasses ) );

        if ( projectsWithRedistributionLicense.Count > 0 )
        {
            aspectClassNames += ", " + string.Join(
                ", ",
                aspectInstanceResults
                    .Select( r => r.AspectInstance.AspectClass )
                    .OfType<AspectClass>()
                    .Where( c => c.Project != null && projectsWithRedistributionLicense.Contains( c.Project ) )
                    .GroupBy( c => c.Project! )
                    .Select( pc => $"aspects from '{NormalizeAssemblyName( pc.Key.RunTimeIdentity.Name )}' assembly counted as one ({GetNames( pc )})" ) );
        }

        diagnostics.Report(
            LicensingDiagnosticDescriptors.TooManyAspectClasses.CreateRoslynDiagnostic(
                null,
                (aspectClassesCount, maxAspectsCount, aspectClassNames) ) );
    }

    internal void VerifyCanBeInherited( AspectClass aspectClass, IAspect? prototype, IDiagnosticAdder diagnostics )
    {
        if ( prototype == null )
        {
            // This happens only with abstract classes.
            return;
        }

        if ( aspectClass.IsInherited && !this.CanConsumeForCurrentCompilation( LicenseRequirement.Starter ) )
        {
            diagnostics.Report( LicensingDiagnosticDescriptors.InheritanceNotAvailable.CreateRoslynDiagnostic( null, aspectClass.ShortName ) );
        }
    }

    internal void VerifyCanUseSdk( IAspectWeaver aspectWeaver, IEnumerable<IAspectInstance> aspectInstances, IDiagnosticAdder diagnostics )
    {
        if ( !this.CanConsumeForCurrentCompilation( LicenseRequirement.Professional ) )
        {
            var aspectClasses = string.Join( ", ", aspectInstances.Select( i => $"'{i.AspectClass.ShortName}'" ) );

            diagnostics.Report( LicensingDiagnosticDescriptors.SdkNotAvailable.CreateRoslynDiagnostic( null, (aspectWeaver.GetType().Name, aspectClasses) ) );
        }
    }
}<|MERGE_RESOLUTION|>--- conflicted
+++ resolved
@@ -7,7 +7,6 @@
 using Metalama.Framework.Engine.AspectWeavers;
 using Metalama.Framework.Engine.CompileTime;
 using Metalama.Framework.Engine.Diagnostics;
-using Metalama.Framework.Engine.Fabrics;
 using Metalama.Framework.Fabrics;
 using Metalama.Framework.Project;
 using Microsoft.CodeAnalysis;
@@ -121,32 +120,8 @@
                                                   && this.IsProjectWithValidRedistributionLicense( aspectClassImpl.Project )
                 => true,
 
-<<<<<<< HEAD
             _ => this.CanConsumeForCurrentCompilation( LicenseRequirement.Professional )
         };
-=======
-        bool IsProjectWithValidRedistributionLicense( CompileTimeProject project )
-        {
-            var licenseKey = project.ProjectLicenseInfo.RedistributionLicenseKey;
-
-            if ( string.IsNullOrEmpty( licenseKey ) )
-            {
-                return false;
-            }
-
-            var projectAssemblyName = NormalizeAssemblyName( project.RunTimeIdentity.Name );
-
-            if ( !this._licenseConsumptionManager.ValidateRedistributionLicenseKey( licenseKey, projectAssemblyName ) )
-            {
-                diagnostics.Report(
-                    LicensingDiagnosticDescriptors.RedistributionLicenseInvalid.CreateRoslynDiagnostic( null, NormalizeAssemblyName( projectAssemblyName ) ) );
-
-                return false;
-            }
-
-            return true;
-        }
->>>>>>> dd6adbbe
 
     internal void VerifyCompilationResult( Compilation compilation, ImmutableArray<AspectInstanceResult> aspectInstanceResults, UserDiagnosticSink diagnostics )
     {
@@ -158,11 +133,7 @@
             .Where( c => c.Project != null )
             .Select( c => c.Project! )
             .Distinct()
-<<<<<<< HEAD
             .Where( this.IsProjectWithValidRedistributionLicense )
-=======
-            .Where( IsProjectWithValidRedistributionLicense )
->>>>>>> dd6adbbe
             .ToHashSet();
 
         nonRedistributionAspectClasses.RemoveWhere(
