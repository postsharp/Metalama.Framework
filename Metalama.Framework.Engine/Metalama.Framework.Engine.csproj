--- conflicted
+++ resolved
@@ -86,23 +86,6 @@
         <ProjectReference Include="..\Metalama.Framework.Engine.Analyzers\Metalama.Framework.Engine.Analyzers.csproj" OutputItemType="Analyzer" ReferenceOutputAssembly="false" />
     </ItemGroup>
 
-<<<<<<< HEAD
-    <!-- This is a work-around of PostSharp not preserving the public-signing flag. (#29763) -->
-    <ItemGroup>
-        <PackageReference Include="FakeSign" Version="0.9.2" PrivateAssets="all" GeneratePathProperty="true" />
-    </ItemGroup>
-
-    <PropertyGroup>
-        <_FixPublicSigningTouchFile>$(MSBuildThisFileDirectory)/obj/$(Configuration)/$(TargetFramework)/fakesign_touch</_FixPublicSigningTouchFile>
-    </PropertyGroup>
-
-    <Target Name="FixPublicSigning" Inputs="@(IntermediateAssembly->'%(FullPath)')" Outputs="$(_FixPublicSigningTouchFile)" AfterTargets="PostSharp">
-        <Exec Command="$(PkgFakeSign)/tools/FakeSign.exe $(MSBuildProjectDirectory)/obj/$(Configuration)/$(TargetFramework)/$(AssemblyName).dll" />
-        <Touch Files="$(_FixPublicSigningTouchFile)" AlwaysCreate="True" ContinueOnError="True" />
-    </Target>
-    
-=======
->>>>>>> 4f5e7257
     <!-- Include system types as managed resources -->
     <Import Sdk="PostSharp.Engineering.Sdk" Project="Assets.props" />
 
