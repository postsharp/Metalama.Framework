﻿<Project Sdk="Microsoft.NET.Sdk">

    <Import Project="..\Build\RoslynVersion\Latest.imports" />

    <PropertyGroup>
        <TargetFramework>netstandard2.0</TargetFramework>
        <AllowUnsafeBlocks>true</AllowUnsafeBlocks>
        <MetalamaCompilerDisablePackCustomization>True</MetalamaCompilerDisablePackCustomization>
        <UseMetalamaCompiler>Private</UseMetalamaCompiler>
        <AssemblyName>Metalama.Framework.Engine.$(ThisRoslynVersion)</AssemblyName>
        <PackageId>Metalama.Framework.Engine</PackageId>
    </PropertyGroup>

    <ItemGroup>

		<ProjectReference Include="..\Metalama.Framework.CompileTime\Metalama.Framework.CompileTime.csproj" ReferenceOutputAssembly="false"/>

        <!-- We have to embed the compile-time build of Metalama.Framework so we can reference it to create
             the compile-time assembly. See ReferenceAssemblyLocator                                           -->
        <EmbeddedResource Include="..\Metalama.Framework.CompileTime\bin\$(Configuration)\netstandard2.0\Metalama.Framework.dll">
            <LogicalName>Metalama.Framework.dll</LogicalName>
        </EmbeddedResource>

        <!-- We also embed the self-contained build of Metalama.Compiler.Interface.dll because at run-time, this project
            may receive the build containing forwarders (this happens in Metalama.Try). However, we need to compile against
            the self-contained version -->
        <EmbeddedResource Include="$(PkgMetalama_Compiler_Sdk)\lib\netstandard2.0\Metalama.Compiler.Interface.dll">
            <LogicalName>Metalama.Compiler.Interface.dll</LogicalName>
        </EmbeddedResource>
    </ItemGroup>

    <ItemGroup>
        <Compile Include="..\.generated\$(ThisRoslynVersion)\Metalama.Framework.Engine\*.cs" />
    </ItemGroup>

    <ItemGroup>
        <!-- By convention, we use InternalsVisibleTo only for test projects that must have access to internals.. -->
        <InternalsVisibleTo Include="Metalama.Framework.Tests.UnitTests.Internals" />
        <InternalsVisibleTo Include="Metalama.Framework.Tests.Integration.Internals" />
        <InternalsVisibleTo Include="DynamicProxyGenAssembly2" Key="$(FakeItEasyKey)" LoadsWithinVisualStudio="false" />
    </ItemGroup>

    <ItemGroup>
        <PackageReference Include="Microsoft.CodeAnalysis.CSharp.Workspaces" Version="$(ThisRoslynVersion)" />
        <PackageReference Include="Microsoft.CodeAnalysis.Workspaces.Common" Version="$(ThisRoslynVersion)" />
        <PackageReference Include="Metalama.Compiler.Sdk" Version="$(MetalamaCompilerVersion)">
            <GeneratePathProperty>True</GeneratePathProperty>
        </PackageReference>
        <PackageReference Include="Metalama.Backstage" Version="$(MetalamaBackstageVersion)" />

        <PackageReference Include="Microsoft.Bcl.HashCode" Version="$(MicrosoftBclHashCodeVersion)" />
        <PackageReference Include="K4os.Hash.xxHash" Version="$(K4osHashxxHashVersion)" />
        <PackageReference Include="Microsoft.CSharp" Version="$(MicrosoftCSharpVersion)" />
        <PackageReference Include="Newtonsoft.Json" Version="$(NewtonsoftJsonVersion)" />
        <PackageReference Include="System.Runtime.Serialization.Formatters" Version="4.3.0" />
        <ProjectReference Include="..\Metalama.Framework.Introspection\Metalama.Framework.Introspection.csproj" />
        <ProjectReference Include="..\Metalama.Framework\Metalama.Framework.csproj" />
        <ProjectReference Include="..\Metalama.Framework.Sdk\Metalama.Framework.Sdk.csproj" />

        <!-- Reference PostSharp for obfuscation -->
        <PackageReference Include="PostSharp" Version="$(PostSharpPackageVersion)" PrivateAssets="all" Condition="'$(Obfuscate)' == 'True'" />
        <ProjectReference Include="..\Build\Metalama.Obfuscator\Metalama.Obfuscator.csproj" ReferenceOutputAssembly="false" Condition="'$(Obfuscate)' == 'True'" />

        <!-- The following references handle [Memo] -->
        <ProjectReference Include="..\Build\Metalama.SourceTransformer\Metalama.SourceTransformer.csproj" OutputItemType="Analyzer" ReferenceOutputAssembly="false" />


    </ItemGroup>

    <!-- Obfuscation -->
    <PropertyGroup>
        <PostSharpProperties>
            ObfuscateMapFile=$(PackageOutputPath)\$(AssemblyName).obmap;
            ObfuscateRootPath=$(MSBuildThisFileDirectory)
        </PostSharpProperties>
        <PostSharpSearchPath>$(MSBuildThisFileDirectory)..\Build\Metalama.Obfuscator\bin\$(Configuration)\netstandard2.0</PostSharpSearchPath>
        <PostSharpDisabledMessages>PS0131</PostSharpDisabledMessages>
    </PropertyGroup>

    <Target Name="NoPackWithoutObfuscate" BeforeTargets="Pack">
        <Error Condition="'$(Configuration)' == 'Release' AND '$(Obfuscate)' != 'True'" Text="Not allowed to create Release package without obfuscation, use '-p:Obfuscate=True'." />
    </Target>

    <!-- This is a work-around of PostSharp not preserving the public-signing flag. (#29763) -->
    <ItemGroup>
        <PackageReference Include="FakeSign" Version="0.9.2" PrivateAssets="all" GeneratePathProperty="true" />
<<<<<<< HEAD
    </ItemGroup>
    <ItemGroup>
        <Folder Include="Advices\Tags" />
=======
>>>>>>> bbebf62f
    </ItemGroup>

    <PropertyGroup>
        <_FixPublicSigningTouchFile>$(MSBuildThisFileDirectory)\obj\$(Configuration)\$(TargetFramework)\fakesign_touch</_FixPublicSigningTouchFile>
    </PropertyGroup>

    <Target Name="FixPublicSigning" Inputs="@(IntermediateAssembly->'%(FullPath)')" Outputs="$(_FixPublicSigningTouchFile)" AfterTargets="PostSharp">
        <Exec Command="$(PkgFakeSign)\tools\FakeSign.exe $(MSBuildProjectDirectory)\obj\$(Configuration)\$(TargetFramework)\$(AssemblyName).dll" />
        <Touch Files="$(_FixPublicSigningTouchFile)" AlwaysCreate="True" ContinueOnError="True" />
    </Target>

</Project><|MERGE_RESOLUTION|>--- conflicted
+++ resolved
@@ -1,6 +1,6 @@
 ﻿<Project Sdk="Microsoft.NET.Sdk">
 
-    <Import Project="..\Build\RoslynVersion\Latest.imports" />
+    <Import Project="..\Build\RoslynVersion\Latest.imports"/>
 
     <PropertyGroup>
         <TargetFramework>netstandard2.0</TargetFramework>
@@ -84,12 +84,6 @@
     <!-- This is a work-around of PostSharp not preserving the public-signing flag. (#29763) -->
     <ItemGroup>
         <PackageReference Include="FakeSign" Version="0.9.2" PrivateAssets="all" GeneratePathProperty="true" />
-<<<<<<< HEAD
-    </ItemGroup>
-    <ItemGroup>
-        <Folder Include="Advices\Tags" />
-=======
->>>>>>> bbebf62f
     </ItemGroup>
 
     <PropertyGroup>
