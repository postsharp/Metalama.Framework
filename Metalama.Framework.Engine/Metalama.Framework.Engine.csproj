--- conflicted
+++ resolved
@@ -56,37 +56,22 @@
     </ItemGroup>
 
     <ItemGroup>
-<<<<<<< HEAD
-        <PackageReference Include="DiffPlex" Version="$(DiffPlexVersion)" />
-        <PackageReference Include="Microsoft.CodeAnalysis.CSharp.Workspaces" Version="$(ThisRoslynVersion)" />
-        <PackageReference Include="Microsoft.CodeAnalysis.CSharp.Features" Version="$(ThisRoslynVersion)" />
-        <PackageReference Include="Microsoft.CodeAnalysis.Workspaces.Common" Version="$(ThisRoslynVersion)" />
-        <PackageReference Include="Metalama.Compiler.Sdk" Version="$(MetalamaCompilerVersion)">
-            <GeneratePathProperty>True</GeneratePathProperty>
-        </PackageReference>
-        <PackageReference Include="Metalama.Backstage" Version="$(MetalamaBackstageVersion)" />
-        <PackageReference Include="Metalama.Backstage.Tools" Version="$(MetalamaBackstageVersion)" />
-
-        <PackageReference Include="Microsoft.Bcl.HashCode" Version="$(MicrosoftBclHashCodeVersion)" />
-        <PackageReference Include="K4os.Hash.xxHash" Version="$(K4osHashxxHashVersion)" />
-        <PackageReference Include="Microsoft.CSharp" Version="$(MicrosoftCSharpVersion)" />
-        <PackageReference Include="Newtonsoft.Json" Version="$(NewtonsoftJsonVersion)" />
-        <PackageReference Include="System.Reflection.Emit" Version="4.7.0" />
-        <PackageReference Include="System.Runtime.Serialization.Formatters" Version="4.3.0" />
-=======
         <PackageReference Include="DiffPlex" />
         <PackageReference Include="Microsoft.CodeAnalysis.CSharp.Workspaces" VersionOverride="$(ThisRoslynVersion)" />
         <PackageReference Include="Microsoft.CodeAnalysis.CSharp.Features" VersionOverride="$(ThisRoslynVersion)" />
         <PackageReference Include="Microsoft.CodeAnalysis.Workspaces.Common" VersionOverride="$(ThisRoslynVersion)" />
-        <PackageReference Include="Metalama.Compiler.Sdk" GeneratePathProperty="true" />
+        <PackageReference Include="Metalama.Compiler.Sdk">
+            <GeneratePathProperty>True</GeneratePathProperty>
+        </PackageReference>
         <PackageReference Include="Metalama.Backstage" />
+        <PackageReference Include="Metalama.Backstage.Tools" />
+
         <PackageReference Include="Microsoft.Bcl.HashCode" />
         <PackageReference Include="K4os.Hash.xxHash" />
         <PackageReference Include="Microsoft.CSharp" />
-        <PackageReference Include="Newtonsoft.Json" />
+        <PackageReference Include="Newtonsoft.Json" NoWarn="NU1903" />
         <PackageReference Include="System.Reflection.Emit" />
         <PackageReference Include="System.Runtime.Serialization.Formatters" />
->>>>>>> 484ee8c8
     </ItemGroup>
 
     <ItemGroup>
