--- conflicted
+++ resolved
@@ -29,15 +29,9 @@
         LanguageVersion.CSharp10
 #if ROSLYN_4_4_0_OR_LATER
        ,
-<<<<<<< HEAD
-            LanguageVersion.CSharp11
-#endif
-        );
-=======
         LanguageVersion.CSharp11
 #endif
     );
->>>>>>> bd118b3f
 
     /// <summary>
     /// Gets the default parse options.
