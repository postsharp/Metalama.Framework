--- conflicted
+++ resolved
@@ -28,40 +28,6 @@
 
         if ( currentAlc != null )
         {
-<<<<<<< HEAD
-            // When we're in RoslynCodeAnalysisService, we need to load extra assemblies using the same ALC as the one that's used by Roslyn for loading this assembly.
-            var loadMethod = alcType!.GetMethod( "LoadFromAssemblyPath" )!;
-            this._loadAssembly = (Func<string, Assembly>) Delegate.CreateDelegate( typeof(Func<string, Assembly>), currentAlc, loadMethod );
-
-            // Use expression trees to create a delegate for the AssemblyLoadContext.Resolving event, because it involves the AssemblyLoadContext type,
-            // which cannot be statically used here.
-            // Using delegate variance instead won't work, because that fails when combining delegates of different types.
-            LambdaExpression simplifiedAlcResolvingExpression = ( AssemblyName assemblyName ) => this._resolveAssembly( assemblyName.FullName );
-
-            var alcResolvingType = typeof(Func<,,>).MakeGenericType( alcType, typeof(AssemblyName), typeof(Assembly) );
-
-            var alcResolvingExpression = Expression.Lambda(
-                alcResolvingType,
-                simplifiedAlcResolvingExpression.Body,
-                Expression.Parameter( alcType ),
-                simplifiedAlcResolvingExpression.Parameters.Single() );
-
-            var alcResolvingDelegate = alcResolvingExpression.Compile();
-
-            // Within Roslyn, the ALC used is DirectoryLoadContext, which does not respond to its Resolving event.
-            // Subscribing to the event of the default ALC instead works.
-            // In Rider, DirectoryLoadContext is not used, and we have to subscibe to the Resolving event of the current ALC.
-
-            // The check for DirectoryLoadContext is written like this, because it can be either Microsoft.CodeAnalysis.DefaultAnalyzerAssemblyLoader+DirectoryLoadContext
-            // or Microsoft.CodeAnalysis.AnalyzerAssemblyLoader+DirectoryLoadContext, depending on Roslyn version.
-            var resolvingAlc = currentAlc.GetType() is { Namespace: "Microsoft.CodeAnalysis", Name: "DirectoryLoadContext" } ? defaultAlc : currentAlc;
-
-            var addResolvingMethod = alcType.GetMethod( "add_Resolving" )!;
-            addResolvingMethod.Invoke( resolvingAlc, new object[] { alcResolvingDelegate } );
-
-            var removeResolvingMethod = alcType.GetMethod( "remove_Resolving" )!;
-            this._assemblyResolveUnsubscribe = () => removeResolvingMethod.Invoke( resolvingAlc, new object[] { alcResolvingDelegate } );
-=======
             // The check for DirectoryLoadContext is written like this, because it can be either Microsoft.CodeAnalysis.DefaultAnalyzerAssemblyLoader+DirectoryLoadContext
             // or Microsoft.CodeAnalysis.AnalyzerAssemblyLoader+DirectoryLoadContext, depending on Roslyn version.
             if ( currentAlc.GetType() is { Namespace: "Microsoft.CodeAnalysis", Name: "DirectoryLoadContext" } directoryLoadContextType )
@@ -112,7 +78,6 @@
                     return;
                 }
             }
->>>>>>> 96ffdd54
         }
 
         this._loadAssembly = Assembly.LoadFile;
