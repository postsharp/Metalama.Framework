--- conflicted
+++ resolved
@@ -25,7 +25,6 @@
         // (or ALCs don't exist), which means loading everything using Assembly.LoadFile works (though it's also a memory leak).
         // But in RoslynCodeAnalysisService, compiler assemblies are loaded into a separate ALC, so we have to do something different.
 
-<<<<<<< HEAD
         Type? alcType;
 
         try
@@ -38,11 +37,7 @@
             alcType = null;
         }
 
-        var currentAlc = alcType?.GetMethod( "GetLoadContext" )!.Invoke( null, new object[] { typeof(AssemblyLoader).Assembly } );
-=======
-        var alcType = Type.GetType( "System.Runtime.Loader.AssemblyLoadContext, System.Runtime.Loader" );
         var currentAlc = alcType?.GetMethod( "GetLoadContext" )!.Invoke( null, [typeof(AssemblyLoader).Assembly] );
->>>>>>> 37663bfa
 
         if ( currentAlc != null )
         {
