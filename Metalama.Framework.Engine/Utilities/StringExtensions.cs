// Copyright (c) SharpCrafters s.r.o. See the LICENSE.md file in the root directory of this repository root for details.

using JetBrains.Annotations;
using System;
using System.Text;
using System.Text.RegularExpressions;

namespace Metalama.Framework.Engine.Utilities
{
    [PublicAPI]
    public static class StringExtensions
    {
        internal static string TrimSuffix( this string s, string suffix )
            => s.EndsWith( suffix, StringComparison.Ordinal ) ? s.Substring( 0, s.Length - suffix.Length ) : s;

        public static string ReplaceOrdinal( this string s, string oldValue, string newValue )
#if NET5_0_OR_GREATER
            => s.Replace( oldValue, newValue, StringComparison.Ordinal );
#else
            => s.Replace( oldValue, newValue );
#endif

        public static bool ContainsOrdinal( this string s, string substring )
#if NET5_0_OR_GREATER
            => s.Contains( substring, StringComparison.Ordinal );
#else
            => s.Contains( substring );
#endif

        public static bool ContainsOrdinal( this string s, char c )
#if NET5_0_OR_GREATER
            => s.Contains( c, StringComparison.Ordinal );
#else
            => s.IndexOf( c ) >= 0;
#endif

        public static int IndexOfOrdinal( this string s, char c )
#if NET5_0_OR_GREATER
            => s.IndexOf( c, StringComparison.Ordinal );
#else
            => s.IndexOf( c );
#endif

        public static string NotNull( this string? s ) => s.AssertNotNull( s );

        public static void AppendLineInvariant( this StringBuilder stringBuilder, FormattableString s )
            => stringBuilder.AppendLine( FormattableString.Invariant( s ) );

        public static void AppendInvariant( this StringBuilder stringBuilder, FormattableString s ) => stringBuilder.Append( FormattableString.Invariant( s ) );

        public static int GetHashCodeOrdinal( this string s )
#if NET5_0_OR_GREATER
            => s.GetHashCode( StringComparison.Ordinal );
#else
            => s.GetHashCode();
#endif

        public static string ToCamelCase( this string s )
        {
            var firstLetter = s[..1];
<<<<<<< HEAD
=======

>>>>>>> 8ef15781
            return firstLetter.ToLowerInvariant() + (s.Length > 1 ? s[1..] : "");
        }

        private static readonly Regex _invalidIdentifierCharacters = new( "[^_0-9a-zA-Z]", RegexOptions.Compiled );

        public static string ToIdentifier( this string s )
        {
            s = _invalidIdentifierCharacters.Replace( s, string.Empty );

            if ( s == string.Empty || !(char.IsLetter( s[0] ) || s[0] == '_') )
            {
                s = '_' + s;
            }

            return s;
        }
    }
}<|MERGE_RESOLUTION|>--- conflicted
+++ resolved
@@ -58,10 +58,7 @@
         public static string ToCamelCase( this string s )
         {
             var firstLetter = s[..1];
-<<<<<<< HEAD
-=======
 
->>>>>>> 8ef15781
             return firstLetter.ToLowerInvariant() + (s.Length > 1 ? s[1..] : "");
         }
 
