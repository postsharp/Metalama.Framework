﻿// Copyright (c) SharpCrafters s.r.o. See the LICENSE.md file in the root directory of this repository root for details.

using Metalama.Framework.Code;
using Metalama.Framework.Code.Collections;
using Metalama.Framework.Engine.Services;
using Metalama.Framework.Engine.Utilities.Comparers;
using Microsoft.CodeAnalysis;
using Microsoft.CodeAnalysis.CSharp;
using Microsoft.CodeAnalysis.CSharp.Syntax;
using System;
using System.Collections.Generic;
using System.Linq;
using System.Runtime.CompilerServices;
using System.Runtime.Versioning;
using MethodKind = Microsoft.CodeAnalysis.MethodKind;
using RoslynSpecialType = Microsoft.CodeAnalysis.SpecialType;
using SpecialType = Metalama.Framework.Code.SpecialType;
using SyntaxReference = Microsoft.CodeAnalysis.SyntaxReference;
using TypeKind = Microsoft.CodeAnalysis.TypeKind;

namespace Metalama.Framework.Engine.Utilities.Roslyn
{
    public static class SymbolExtensions
    {
        // Coverage: ignore
        internal static SpecialType ToOurSpecialType( this RoslynSpecialType type )
            => type switch
            {
                RoslynSpecialType.System_Byte => SpecialType.Byte,
                RoslynSpecialType.System_SByte => SpecialType.SByte,
                RoslynSpecialType.System_Int16 => SpecialType.Int16,
                RoslynSpecialType.System_Int32 => SpecialType.Int32,
                RoslynSpecialType.System_Int64 => SpecialType.Int64,
                RoslynSpecialType.System_UInt16 => SpecialType.UInt16,
                RoslynSpecialType.System_UInt32 => SpecialType.UInt32,
                RoslynSpecialType.System_UInt64 => SpecialType.UInt64,
                RoslynSpecialType.System_String => SpecialType.String,
                RoslynSpecialType.System_Decimal => SpecialType.Decimal,
                RoslynSpecialType.System_Single => SpecialType.Single,
                RoslynSpecialType.System_Double => SpecialType.Double,
                RoslynSpecialType.System_Boolean => SpecialType.Boolean,
                RoslynSpecialType.System_Object => SpecialType.Object,
                RoslynSpecialType.System_Void => SpecialType.Void,
                RoslynSpecialType.System_Collections_IEnumerable => SpecialType.IEnumerable,
                RoslynSpecialType.System_Collections_IEnumerator => SpecialType.IEnumerator,
                RoslynSpecialType.System_Collections_Generic_IEnumerable_T => SpecialType.IEnumerable_T,
                RoslynSpecialType.System_Collections_Generic_IEnumerator_T => SpecialType.IEnumerator_T,
                _ => SpecialType.None
            };

        internal static RoslynSpecialType ToRoslynSpecialType( this SpecialType type )
            => type switch
            {
                SpecialType.Byte => RoslynSpecialType.System_Byte,
                SpecialType.SByte => RoslynSpecialType.System_SByte,
                SpecialType.Int16 => RoslynSpecialType.System_Int16,
                SpecialType.Int32 => RoslynSpecialType.System_Int32,
                SpecialType.Int64 => RoslynSpecialType.System_Int64,
                SpecialType.UInt16 => RoslynSpecialType.System_UInt16,
                SpecialType.UInt32 => RoslynSpecialType.System_UInt32,
                SpecialType.UInt64 => RoslynSpecialType.System_UInt64,
                SpecialType.String => RoslynSpecialType.System_String,
                SpecialType.Decimal => RoslynSpecialType.System_Decimal,
                SpecialType.Single => RoslynSpecialType.System_Single,
                SpecialType.Double => RoslynSpecialType.System_Double,
                SpecialType.Boolean => RoslynSpecialType.System_Boolean,
                SpecialType.Object => RoslynSpecialType.System_Object,
                SpecialType.Void => RoslynSpecialType.System_Void,
                SpecialType.IEnumerable => RoslynSpecialType.System_Collections_IEnumerable,
                SpecialType.IEnumerator => RoslynSpecialType.System_Collections_IEnumerator,
                SpecialType.IEnumerable_T => RoslynSpecialType.System_Collections_Generic_IEnumerable_T,
                SpecialType.IEnumerator_T => RoslynSpecialType.System_Collections_Generic_IEnumerator_T,

                // Note that we have special types that Roslyn does not have.
                _ => RoslynSpecialType.None
            };

        internal static bool IsGenericTypeDefinition( this INamedTypeSymbol namedType )
        {
            if ( namedType.IsUnboundGenericType )
            {
                return true;
            }

            if ( namedType.TypeArguments.Length != namedType.TypeParameters.Length )
            {
                return false;
            }

            foreach ( var t in namedType.TypeArguments )
            {
                if ( t is ITypeParameterSymbol p )
                {
                    if ( !p.ContainingSymbol.Equals( namedType ) )
                    {
                        return false;
                    }
                }
                else
                {
                    return false;
                }
            }

            return true;
        }

        internal static bool AnyBaseType( this INamedTypeSymbol type, Predicate<INamedTypeSymbol> predicate )
        {
            for ( var t = type; t != null; t = t.BaseType )
            {
                if ( predicate( t ) )
                {
                    return true;
                }
            }

            return false;
        }

        /// <summary>
        /// Get top-level (non-nested) types in an assembly.
        /// </summary>
        internal static IEnumerable<INamedTypeSymbol> GetTypes( this IAssemblySymbol assembly ) => assembly.GlobalNamespace.GetTypes();

        /// <summary>
        /// Get top-level (non-nested) types in a module.
        /// </summary>
        internal static IEnumerable<INamedTypeSymbol> GetTypes( this IModuleSymbol module ) => module.GlobalNamespace.GetTypes();

        /// <summary>
        /// Get all types in an assembly, including nested types.
        /// </summary>
        internal static IEnumerable<INamedTypeSymbol> GetAllTypes( this IAssemblySymbol assembly ) => assembly.GlobalNamespace.GetAllTypes();

        private static IEnumerable<INamedTypeSymbol> GetTypes( this INamespaceSymbol namespaceSymbol )
            => namespaceSymbol.SelectManyRecursive( ns => ns.GetNamespaceMembers(), includeRoot: true ).SelectMany( ns => ns.GetTypeMembers() );

        private static IEnumerable<INamedTypeSymbol> GetAllTypes( this INamespaceSymbol namespaceSymbol )
            => namespaceSymbol.GetTypes().SelectMany( type => type.SelectManyRecursive( t => t.GetTypeMembers(), includeRoot: true ) );

        internal static bool IsAccessor( this IMethodSymbol method )
            => method.MethodKind switch
            {
                MethodKind.PropertyGet => true,
                MethodKind.PropertySet => true,
                MethodKind.EventAdd => true,
                MethodKind.EventRemove => true,
                MethodKind.EventRaise => true,
                _ => false
            };

        internal static bool HasModifier( this ISymbol symbol, SyntaxKind kind )
        {
            if ( symbol.DeclaringSyntaxReferences.IsEmpty )
            {
                throw new ArgumentOutOfRangeException();
            }

            return symbol.DeclaringSyntaxReferences.Any(
                r => r.GetSyntax() is MemberDeclarationSyntax member && member.Modifiers.Any( m => m.IsKind( kind ) ) );
        }

        public static SyntaxReference? GetPrimarySyntaxReference( this ISymbol? symbol )
        {
            if ( symbol == null )
            {
                return null;
            }

            static SyntaxReference? GetReferenceOfShortestPath( ISymbol s, Func<SyntaxReference, bool>? filter = null )
            {
                if ( s.DeclaringSyntaxReferences.IsDefaultOrEmpty )
                {
                    return null;
                }
                else
                {
                    var references =
                        filter != null
                            ? s.DeclaringSyntaxReferences.Where( filter )
                            : s.DeclaringSyntaxReferences;

                    return references.OrderBy( x => x.SyntaxTree.FilePath.Length ).First();
                }
            }

            switch ( symbol )
            {
                case IMethodSymbol { AssociatedSymbol: not null } methodSymbol:
                    return GetReferenceOfShortestPath( symbol ) ?? GetReferenceOfShortestPath( methodSymbol.AssociatedSymbol );

                case IMethodSymbol { IsPartialDefinition: true, PartialImplementationPart: { } partialDefinitionSymbol }:
                    return GetReferenceOfShortestPath( partialDefinitionSymbol );

                case IMethodSymbol { IsPartialDefinition: true, PartialImplementationPart: null }:
                    return GetReferenceOfShortestPath( symbol );

                default:
                    return GetReferenceOfShortestPath( symbol );
            }
        }

        public static SyntaxNode? GetPrimaryDeclaration( this ISymbol symbol ) => symbol.GetPrimarySyntaxReference()?.GetSyntax();

        internal static bool IsInterfaceMemberImplementation( this ISymbol symbol )
            => symbol switch
            {
                IMethodSymbol methodSymbol => methodSymbol.ExplicitInterfaceImplementations.Any(),
                IPropertySymbol propertySymbol => propertySymbol.ExplicitInterfaceImplementations.Any(),
                IEventSymbol eventSymbol => eventSymbol.ExplicitInterfaceImplementations.Any(),
                _ => false
            };

        internal static IFieldSymbol? GetBackingField( this IPropertySymbol property )
            => (IFieldSymbol?) property.ContainingType.GetMembers( $"<{property.Name}>k__BackingField" ).SingleOrDefault();

        // ReSharper disable once UnusedParameter.Global

        internal static IFieldSymbol? GetBackingField( this IEventSymbol @event )

            // TODO: Currently Roslyn does not expose the event field in the symbol model and therefore we cannot find it.
            => null;

        internal static SymbolId GetSymbolId( this ISymbol? symbol ) => SymbolId.Create( symbol );

        internal static bool HasDefaultConstructor( this INamedTypeSymbol type )
            => type.TypeKind == TypeKind.Struct ||
               (type is { TypeKind: TypeKind.Class, IsAbstract: false } &&
                type.InstanceConstructors.Any( ctor => ctor.Parameters.Length == 0 ));

        internal static bool IsVisibleTo( this ISymbol symbol, Compilation compilation, ISymbol otherSymbol )
        {
            return compilation.IsSymbolAccessibleWithin(
                symbol,
                otherSymbol switch
                {
                    INamedTypeSymbol type => type,
                    _ => otherSymbol.ContainingType
                } );
        }

        internal static FrameworkName? GetTargetFramework( this Compilation compilation )
        {
            var attribute = compilation.Assembly.GetAttributes().FirstOrDefault( a => a.AttributeClass?.Name == nameof(TargetFrameworkAttribute) );

            if ( attribute == null || attribute.ConstructorArguments.IsDefaultOrEmpty )
            {
                return null;
            }

            var frameworkNameString = (string?) attribute.ConstructorArguments[0].Value;

            if ( frameworkNameString == null )
            {
                return null;
            }

            return new FrameworkName( frameworkNameString );
        }

        internal static bool IsCompilerGenerated( this ISymbol declaration )
        {
            return declaration.GetAttributes().Any( a => a.AttributeConstructor?.ContainingType.Name == nameof(CompilerGeneratedAttribute) );
        }

        /// <summary>
        /// Gets the kind of operator based represented by the method.
        /// </summary>
        internal static OperatorKind GetOperatorKind( this IMethodSymbol method ) => SymbolHelpers.GetOperatorKindFromName( method.Name );

        public static INamedTypeSymbol GetTopmostContainingType( this INamedTypeSymbol type )
            => type.ContainingType == null ? type : type.ContainingType.GetTopmostContainingType();

        public static INamedTypeSymbol? GetClosestContainingType( this ISymbol symbol )
            => symbol switch
            {
                INamedTypeSymbol type => type,
                _ => symbol.ContainingType
            };

        internal static bool IsTaskConfigureAwait( this ISymbol? symbol )
            => symbol is IMethodSymbol
            {
                Name: "ConfigureAwait",
                ContainingType: var containingType
            } && containingType.ConstructedFrom.GetReflectionFullName() is "System.Threading.Tasks.Task" or "System.Threading.Tasks.Task`1";

        internal static bool IsExplicitInterfaceMemberImplementation( this ISymbol? symbol )
        {
            return symbol switch
            {
                IMethodSymbol method => method.ExplicitInterfaceImplementations.Length > 0,
                IPropertySymbol property => property.ExplicitInterfaceImplementations.Length > 0,
                IEventSymbol @event => @event.ExplicitInterfaceImplementations.Length > 0,
                _ => false
            };
        }

        /// <summary>
        /// Translate a symbol to a different <see cref="CompilationContext"/> if necessary, but only in
        /// the debug build. This is to make a symbol compatible with the <see cref="SafeSymbolComparer"/>.
        /// </summary>
<<<<<<< HEAD
        internal static T TranslateIfNecessary<T>( this T symbol, CompilationContext compilation ) where T : ISymbol
=======
        internal static T TranslateIfNecessary<T>( this T symbol, CompilationContext compilation ) 
            where T : ISymbol
>>>>>>> 07658059
        {
#if DEBUG
            if ( symbol.BelongsToCompilation( compilation ) == false )
            {
<<<<<<< HEAD
                return (T) SymbolId.Create( symbol ).Resolve( compilation.Compilation );
=======
                return (T) SymbolId.Create( symbol ).Resolve( compilation.Compilation ).AssertNotNull();
>>>>>>> 07658059
            }
#endif
            return symbol;
        }
    }
}<|MERGE_RESOLUTION|>--- conflicted
+++ resolved
@@ -301,21 +301,13 @@
         /// Translate a symbol to a different <see cref="CompilationContext"/> if necessary, but only in
         /// the debug build. This is to make a symbol compatible with the <see cref="SafeSymbolComparer"/>.
         /// </summary>
-<<<<<<< HEAD
-        internal static T TranslateIfNecessary<T>( this T symbol, CompilationContext compilation ) where T : ISymbol
-=======
         internal static T TranslateIfNecessary<T>( this T symbol, CompilationContext compilation ) 
             where T : ISymbol
->>>>>>> 07658059
         {
 #if DEBUG
             if ( symbol.BelongsToCompilation( compilation ) == false )
             {
-<<<<<<< HEAD
-                return (T) SymbolId.Create( symbol ).Resolve( compilation.Compilation );
-=======
                 return (T) SymbolId.Create( symbol ).Resolve( compilation.Compilation ).AssertNotNull();
->>>>>>> 07658059
             }
 #endif
             return symbol;
