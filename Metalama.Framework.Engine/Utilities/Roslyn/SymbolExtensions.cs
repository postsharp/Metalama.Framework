--- conflicted
+++ resolved
@@ -283,36 +283,7 @@
                 Name: "ConfigureAwait",
                 ContainingType: var containingType
             } && containingType.ConstructedFrom.GetReflectionFullName() is "System.Threading.Tasks.Task" or "System.Threading.Tasks.Task`1";
-<<<<<<< HEAD
-
-        public static bool HasInheritedAttribute( this INamedTypeSymbol type, INamedTypeSymbol? attribute )
-        {
-            if ( attribute == null )
-            {
-                return false;
-            }
-
-            if ( type.GetAttributes().Any( a => attribute.Equals( a.AttributeClass ) ) )
-            {
-                return true;
-            }
-
-            if ( type.BaseType?.HasInheritedAttribute( attribute ) == true )
-            {
-                return true;
-            }
-
-            foreach ( var @interface in type.Interfaces )
-            {
-                if ( @interface.HasInheritedAttribute( attribute ) )
-                {
-                    return true;
-                }
-            }
-
-            return false;
-        }
-
+            }
         public static bool IsExplicitInterfaceMemberImplementation(this ISymbol? symbol )
         {
             return symbol switch
@@ -323,7 +294,5 @@
                 _ => false,
             };
         }
-=======
->>>>>>> 32c0d0e1
     }
 }