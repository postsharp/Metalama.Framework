--- conflicted
+++ resolved
@@ -316,32 +316,20 @@
         where TNode : SyntaxNode
         => node.WithTriviaIfNecessary( new SyntaxTriviaList( leadingTrivia ), new SyntaxTriviaList( trailingTrivia ), options );
 
-<<<<<<< HEAD
-    internal static TNode WithTriviaFromIfNecessary<TNode>( this TNode node, SyntaxNode fromNode, bool preserveTrivia )
-=======
     internal static TNode WithTriviaFromIfNecessary<TNode>( this TNode node, SyntaxNode fromNode, SyntaxGenerationOptions options )
->>>>>>> a0c168e0
         where TNode : SyntaxNode
         => node.WithTriviaIfNecessary( fromNode.GetLeadingTrivia(), fromNode.GetTrailingTrivia(), options );
 
     internal static bool ShouldBePreserved( this SyntaxTriviaList trivia, SyntaxGenerationOptions options )
         => options.PreserveTrivia || trivia.ContainsDirectives();
 
-<<<<<<< HEAD
-    internal static bool ShouldBePreserved( this IEnumerable<SyntaxTrivia> trivia, bool preserveTrivia ) => preserveTrivia || trivia.Any( t => t.IsDirective );
-=======
     internal static bool ShouldBePreserved( this IEnumerable<SyntaxTrivia> trivia, SyntaxGenerationOptions options )
         => options.PreserveTrivia || trivia.Any( t => t.IsDirective );
->>>>>>> a0c168e0
 
     internal static bool ShouldTriviaBePreserved( this SyntaxNodeOrToken nodeOrToken, SyntaxGenerationOptions options )
         => options.PreserveTrivia || nodeOrToken.ContainsDirectives;
 
-<<<<<<< HEAD
-    internal static TNode AddTriviaFromIfNecessary<TNode>( this TNode node, SyntaxNode fromNode, bool preserveTrivia )
-=======
     internal static TNode AddTriviaFromIfNecessary<TNode>( this TNode node, SyntaxNode fromNode, SyntaxGenerationOptions options )
->>>>>>> a0c168e0
         where TNode : SyntaxNode
     {
         var fromLeading = fromNode.GetLeadingTrivia();
