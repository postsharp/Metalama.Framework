--- conflicted
+++ resolved
@@ -18,7 +18,7 @@
             return null;
         }
 
-        var stringBuilder = new StringBuilder();
+            using var stringBuilder = StringBuilderPool.Default.Allocate();
 
         void AppendNameRecursive( ISymbol s )
         {
@@ -30,51 +30,21 @@
                 _ => (s.ContainingSymbol, '.')
             };
 
-<<<<<<< HEAD
             if ( parent != null )
             {
                 AppendNameRecursive( parent );
-=======
-            using var stringBuilder = StringBuilderPool.Default.Allocate();
-
-            void AppendNameRecursive( ISymbol s )
-            {
-                var (parent, separator) = s switch
-                {
-                    INamedTypeSymbol { ContainingType: { } } namedType => (namedType.ContainingType, '.'),
-                    INamedTypeSymbol namedType => (namedType.ContainingNamespace, '.'),
-                    INamespaceSymbol ns => (ns.ContainingNamespace, '.'),
-                    _ => (s.ContainingSymbol, '.')
-                };
-
-                if ( parent != null )
-                {
-                    AppendNameRecursive( parent );
-                }
+            }
 
                 if ( stringBuilder.Value.Length > 0 )
-                {
+            {
                     stringBuilder.Value.Append( separator );
-                }
+            }
 
                 stringBuilder.Value.Append( s.Name );
->>>>>>> 922e21ef
-            }
-
-            if ( stringBuilder.Length > 0 )
-            {
-                stringBuilder.Append( separator );
-            }
-
-<<<<<<< HEAD
-            stringBuilder.Append( s.Name );
-=======
-            return stringBuilder.Value.ToString();
->>>>>>> 922e21ef
         }
 
         AppendNameRecursive( symbol );
 
-        return stringBuilder.ToString();
+            return stringBuilder.Value.ToString();
     }
 }