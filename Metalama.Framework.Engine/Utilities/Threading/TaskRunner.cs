--- conflicted
+++ resolved
@@ -10,18 +10,7 @@
 
 internal sealed class TaskRunner : ITaskRunner
 {
-<<<<<<< HEAD
-    // private static bool MustRunNewTask() => !Thread.CurrentThread.IsBackground;
-    private static bool MustRunNewTask() => true;
-=======
-    // TODO: It seems we still have design-time deadlocks when we are not always running a new task.
-    // It seems that new work items to process the task queue are not being created even if the worker thread pool
-    // is not exhausted.
-
     private static bool MustRunNewTask() => !Thread.CurrentThread.IsBackground;
->>>>>>> 19a411e0
-
-    // private static bool MustRunNewTask() => true;
 
     public void RunSynchronously( Func<Task> func, CancellationToken cancellationToken = default )
     {
