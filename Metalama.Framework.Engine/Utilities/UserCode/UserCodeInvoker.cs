// Copyright (c) SharpCrafters s.r.o. See the LICENSE.md file in the root directory of this repository root for details.

using JetBrains.Annotations;
using Metalama.Backstage.Application;
using Metalama.Backstage.Diagnostics;
using Metalama.Backstage.Infrastructure;
using Metalama.Framework.Engine.CompileTime;
using Metalama.Framework.Engine.Diagnostics;
using Metalama.Framework.Engine.Pipeline;
using Metalama.Framework.Engine.Services;
using Metalama.Framework.Services;
using Microsoft.CodeAnalysis;
using Microsoft.CodeAnalysis.CSharp;
using Microsoft.CodeAnalysis.Text;
using System;
using System.Collections.Generic;
using System.Diagnostics;
using System.Diagnostics.CodeAnalysis;
using System.IO;
using System.Linq;
using System.Reflection;
using System.Threading.Tasks;

namespace Metalama.Framework.Engine.Utilities.UserCode;

/// <summary>
/// Invokes some user code, handles exceptions, switches the <see cref="UserCodeExecutionContext"/>,
/// and optionally invokes an <see cref="IUserCodeInvokerHook"/> (this hook is used by Try Metalama).
/// </summary>
[PublicAPI]
public sealed class UserCodeInvoker : IProjectService, IGlobalService
{
    private readonly IUserCodeInvokerHook? _hook;

    public UserCodeInvoker( GlobalServiceProvider serviceProvider )
    {
        this._hook = serviceProvider.GetService<IUserCodeInvokerHook>();
    }

    /// <summary>
    /// Handles an exception and returns a value indicating whether the exception can be ignored.
    /// </summary>
    private static bool OnException( Exception e, UserCodeExecutionContext context )
    {
<<<<<<< HEAD
        var compileTimeProject = context.ServiceProvider.GetService<CompileTimeProject>();
=======
        private readonly IUserCodeInvokerHook? _hook;
        private readonly ILogger _logger;
>>>>>>> 5164970d

        var userException = e switch
        {
<<<<<<< HEAD
            TargetInvocationException { InnerException: { } innerException } => innerException,
            _ => e
        };

        // We prefer to report the diagnostic on the target declaration of the aspect, and not in source code, because we must report the diagnostic
        // in the current project.
        var diagnosticLocation = context.TargetDeclaration?.GetDiagnosticLocation();
=======
            this._hook = serviceProvider.GetService<IUserCodeInvokerHook>();
            this._logger = serviceProvider.GetLoggerFactory().GetLogger( "UserCode" );
        }

        /// <summary>
        /// Handles an exception and returns a value indicating whether the exception can be ignored.
        /// </summary>
        private bool OnException( Exception e, UserCodeExecutionContext context )
        {
            this._logger.Trace?.Log( $"Handling exception from {context.Description}: {e}" );

            var compileTimeProject = context.ServiceProvider.GetService<CompileTimeProject>();
>>>>>>> 5164970d

        // If we don't have a target declaration, try to report in source code.
        if ( diagnosticLocation == null && compileTimeProject != null )
        {
            var stackTrace = new StackTrace( userException, true );

            diagnosticLocation = GetSourceCodeLocation( stackTrace, compileTimeProject ) ?? Location.None;
        }

        if ( userException is DiagnosticException { InSourceCode: true } invalidUserCodeException )
        {
            foreach ( var diagnostic in invalidUserCodeException.Diagnostics )
            {
                if ( diagnosticLocation != null )
                {
                    // Report the original diagnostics, but with the fixed location.
                    context.Diagnostics.Report(
                        Diagnostic.Create(
                            diagnostic.Id,
                            diagnostic.Descriptor.Category,
                            new NonLocalizedString( diagnostic.GetLocalizedMessage() ),
                            diagnostic.Severity,
                            diagnostic.DefaultSeverity,
                            true,
                            diagnostic.WarningLevel,
                            diagnostic.Descriptor.Title,
                            diagnostic.Descriptor.Description,
                            diagnostic.Descriptor.HelpLinkUri,
                            diagnosticLocation,
                            diagnostic.AdditionalLocations,
                            properties: diagnostic.Properties ) );
                }
                else
                {
                    // If we don't have a better location, report the original diagnostic.
                    context.Diagnostics.Report( diagnostic );
                }
            }
        }
        else
        {
            var standardDirectories = context.ServiceProvider.Global.GetBackstageService<IStandardDirectories>();
            var applicationInfoProvider = context.ServiceProvider.Global.GetRequiredBackstageService<IApplicationInfoProvider>();
            string reportFile;

            if ( applicationInfoProvider.CurrentApplication.ShouldCreateLocalCrashReports && standardDirectories != null )
            {
                try
                {
                    reportFile = Path.Combine(
                        standardDirectories.CrashReportsDirectory,
                        $"exception-{Guid.NewGuid()}.txt" );

                    File.WriteAllText( reportFile, e.ToString() );
                }
                catch ( Exception reportException )
                {
                    reportFile = $"(cannot report: {reportException.Message})";
                }
            }
            else
            {
                reportFile = "(none)";
            }

            var exceptionMessage = userException.Message.TrimSuffix( "." );
            var exceptionType = userException.GetType().FullName ?? "<unknown>";

            context.Diagnostics.Report(
                GeneralDiagnosticDescriptors.ExceptionInUserCode.CreateRoslynDiagnostic(
                    diagnosticLocation,
                    (context.Description,
                     exceptionType,
                     exceptionMessage,
                     reportFile) ) );
        }

        return true;
    }

    public bool TryInvoke<T>( Func<T> func, UserCodeExecutionContext context, [NotNullWhen( true )] out T? result )
    {
        try
        {
            result = this.Invoke( func, context, false );

#pragma warning disable CS8762 // Parameter must have a non-null value when exiting in some condition.
            return true;
#pragma warning restore CS8762 // Parameter must have a non-null value when exiting in some condition.
        }
        catch ( Exception e )
        {
            // We cannot use OnException in a `when` clause because exceptions in the OnException method will be ignored
            // and it will be weird.
            if ( OnException( e, context ) )
            {
                result = default;

                return false;
            }
            else
            {
<<<<<<< HEAD
                throw;
=======
                // We cannot use OnException in a `when` clause because exceptions in the OnException method will be ignored
                // and it will be weird.
                if ( this.OnException( e, context ) )
                {
                    result = default;

                    return false;
                }
                else
                {
                    throw;
                }
>>>>>>> 5164970d
            }
        }
    }

    public bool TryInvokeEnumerable<T>( Func<IEnumerable<T>> func, UserCodeExecutionContext context, [NotNullWhen( true )] out List<T>? result )
    {
        try
        {
            result = new List<T>();

            try
            {
                var enumerable = this.Invoke( func, context, false );
                var enumerator = this.Invoke( enumerable.GetEnumerator, context, false );

                while ( this.Invoke( enumerator.MoveNext, context, false ) )
                {
                    result.Add( this.Invoke( () => enumerator.Current, context, false ) );
                }
<<<<<<< HEAD
=======
                catch ( Exception e )
                {
                    // We cannot use OnException in a `when` clause because exceptions in the OnException method will be ignored
                    // and it will be weird.
                    if ( this.OnException( e, context ) )
                    {
                        result = default;

                        return false;
                    }
                    else
                    {
                        throw;
                    }
                }

                return true;
>>>>>>> 5164970d
            }
            catch ( Exception e )
            {
                // We cannot use OnException in a `when` clause because exceptions in the OnException method will be ignored
                // and it will be weird.
                if ( this.OnException( e, context ) )
                {
                    result = default;

                    return false;
                }
                else
                {
                    throw;
                }
            }

            return true;
        }
        catch ( Exception e )
        {
            // We cannot use OnException in a `when` clause because exceptions in the OnException method will be ignored
            // and it will be weird.
            if ( OnException( e, context ) )
            {
                result = default;

                return false;
            }
            else
            {
                throw;
            }
        }
    }

    public bool TryInvoke( Action action, UserCodeExecutionContext context )
        => this.TryInvoke(
            () =>
            {
                action();

                return true;
            },
            context,
            out _ );

    public void Invoke( Action action, UserCodeExecutionContext context, bool wrapExceptions = true )
    {
        _ = this.Invoke(
            () =>
            {
                action();

                return true;
            },
            context,
            wrapExceptions );
    }

    public T Invoke<T>( Func<T> func, UserCodeExecutionContext context, bool wrapExceptions = true )
    {
        var adapter = new UserCodeFuncAdapter<T>( func );

        return this.Invoke( adapter.UserCodeFunc, ref adapter, context, wrapExceptions );
    }

    public TResult Invoke<TResult, TPayload>(
        UserCodeFunc<TResult, TPayload> func,
        ref TPayload payload,
        UserCodeExecutionContext context,
        bool wrapException = true )
    {
        using ( UserCodeExecutionContext.WithContext( context ) )
        {
            try
            {
                if ( this._hook != null )
                {
                    return this._hook.Invoke( func, ref payload );
                }
                else
                {
                    return func( ref payload );
                }
            }
            catch ( Exception e ) when ( wrapException )
            {
                throw new UserCodeException( context, e );
            }
        }
    }

    public Task InvokeAsync( Func<Task> func, UserCodeExecutionContext context )
    {
        async Task<bool> Wrapper()
        {
            await func();

            return true;
        }

        return this.InvokeAsync( Wrapper, context );
    }

    public async Task<TResult> InvokeAsync<TResult>( Func<Task<TResult>> func, UserCodeExecutionContext context )
    {
        using ( UserCodeExecutionContext.WithContext( context ) )
        {
            if ( this._hook != null )
            {
                return await this._hook.InvokeAsync( func );
            }
            else
            {
                return await func();
            }
        }
    }

    public async Task<bool> TryInvokeAsync( Func<Task> func, UserCodeExecutionContext context )
    {
        async Task<bool> Wrapper()
        {
            await func();

            return true;
        }

        var result = await this.TryInvokeAsync( Wrapper, context );

        return result.IsSuccessful;
    }

    public async Task<FallibleResult<TResult>> TryInvokeAsync<TResult>( Func<Task<TResult>> func, UserCodeExecutionContext context )
    {
        using ( UserCodeExecutionContext.WithContext( context ) )
        {
            try
            {
                if ( this._hook != null )
                {
                    return await this._hook.InvokeAsync( func );
                }
                else
                {
                    return await func();
                }
            }
            catch ( Exception e )
            {
                // We cannot use OnException in a `when` clause because exceptions in the OnException method will be ignored
                // and it will be weird.
                if ( OnException( e, context ) )
                {
                    return default;
                }
                else
                {
<<<<<<< HEAD
                    throw;
=======
                    // We cannot use OnException in a `when` clause because exceptions in the OnException method will be ignored
                    // and it will be weird.
                    if ( this.OnException( e, context ) )
                    {
                        return default;
                    }
                    else
                    {
                        throw;
                    }
>>>>>>> 5164970d
                }
            }
        }
    }

    private static Location? GetSourceCodeLocation( StackTrace stackTrace, CompileTimeProject compileTimeProject )
    {
        // TODO: This method needs to be rewritten. Ideally, the PDB would be mapped to the source file, it would not be necessary
        // to perform the mapping here.

        // Get the syntax tree where the exception happened.
        // ReSharper disable once RedundantSuppressNullableWarningExpression
        var stackFrames = stackTrace.GetFrames()!;

        var frame =
            stackFrames
                .Where( f => f.GetFileName() != null )
                .Select( f => (Frame: f, File: compileTimeProject.FindCodeFileFromTransformedPath( f.GetFileName()! )) )
                .FirstOrDefault( i => i.File.File != null );

        if ( frame.File.File == null )
        {
            return null;
        }

        // Check if we have a location map for this file anyway.
        var frameProject = frame.File.Project.AssertNotNull();
        var textMap = frameProject.GetTextMap( frame.Frame.GetFileName()! );

        if ( textMap == null )
        {
            return null;
        }

        var transformedFileFullPath = Path.Combine( frameProject.Directory!, frame.File.File.TransformedPath );

        var transformedText = SourceText.From( File.ReadAllText( transformedFileFullPath ) );

        // Find the node in the syntax tree.
        var textLines = transformedText.Lines;
        var lineNumber = frame.Frame.GetFileLineNumber();

        if ( lineNumber == 0 )
        {
            return null;
        }

        var columnNumber = frame.Frame.GetFileColumnNumber();

        if ( lineNumber > textLines.Count )
        {
            return null;
        }

        var textLine = textLines[lineNumber - 1];

        if ( columnNumber > textLine.End )
        {
            return null;
        }

        var position = textLine.Start + columnNumber - 1;

        var transformedTree = CSharpSyntaxTree.ParseText( transformedText, SupportedCSharpVersions.DefaultParseOptions );

        var node = transformedTree.GetRoot().FindNode( TextSpan.FromBounds( position, position ) );
        node = FindPotentialExceptionSource( node );

        if ( node != null )
        {
            var targetLocation = node.GetLocation();
            var sourceLocation = textMap.GetSourceLocation( targetLocation.SourceSpan );

            return sourceLocation ?? targetLocation;
        }
        else
        {
            // TODO: We could report the whole line here.
            return Location.None;
        }

        // Finds a parent node that is a potential source of exception. We take the farthest ancestor that has the same span start.
        static SyntaxNode? FindPotentialExceptionSource( SyntaxNode? node )
            => node switch
            {
                null => null,
                { Parent: { } parent } when parent.SpanStart == node.SpanStart => FindPotentialExceptionSource( node.Parent ),
                _ => node
            };
    }
}<|MERGE_RESOLUTION|>--- conflicted
+++ resolved
@@ -31,27 +31,25 @@
 public sealed class UserCodeInvoker : IProjectService, IGlobalService
 {
     private readonly IUserCodeInvokerHook? _hook;
+    private readonly ILogger _logger;
 
     public UserCodeInvoker( GlobalServiceProvider serviceProvider )
     {
         this._hook = serviceProvider.GetService<IUserCodeInvokerHook>();
+        this._logger = serviceProvider.GetLoggerFactory().GetLogger( "UserCode" );
     }
 
     /// <summary>
     /// Handles an exception and returns a value indicating whether the exception can be ignored.
     /// </summary>
-    private static bool OnException( Exception e, UserCodeExecutionContext context )
-    {
-<<<<<<< HEAD
+    private bool OnException( Exception e, UserCodeExecutionContext context )
+    {
+        this._logger.Trace?.Log( $"Handling exception from {context.Description}: {e}" );
+
         var compileTimeProject = context.ServiceProvider.GetService<CompileTimeProject>();
-=======
-        private readonly IUserCodeInvokerHook? _hook;
-        private readonly ILogger _logger;
->>>>>>> 5164970d
 
         var userException = e switch
         {
-<<<<<<< HEAD
             TargetInvocationException { InnerException: { } innerException } => innerException,
             _ => e
         };
@@ -59,20 +57,6 @@
         // We prefer to report the diagnostic on the target declaration of the aspect, and not in source code, because we must report the diagnostic
         // in the current project.
         var diagnosticLocation = context.TargetDeclaration?.GetDiagnosticLocation();
-=======
-            this._hook = serviceProvider.GetService<IUserCodeInvokerHook>();
-            this._logger = serviceProvider.GetLoggerFactory().GetLogger( "UserCode" );
-        }
-
-        /// <summary>
-        /// Handles an exception and returns a value indicating whether the exception can be ignored.
-        /// </summary>
-        private bool OnException( Exception e, UserCodeExecutionContext context )
-        {
-            this._logger.Trace?.Log( $"Handling exception from {context.Description}: {e}" );
-
-            var compileTimeProject = context.ServiceProvider.GetService<CompileTimeProject>();
->>>>>>> 5164970d
 
         // If we don't have a target declaration, try to report in source code.
         if ( diagnosticLocation == null && compileTimeProject != null )
@@ -167,7 +151,7 @@
         {
             // We cannot use OnException in a `when` clause because exceptions in the OnException method will be ignored
             // and it will be weird.
-            if ( OnException( e, context ) )
+            if ( this.OnException( e, context ) )
             {
                 result = default;
 
@@ -175,9 +159,29 @@
             }
             else
             {
-<<<<<<< HEAD
                 throw;
-=======
+            }
+        }
+    }
+
+    public bool TryInvokeEnumerable<T>( Func<IEnumerable<T>> func, UserCodeExecutionContext context, [NotNullWhen( true )] out List<T>? result )
+    {
+        try
+        {
+            result = new List<T>();
+
+            try
+            {
+                var enumerable = this.Invoke( func, context, false );
+                var enumerator = this.Invoke( enumerable.GetEnumerator, context, false );
+
+                while ( this.Invoke( enumerator.MoveNext, context, false ) )
+                {
+                    result.Add( this.Invoke( () => enumerator.Current, context, false ) );
+                }
+            }
+            catch ( Exception e )
+            {
                 // We cannot use OnException in a `when` clause because exceptions in the OnException method will be ignored
                 // and it will be weird.
                 if ( this.OnException( e, context ) )
@@ -190,61 +194,6 @@
                 {
                     throw;
                 }
->>>>>>> 5164970d
-            }
-        }
-    }
-
-    public bool TryInvokeEnumerable<T>( Func<IEnumerable<T>> func, UserCodeExecutionContext context, [NotNullWhen( true )] out List<T>? result )
-    {
-        try
-        {
-            result = new List<T>();
-
-            try
-            {
-                var enumerable = this.Invoke( func, context, false );
-                var enumerator = this.Invoke( enumerable.GetEnumerator, context, false );
-
-                while ( this.Invoke( enumerator.MoveNext, context, false ) )
-                {
-                    result.Add( this.Invoke( () => enumerator.Current, context, false ) );
-                }
-<<<<<<< HEAD
-=======
-                catch ( Exception e )
-                {
-                    // We cannot use OnException in a `when` clause because exceptions in the OnException method will be ignored
-                    // and it will be weird.
-                    if ( this.OnException( e, context ) )
-                    {
-                        result = default;
-
-                        return false;
-                    }
-                    else
-                    {
-                        throw;
-                    }
-                }
-
-                return true;
->>>>>>> 5164970d
-            }
-            catch ( Exception e )
-            {
-                // We cannot use OnException in a `when` clause because exceptions in the OnException method will be ignored
-                // and it will be weird.
-                if ( this.OnException( e, context ) )
-                {
-                    result = default;
-
-                    return false;
-                }
-                else
-                {
-                    throw;
-                }
             }
 
             return true;
@@ -253,7 +202,7 @@
         {
             // We cannot use OnException in a `when` clause because exceptions in the OnException method will be ignored
             // and it will be weird.
-            if ( OnException( e, context ) )
+            if ( this.OnException( e, context ) )
             {
                 result = default;
 
@@ -383,26 +332,13 @@
             {
                 // We cannot use OnException in a `when` clause because exceptions in the OnException method will be ignored
                 // and it will be weird.
-                if ( OnException( e, context ) )
+                if ( this.OnException( e, context ) )
                 {
                     return default;
                 }
                 else
                 {
-<<<<<<< HEAD
                     throw;
-=======
-                    // We cannot use OnException in a `when` clause because exceptions in the OnException method will be ignored
-                    // and it will be weird.
-                    if ( this.OnException( e, context ) )
-                    {
-                        return default;
-                    }
-                    else
-                    {
-                        throw;
-                    }
->>>>>>> 5164970d
                 }
             }
         }
