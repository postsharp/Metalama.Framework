--- conflicted
+++ resolved
@@ -453,18 +453,6 @@
                                 ?.GetTemplateMember<IMethod>( this._compilation, this._state.ServiceProvider )
                                 .ForOverride( targetMethod, this.GetObjectReader( args ) );
 
-<<<<<<< HEAD
-                            advice = new OverrideFieldOrPropertyAdvice(
-                                this._state.AspectInstance,
-                                this._templateInstance,
-                                property,
-                                this._compilation,
-                                null,
-                                template,
-                                null,
-                                this._layerName,
-                                this.GetObjectReader( tags ) );
-=======
                             switch ( propertyOrIndexer )
                             {
                                 case IProperty property:
@@ -497,7 +485,6 @@
                                 default:
                                     throw new AssertionFailedException( $"Unexpected declaration {propertyOrIndexer.DeclarationKind}." );
                             }
->>>>>>> 08873c04
                         }
 
                         break;
@@ -510,18 +497,6 @@
                                 ?.GetTemplateMember<IMethod>( this._compilation, this._state.ServiceProvider )
                                 .ForOverride( targetMethod, this.GetObjectReader( args ) );
 
-<<<<<<< HEAD
-                            advice = new OverrideFieldOrPropertyAdvice(
-                                this._state.AspectInstance,
-                                this._templateInstance,
-                                property,
-                                this._compilation,
-                                null,
-                                null,
-                                template,
-                                this._layerName,
-                                this.GetObjectReader( tags ) );
-=======
                             switch ( propertyOrIndexer )
                             {
                                 case IProperty property:
@@ -554,7 +529,6 @@
                                 default:
                                     throw new AssertionFailedException( $"Unexpected declaration {propertyOrIndexer.DeclarationKind}." );
                             }
->>>>>>> 08873c04
                         }
 
                         break;
@@ -852,21 +826,13 @@
                 var getTemplateRef = targetFieldOrPropertyOrIndexer.GetMethod != null
                     ? this.SelectGetterTemplate( targetFieldOrPropertyOrIndexer, getTemplateSelector, setTemplate == null )
                         ?.GetTemplateMember<IMethod>( this._compilation, this._state.ServiceProvider )
-<<<<<<< HEAD
-                        .ForOverride( targetFieldOrProperty.GetMethod, this.GetObjectReader( args ) )
-=======
                         .ForOverride( targetFieldOrPropertyOrIndexer.GetMethod, ObjectReader.GetReader( args ) )
->>>>>>> 08873c04
                     : null;
 
                 var setTemplateRef = targetFieldOrPropertyOrIndexer.SetMethod != null
                     ? this.ValidateTemplateName( setTemplate, TemplateKind.Default, getTemplateSelector.IsNull )
                         ?.GetTemplateMember<IMethod>( this._compilation, this._state.ServiceProvider )
-<<<<<<< HEAD
-                        .ForOverride( targetFieldOrProperty.SetMethod, this.GetObjectReader( args ) )
-=======
                         .ForOverride( targetFieldOrPropertyOrIndexer.SetMethod, ObjectReader.GetReader( args ) )
->>>>>>> 08873c04
                     : null;
 
                 if ( getTemplateRef == null && setTemplateRef == null )
@@ -874,18 +840,6 @@
                     throw new InvalidOperationException( "There is no accessor to override." );
                 }
 
-<<<<<<< HEAD
-                var advice = new OverrideFieldOrPropertyAdvice(
-                    this._state.AspectInstance,
-                    this._templateInstance,
-                    targetFieldOrProperty,
-                    this._compilation,
-                    default,
-                    getTemplateRef,
-                    setTemplateRef,
-                    this._layerName,
-                    this.GetObjectReader( tags ) );
-=======
                 if ( targetFieldOrPropertyOrIndexer is IFieldOrProperty targetFieldOrProperty )
                 {
                     var advice = new OverrideFieldOrPropertyAdvice(
@@ -898,7 +852,6 @@
                         setTemplateRef,
                         this._layerName,
                         ObjectReader.GetReader( tags ) );
->>>>>>> 08873c04
 
                     return this.ExecuteAdvice<IProperty>( advice );
                 }
