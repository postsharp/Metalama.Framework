﻿// Copyright (c) SharpCrafters s.r.o. See the LICENSE.md file in the root directory of this repository root for details.

using Metalama.Framework.Advising;
using Metalama.Framework.Aspects;
using Metalama.Framework.Code;
using Metalama.Framework.Code.DeclarationBuilders;
using Metalama.Framework.Code.SyntaxBuilders;
using Metalama.Framework.Eligibility;
using Metalama.Framework.Engine.Aspects;
using Metalama.Framework.Engine.CodeModel;
using Metalama.Framework.Engine.Diagnostics;
using Metalama.Framework.Engine.Utilities;
using System;
using System.Collections.Generic;
using System.Collections.Immutable;
using System.Diagnostics.CodeAnalysis;
using System.Linq;
using EligibilityExtensions = Metalama.Framework.Eligibility.EligibilityExtensions;
using MethodKind = Metalama.Framework.Code.MethodKind;
using RefKind = Metalama.Framework.Code.RefKind;
using TypedConstant = Metalama.Framework.Code.TypedConstant;

namespace Metalama.Framework.Engine.Advising;

#pragma warning disable CS0612 // Type or member is obsolete

// ReSharper disable once PossibleInterfaceMemberAmbiguity
internal sealed class AdviceFactory<T> : IAdviser<T>, IAdviceFactoryImpl
    where T : IDeclaration
{
    private readonly string? _layerName;

    private readonly TemplateClassInstance? _templateInstance;
    private readonly CompilationModel _compilation;
    private readonly IDeclaration _aspectTarget;
    private readonly INamedType? _aspectTargetType;
    private readonly AdviceFactoryState _state;
    private readonly ObjectReaderFactory _objectReaderFactory;
    private readonly OtherTemplateClassProvider _otherTemplateClassProvider;

    public AdviceFactory( T target, AdviceFactoryState state, TemplateClassInstance? templateInstance, string? layerName )
    {
        this.Target = target;
        this._state = state;
        this._templateInstance = templateInstance;
        this._layerName = layerName;
        this._objectReaderFactory = state.ServiceProvider.GetRequiredService<ObjectReaderFactory>();
        this._otherTemplateClassProvider = state.ServiceProvider.GetRequiredService<OtherTemplateClassProvider>();

        // The AdviceFactory is now always working on the initial compilation.
        // In the future, AdviceFactory could work on a compilation snapshot, however we have no use case for this feature yet.
        this._compilation = state.InitialCompilation;
        this._aspectTarget = state.AspectInstance.TargetDeclaration.GetTarget( this.MutableCompilation );
        this._aspectTargetType = this._aspectTarget.GetClosestNamedType();
    }

    private IObjectReader GetObjectReader( object? tags ) => this._objectReaderFactory.GetReader( tags );

    private DisposeAction WithNonUserCode() => this._state.ExecutionContext.WithoutDependencyCollection();

    public AdviceFactory<T> WithTemplateClassInstance( TemplateClassInstance templateClassInstance )
        => new( this.Target, this._state, templateClassInstance, this._layerName );

    IAdviceFactoryImpl IAdviceFactoryImpl.WithTemplateClassInstance( TemplateClassInstance templateClassInstance )
        => this.WithTemplateClassInstance( templateClassInstance );

    public IAdviceFactory WithTemplateProvider( TemplateProvider templateProvider )
        => this.WithTemplateClassInstance(
            new TemplateClassInstance(
                templateProvider,
                this._otherTemplateClassProvider.Get( templateProvider ) ) );

    public IAdviceFactory WithTemplateProvider( ITemplateProvider templateProvider )
        => this.WithTemplateProvider( TemplateProvider.FromInstance( templateProvider ) );

    private TemplateMemberRef ValidateRequiredTemplateName( string? templateName, TemplateKind templateKind )
        => this.ValidateTemplateName( templateName, templateKind, true )!.Value;

    private TemplateMemberRef? ValidateTemplateName( string? templateName, TemplateKind templateKind, bool required = false, bool ignoreMissing = false )
    {
        if ( this._templateInstance == null )
        {
            throw new AssertionFailedException( "The template instance cannot be null." );
        }

        if ( templateName == null )
        {
            if ( required )
            {
                throw new ArgumentOutOfRangeException(
                    nameof(templateName),
                    $"A required template name was not provided for the template kind {templateKind}." );
            }
            else
            {
                return null;
            }
        }

        return TemplateNameValidator.ValidateTemplateName( this._templateInstance.TemplateClass, templateName, templateKind, required, ignoreMissing );
    }

    private TemplateMemberRef SelectMethodTemplate( IMethod targetMethod, in MethodTemplateSelector templateSelector )
    {
        var defaultTemplate = this.ValidateRequiredTemplateName( templateSelector.DefaultTemplate, TemplateKind.Default );
        var asyncTemplate = this.ValidateTemplateName( templateSelector.AsyncTemplate, TemplateKind.Async );

        var enumerableTemplate = this.ValidateTemplateName( templateSelector.EnumerableTemplate, TemplateKind.IEnumerable );
        var enumeratorTemplate = this.ValidateTemplateName( templateSelector.EnumeratorTemplate, TemplateKind.IEnumerator );

        var asyncEnumerableTemplate = this.ValidateTemplateName( templateSelector.AsyncEnumerableTemplate, TemplateKind.IAsyncEnumerable, ignoreMissing: true );
        var asyncEnumeratorTemplate = this.ValidateTemplateName( templateSelector.AsyncEnumeratorTemplate, TemplateKind.IAsyncEnumerator, ignoreMissing: true );

        var interpretedKind = TemplateKind.Default;

        var selectedTemplate = defaultTemplate;

        var asyncInfo = targetMethod.GetAsyncInfoImpl();
        var iteratorInfo = targetMethod.GetIteratorInfoImpl();

        // See if we have an async template, which actually does not need to have an async implementation, does not not need to 
        // be applied only on methods with async implementations. However, if the template has an async implementation, the
        // target awaitable type must be compatible with an async implementation, i.e. it must have a method builder.

        if ( asyncInfo.IsAsync == true || (templateSelector.UseAsyncTemplateForAnyAwaitable && (asyncInfo is { IsAwaitable: true, HasMethodBuilder: true } ||
                                                                                                iteratorInfo.EnumerableKind is EnumerableKind.IAsyncEnumerable
                                                                                                    or
                                                                                                    EnumerableKind.IAsyncEnumerator)) )
        {
            interpretedKind = TemplateKind.Async;

            if ( asyncTemplate.HasValue )
            {
                selectedTemplate = asyncTemplate.Value;

                // We don't return because the result can still be overwritten by async iterators.
            }
        }

        var useIteratorTemplate = iteratorInfo.IsIteratorMethod == true
                                  || (templateSelector.UseEnumerableTemplateForAnyEnumerable && iteratorInfo.EnumerableKind != EnumerableKind.None);

        switch ( iteratorInfo.EnumerableKind )
        {
            case EnumerableKind.None:
                break;

            case EnumerableKind.UntypedIEnumerable:
            case EnumerableKind.IEnumerable:
                if ( useIteratorTemplate && enumerableTemplate.HasValue )
                {
                    return enumerableTemplate.Value;
                }
                else
                {
                    interpretedKind = TemplateKind.IEnumerable;
                }

                break;

            case EnumerableKind.UntypedIEnumerator:
            case EnumerableKind.IEnumerator:
                if ( useIteratorTemplate && enumeratorTemplate.HasValue )
                {
                    return enumeratorTemplate.Value;
                }
                else
                {
                    interpretedKind = TemplateKind.IEnumerator;
                }

                break;

            case EnumerableKind.IAsyncEnumerable:
                if ( useIteratorTemplate && asyncEnumerableTemplate.HasValue )
                {
                    return asyncEnumerableTemplate.Value;
                }
                else
                {
                    interpretedKind = TemplateKind.IAsyncEnumerable;
                }

                break;

            case EnumerableKind.IAsyncEnumerator:
                if ( useIteratorTemplate && asyncEnumeratorTemplate.HasValue )
                {
                    return asyncEnumeratorTemplate.Value;
                }
                else
                {
                    interpretedKind = TemplateKind.IAsyncEnumerator;
                }

                break;

            default:
                throw new ArgumentOutOfRangeException();
        }

        return selectedTemplate.InterpretedAs( interpretedKind );
    }

<<<<<<< HEAD
    private AdviceResult<T> ExecuteAdvice<T>( Advice advice )
        where T : class, IDeclaration
    {
        List<ITransformation> transformations = new();

        // Initialize the advice. It should report errors for any situation that does not depend on the target declaration.
        // These errors are reported as exceptions.
        var initializationDiagnostics = new DiagnosticBag();
        advice.Initialize( this._state.ServiceProvider, initializationDiagnostics );

        if ( !initializationDiagnostics.HasError )
        {
            advice.Validate( this._state.ServiceProvider, this._state.CurrentCompilation, initializationDiagnostics );
        }

        ThrowOnErrors( initializationDiagnostics );
        this._state.Diagnostics.Report( initializationDiagnostics );

        // Implement the advice. This should report errors for any situation that does depend on the target declaration.
        // These errors are reported as diagnostics.
        var result = advice.Implement(
            this._state.ServiceProvider,
            this._state.CurrentCompilation,
            t =>
            {
                this._state.SetOrders( t );
                transformations.Add( t );
            } );

        this._state.Diagnostics.Report( result.Diagnostics );

        this._state.IntrospectionListener?.AddAdviceResult( this._state.AspectInstance, advice, result, this._state.CurrentCompilation );

        switch ( result.Outcome )
        {
            case AdviceOutcome.Error:
                this._state.AspectInstance.Skip();

                break;

            case AdviceOutcome.Ignore:
                break;

            default:
                this._state.AddTransformations( transformations );

                if ( this._state.IntrospectionListener != null )
                {
                    result.Transformations = transformations.ToImmutableArray();
                }

                break;
        }

        return new AdviceResult<T>(
            result.NewDeclaration.As<IDeclaration, T>(),
            this._state.CurrentCompilation,
            result.Outcome,
            this._state.AspectBuilder.AssertNotNull(),
            advice.AdviceKind,
            result.Interfaces,
            result.InterfaceMembers );
    }

=======
>>>>>>> 686cd9f9
    private TemplateMemberRef? SelectGetterTemplate(
        IFieldOrPropertyOrIndexer targetFieldOrProperty,
        in GetterTemplateSelector templateSelector,
        bool required )
    {
        var getter = targetFieldOrProperty.GetMethod ?? throw new InvalidOperationException();

        var defaultTemplate = this.ValidateTemplateName( templateSelector.DefaultTemplate, TemplateKind.Default, required );
        var enumerableTemplate = this.ValidateTemplateName( templateSelector.EnumerableTemplate, TemplateKind.IEnumerable );
        var enumeratorTemplate = this.ValidateTemplateName( templateSelector.EnumeratorTemplate, TemplateKind.IEnumerator );

        var selectedTemplate = defaultTemplate;

        if ( !templateSelector.HasOnlyDefaultTemplate )
        {
            var iteratorInfo = getter.GetIteratorInfoImpl();

            if ( enumerableTemplate.HasValue && iteratorInfo.IsIteratorMethod == true )
            {
                selectedTemplate = enumerableTemplate;
            }

            if ( enumeratorTemplate.HasValue && iteratorInfo.EnumerableKind is EnumerableKind.IEnumerator or EnumerableKind.UntypedIEnumerator )
            {
                return enumeratorTemplate;
            }
        }

        return selectedTemplate;
    }

    IAdviser<TNewDeclaration> IAdviser<T>.WithTarget<TNewDeclaration>( TNewDeclaration target ) => this.WithDeclaration( target );

    public AdviceFactory<TNewTarget> WithDeclaration<TNewTarget>( TNewTarget target )
        where TNewTarget : IDeclaration
        => new( target, this._state, this._templateInstance, this._layerName );

    public ICompilation MutableCompilation => this._state.CurrentCompilation;

    private void CheckEligibility( IDeclaration declaration, AdviceKind adviceKind, params IDeclaration[] otherTargets )
    {
        var rule = EligibilityRuleFactory.GetAdviceEligibilityRule( adviceKind );

        if ( (rule.GetEligibility( declaration ) & EligibleScenarios.Default) == 0 )
        {
            var justification = rule.GetIneligibilityJustification( EligibleScenarios.Default, new DescribedObject<IDeclaration>( declaration ) );

            throw new InvalidOperationException(
                MetalamaStringFormatter.Format(
                    $"Cannot add an {adviceKind} advice to '{declaration}' because {justification}. Check the {nameof(EligibilityExtensions.IsAdviceEligible)}({nameof(AdviceKind)}.{adviceKind}) method." ) );
        }

        this.ValidateTarget( declaration, otherTargets );
    }

    private void CheckContractEligibility( IDeclaration declaration, ContractDirection contractDirection )
    {
        var rule = EligibilityRuleFactory.GetContractAdviceEligibilityRule( contractDirection );

        if ( (rule.GetEligibility( declaration ) & EligibleScenarios.Default) == 0 )
        {
            var justification = rule.GetIneligibilityJustification( EligibleScenarios.Default, new DescribedObject<IDeclaration>( declaration ) );

            throw new InvalidOperationException(
                MetalamaStringFormatter.Format(
                    $"Cannot add an {AdviceKind.AddContract} advice of direction {contractDirection} to '{declaration}' because {justification}. Check the {nameof(EligibilityExtensions.IsContractAdviceEligible)}({nameof(ContractDirection)}.{contractDirection}) method." ) );
        }

        this.ValidateTarget( declaration, Array.Empty<IDeclaration>() );
    }

    private void ValidateTarget( IDeclaration declaration, IDeclaration[] otherTargets )
    {
        ValidateOneTarget( declaration );

        foreach ( var d in otherTargets )
        {
            ValidateOneTarget( d );
        }

        void ValidateOneTarget( IDeclaration target )
        {
            // Check that the compilation match.
            if ( !ReferenceEquals( target.Compilation, this._compilation ) && !ReferenceEquals( target.Compilation, this._state.CurrentCompilation ) )
            {
                throw new InvalidOperationException( MetalamaStringFormatter.Format( $"The target declaration is not in the current compilation." ) );
            }

            // Check that the advised target is under the aspect target.
            if ( !target.ForCompilation( this.MutableCompilation ).IsContainedIn( this._aspectTargetType ?? this._aspectTarget ) )
            {
                throw new InvalidOperationException(
                    MetalamaStringFormatter.Format(
                        $"The advised target '{target}' is not contained in the target of the aspect '{this._aspectTargetType ?? this._aspectTarget}'." ) );
            }

            // Check other targets.
            foreach ( var t in otherTargets )
            {
                ValidateOneTarget( t );
            }
        }
    }

    public IOverrideAdviceResult<IMethod> Override(
        IMethod targetMethod,
        in MethodTemplateSelector templateSelector,
        object? args = null,
        object? tags = null )
    {
        using ( this.WithNonUserCode() )
        {
            if ( this._templateInstance == null )
            {
                throw new InvalidOperationException();
            }

            this.CheckEligibility( targetMethod, AdviceKind.OverrideMethod );

            switch ( targetMethod.MethodKind )
            {
                case MethodKind.EventAdd:
                    {
                        var @event = (IEvent) targetMethod.ContainingDeclaration.AssertNotNull();

                        var template = this.ValidateRequiredTemplateName( templateSelector.DefaultTemplate, TemplateKind.Default )
                            .GetTemplateMember<IMethod>( this._compilation, this._state.ServiceProvider )
                            .ForOverride( @event.AddMethod, this.GetObjectReader( args ) );

                        return new OverrideEventAdvice(
                                this._state.AspectInstance,
                                this._templateInstance,
                                @event,
                                this._compilation,
                                template,
                                null,
                                this._layerName,
                                this.GetObjectReader( tags ) )
                            .Execute( this._state )
                            .GetAccessor( e => e.AddMethod );
                    }

                case MethodKind.EventRemove:
                    {
                        var @event = (IEvent) targetMethod.ContainingDeclaration.AssertNotNull();

                        var template = this.ValidateRequiredTemplateName( templateSelector.DefaultTemplate, TemplateKind.Default )
                            .GetTemplateMember<IMethod>( this._compilation, this._state.ServiceProvider )
                            .ForOverride( @event.AddMethod, this.GetObjectReader( args ) );

                        return new OverrideEventAdvice(
                                this._state.AspectInstance,
                                this._templateInstance,
                                @event,
                                this._compilation,
                                null,
                                template,
                                this._layerName,
                                this.GetObjectReader( tags ) )
                            .Execute( this._state )
                            .GetAccessor( e => e.RemoveMethod );
                    }

                case MethodKind.PropertyGet:
                    {
                        var propertyOrIndexer = (IPropertyOrIndexer) targetMethod.ContainingDeclaration.AssertNotNull();

                        var template = this.SelectGetterTemplate( propertyOrIndexer, templateSelector.AsGetterTemplateSelector(), true )
                            ?.GetTemplateMember<IMethod>( this._compilation, this._state.ServiceProvider )
                            .ForOverride( targetMethod, this.GetObjectReader( args ) );

                        switch ( propertyOrIndexer )
                        {
                            case IProperty property:
                                return new OverrideFieldOrPropertyAdvice(
                                        this._state.AspectInstance,
                                        this._templateInstance,
                                        property,
                                        this._compilation,
                                        template,
                                        null,
                                        this._layerName,
                                        this.GetObjectReader( tags ) )
                                    .Execute( this._state )
                                    .GetAccessor( p => p.GetMethod );

                            case IIndexer indexer:
                                return new OverrideIndexerAdvice(
                                        this._state.AspectInstance,
                                        this._templateInstance,
                                        indexer,
                                        this._compilation,
                                        template,
                                        null,
                                        this._layerName,
                                        this.GetObjectReader( tags ) )
                                    .Execute( this._state )
                                    .GetAccessor( p => p.GetMethod );

                            default:
                                throw new AssertionFailedException( $"Unexpected declaration {propertyOrIndexer.DeclarationKind}." );
                        }
                    }

                case MethodKind.PropertySet:
                    {
                        var propertyOrIndexer = (IPropertyOrIndexer) targetMethod.ContainingDeclaration.AssertNotNull();

                        var template = this.ValidateTemplateName( templateSelector.DefaultTemplate, TemplateKind.Default, true )
                            ?.GetTemplateMember<IMethod>( this._compilation, this._state.ServiceProvider )
                            .ForOverride( targetMethod, this.GetObjectReader( args ) );

                        switch ( propertyOrIndexer )
                        {
                            case IProperty property:
                                return new OverrideFieldOrPropertyAdvice(
                                        this._state.AspectInstance,
                                        this._templateInstance,
                                        property,
                                        this._compilation,
                                        null,
                                        template,
                                        this._layerName,
                                        this.GetObjectReader( tags ) )
                                    .Execute( this._state )
                                    .GetAccessor( p => p.SetMethod );

                            case IIndexer indexer:
                                return new OverrideIndexerAdvice(
                                        this._state.AspectInstance,
                                        this._templateInstance,
                                        indexer,
                                        this._compilation,
                                        null,
                                        template,
                                        this._layerName,
                                        this.GetObjectReader( tags ) )
                                    .Execute( this._state )
                                    .GetAccessor( p => p.SetMethod );

                            default:
                                throw new AssertionFailedException( $"Unexpected declaration {propertyOrIndexer.DeclarationKind}." );
                        }
                    }

                default:
                    {
                        var template = this.SelectMethodTemplate( targetMethod, templateSelector )
                            .GetTemplateMember<IMethod>( this._compilation, this._state.ServiceProvider )
                            .ForOverride( targetMethod, this.GetObjectReader( args ) )
                            .AssertNotNull();

                        return new OverrideMethodAdvice(
                                this._state.AspectInstance,
                                this._templateInstance,
                                targetMethod,
                                this._compilation,
                                template,
                                this._layerName,
                                this.GetObjectReader( tags ) )
                            .Execute( this._state );
                    }
            }
        }
    }

    public IIntroductionAdviceResult<INamedType> IntroduceType(
        INamespaceOrNamedType targetNamespaceOrType,
        string typeName,
        Code.TypeKind typeKind,
        Action<INamedTypeBuilder>? buildType = null )
    {
        if ( this._templateInstance == null )
        {
            throw new InvalidOperationException();
        }

        using ( this.WithNonUserCode() )
        {
            var advice = new IntroduceNamedTypeAdvice(
                this._state.AspectInstance,
                this._templateInstance,
                targetNamespaceOrType,
                typeName,
                this._compilation,
                buildType,
                this._layerName );

            return this.ExecuteAdvice<INamedType>( advice );
        }
    }

    public IIntroductionAdviceResult<INamedType> IntroduceType(
        string targetNamespace,
        string typeName,
        Code.TypeKind typeKind,
        Action<INamedTypeBuilder>? buildType = null )
    {
        throw new NotImplementedException();
    }

    public IIntroductionAdviceResult<IMethod> IntroduceMethod(
        INamedType targetType,
        string defaultTemplate,
        IntroductionScope scope = IntroductionScope.Default,
        OverrideStrategy whenExists = OverrideStrategy.Default,
        Action<IMethodBuilder>? buildMethod = null,
        object? args = null,
        object? tags = null )
    {
        if ( this._templateInstance == null )
        {
            throw new InvalidOperationException();
        }

        using ( this.WithNonUserCode() )
        {
            this.CheckEligibility( targetType, AdviceKind.IntroduceMethod );

            var template = this.ValidateTemplateName( defaultTemplate, TemplateKind.Default, true )
                !.Value
                .GetTemplateMember<IMethod>( this._compilation, this._state.ServiceProvider );

            var advice = new IntroduceMethodAdvice(
                this._state.AspectInstance,
                this._templateInstance,
                targetType,
                this._compilation,
                template.PartialForIntroduction( this.GetObjectReader( args ) ),
                scope,
                whenExists,
                buildMethod,
                this._layerName,
                this.GetObjectReader( tags ) );

            return advice.Execute( this._state );
        }
    }

    public IIntroductionAdviceResult<IConstructor> IntroduceConstructor(
        INamedType targetType,
        string defaultTemplate,
        IntroductionScope scope = IntroductionScope.Default,
        OverrideStrategy whenExists = OverrideStrategy.Default,
        Action<IConstructorBuilder>? buildAction = null,
        object? args = null,
        object? tags = null )
    {
        if ( this._templateInstance == null )
        {
            throw new InvalidOperationException();
        }

        using ( this.WithNonUserCode() )
        {
            this.CheckEligibility( targetType, AdviceKind.IntroduceConstructor );

            var template =
                this.ValidateRequiredTemplateName( defaultTemplate, TemplateKind.Default )
                    .GetTemplateMember<IMethod>( this._compilation, this._state.ServiceProvider );

            var advice = new IntroduceConstructorAdvice(
                this._state.AspectInstance,
                this._templateInstance,
                targetType,
                this._compilation,
                template.PartialForIntroduction( this.GetObjectReader( args ) ),
                scope,
                whenExists,
                buildAction,
                this._layerName,
                this.GetObjectReader( tags ) );

            return this.ExecuteAdvice<IConstructor>( advice );
        }
    }

    public IIntroductionAdviceResult<IMethod> IntroduceFinalizer(
        INamedType targetType,
        string defaultTemplate,
        OverrideStrategy whenExists = OverrideStrategy.Default,
        object? args = null,
        object? tags = null )
    {
        if ( this._templateInstance == null )
        {
            throw new InvalidOperationException();
        }

        using ( this.WithNonUserCode() )
        {
            this.CheckEligibility( targetType, AdviceKind.IntroduceFinalizer );

            var template = this.ValidateRequiredTemplateName( defaultTemplate, TemplateKind.Default )
                .GetTemplateMember<IMethod>( this._compilation, this._state.ServiceProvider );

            var advice = new IntroduceFinalizerAdvice(
                this._state.AspectInstance,
                this._templateInstance,
                targetType,
                this._compilation,
                template.PartialForIntroduction( this.GetObjectReader( args ) ),
                whenExists,
                this._layerName,
                this.GetObjectReader( tags ) );

            return advice.Execute( this._state );
        }
    }

    public IIntroductionAdviceResult<IMethod> IntroduceUnaryOperator(
        INamedType targetType,
        string defaultTemplate,
        IType inputType,
        IType resultType,
        OperatorKind kind,
        OverrideStrategy whenExists = OverrideStrategy.Default,
        Action<IMethodBuilder>? buildAction = null,
        object? args = null,
        object? tags = null )
    {
        using ( this.WithNonUserCode() )
        {
            if ( this._templateInstance == null )
            {
                throw new InvalidOperationException();
            }

            if ( kind.GetCategory() != OperatorCategory.Unary )
            {
                throw new InvalidOperationException(
                    MetalamaStringFormatter.Format( $"Cannot add an IntroduceUnaryOperator advice with {kind} as it is not an unary operator." ) );
            }

            this.CheckEligibility( targetType, AdviceKind.IntroduceOperator );

            var template = this.ValidateRequiredTemplateName( defaultTemplate, TemplateKind.Default )
                .GetTemplateMember<IMethod>( this._compilation, this._state.ServiceProvider );

            var advice = new IntroduceOperatorAdvice(
                this._state.AspectInstance,
                this._templateInstance,
                targetType,
                this._compilation,
                kind,
                inputType,
                null,
                resultType,
                template.PartialForIntroduction( this.GetObjectReader( args ) ),
                whenExists,
                buildAction,
                this._layerName,
                this.GetObjectReader( tags ) );

            return advice.Execute( this._state );
        }
    }

    public IIntroductionAdviceResult<IMethod> IntroduceBinaryOperator(
        INamedType targetType,
        string defaultTemplate,
        IType leftType,
        IType rightType,
        IType resultType,
        OperatorKind kind,
        OverrideStrategy whenExists = OverrideStrategy.Default,
        Action<IMethodBuilder>? buildAction = null,
        object? args = null,
        object? tags = null )
    {
        using ( this.WithNonUserCode() )
        {
            if ( this._templateInstance == null )
            {
                throw new InvalidOperationException();
            }

            if ( kind.GetCategory() != OperatorCategory.Binary )
            {
                throw new InvalidOperationException(
                    MetalamaStringFormatter.Format( $"Cannot add an IntroduceBinaryOperator advice with {kind} as it is not a binary operator." ) );
            }

            this.CheckEligibility( targetType, AdviceKind.IntroduceOperator );

            var template = this.ValidateRequiredTemplateName( defaultTemplate, TemplateKind.Default )
                .GetTemplateMember<IMethod>( this._compilation, this._state.ServiceProvider );

            var advice = new IntroduceOperatorAdvice(
                this._state.AspectInstance,
                this._templateInstance,
                targetType,
                this._compilation,
                kind,
                leftType,
                rightType,
                resultType,
                template.PartialForIntroduction( this.GetObjectReader( args ) ),
                whenExists,
                buildAction,
                this._layerName,
                this.GetObjectReader( tags ) );

            return advice.Execute( this._state );
        }
    }

    public IIntroductionAdviceResult<IMethod> IntroduceConversionOperator(
        INamedType targetType,
        string defaultTemplate,
        IType fromType,
        IType toType,
        bool isImplicit = false,
        OverrideStrategy whenExists = OverrideStrategy.Default,
        Action<IMethodBuilder>? buildAction = null,
        object? args = null,
        object? tags = null )
    {
        using ( this.WithNonUserCode() )
        {
            if ( this._templateInstance == null )
            {
                throw new InvalidOperationException();
            }

            this.CheckEligibility( targetType, AdviceKind.IntroduceOperator );

            var template = this.ValidateRequiredTemplateName( defaultTemplate, TemplateKind.Default )
                .GetTemplateMember<IMethod>( this._compilation, this._state.ServiceProvider );

            var operatorKind = isImplicit ? OperatorKind.ImplicitConversion : OperatorKind.ExplicitConversion;

            var advice = new IntroduceOperatorAdvice(
                this._state.AspectInstance,
                this._templateInstance,
                targetType,
                this._compilation,
                operatorKind,
                fromType,
                null,
                toType,
                template.PartialForIntroduction( this.GetObjectReader( args ) ),
                whenExists,
                buildAction,
                this._layerName,
                this.GetObjectReader( tags ) );

            return advice.Execute( this._state );
        }
    }

    public IOverrideAdviceResult<IConstructor> Override(
        IConstructor targetConstructor,
        string template,
        object? args = null,
        object? tags = null )
    {
        using ( this.WithNonUserCode() )
        {
            if ( this._templateInstance == null )
            {
                throw new InvalidOperationException();
            }

            this.CheckEligibility( targetConstructor, AdviceKind.OverrideConstructor );

            var boundTemplate =
                this.ValidateTemplateName( template, TemplateKind.Default, true )
                    ?.GetTemplateMember<IMethod>( this._compilation, this._state.ServiceProvider )
                    .ForOverride( targetConstructor, this.GetObjectReader( args ) );

            var advice = new OverrideConstructorAdvice(
                this._state.AspectInstance,
                this._templateInstance,
                targetConstructor,
                this._compilation,
                boundTemplate.AssertNotNull(),
                this._layerName,
                this.GetObjectReader( tags ) );

            return advice.Execute( this._state );
        }
    }

    public IOverrideAdviceResult<IProperty> Override(
        IFieldOrProperty targetFieldOrProperty,
        string template,
        object? tags = null )
    {
        using ( this.WithNonUserCode() )
        {
            if ( this._templateInstance == null )
            {
                throw new InvalidOperationException();
            }

            this.CheckEligibility( targetFieldOrProperty, AdviceKind.OverrideFieldOrPropertyOrIndexer );

            // Set template represents both set and init accessors.
            var propertyTemplate = this.ValidateRequiredTemplateName( template, TemplateKind.Default )
                .GetTemplateMember<IProperty>( this._compilation, this._state.ServiceProvider );

            var accessorTemplates = propertyTemplate.GetAccessorTemplates();

            var getTemplate =
                targetFieldOrProperty.GetMethod != null
                    ? accessorTemplates.Get?.ForOverride( targetFieldOrProperty.GetMethod )
                    : null;

            var setTemplate =
                targetFieldOrProperty.SetMethod != null
                    ? accessorTemplates.Set?.ForOverride( targetFieldOrProperty.SetMethod )
                    : null;

            var advice = new OverrideFieldOrPropertyAdvice(
                this._state.AspectInstance,
                this._templateInstance,
                targetFieldOrProperty,
                this._compilation,
                getTemplate,
                setTemplate,
                this._layerName,
                this.GetObjectReader( tags ) );

            return advice.Execute( this._state );
        }
    }

    public IOverrideAdviceResult<IPropertyOrIndexer> OverrideAccessors(
        IFieldOrPropertyOrIndexer targetFieldOrPropertyOrIndexer,
        in GetterTemplateSelector getTemplateSelector,
        string? setTemplate = null,
        object? args = null,
        object? tags = null )
    {
        using ( this.WithNonUserCode() )
        {
            if ( this._templateInstance == null )
            {
                throw new InvalidOperationException();
            }

            this.CheckEligibility( targetFieldOrPropertyOrIndexer, AdviceKind.OverrideFieldOrPropertyOrIndexer );

            // Set template represents both set and init accessors.
            var boundGetTemplate = targetFieldOrPropertyOrIndexer.GetMethod != null
                ? this.SelectGetterTemplate( targetFieldOrPropertyOrIndexer, getTemplateSelector, setTemplate == null )
                    ?.GetTemplateMember<IMethod>( this._compilation, this._state.ServiceProvider )
                    .ForOverride( targetFieldOrPropertyOrIndexer.GetMethod, this.GetObjectReader( args ) )
                : null;

            var boundSetTemplate = targetFieldOrPropertyOrIndexer.SetMethod != null
                ? this.ValidateTemplateName( setTemplate, TemplateKind.Default, getTemplateSelector.IsNull )
                    ?.GetTemplateMember<IMethod>( this._compilation, this._state.ServiceProvider )
                    .ForOverride( targetFieldOrPropertyOrIndexer.SetMethod, this.GetObjectReader( args ) )
                : null;

            if ( boundGetTemplate == null && boundSetTemplate == null )
            {
                throw new InvalidOperationException( "There is no accessor to override." );
            }

            switch ( targetFieldOrPropertyOrIndexer )
            {
                case IFieldOrProperty targetFieldOrProperty:
                    {
                        var advice = new OverrideFieldOrPropertyAdvice(
                            this._state.AspectInstance,
                            this._templateInstance,
                            targetFieldOrProperty,
                            this._compilation,
                            boundGetTemplate,
                            boundSetTemplate,
                            this._layerName,
                            this.GetObjectReader( tags ) );

                        return advice.Execute( this._state );
                    }

                case IIndexer targetIndexer:
                    {
                        var advice = new OverrideIndexerAdvice(
                            this._state.AspectInstance,
                            this._templateInstance,
                            targetIndexer,
                            this._compilation,
                            boundGetTemplate,
                            boundSetTemplate,
                            this._layerName,
                            this.GetObjectReader( tags ) );

                        return advice.Execute( this._state );
                    }

                default:
                    throw new AssertionFailedException( $"{targetFieldOrPropertyOrIndexer.GetType().Name} is not expected here." );
            }
        }
    }

    public IIntroductionAdviceResult<IField> IntroduceField(
        INamedType targetType,
        string templateName,
        IntroductionScope scope = IntroductionScope.Default,
        OverrideStrategy whenExists = OverrideStrategy.Default,
        Action<IFieldBuilder>? buildField = null,
        object? tags = null )
    {
        using ( this.WithNonUserCode() )
        {
            if ( this._templateInstance == null )
            {
                throw new InvalidOperationException();
            }

            this.CheckEligibility( targetType, AdviceKind.IntroduceField );

            var template = this.ValidateRequiredTemplateName( templateName, TemplateKind.Default )
                .GetTemplateMember<IField>( this._compilation, this._state.ServiceProvider );

            var advice = new IntroduceFieldAdvice(
                this._state.AspectInstance,
                this._templateInstance,
                targetType,
                this._compilation,
                null,
                template,
                scope,
                whenExists,
                buildField,
                this._layerName,
                this.GetObjectReader( tags ) );

            return advice.Execute( this._state );
        }
    }

    public IIntroductionAdviceResult<IField> IntroduceField(
        INamedType targetType,
        string fieldName,
        IType fieldType,
        IntroductionScope scope = IntroductionScope.Default,
        OverrideStrategy whenExists = OverrideStrategy.Default,
        Action<IFieldBuilder>? buildField = null,
        object? tags = null )
    {
        using ( this.WithNonUserCode() )
        {
            if ( this._templateInstance == null )
            {
                throw new InvalidOperationException();
            }

            this.CheckEligibility( targetType, AdviceKind.IntroduceField );

            var advice = new IntroduceFieldAdvice(
                this._state.AspectInstance,
                this._templateInstance,
                targetType,
                this._compilation,
                fieldName,
                default,
                scope,
                whenExists,
                builder =>
                {
                    builder.Type = fieldType;
                    buildField?.Invoke( builder );
                },
                this._layerName,
                this.GetObjectReader( tags ) );

            return advice.Execute( this._state );
        }
    }

    public IIntroductionAdviceResult<IField> IntroduceField(
        INamedType targetType,
        string fieldName,
        Type fieldType,
        IntroductionScope scope = IntroductionScope.Default,
        OverrideStrategy whenExists = OverrideStrategy.Default,
        Action<IFieldBuilder>? buildField = null,
        object? tags = null )
        => this.IntroduceField(
            targetType,
            fieldName,
            this._compilation.Factory.GetTypeByReflectionType( fieldType ),
            scope,
            whenExists,
            buildField,
            tags );

    public IIntroductionAdviceResult<IProperty> IntroduceAutomaticProperty(
        INamedType targetType,
        string propertyName,
        IType propertyType,
        IntroductionScope scope = IntroductionScope.Default,
        OverrideStrategy whenExists = OverrideStrategy.Default,
        Action<IPropertyBuilder>? buildProperty = null,
        object? tags = null )
    {
        using ( this.WithNonUserCode() )
        {
            if ( this._templateInstance == null )
            {
                throw new InvalidOperationException();
            }

            this.CheckEligibility( targetType, AdviceKind.IntroduceProperty );

            var advice = new IntroducePropertyAdvice(
                this._state.AspectInstance,
                this._templateInstance,
                targetType,
                this._compilation,
                propertyName,
                propertyType,
                default,
                default,
                default,
                scope,
                whenExists,
                buildProperty,
                this._layerName,
                this.GetObjectReader( tags ) );

            return advice.Execute( this._state );
        }
    }

    public IIntroductionAdviceResult<IProperty> IntroduceAutomaticProperty(
        INamedType targetType,
        string propertyName,
        Type propertyType,
        IntroductionScope scope = IntroductionScope.Default,
        OverrideStrategy whenExists = OverrideStrategy.Default,
        Action<IPropertyBuilder>? buildProperty = null,
        object? tags = null )
        => this.IntroduceAutomaticProperty(
            targetType,
            propertyName,
            this._compilation.Factory.GetTypeByReflectionType( propertyType ),
            scope,
            whenExists,
            buildProperty,
            tags );

    public IIntroductionAdviceResult<IProperty> IntroduceProperty(
        INamedType targetType,
        string defaultTemplate,
        IntroductionScope scope = IntroductionScope.Default,
        OverrideStrategy whenExists = OverrideStrategy.Default,
        Action<IPropertyBuilder>? buildProperty = null,
        object? tags = null )
    {
        using ( this.WithNonUserCode() )
        {
            if ( this._templateInstance == null )
            {
                throw new InvalidOperationException();
            }

            this.CheckEligibility( targetType, AdviceKind.IntroduceProperty );

            var propertyTemplate = this.ValidateRequiredTemplateName( defaultTemplate, TemplateKind.Default )
                .GetTemplateMember<IProperty>( this._compilation, this._state.ServiceProvider );

            var accessorTemplates = propertyTemplate.GetAccessorTemplates();

            var advice = new IntroducePropertyAdvice(
                this._state.AspectInstance,
                this._templateInstance,
                targetType,
                this._compilation,
                null,
                null,
                propertyTemplate,
                accessorTemplates.Get?.PartialForIntroduction(),
                accessorTemplates.Set?.PartialForIntroduction(),
                scope,
                whenExists,
                buildProperty,
                this._layerName,
                this.GetObjectReader( tags ) );

            return advice.Execute( this._state );
        }
    }

    public IIntroductionAdviceResult<IProperty> IntroduceProperty(
        INamedType targetType,
        string name,
        string? getTemplate,
        string? setTemplate,
        IntroductionScope scope = IntroductionScope.Default,
        OverrideStrategy whenExists = OverrideStrategy.Default,
        Action<IPropertyBuilder>? buildProperty = null,
        object? args = null,
        object? tags = null )
    {
        using ( this.WithNonUserCode() )
        {
            if ( this._templateInstance == null )
            {
                throw new InvalidOperationException();
            }

            if ( getTemplate == null && setTemplate == null )
            {
                throw new ArgumentNullException( nameof(getTemplate), "Either getTemplate or setTemplate must be provided." );
            }

            this.CheckEligibility( targetType, AdviceKind.IntroduceProperty );

            var boundGetTemplate = this.ValidateTemplateName( getTemplate, TemplateKind.Default )
                ?.GetTemplateMember<IMethod>( this._compilation, this._state.ServiceProvider );

            var boundSetTemplate = this.ValidateTemplateName( setTemplate, TemplateKind.Default )
                ?.GetTemplateMember<IMethod>( this._compilation, this._state.ServiceProvider );

            var parameterReaders = this.GetObjectReader( args );

            var advice = new IntroducePropertyAdvice(
                this._state.AspectInstance,
                this._templateInstance,
                targetType,
                this._compilation,
                name,
                null,
                default,
                boundGetTemplate?.PartialForIntroduction( parameterReaders ),
                boundSetTemplate?.PartialForIntroduction( parameterReaders ),
                scope,
                whenExists,
                buildProperty,
                this._layerName,
                this.GetObjectReader( tags ) );

            return advice.Execute( this._state );
        }
    }

    public IIntroductionAdviceResult<IIndexer> IntroduceIndexer(
        INamedType targetType,
        IType indexType,
        string? getTemplate,
        string? setTemplate,
        IntroductionScope scope = IntroductionScope.Default,
        OverrideStrategy whenExists = OverrideStrategy.Default,
        Action<IIndexerBuilder>? buildIndexer = null,
        object? args = null,
        object? tags = null )
        => this.IntroduceIndexer(
            targetType,
            new[] { (indexType, "index") },
            getTemplate,
            setTemplate,
            scope,
            whenExists,
            buildIndexer,
            args,
            tags );

    public IIntroductionAdviceResult<IIndexer> IntroduceIndexer(
        INamedType targetType,
        Type indexType,
        string? getTemplate,
        string? setTemplate,
        IntroductionScope scope = IntroductionScope.Default,
        OverrideStrategy whenExists = OverrideStrategy.Default,
        Action<IIndexerBuilder>? buildIndexer = null,
        object? args = null,
        object? tags = null )
        => this.IntroduceIndexer(
            targetType,
            new[] { (this._compilation.Factory.GetTypeByReflectionType( indexType ), "index") },
            getTemplate,
            setTemplate,
            scope,
            whenExists,
            buildIndexer,
            args,
            tags );

    public IIntroductionAdviceResult<IIndexer> IntroduceIndexer(
        INamedType targetType,
        IReadOnlyList<(Type Type, string Name)> indices,
        string? getTemplate,
        string? setTemplate,
        IntroductionScope scope = IntroductionScope.Default,
        OverrideStrategy whenExists = OverrideStrategy.Default,
        Action<IIndexerBuilder>? buildIndexer = null,
        object? args = null,
        object? tags = null )
        => this.IntroduceIndexer(
            targetType,
            indices.SelectAsImmutableArray( x => (this._compilation.Factory.GetTypeByReflectionType( x.Type ), x.Name) ),
            getTemplate,
            setTemplate,
            scope,
            whenExists,
            buildIndexer,
            args,
            tags );

    public IIntroductionAdviceResult<IIndexer> IntroduceIndexer(
        INamedType targetType,
        IReadOnlyList<(IType Type, string Name)> indices,
        string? getTemplate,
        string? setTemplate,
        IntroductionScope scope = IntroductionScope.Default,
        OverrideStrategy whenExists = OverrideStrategy.Default,
        Action<IIndexerBuilder>? buildIndexer = null,
        object? args = null,
        object? tags = null )
    {
        using ( this.WithNonUserCode() )
        {
            if ( this._templateInstance == null )
            {
                throw new InvalidOperationException();
            }

            if ( getTemplate == null && setTemplate == null )
            {
                throw new ArgumentNullException( nameof(getTemplate), "Either getTemplate or setTemplate must be provided." );
            }

            this.CheckEligibility( targetType, AdviceKind.IntroduceIndexer );

            var boundGetTemplate = this.ValidateTemplateName( getTemplate, TemplateKind.Default )
                ?.GetTemplateMember<IMethod>( this._compilation, this._state.ServiceProvider );

            var boundSetTemplate = this.ValidateTemplateName( setTemplate, TemplateKind.Default )
                ?.GetTemplateMember<IMethod>( this._compilation, this._state.ServiceProvider );

            var parameterReaders = this.GetObjectReader( args );

            var advice = new IntroduceIndexerAdvice(
                this._state.AspectInstance,
                this._templateInstance,
                targetType,
                this._compilation,
                indices,
                boundGetTemplate?.PartialForIntroduction( parameterReaders ),
                boundSetTemplate?.PartialForIntroduction( parameterReaders ),
                scope,
                whenExists,
                buildIndexer,
                this._layerName,
                this.GetObjectReader( tags ) );

            return advice.Execute( this._state );
        }
    }

    public IOverrideAdviceResult<IEvent> OverrideAccessors(
        IEvent targetEvent,
        string? addTemplate,
        string? removeTemplate,
        string? invokeTemplate,
        object? args = null,
        object? tags = null )
    {
        using ( this.WithNonUserCode() )
        {
            if ( this._templateInstance == null )
            {
                throw new InvalidOperationException();
            }

            if ( invokeTemplate != null )
            {
                throw GeneralDiagnosticDescriptors.UnsupportedFeature.CreateException( $"Invoker overrides." );
            }

            if ( invokeTemplate != null )
            {
                throw new NotImplementedException( "Support for overriding event raisers is not yet implemented." );
            }

            this.CheckEligibility( targetEvent, AdviceKind.OverrideEvent );

            var boundAddTemplate =
                this.ValidateRequiredTemplateName( addTemplate, TemplateKind.Default )
                    .GetTemplateMember<IMethod>( this._compilation, this._state.ServiceProvider )
                    .ForOverride( targetEvent.AddMethod, this.GetObjectReader( args ) );

            var boundRemoveTemplate =
                this.ValidateRequiredTemplateName( removeTemplate, TemplateKind.Default )
                    .GetTemplateMember<IMethod>( this._compilation, this._state.ServiceProvider )
                    .ForOverride( targetEvent.RemoveMethod, this.GetObjectReader( args ) );

            var advice = new OverrideEventAdvice(
                this._state.AspectInstance,
                this._templateInstance,
                targetEvent,
                this._compilation,
                boundAddTemplate,
                boundRemoveTemplate,
                this._layerName,
                this.GetObjectReader( tags ) );

            return advice.Execute( this._state );
        }
    }

    public IIntroductionAdviceResult<IEvent> IntroduceEvent(
        INamedType targetType,
        string defaultTemplate,
        IntroductionScope scope = IntroductionScope.Default,
        OverrideStrategy whenExists = OverrideStrategy.Default,
        Action<IEventBuilder>? buildEvent = null,
        object? tags = null )
    {
        using ( this.WithNonUserCode() )
        {
            if ( this._templateInstance == null )
            {
                throw new InvalidOperationException();
            }

            this.CheckEligibility( targetType, AdviceKind.IntroduceEvent );

            var eventTemplate = this.ValidateRequiredTemplateName( defaultTemplate, TemplateKind.Default )
                .GetTemplateMember<IEvent>( this._compilation, this._state.ServiceProvider );

            var (add, remove) = eventTemplate.GetAccessorTemplates();

            var advice = new IntroduceEventAdvice(
                this._state.AspectInstance,
                this._templateInstance,
                targetType,
                this._compilation,
                null,
                eventTemplate,
                add?.PartialForIntroduction(),
                remove?.PartialForIntroduction(),
                scope,
                whenExists,
                buildEvent,
                this._layerName,
                this.GetObjectReader( tags ) );

            return advice.Execute( this._state );
        }
    }

    public IIntroductionAdviceResult<IEvent> IntroduceEvent(
        INamedType targetType,
        string name,
        string addTemplate,
        string removeTemplate,
        string? invokeTemplate = null,
        IntroductionScope scope = IntroductionScope.Default,
        OverrideStrategy whenExists = OverrideStrategy.Default,
        Action<IEventBuilder>? buildEvent = null,
        object? args = null,
        object? tags = null )
    {
        using ( this.WithNonUserCode() )
        {
            if ( this._templateInstance == null )
            {
                throw new InvalidOperationException();
            }

            this.CheckEligibility( targetType, AdviceKind.IntroduceEvent );

            var boundAddTemplate = this.ValidateRequiredTemplateName( addTemplate, TemplateKind.Default )
                .GetTemplateMember<IMethod>( this._compilation, this._state.ServiceProvider );

            var boundRemoveTemplate = this.ValidateRequiredTemplateName( removeTemplate, TemplateKind.Default )
                .GetTemplateMember<IMethod>( this._compilation, this._state.ServiceProvider );

            var parameterReaders = this.GetObjectReader( args );

            var advice = new IntroduceEventAdvice(
                this._state.AspectInstance,
                this._templateInstance,
                targetType,
                this._compilation,
                name,
                default,
                boundAddTemplate.PartialForIntroduction( parameterReaders ),
                boundRemoveTemplate.PartialForIntroduction( parameterReaders ),
                scope,
                whenExists,
                buildEvent,
                this._layerName,
                this.GetObjectReader( tags ) );

            return advice.Execute( this._state );
        }
    }

    public IImplementInterfaceAdviceResult ImplementInterface(
        INamedType targetType,
        INamedType interfaceType,
        OverrideStrategy whenExists = OverrideStrategy.Default,
        object? tags = null )
    {
        using ( this.WithNonUserCode() )
        {
            if ( this._templateInstance == null )
            {
                throw new InvalidOperationException();
            }

            this.CheckEligibility( targetType, AdviceKind.ImplementInterface );

            var advice = new ImplementInterfaceAdvice(
                this._state.AspectInstance,
                this._templateInstance,
                targetType,
                this._compilation,
                interfaceType,
                whenExists,
                this._layerName,
                this.GetObjectReader( tags ) );

            return advice.Execute( this._state );
        }
    }

    public IImplementInterfaceAdviceResult ImplementInterface(
        INamedType targetType,
        INamedType interfaceType,
        OverrideStrategy whenExists = OverrideStrategy.Default,
        Action<IInterfaceImplementationBuilder>? implementInterface = null,
        object? tags = null )
        => throw new NotImplementedException();

    public IImplementInterfaceAdviceResult ImplementInterface(
        INamedType targetType,
        Type interfaceType,
        OverrideStrategy whenExists = OverrideStrategy.Default,
        object? tags = null )
        => this.ImplementInterface(
            targetType,
            (INamedType) targetType.GetCompilationModel().Factory.GetTypeByReflectionType( interfaceType ),
            whenExists,
            tags );

    public IImplementInterfaceAdviceResult ImplementInterface(
        INamedType targetType,
        Type interfaceType,
        OverrideStrategy whenExists = OverrideStrategy.Default,
        Action<IInterfaceImplementationBuilder>? implementInterface = null,
        object? tags = null )
        => throw new NotImplementedException();

    public IAddInitializerAdviceResult AddInitializer(
        INamedType targetType,
        string template,
        InitializerKind kind,
        object? tags = null,
        object? args = null )
    {
        using ( this.WithNonUserCode() )
        {
            if ( this._templateInstance == null )
            {
                throw new InvalidOperationException();
            }

            this.CheckEligibility( targetType, AdviceKind.AddInitializer );

            var boundTemplate = this.ValidateRequiredTemplateName( template, TemplateKind.Default )
                .GetTemplateMember<IMethod>( this._compilation, this._state.ServiceProvider );

            var advice = new TemplateBasedInitializeAdvice(
                this._state.AspectInstance,
                this._templateInstance,
                targetType,
                this._compilation,
                boundTemplate.ForInitializer( this.GetObjectReader( args ) ),
                kind,
                this._layerName,
                this.GetObjectReader( tags ) );

            return advice.Execute( this._state );
        }
    }

    public IAddInitializerAdviceResult AddInitializer(
        INamedType targetType,
        IStatement statement,
        InitializerKind kind )
    {
        using ( this.WithNonUserCode() )
        {
            if ( this._templateInstance == null )
            {
                throw new InvalidOperationException();
            }

            this.CheckEligibility( targetType, AdviceKind.AddInitializer );

            var advice = new SyntaxBasedInitializeAdvice(
                this._state.AspectInstance,
                this._templateInstance,
                targetType,
                this._compilation,
                statement,
                kind,
                this._layerName );

            return advice.Execute( this._state );
        }
    }

    public IAddInitializerAdviceResult AddInitializer( IConstructor targetConstructor, string template, object? tags = null, object? args = null )
    {
        using ( this.WithNonUserCode() )
        {
            if ( this._templateInstance == null )
            {
                throw new InvalidOperationException();
            }

            this.CheckEligibility( targetConstructor, AdviceKind.AddInitializer );

            var boundTemplate = this.ValidateRequiredTemplateName( template, TemplateKind.Default )
                .GetTemplateMember<IMethod>( this._compilation, this._state.ServiceProvider );

            var advice = new TemplateBasedInitializeAdvice(
                this._state.AspectInstance,
                this._templateInstance,
                targetConstructor,
                this._compilation,
                boundTemplate.ForInitializer( this.GetObjectReader( args ) ),
                InitializerKind.BeforeInstanceConstructor,
                this._layerName,
                this.GetObjectReader( tags ) );

            return advice.Execute( this._state );
        }
    }

    public IAddInitializerAdviceResult AddInitializer( IConstructor targetConstructor, IStatement statement )
    {
        using ( this.WithNonUserCode() )
        {
            if ( this._templateInstance == null )
            {
                throw new InvalidOperationException();
            }

            this.CheckEligibility( targetConstructor, AdviceKind.AddInitializer );

            var advice = new SyntaxBasedInitializeAdvice(
                this._state.AspectInstance,
                this._templateInstance,
                targetConstructor,
                this._compilation,
                statement,
                InitializerKind.BeforeInstanceConstructor,
                this._layerName );

            return advice.Execute( this._state );
        }
    }

    public IAddContractAdviceResult<IParameter> AddContract(
        IParameter targetParameter,
        string template,
        ContractDirection kind = ContractDirection.Input,
        object? tags = null,
        object? args = null )
    {
        using ( this.WithNonUserCode() )
        {
            switch ( kind )
            {
                case ContractDirection.Output when targetParameter.RefKind is not (RefKind.Ref or RefKind.Out) && !targetParameter.IsReturnParameter:
                    throw new ArgumentOutOfRangeException(
                        nameof(kind),
                        MetalamaStringFormatter.Format(
                            $"Cannot add an output contract to the parameter '{targetParameter}' because it is neither 'ref' nor 'out'." ) );

                case ContractDirection.Input when targetParameter.RefKind is RefKind.Out:
                    throw new ArgumentOutOfRangeException(
                        nameof(kind),
                        MetalamaStringFormatter.Format( $"Cannot add an input contract to the out parameter '{targetParameter}' " ) );

                case ContractDirection.Input when targetParameter.IsReturnParameter:
                    throw new ArgumentOutOfRangeException(
                        nameof(kind),
                        MetalamaStringFormatter.Format( $"Cannot add an input contract to the return parameter '{targetParameter}' " ) );
            }

            if ( !this.TryPrepareContract( targetParameter, template, ref kind, out var boundTemplate ) )
            {
                return AddContractAdviceResult<IParameter>.Ignored;
            }

            var advice = new ParameterContractAdvice(
                this._state.AspectInstance,
                this._templateInstance.AssertNotNull(),
                targetParameter,
                this._compilation,
                boundTemplate,
                kind,
                this._layerName,
                this.GetObjectReader( tags ),
                this.GetObjectReader( args ) );

            return advice.Execute( this._state );
        }
    }

    public IAddContractAdviceResult<IFieldOrPropertyOrIndexer> AddContract(
        IFieldOrPropertyOrIndexer targetMember,
        string template,
        ContractDirection direction = ContractDirection.Default,
        object? tags = null,
        object? args = null )
    {
        using ( this.WithNonUserCode() )
        {
            if ( !this.TryPrepareContract( targetMember, template, ref direction, out var boundTemplate ) )
            {
                return AddContractAdviceResult<IFieldOrPropertyOrIndexer>.Ignored;
            }

            var advice = new FieldOrPropertyOrIndexerContractAdvice(
                this._state.AspectInstance,
                this._templateInstance.AssertNotNull(),
                targetMember,
                this._compilation,
                boundTemplate,
                direction,
                this._layerName,
                this.GetObjectReader( tags ),
                this.GetObjectReader( args ) );

            return advice.Execute( this._state );
        }
    }

    private bool TryPrepareContract<TContract>(
        TContract targetDeclaration,
        string templateName,
        ref ContractDirection direction,
        [NotNullWhen( true )] out TemplateMember<IMethod>? boundTemplate )
        where TContract : class, IDeclaration
    {
        if ( this._templateInstance == null )
        {
            throw new InvalidOperationException();
        }

        if ( direction == ContractDirection.None )
        {
<<<<<<< HEAD
            return new AdviceResult<T>(
                null,
                this._compilation,
                AdviceOutcome.Ignore,
                this._state.AspectBuilder.AssertNotNull(),
                AdviceKind.AddContract,
                Array.Empty<IInterfaceImplementationResult>(),
                Array.Empty<IInterfaceMemberImplementationResult>() );
=======
            boundTemplate = null;

            return false;
>>>>>>> 686cd9f9
        }

        this.CheckContractEligibility( targetDeclaration, direction );

        direction = ContractAspectHelper.GetEffectiveDirection( direction, targetDeclaration );

        boundTemplate = this.ValidateRequiredTemplateName( templateName, TemplateKind.Default )
            .GetTemplateMember<IMethod>( this._compilation, this._state.ServiceProvider );

        return true;
    }

    public IIntroductionAdviceResult<IAttribute> IntroduceAttribute(
        IDeclaration targetDeclaration,
        IAttributeData attribute,
        OverrideStrategy whenExists = OverrideStrategy.Default )
        => new AddAttributeAdvice(
            this._state.AspectInstance,
            this._templateInstance!,
            targetDeclaration,
            this._compilation,
            attribute,
            whenExists,
            this._layerName ).Execute( this._state );

    public IRemoveAttributesAdviceResult RemoveAttributes( IDeclaration targetDeclaration, INamedType attributeType )
    {
        using ( this.WithNonUserCode() )
        {
            return
                new RemoveAttributesAdvice(
                    this._state.AspectInstance,
                    this._templateInstance!,
                    targetDeclaration,
                    this._compilation,
                    attributeType,
                    this._layerName ).Execute( this._state );
        }
    }

    public IRemoveAttributesAdviceResult RemoveAttributes( IDeclaration targetDeclaration, Type attributeType )
        => this.RemoveAttributes( targetDeclaration, (INamedType) this._compilation.Factory.GetTypeByReflectionType( attributeType ) );

    public IIntroductionAdviceResult<IParameter> IntroduceParameter(
        IConstructor constructor,
        string parameterName,
        IType parameterType,
        TypedConstant defaultValue,
        Func<IParameter, IConstructor, PullAction>? pullAction = null,
        ImmutableArray<AttributeConstruction> attributes = default )
    {
        using ( this.WithNonUserCode() )
        {
            if ( this._templateInstance == null )
            {
                throw new InvalidOperationException();
            }

            this.CheckEligibility( constructor, AdviceKind.IntroduceParameter );

            var advice = new IntroduceConstructorParameterAdvice(
                this._state.AspectInstance,
                this._templateInstance,
                constructor,
                this._compilation,
                this._layerName,
                parameterName,
                parameterType,
                attributes.IsDefaultOrEmpty ? null : builder => builder.AddAttributes( attributes ),
                pullAction,
                defaultValue );

            return advice.Execute( this._state );
        }
    }

    public IIntroductionAdviceResult<IParameter> IntroduceParameter(
        IConstructor constructor,
        string parameterName,
        Type parameterType,
        TypedConstant defaultValue,
        Func<IParameter, IConstructor, PullAction>? pullAction = null,
        ImmutableArray<AttributeConstruction> attributes = default )
        => this.IntroduceParameter(
            constructor,
            parameterName,
            this._compilation.Factory.GetTypeByReflectionType( parameterType ),
            defaultValue,
            pullAction,
            attributes );

    public ITypeIntroductionAdviceResult IntroduceClass(
        INamedTypeOrNamespace containingTypeOrNamespace,
        string name,
        Action<INamedTypeBuilder>? buildType = null )
        => throw new NotImplementedException();

    public void AddAnnotation<TDeclaration>( TDeclaration declaration, IAnnotation<TDeclaration> annotation, bool export = false )
        where TDeclaration : class, IDeclaration
    {
        using ( this.WithNonUserCode() )
        {
            if ( this._templateInstance == null )
            {
                throw new InvalidOperationException();
            }

            var advice = new AddAnnotationAdvice(
                this._state.AspectInstance,
                this._templateInstance,
                declaration,
                this._compilation,
                new AnnotationInstance( annotation, export, declaration.ToTypedRef<IDeclaration>() ) );

            advice.Execute( this._state );
        }
    }

    public T Target { get; }
}<|MERGE_RESOLUTION|>--- conflicted
+++ resolved
@@ -202,73 +202,6 @@
         return selectedTemplate.InterpretedAs( interpretedKind );
     }
 
-<<<<<<< HEAD
-    private AdviceResult<T> ExecuteAdvice<T>( Advice advice )
-        where T : class, IDeclaration
-    {
-        List<ITransformation> transformations = new();
-
-        // Initialize the advice. It should report errors for any situation that does not depend on the target declaration.
-        // These errors are reported as exceptions.
-        var initializationDiagnostics = new DiagnosticBag();
-        advice.Initialize( this._state.ServiceProvider, initializationDiagnostics );
-
-        if ( !initializationDiagnostics.HasError )
-        {
-            advice.Validate( this._state.ServiceProvider, this._state.CurrentCompilation, initializationDiagnostics );
-        }
-
-        ThrowOnErrors( initializationDiagnostics );
-        this._state.Diagnostics.Report( initializationDiagnostics );
-
-        // Implement the advice. This should report errors for any situation that does depend on the target declaration.
-        // These errors are reported as diagnostics.
-        var result = advice.Implement(
-            this._state.ServiceProvider,
-            this._state.CurrentCompilation,
-            t =>
-            {
-                this._state.SetOrders( t );
-                transformations.Add( t );
-            } );
-
-        this._state.Diagnostics.Report( result.Diagnostics );
-
-        this._state.IntrospectionListener?.AddAdviceResult( this._state.AspectInstance, advice, result, this._state.CurrentCompilation );
-
-        switch ( result.Outcome )
-        {
-            case AdviceOutcome.Error:
-                this._state.AspectInstance.Skip();
-
-                break;
-
-            case AdviceOutcome.Ignore:
-                break;
-
-            default:
-                this._state.AddTransformations( transformations );
-
-                if ( this._state.IntrospectionListener != null )
-                {
-                    result.Transformations = transformations.ToImmutableArray();
-                }
-
-                break;
-        }
-
-        return new AdviceResult<T>(
-            result.NewDeclaration.As<IDeclaration, T>(),
-            this._state.CurrentCompilation,
-            result.Outcome,
-            this._state.AspectBuilder.AssertNotNull(),
-            advice.AdviceKind,
-            result.Interfaces,
-            result.InterfaceMembers );
-    }
-
-=======
->>>>>>> 686cd9f9
     private TemplateMemberRef? SelectGetterTemplate(
         IFieldOrPropertyOrIndexer targetFieldOrProperty,
         in GetterTemplateSelector templateSelector,
@@ -1725,20 +1658,9 @@
 
         if ( direction == ContractDirection.None )
         {
-<<<<<<< HEAD
-            return new AdviceResult<T>(
-                null,
-                this._compilation,
-                AdviceOutcome.Ignore,
-                this._state.AspectBuilder.AssertNotNull(),
-                AdviceKind.AddContract,
-                Array.Empty<IInterfaceImplementationResult>(),
-                Array.Empty<IInterfaceMemberImplementationResult>() );
-=======
             boundTemplate = null;
 
             return false;
->>>>>>> 686cd9f9
         }
 
         this.CheckContractEligibility( targetDeclaration, direction );
