--- conflicted
+++ resolved
@@ -471,11 +471,7 @@
                     var syntax = OurSyntaxGenerator.CompileTime.Type( typeModel.GetSymbol() ).AssertNotNull();
                     var syntaxForTypeOf = OurSyntaxGenerator.CompileTime.TypeOfExpression( typeModel.GetSymbol() ).Type;
 
-<<<<<<< HEAD
-                    templateArguments.Add( new TemplateTypeArgument( typeModel, syntax, syntaxForTypeOf ) );
-=======
-                    templateParameters.Add( new TemplateTypeArgument( parameter.Name, typeModel, syntax, syntaxForTypeOf ) );
->>>>>>> 6eaab9fa
+                    templateArguments.Add( new TemplateTypeArgument( parameter.Name, typeModel, syntax, syntaxForTypeOf ) );
                 }
             }
         }
