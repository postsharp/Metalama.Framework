// Copyright (c) SharpCrafters s.r.o. See the LICENSE.md file in the root directory of this repository root for details.

using Metalama.Framework.Aspects;
using Metalama.Framework.Code;
using Metalama.Framework.Code.Collections;
using Metalama.Framework.CompileTimeContracts;
using Metalama.Framework.Engine.CodeModel;
using Metalama.Framework.Engine.Templating;
using Metalama.Framework.Engine.Utilities;
using Metalama.Framework.Engine.Utilities.Roslyn;
using Microsoft.CodeAnalysis.CSharp.Syntax;
using System;
using System.Collections.Generic;
using System.Collections.Immutable;
using System.Diagnostics.CodeAnalysis;
using System.Linq;
using static Microsoft.CodeAnalysis.CSharp.SyntaxFactory;

namespace Metalama.Framework.Engine.Advising;

internal static class TemplateBindingHelper
{
    /// <summary>
    /// Binds a template to a introduced target method with given arguments.
    /// </summary>
    public static BoundTemplateMethod ForIntroduction(
        this TemplateMember<IMethod> template,
        IMethod targetMethod,
        IObjectReader? arguments = null )
    {
        return template.PartialForIntroduction( arguments ).ForIntroduction( targetMethod );
    }

    /// <summary>
    /// Partially binds a template with given type arguments when the target declaration is not yet known.
    /// Does partial validation.
    /// </summary>
    public static PartiallyBoundTemplateMethod PartialForIntroduction(
        this TemplateMember<IMethod> template,
        IObjectReader? arguments = null )
    {
        var templateTypeArguments = GetTemplateTypeArguments( template, arguments );

        return new PartiallyBoundTemplateMethod( template, templateTypeArguments, arguments );
    }

    /// <summary>
    /// Binds a partially bound template to a target declaration and finished validation.
    /// </summary>
    [return: NotNullIfNotNull( nameof(targetMethod) )]
    public static BoundTemplateMethod? ForIntroduction(
        this PartiallyBoundTemplateMethod template,
        IMethod? targetMethod )
    {
        if ( targetMethod == null )
        {
            return null;
        }

        ImmutableDictionary<string, ExpressionSyntax> CreateParameterMapping()
        {
            var mappingBuilder = ImmutableDictionary.CreateBuilder<string, ExpressionSyntax>();

            for ( var i = 0; i < template.TemplateMember.TemplateClassMember.RunTimeParameters.Length; i++ )
            {
                var templateParameter = template.TemplateMember.TemplateClassMember.RunTimeParameters[i];
                var parameter = targetMethod.Parameters[i];
                ExpressionSyntax parameterSyntax = IdentifierName( parameter.Name );
                parameterSyntax = SymbolAnnotationMapper.AddExpressionTypeAnnotation( parameterSyntax, parameter.Type.GetSymbol() );
                mappingBuilder.Add( templateParameter.Name, parameterSyntax );
            }

            return mappingBuilder.ToImmutable();
        }

        if ( targetMethod.OperatorKind.GetCategory() == OperatorCategory.None )
        {
            var templateArguments = GetTemplateArguments( template, CreateParameterMapping() );

            return new BoundTemplateMethod( template.TemplateMember, templateArguments );
        }
        else
        {
            var runTimeParameters = template.TemplateMember.TemplateClassMember.RunTimeParameters;

            var expectedParameterCount = targetMethod.OperatorKind.GetCategory() switch
            {
                OperatorCategory.Binary => 2,
                OperatorCategory.Conversion => 1,
                OperatorCategory.Unary => 1,
                _ => throw new AssertionFailedException( $"Invalid value for OperatorCategory: {targetMethod.OperatorKind.GetCategory()}." )
            };

            if ( runTimeParameters.Length != expectedParameterCount )
            {
                throw new InvalidTemplateSignatureException(
                    MetalamaStringFormatter.Format(
                        $"Cannot use the method '{template.Declaration}' as a template for the {targetMethod.OperatorKind} operator: this operator expects {expectedParameterCount} parameter(s) but got {runTimeParameters.Length}." ) );
            }

            var templateArguments = GetTemplateArguments( template.TemplateMember, template.TemplateArguments, CreateParameterMapping() );

            return new BoundTemplateMethod( template.TemplateMember, templateArguments );
        }
    }

    /// <summary>
    /// Binds a template to any initializer with given arguments.
    /// </summary>
    public static BoundTemplateMethod ForInitializer( this TemplateMember<IMethod> template, IObjectReader? arguments = null )
    {
        // The template must be void.
        if ( !template.Declaration.ReturnType.Is( SpecialType.Void ) )
        {
            throw new InvalidTemplateSignatureException(
                MetalamaStringFormatter.Format(
                    $"Cannot use the method '{template.Declaration}' as an initializer template: the method return type must be a void." ) );
        }

        // The template must not have run-time parameters.
        if ( !template.TemplateClassMember.RunTimeParameters.IsEmpty )
        {
            throw new InvalidTemplateSignatureException(
                MetalamaStringFormatter.Format(
                    $"Cannot use the method '{template.Declaration}' as an initializer template: the method cannot have run-time parameters." ) );
        }

        return new BoundTemplateMethod( template, GetTemplateArguments( template, arguments, ImmutableDictionary<string, ExpressionSyntax>.Empty ) );
    }

    /// <summary>
    /// Binds arguments for a template that is called from another template using meta.InvokeTemplate.
    /// </summary>
    public static object?[] ArgumentsForCalledTemplate( this TemplateMember<IMethod> template, IObjectReader arguments )
    {
        // The template must not have run-time parameters.
        if ( !template.TemplateClassMember.RunTimeParameters.IsEmpty )
        {
            throw new InvalidTemplateSignatureException(
                MetalamaStringFormatter.Format(
                    $"Cannot use the method '{template.Declaration}' in meta.InvokeTemplate: the method cannot have run-time parameters." ) );
        }

        // The template must not have run-time type parameters.
        if ( !template.TemplateClassMember.RunTimeTypeParameters.IsEmpty )
        {
            throw new InvalidTemplateSignatureException(
                MetalamaStringFormatter.Format(
                    $"Cannot use the method '{template.Declaration}' in meta.InvokeTemplate: the method cannot have run-time type parameters." ) );
        }

        return GetTemplateArguments( template, arguments, ImmutableDictionary<string, ExpressionSyntax>.Empty );
    }

    /// <summary>
    /// Binds a template to a contract for a given location name with given arguments.
    /// </summary>
    public static BoundTemplateMethod ForContract( this TemplateMember<IMethod> template, ExpressionSyntax parameterExpression, IObjectReader? arguments = null )
    {
        // The template must be void.
        if ( !template.Declaration.ReturnType.Is( SpecialType.Void ) )
        {
            throw new InvalidTemplateSignatureException(
                MetalamaStringFormatter.Format(
                    $"Cannot use the method '{template.Declaration}' as a contract template: the method return type must be a void." ) );
        }

        // The template must not have run-time parameters.
        if ( template.TemplateClassMember.RunTimeParameters.Any( p => p.Name != "value" ) )
        {
            throw new InvalidTemplateSignatureException(
                MetalamaStringFormatter.Format(
                    $"Cannot use the method '{template.Declaration}' as a contract template: the method cannot have run-time parameters except 'value'." ) );
        }

        if ( !template.TemplateClassMember.IndexedParameters.TryGetValue( "value", out var valueTemplateParameter )
             || valueTemplateParameter.IsCompileTime )
        {
            throw new InvalidTemplateSignatureException(
                MetalamaStringFormatter.Format(
                    $"Cannot use the method '{template.Declaration}' as a contract template: the method must have a run-time parameter named 'value'." ) );
        }

        var parameterMapping = ImmutableDictionary<string, ExpressionSyntax>.Empty
            .Add( "value", parameterExpression );

        return new BoundTemplateMethod( template, GetTemplateArguments( template, arguments, parameterMapping ) );
    }

    /// <summary>
    /// Binds a template to a given overridden method with given template arguments.
    /// </summary>
    public static BoundTemplateMethod ForOverride( this TemplateMember<IMethod> template, IMethod targetMethod, IObjectReader? arguments = null )
    {
        template.Declaration.GetSymbol().ThrowIfBelongsToDifferentCompilationThan( targetMethod.GetSymbol() );
        arguments ??= ObjectReader.Empty;
        var parameterMapping = ImmutableDictionary.CreateBuilder<string, ExpressionSyntax>();

        void AddParameter( IParameter methodParameter, IParameter templateParameter )
        {
            ExpressionSyntax parameterSyntax = IdentifierName( methodParameter.Name );

            parameterSyntax = SymbolAnnotationMapper.AddExpressionTypeAnnotation( parameterSyntax, methodParameter.Type.GetSymbol() );

            parameterMapping.Add( templateParameter.Name, parameterSyntax );
        }

        // Check that template run-time parameters match the target.
        switch ( targetMethod )
        {
            case { MethodKind: MethodKind.PropertyGet or MethodKind.PropertySet or MethodKind.EventAdd or MethodKind.EventRemove }:
            case { OperatorKind: not OperatorKind.None }:
                // For operators and accessors, if the template has any run-time parameter, then we match parameters by index and their number must be exact.

                if ( template.TemplateClassMember.RunTimeParameters.Length > 0 )
                {
                    var expectedParameterCount = targetMethod switch
                    {
                        { MethodKind: MethodKind.PropertyGet, ContainingDeclaration: IIndexer { Parameters.Count: var parameterCount } } => parameterCount,
                        { MethodKind: MethodKind.PropertySet, ContainingDeclaration: IIndexer { Parameters.Count: var parameterCount } } => parameterCount + 1,
                        { MethodKind: MethodKind.PropertyGet } => 0,
                        { MethodKind: MethodKind.PropertySet or MethodKind.EventAdd or MethodKind.EventRemove } => 1,
                        _ when targetMethod.OperatorKind.GetCategory() is OperatorCategory.Binary => 2,
                        _ when targetMethod.OperatorKind.GetCategory() is OperatorCategory.Conversion or OperatorCategory.Unary => 1,
                        _ => throw new AssertionFailedException( $"Unexpected operator/accessor method: {targetMethod}." )
                    };

                    var declarationKind = targetMethod switch
                    {
                        { OperatorKind: not OperatorKind.None } => "operator",
                        _ => "accessor",
                    };

                    if ( template.TemplateClassMember.RunTimeParameters.Length != expectedParameterCount )
                    {
                        throw new InvalidTemplateSignatureException(
                            MetalamaStringFormatter.Format(
                                $"Cannot use the method '{template.Declaration}' as a template for the {declarationKind} '{targetMethod}': this {declarationKind} expects {expectedParameterCount} parameter(s) but got {template.TemplateClassMember.RunTimeParameters.Length} were provided." ) );
                    }

                    for ( var i = 0; i < template.TemplateClassMember.RunTimeParameters.Length; i++ )
                    {
                        var templateParameter = template.Declaration.Parameters[template.TemplateClassMember.RunTimeParameters[i].SourceIndex];
                        var methodParameter = targetMethod.Parameters[i];

                        AddParameter( methodParameter, templateParameter );

                        if ( !VerifyTemplateType( templateParameter.Type, methodParameter.Type, template, arguments ) )
                        {
                            throw new InvalidTemplateSignatureException(
                                MetalamaStringFormatter.Format(
                                    $"Cannot use the template '{template.Declaration}' to override the {declarationKind} '{targetMethod}': the type of the template parameter '{templateParameter.Name}' is not compatible with the type of the target {declarationKind} parameter '{methodParameter.Name}'." ) );
                        }
                    }
                }

                break;

            case { OperatorKind: OperatorKind.None }:
                // For non-operator methods, we match parameters by name.
                foreach ( var templateParameter in template.Declaration.Parameters )
                {
                    if ( template.TemplateClassMember.Parameters[templateParameter.Index].IsCompileTime )
                    {
                        continue;
                    }

                    var methodParameter = targetMethod.Parameters.OfName( templateParameter.Name );

                    if ( methodParameter == null )
                    {
                        var parameterNames = string.Join( ", ", targetMethod.Parameters.SelectAsImmutableArray( p => "'" + p.Name + "'" ) );

                        throw new InvalidTemplateSignatureException(
                            MetalamaStringFormatter.Format(
                                $"Cannot use the template '{template.Declaration}' to override the method '{targetMethod}': the target method does not contain a parameter '{templateParameter.Name}'. Available parameters are: {parameterNames}." ) );
                    }

                    if ( !VerifyTemplateType( templateParameter.Type, methodParameter.Type, template, arguments ) )
                    {
                        throw new InvalidTemplateSignatureException(
                            MetalamaStringFormatter.Format(
                                $"Cannot use the template '{template.Declaration}' to override the method '{targetMethod}': the type of the template parameter '{templateParameter.Name}' is not compatible with the type of the target method parameter '{methodParameter.Name}'." ) );
                    }

                    AddParameter( methodParameter, templateParameter );
                }

                // Check that template generic parameters match the target.
                foreach ( var templateParameter in template.Declaration.TypeParameters )
                {
                    if ( template.TemplateClassMember.TypeParameters[templateParameter.Index].IsCompileTime )
                    {
                        continue;
                    }

                    var methodParameter = targetMethod.TypeParameters.SingleOrDefault( p => p.Name == templateParameter.Name );

                    if ( methodParameter == null )
                    {
                        throw new InvalidTemplateSignatureException(
                            MetalamaStringFormatter.Format(
                                $"Cannot use the template '{template.Declaration}' to override the method '{targetMethod}': the target method does not contain a generic parameter '{templateParameter.Name}'." ) );
                    }

                    if ( !templateParameter.IsCompatibleWith( methodParameter ) )
                    {
                        throw new InvalidTemplateSignatureException(
                            MetalamaStringFormatter.Format(
                                $"Cannot use the template '{template.Declaration}' to override the method '{targetMethod}': the constraints on the template parameter '{templateParameter.Name}' are not compatible with the constraints on the target method parameter '{methodParameter.Name}'." ) );
                    }
                }

                break;

            default:
                throw new AssertionFailedException( $"Unsupported target: {targetMethod}" );
        }

        // We first check template arguments because it verifies them and we need them in VerifyTemplateType.
        var templateArguments = GetTemplateArguments( template, arguments, parameterMapping.ToImmutable() );

        // Verify that the template return type matches the target.
        if ( !VerifyTemplateType( template.Declaration.ReturnType, targetMethod.ReturnType, template, arguments, targetMethod.GetAsyncInfo() ) )
        {
            throw new InvalidTemplateSignatureException(
                MetalamaStringFormatter.Format(
                    $"Cannot use the template '{template.Declaration}' to override the method '{targetMethod}': the template return type '{template.Declaration.ReturnType}' is not compatible with the type of the target method '{targetMethod.ReturnType}'." ) );
        }

        return new BoundTemplateMethod( template, templateArguments );
    }

    private static bool VerifyTemplateType(
        IReadOnlyList<IType> fromTypes,
        IReadOnlyList<IType> toTypes,
        TemplateMember<IMethod> template,
        IObjectReader arguments )
    {
        if ( fromTypes.Count != toTypes.Count )
        {
            return false;
        }
        else
        {
            for ( var i = 0; i < fromTypes.Count; i++ )
            {
                if ( !VerifyTemplateType( fromTypes[i], toTypes[i], template, arguments ) )
                {
                    return false;
                }
            }
        }

        return true;
    }

    private static bool VerifyTemplateType( IType fromType, IType toType, TemplateMember<IMethod> template, IObjectReader arguments, AsyncInfo? toMethodAsyncInfo = null )
    {
        fromType = fromType.ForCompilation( toType.Compilation );

        // Replace type parameters by arguments.
        if ( fromType is ITypeParameter genericParameter && template.TemplateClassMember.TypeParameters[genericParameter.Index].IsCompileTime )
        {
            fromType = arguments[genericParameter.Name] switch
            {
                IType typeArg => typeArg,
                Type type => TypeFactory.GetType( type ),
                _ => throw new AssertionFailedException( $"Unexpected value of type '{arguments[genericParameter.Name]?.GetType()}'." )
            };
        }

        if ( fromType is ITypeParameter fromGenericParameter && toType is ITypeParameter toGenericParameter
                                                             && fromGenericParameter.Name == toGenericParameter.Name )
        {
            // If we are comparing two generic parameters, we only compare the name here. The caller will then check
            // the compatibility of constraints, so we don't have to do it here.

            return true;
        }
        else if ( fromType.TypeKind == TypeKind.Dynamic )
        {
            // dynamic templates support any target.
            return true;
        }
        else if ( fromType.SpecialType == SpecialType.Void )
        {
            // void templates support any target.
            return true;
        }
        else if ( fromType.Is( toType ) )
        {
            // Return types of template and target match.
            return true;
        }
        else if ( toMethodAsyncInfo != null && fromType is INamedType fromNamedType && toType is INamedType toNamedType )
        {
            // Special rules for matching async-related return types.

            var fromOriginalDefinition = fromNamedType.GetOriginalDefinition();
            var toTypeAsyncInfo = toMethodAsyncInfo.Value;

            if ( fromOriginalDefinition.SpecialType == SpecialType.Task_T
                 && fromNamedType.TypeArguments[0].TypeKind == TypeKind.Dynamic )
            {
                // We accept Task<dynamic> for any awaitable, async void, and async enumerable.

                if ( toTypeAsyncInfo.IsAwaitable || toTypeAsyncInfo.IsAsync == true ||
                     toNamedType.GetOriginalDefinition().SpecialType is SpecialType.IAsyncEnumerable_T or SpecialType.IAsyncEnumerator_T )
                {
                    return true;
                }
            }
            else if ( fromOriginalDefinition.SpecialType == SpecialType.Task )
            {
                // We accept Task for any void-returning awaitable (like the non-generic Task and ValueTask) and async void.

                if ( (toTypeAsyncInfo.IsAwaitable && toTypeAsyncInfo.ResultType.SpecialType == SpecialType.Void) ||
                    (toTypeAsyncInfo.IsAsync == true && toType.SpecialType == SpecialType.Void) )
                {
                    return true;
                }
            }
            else if ( fromNamedType.TypeArguments.Count > 0 &&
                      fromOriginalDefinition.Equals( toNamedType.GetOriginalDefinition() ) &&
                      VerifyTemplateType( fromNamedType.TypeArguments, toNamedType.TypeArguments, template, arguments ) )
            {
                return true;
            }
        }

        return false;
    }

    private static object?[] GetTemplateTypeArguments(
        TemplateMember<IMethod>? template,
        IObjectReader? compileTimeArguments )
    {
        if ( template == null )
        {
            return Array.Empty<object?>();
        }

        compileTimeArguments ??= ObjectReader.Empty;

        var templateTypeArguments = new List<object?>();

        AddTemplateTypeParameters( template, compileTimeArguments, templateTypeArguments );

        return templateTypeArguments.ToArray();
    }

    private static object?[] GetTemplateArguments(
        PartiallyBoundTemplateMethod? template,
        ImmutableDictionary<string, ExpressionSyntax> runTimeParameterMapping )
    {
        if ( template == null )
        {
            return Array.Empty<object?>();
        }

        var compileTimeArguments = template.TemplateArguments ?? ObjectReader.Empty;

        var templateArguments = new List<object?>();

        // Add arguments for template parameters.
        AddTemplateParameters( template.TemplateMember, compileTimeArguments, runTimeParameterMapping, templateArguments );

        // Add already prepared arguments for template type parameters.
        templateArguments.AddRange( template.TypeArguments );

        VerifyArguments( template.TemplateMember, compileTimeArguments );

        return templateArguments.ToArray();
    }

    private static object?[] GetTemplateArguments(
        TemplateMember<IMethod>? template,
        IObjectReader? compileTimeArguments,
        ImmutableDictionary<string, ExpressionSyntax> runTimeParameterMapping )
    {
        if ( template == null )
        {
            return Array.Empty<object?>();
        }

        compileTimeArguments ??= ObjectReader.Empty;

        var templateArguments = new List<object?>();

        // Add arguments for template parameters.
        AddTemplateParameters( template, compileTimeArguments, runTimeParameterMapping, templateArguments );

        // Add arguments for template type parameters.
        AddTemplateTypeParameters( template, compileTimeArguments, templateArguments );

        VerifyArguments( template, compileTimeArguments );

        return templateArguments.ToArray();
    }

    private static void AddTemplateParameters(
        TemplateMember<IMethod> template,
        IObjectReader compileTimeArguments,
        ImmutableDictionary<string, ExpressionSyntax> runTimeParameterMapping,
        List<object?> templateArguments )
    {
        foreach ( var parameter in template.TemplateClassMember.Parameters )
        {
            if ( parameter.IsCompileTime )
            {
                if ( compileTimeArguments.TryGetValue( parameter.Name, out var parameterValue ) )
                {
                    templateArguments.Add( parameterValue );
                }
                else if ( parameter.HasDefaultValue )
                {
                    // Note that DefaultValue is null for default(SomeValueType), but MethodInfo.Invoke changes that back to default(SomeValueType).
                    templateArguments.Add( parameter.DefaultValue );
                }
                else
                {
                    throw new InvalidAdviceParametersException(
                        MetalamaStringFormatter.Format(
                            $"No value has been provided for the parameter '{parameter.Name}' of template '{template.Declaration}'." ) );
                }
            }
            else
            {
                var expression = runTimeParameterMapping.TryGetValue( parameter.Name, out var mapped )
                    ? mapped
                    : IdentifierName( parameter.Name );

                templateArguments.Add( expression );
            }
        }
    }

    private static void AddTemplateTypeParameters( TemplateMember<IMethod> template, IObjectReader compileTimeParameters, List<object?> templateArguments )
    {
        foreach ( var parameter in template.TemplateClassMember.TypeParameters )
        {
            if ( parameter.IsCompileTime )
            {
                if ( !compileTimeParameters.TryGetValue( parameter.Name, out var parameterValue ) )
                {
                    throw new InvalidAdviceParametersException(
                        MetalamaStringFormatter.Format(
                            $"No value has been provided for the type parameter '{parameter.Name}' of template '{template.Declaration}'." ) );
                }

<<<<<<< HEAD
                IType typeModel;
                
                switch ( parameterValue )
                {
                    case IType type:
                        typeModel = type;

                        break;

                    case Type type:
                        typeModel = TypeFactory.Implementation.GetTypeByReflectionType( type );

                        break;

                    case null:
                        throw new InvalidAdviceParametersException(
                            MetalamaStringFormatter.Format(
                                $"The value of type parameter '{parameter.Name}' for template '{template.Declaration}' must not be null." ) );

                    default:
                        throw new InvalidAdviceParametersException(
                            MetalamaStringFormatter.Format(
                                $"The value of type parameter '{parameter.Name}' for template '{template.Declaration}' must be of type IType or Type." ) );
                }

                var syntax = OurSyntaxGenerator.CompileTime.Type( typeModel.GetSymbol() ).AssertNotNull();
                var syntaxForTypeOf = OurSyntaxGenerator.CompileTime.TypeOfExpression( typeModel.GetSymbol() ).Type;
=======
                var typeModel = parameterValue switch
                {
                    IType type => type,
                    Type type => TypeFactory.Implementation.GetTypeByReflectionType( type ),
                    _ => throw new InvalidAdviceParametersException(
                        MetalamaStringFormatter.Format(
                            $"The value of parameter '{parameter.Name}' for template '{template.Declaration}' must be of type IType or Type." ) ),
                };
>>>>>>> 3cc88a7b

                templateArguments.Add( CreateTemplateTypeArgument( parameter.Name, typeModel ) );
            }
        }
    }

    public static TemplateTypeArgument CreateTemplateTypeArgument( string name, IType type )
    {
        var syntax = OurSyntaxGenerator.CompileTime.Type( type.GetSymbol() ).AssertNotNull();
        var syntaxForTypeOf = OurSyntaxGenerator.CompileTime.TypeOfExpression( type.GetSymbol() ).Type;

        return new TemplateTypeArgument( name, type, syntax, syntaxForTypeOf );
    }

    private static void VerifyArguments( TemplateMember<IMethod> template, IObjectReader compileTimeArguments )
    {
        // Check that all provided properties map to a compile-time parameter.
        foreach ( var name in compileTimeArguments.Keys )
        {
            if ( !template.TemplateClassMember.IndexedParameters.TryGetValue( name, out var parameter ) )
            {
                throw new InvalidTemplateSignatureException(
                    MetalamaStringFormatter.Format( $"There is no parameter '{name}' in template '{template.Declaration}'." ) );
            }

            if ( !parameter.IsCompileTime )
            {
                throw new InvalidTemplateSignatureException(
                    MetalamaStringFormatter.Format( $"The parameter '{name}' of template '{template.Declaration}' is not compile-time." ) );
            }
        }
    }
}<|MERGE_RESOLUTION|>--- conflicted
+++ resolved
@@ -549,44 +549,17 @@
                             $"No value has been provided for the type parameter '{parameter.Name}' of template '{template.Declaration}'." ) );
                 }
 
-<<<<<<< HEAD
-                IType typeModel;
-                
-                switch ( parameterValue )
-                {
-                    case IType type:
-                        typeModel = type;
-
-                        break;
-
-                    case Type type:
-                        typeModel = TypeFactory.Implementation.GetTypeByReflectionType( type );
-
-                        break;
-
-                    case null:
-                        throw new InvalidAdviceParametersException(
-                            MetalamaStringFormatter.Format(
-                                $"The value of type parameter '{parameter.Name}' for template '{template.Declaration}' must not be null." ) );
-
-                    default:
-                        throw new InvalidAdviceParametersException(
-                            MetalamaStringFormatter.Format(
-                                $"The value of type parameter '{parameter.Name}' for template '{template.Declaration}' must be of type IType or Type." ) );
-                }
-
-                var syntax = OurSyntaxGenerator.CompileTime.Type( typeModel.GetSymbol() ).AssertNotNull();
-                var syntaxForTypeOf = OurSyntaxGenerator.CompileTime.TypeOfExpression( typeModel.GetSymbol() ).Type;
-=======
                 var typeModel = parameterValue switch
                 {
                     IType type => type,
                     Type type => TypeFactory.Implementation.GetTypeByReflectionType( type ),
+                    null => throw new InvalidAdviceParametersException(
+                        MetalamaStringFormatter.Format(
+                            $"The value of type parameter '{parameter.Name}' for template '{template.Declaration}' must not be null." ) ),
                     _ => throw new InvalidAdviceParametersException(
                         MetalamaStringFormatter.Format(
                             $"The value of parameter '{parameter.Name}' for template '{template.Declaration}' must be of type IType or Type." ) ),
                 };
->>>>>>> 3cc88a7b
 
                 templateArguments.Add( CreateTemplateTypeArgument( parameter.Name, typeModel ) );
             }
