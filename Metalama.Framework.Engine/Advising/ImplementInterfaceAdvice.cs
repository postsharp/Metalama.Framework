﻿// Copyright (c) SharpCrafters s.r.o. See the LICENSE.md file in the root directory of this repository root for details.

using Metalama.Framework.Advising;
using Metalama.Framework.Aspects;
using Metalama.Framework.Code;
using Metalama.Framework.Engine.Aspects;
using Metalama.Framework.Engine.CodeModel;
using Metalama.Framework.Engine.CodeModel.Builders;
using Metalama.Framework.Engine.CodeModel.References;
using Metalama.Framework.Engine.CompileTime;
using Metalama.Framework.Engine.Diagnostics;
using Metalama.Framework.Engine.Services;
using Metalama.Framework.Engine.Transformations;
using Microsoft.CodeAnalysis;
using System;
using System.Collections.Generic;
using System.Diagnostics.CodeAnalysis;
using System.Linq;
using Accessibility = Metalama.Framework.Code.Accessibility;

namespace Metalama.Framework.Engine.Advising;

internal sealed partial class ImplementInterfaceAdvice : Advice
{
    private readonly List<InterfaceSpecification> _interfaceSpecifications;
    private readonly INamedType _interfaceType;
    private readonly OverrideStrategy _overrideStrategy;
    private readonly IObjectReader _tags;

    private new Ref<INamedType> TargetDeclaration => base.TargetDeclaration.As<INamedType>();

    public ImplementInterfaceAdvice(
        IAspectInstanceInternal aspect,
        TemplateClassInstance template,
        INamedType targetType,
        ICompilation sourceCompilation,
        INamedType interfaceType,
        OverrideStrategy overrideStrategy,
        string? layerName,
        IObjectReader tags ) : base( aspect, template, targetType, sourceCompilation, layerName )
    {
        this._interfaceType = interfaceType;
        this._overrideStrategy = overrideStrategy;
        this._interfaceSpecifications = new List<InterfaceSpecification>();
        this._tags = tags;
    }

    public override AdviceKind AdviceKind => AdviceKind.ImplementInterface;

    public override void Initialize( ProjectServiceProvider serviceProvider, IDiagnosticAdder diagnosticAdder )
    {
        base.Initialize( serviceProvider, diagnosticAdder );

        switch ( this._overrideStrategy )
        {
            case OverrideStrategy.Fail:
            case OverrideStrategy.Ignore:
            case OverrideStrategy.Override:
                break;

            default:
                diagnosticAdder.Report(
                    AdviceDiagnosticDescriptors.InterfaceUnsupportedOverrideStrategy.CreateRoslynDiagnostic(
                        this.GetDiagnosticLocation(),
                        (this.Aspect.AspectClass.ShortName, InterfaceType: this._interfaceType, this.TargetDeclaration.GetTarget( this.SourceCompilation ),
                         this._overrideStrategy) ) );

                break;
        }

        if ( this._interfaceType is { IsGeneric: true, IsCanonicalGenericInstance: true } )
        {
            diagnosticAdder.Report(
                AdviceDiagnosticDescriptors.CannotImplementCanonicalGenericInstanceOfGenericInterface.CreateRoslynDiagnostic(
                    this.GetDiagnosticLocation(),
                    (this.Aspect.AspectClass.ShortName, InterfaceType: this._interfaceType, this.TargetDeclaration.GetTarget( this.SourceCompilation )) ) );

            // No other diagnostics should be reported after this.
            return;
        }

        if ( !this._interfaceType.IsFullyBound() )
        {
            // Temporary limitation.
            throw new NotImplementedException( "Overriding unbound generic interfaces is not yet supported." );
        }

        // When initializing, it is not known which types the target type is implementing.
        // Therefore, a specification for all interfaces should be prepared and only diagnostics related advice parameters and aspect class
        // should be reported.            

        var templateReflectionContext = this.Aspect.AspectClass.GetTemplateReflectionContext( ((CompilationModel) this.SourceCompilation).CompilationContext );

        var aspectType = templateReflectionContext.GetCompilationModel( this.SourceCompilation )
            .Factory.GetTypeByReflectionName( this.Aspect.AspectClass.FullName );

        // Prepare all interface types that need to be introduced.
        var interfacesToIntroduce =
            new[] { (InterfaceType: this._interfaceType, IsTopLevel: true) }
                .Concat( this._interfaceType.AllImplementedInterfaces.SelectAsImmutableArray( i => (InterfaceType: i, IsTopLevel: false) ) )
                .ToDictionary( x => x.InterfaceType, x => x.IsTopLevel, this.SourceCompilation.Comparers.Default );

        // No explicit member specification was given, we have to detect introduced members corresponding to all interface members.
        foreach ( var pair in interfacesToIntroduce )
        {
            var introducedInterface = pair.Key;
            List<MemberSpecification> memberSpecifications = new();

            void TryAddMember<T>( T interfaceMember, Func<T, TemplateMember<T>?> getAspectInterfaceMember, Func<T, bool> membersMatch )
                where T : class, IMember
            {
                var memberTemplate = getAspectInterfaceMember( interfaceMember );

                if ( memberTemplate == null )
                {
                    diagnosticAdder.Report(
                        AdviceDiagnosticDescriptors.MissingDeclarativeInterfaceMember.CreateRoslynDiagnostic(
                            this.GetDiagnosticLocation(),
                            (this.Aspect.AspectClass.ShortName, this.TargetDeclaration.GetTarget( this.SourceCompilation ), InterfaceType: this._interfaceType,
                             interfaceMember) ) );
                }
                else if ( !membersMatch( memberTemplate.Declaration ) )
                {
                    diagnosticAdder.Report(
                        AdviceDiagnosticDescriptors.DeclarativeInterfaceMemberDoesNotMatch.CreateRoslynDiagnostic(
                            this.GetDiagnosticLocation(),
                            (this.Aspect.AspectClass.ShortName, this.TargetDeclaration.GetTarget( this.SourceCompilation ), InterfaceType: this._interfaceType,
                             memberTemplate.Declaration,
                             interfaceMember) ) );
                }
                else
                {
                    var memberSpecification = new MemberSpecification( interfaceMember, null, memberTemplate.Cast<IMember>(), null );

                    var isPublic = memberTemplate.Accessibility == Accessibility.Public;

                    if ( interfaceMember is IPropertyOrIndexer property )
                    {
                        if ( property.GetMethod != null )
                        {
                            isPublic &= memberTemplate.GetAccessorAccessibility == Accessibility.Public;
                        }

                        if ( property.SetMethod != null )
                        {
                            isPublic &= memberTemplate.SetAccessorAccessibility == Accessibility.Public;
                        }
                    }

                    if ( !memberSpecification.IsExplicit && !isPublic )
                    {
                        diagnosticAdder.Report(
                            AdviceDiagnosticDescriptors.ImplicitInterfaceImplementationHasToBePublic.CreateRoslynDiagnostic(
                                this.GetDiagnosticLocation(),
                                (this.Aspect.AspectClass.ShortName, this._interfaceType, memberTemplate.Declaration) ) );
                    }
                    else
                    {
                        memberSpecifications.Add( memberSpecification );
                    }
                }
            }

            foreach ( var interfaceMethod in introducedInterface.Methods )
            {
                TryAddMember(
                    interfaceMethod,
                    GetAspectInterfaceMethod,
                    templateMethod =>
                        SignatureTypeSymbolComparer.Instance.Equals(
                            interfaceMethod.ReturnParameter.Type.GetSymbol().AssertNotNull(),
                            templateMethod.ReturnParameter.Type.GetSymbol().AssertNotNull() )
                        && interfaceMethod.ReturnParameter.RefKind == templateMethod.ReturnParameter.RefKind );
            }

            foreach ( var interfaceIndexer in introducedInterface.Indexers )
            {
                _ = interfaceIndexer;

                throw new NotImplementedException( $"Cannot introduce indexer '{interfaceIndexer}' because indexers are not supported." );
            }

            foreach ( var interfaceProperty in introducedInterface.Properties )
            {
                TryAddMember(
                    interfaceProperty,
                    GetAspectInterfaceProperty,
                    templateProperty =>
                        this.SourceCompilation.Comparers.Default.Equals( interfaceProperty.Type, templateProperty.Type )
                        && interfaceProperty.RefKind == templateProperty.RefKind );
            }

            foreach ( var interfaceEvent in introducedInterface.Events )
            {
                TryAddMember(
                    interfaceEvent,
                    GetAspectInterfaceEvent,
                    templateEvent =>
                        this.SourceCompilation.Comparers.Default.Equals( interfaceEvent.Type, templateEvent.Type ) );
            }

            this._interfaceSpecifications.Add( new InterfaceSpecification( introducedInterface, memberSpecifications ) );
        }

        TemplateMember<IMethod>? GetAspectInterfaceMethod( IMethod interfaceMethod )
        {
            var method = aspectType.AllMethods.OfName( interfaceMethod.Name ).SingleOrDefault( m => m.SignatureEquals( interfaceMethod ) );

            if ( method != null && TryGetInterfaceMemberTemplate( method, out var classMember ) )
            {
                return TemplateMemberFactory.Create( method, classMember );
            }

            return null;
        }

        TemplateMember<IProperty>? GetAspectInterfaceProperty( IProperty interfaceProperty )
        {
            var property = aspectType.AllProperties.OfName( interfaceProperty.Name ).SingleOrDefault( p => p.SignatureEquals( interfaceProperty ) );

            if ( property != null && TryGetInterfaceMemberTemplate( property, out var classMember ) )
            {
                return TemplateMemberFactory.Create( property, classMember );
            }

            return null;
        }

        TemplateMember<IEvent>? GetAspectInterfaceEvent( IEvent interfaceEvent )
        {
            var @event = aspectType.AllEvents.OfName( interfaceEvent.Name ).SingleOrDefault( e => e.SignatureEquals( interfaceEvent ) );

            if ( @event != null && TryGetInterfaceMemberTemplate( @event, out var classMember ) )
            {
                return TemplateMemberFactory.Create( @event, classMember );
            }

            return null;
        }

        bool TryGetInterfaceMemberTemplate(
            IMember member,
            [NotNullWhen( true )] out TemplateClassMember? templateClassMember )
        {
            return this.TemplateInstance.TemplateClass.TryGetInterfaceMember(
                member.GetSymbol().AssertNotNull( Justifications.ImplementingIntroducedInterfacesNotSupported ),
                out templateClassMember );
        }
    }

    public override AdviceImplementationResult Implement(
        ProjectServiceProvider serviceProvider,
        CompilationModel compilation,
        Action<ITransformation> addTransformation )
    {
        // Adding interfaces may run into three problems:
        //      1) Target type already implements the interface.
        //      2) Target type already implements an ancestor of the interface.

        var targetType = this.TargetDeclaration.GetTarget( compilation ).AssertNotNull();
        var diagnostics = new DiagnosticBag();

        foreach ( var interfaceSpecification in this._interfaceSpecifications )
        {
            // Validate that the interface must be introduced to the specific target.
            bool skipInterfaceBaseList;

            if ( targetType.AllImplementedInterfaces.Any( t => compilation.Comparers.Default.Equals( t, interfaceSpecification.InterfaceType ) ) )
            {
                switch ( this._overrideStrategy )
                {
                    case OverrideStrategy.Ignore when interfaceSpecification.InterfaceType.Equals( this._interfaceType ):
                        return AdviceImplementationResult.Ignored;

<<<<<<< HEAD
=======
                    case OverrideStrategy.Ignore:
                        continue;

>>>>>>> e0f6fb2e
                    case OverrideStrategy.Fail:
                        diagnostics.Report(
                            AdviceDiagnosticDescriptors.InterfaceIsAlreadyImplemented.CreateRoslynDiagnostic(
                                targetType.GetDiagnosticLocation(),
                                (this.Aspect.AspectClass.ShortName, interfaceSpecification.InterfaceType, targetType) ) );
<<<<<<< HEAD

                        break;
                }
=======
>>>>>>> e0f6fb2e

                        continue;

                    case OverrideStrategy.Override:
                        skipInterfaceBaseList = true;

                        break;

                    default:
                        throw new AssertionFailedException( $"Unexpected OverrideStrategy: {this._overrideStrategy}." );
                }
            }
            else
            {
                skipInterfaceBaseList = false;
            }

            var interfaceMemberMap = new Dictionary<IMember, IMember>( compilation.Comparers.Default );

            foreach ( var memberSpec in interfaceSpecification.MemberSpecifications )
            {
<<<<<<< HEAD
                // Collect implemented interface members and add non-observable transformations.
=======
>>>>>>> e0f6fb2e
                var mergedTags = ObjectReader.Merge( this._tags, memberSpec.Tags );
                var templateAttributeProperties = (memberSpec.Template?.AdviceAttribute as ITemplateAttribute)?.Properties;

                switch ( memberSpec.InterfaceMember )
                {
                    case IMethod interfaceMethod:
                        var existingMethod = targetType.AllMethods.OfName( interfaceMethod.Name ).SingleOrDefault( m => m.SignatureEquals( interfaceMethod ) );
                        var templateMethod = memberSpec.Template?.Cast<IMethod>();
                        var redirectionTargetMethod = (IMethod?) memberSpec.TargetMember;

                        if ( existingMethod != null && !memberSpec.IsExplicit )
                        {
                            switch ( memberSpec.OverrideStrategy )
                            {
                                case InterfaceMemberOverrideStrategy.Default when this._overrideStrategy != OverrideStrategy.Override:
                                case InterfaceMemberOverrideStrategy.Fail:
                                    diagnostics.Report(
                                        AdviceDiagnosticDescriptors.ImplicitInterfaceMemberAlreadyExists.CreateRoslynDiagnostic(
                                            targetType.GetDiagnosticLocation(),
                                            (this.Aspect.AspectClass.ShortName, interfaceMethod, targetType, existingMethod) ) );

                                    continue;

                                case InterfaceMemberOverrideStrategy.Ignore:
                                    continue;

                                case InterfaceMemberOverrideStrategy.Default when this._overrideStrategy == OverrideStrategy.Override:

                                    if ( existingMethod.Accessibility != Accessibility.Public )
                                    {
                                        diagnostics.Report(
                                            AdviceDiagnosticDescriptors.CannotOverrideNonPublicInterfaceMethod.CreateRoslynDiagnostic(
                                                targetType.GetDiagnosticLocation(),
                                                (this.Aspect.AspectClass.ShortName, existingMethod) ) );

                                        continue;
                                    }

                                    if ( existingMethod.DeclaringType.Equals( targetType ) )
                                    {
                                        addTransformation(
                                            new OverrideMethodTransformation(
                                                this,
                                                existingMethod,
                                                templateMethod.AssertNotNull().ForOverride( existingMethod ),
                                                mergedTags ) );
                                    }
                                    else
                                    {
                                        if ( !existingMethod.IsVirtual || existingMethod.IsSealed )
                                        {
                                            diagnostics.Report(
                                                AdviceDiagnosticDescriptors.CannotOverrideNonVirtualInterfaceMethod.CreateRoslynDiagnostic(
                                                    targetType.GetDiagnosticLocation(),
                                                    (this.Aspect.AspectClass.ShortName, existingMethod) ) );

                                            continue;
                                        }

                                        IntroduceMethod( false, true );
                                    }

                                    break;

                                case InterfaceMemberOverrideStrategy.MakeExplicit:
                                    IntroduceMethod( true );

                                    break;

                                default:
                                    throw new AssertionFailedException(
                                        $"Unexpected value for InterfaceMemberOverrideStrategy: {memberSpec.OverrideStrategy}." );
                            }
                        }
                        else
                        {
                            IntroduceMethod( memberSpec.IsExplicit );
                        }

                        void IntroduceMethod( bool isExplicit, bool isOverride = false )
                        {
                            var isIteratorMethod = templateMethod?.IsIteratorMethod ?? redirectionTargetMethod.AssertNotNull().IsIteratorMethod() == true;

<<<<<<< HEAD
                        var methodBuilder = this.GetImplMethodBuilder( targetType, interfaceMethod, isIteratorMethod, isExplicit );

                        CopyAttributes( interfaceMethod, methodBuilder );

                        addTransformation( methodBuilder.ToTransformation() );
                        interfaceMemberMap.Add( interfaceMethod, methodBuilder );

                        if ( templateMethod != null )
                        {
                            addTransformation(
                                new OverrideMethodTransformation(
                                    this,
                                    methodBuilder,
                                    templateMethod.ForIntroduction( methodBuilder ),
                                    mergedTags ) );
                        }
                        else
                        {
                            addTransformation(
                                new RedirectMethodTransformation(
                                    this,
                                    methodBuilder,
                                    (IMethod) memberSpec.TargetMember.AssertNotNull() ) );
=======
                            var isVirtual = templateAttributeProperties?.IsVirtual ?? templateMethod is { Declaration.IsVirtual: true };

                            var memberBuilder = this.GetImplMethodBuilder( targetType, interfaceMethod, isIteratorMethod, isExplicit, isVirtual, isOverride );

                            CopyAttributes( interfaceMethod, memberBuilder );

                            interfaceMemberMap.Add( interfaceMethod, memberBuilder );

                            if ( templateMethod != null )
                            {
                                addTransformation(
                                    new OverrideMethodTransformation(
                                        this,
                                        (IMethod) memberBuilder,
                                        templateMethod.ForIntroduction( (IMethod) memberBuilder ),
                                        mergedTags ) );
                            }
                            else
                            {
                                addTransformation(
                                    new RedirectMethodTransformation(
                                        this,
                                        (IMethod) memberBuilder,
                                        (IMethod) memberSpec.TargetMember.AssertNotNull() ) );
                            }

                            addTransformation( memberBuilder.ToTransformation() );
>>>>>>> e0f6fb2e
                        }

                        break;

                    case IProperty interfaceProperty:
                        var existingProperty = targetType.Properties.SingleOrDefault( p => p.SignatureEquals( interfaceProperty ) );
                        var templateProperty = memberSpec.Template?.Cast<IProperty>();
                        var redirectionTargetProperty = (IProperty?) memberSpec.TargetMember;

                        if ( existingProperty != null && !memberSpec.IsExplicit )
                        {
                            switch ( memberSpec.OverrideStrategy )
                            {
                                case InterfaceMemberOverrideStrategy.Default when this._overrideStrategy != OverrideStrategy.Override:
                                case InterfaceMemberOverrideStrategy.Fail:
                                    diagnostics.Report(
                                        AdviceDiagnosticDescriptors.ImplicitInterfaceMemberAlreadyExists.CreateRoslynDiagnostic(
                                            targetType.GetDiagnosticLocation(),
                                            (this.Aspect.AspectClass.ShortName, interfaceProperty, targetType, existingProperty) ) );

                                    continue;

                                case InterfaceMemberOverrideStrategy.Default when this._overrideStrategy == OverrideStrategy.Override:
                                    throw new NotImplementedException( "Overriding interface properties is not yet implemented." );

                                case InterfaceMemberOverrideStrategy.MakeExplicit:
                                    IntroduceProperty( true );

                                    break;

                                case InterfaceMemberOverrideStrategy.Ignore:
                                    continue;

                                default:
                                    throw new NotImplementedException( $"The strategy OverrideStrategy.{this._overrideStrategy} is not implemented." );
                            }
                        }
                        else
                        {
                            IntroduceProperty( memberSpec.IsExplicit );
                        }

                        void IntroduceProperty( bool isExplicit )
                        {
                            var isAutoProperty = templateProperty?.Declaration.IsAutoPropertyOrField == true;

                            var getAccessibility =
                                templateProperty?.GetAccessorAccessibility ?? Accessibility.Public;

                            var setAccessibility =
                                templateProperty?.SetAccessorAccessibility ?? Accessibility.Public;

                            var hasGetter =
                                interfaceProperty.GetMethod != null || (!isExplicit && templateProperty?.Declaration.GetMethod != null);

                            var hasSetter =
                                interfaceProperty.SetMethod != null || (!isExplicit && templateProperty?.Declaration.SetMethod != null);

                            // Check that there are no accessors required by interface that are missing from the template.

<<<<<<< HEAD
                        if ( templateProperty != null )
                        {
                            var getMethodMissingFromTemplate = interfaceProperty.GetMethod != null && templateProperty.Declaration.GetMethod == null;
                            var setMethodMissingFromTemplate = interfaceProperty.SetMethod != null && templateProperty.Declaration.SetMethod == null;
                            var getMethodUnexpectedInTemplate = interfaceProperty.GetMethod == null && templateProperty.Declaration.GetMethod != null;
                            var setMethodUnexpectedInTemplate = interfaceProperty.SetMethod == null && templateProperty.Declaration.SetMethod != null;
                            var setInitOnlyInTemplate = templateProperty.Declaration.Writeability is Writeability.InitOnly;
                            var setInitOnlyInInterface = interfaceProperty.Writeability is Writeability.InitOnly;

                            var missingAccessor =
                                (getMethodMissingFromTemplate, setMethodMissingFromTemplate, setInitOnlyInTemplate, setInitOnlyInInterface) switch
                                {
                                    (true, _, _, _ ) => "get",              // Missing getter.
                                    (false, true, _, false ) => "set",      // Missing setter.
                                    (false, true, _, true ) => "init",      // Missing init-only setter.
                                    (false, false, true, false ) => "set",  // Interface has setter, template has init-only setter.
                                    (false, false, false, true ) => "init", // Interface has init-only setter, template has setter.
                                    _ => null
                                };

                            if ( missingAccessor != null )
=======
                            if ( templateProperty != null )
>>>>>>> e0f6fb2e
                            {
                                var getMethodMissingFromTemplate = interfaceProperty.GetMethod != null && templateProperty.Declaration.GetMethod == null;
                                var setMethodMissingFromTemplate = interfaceProperty.SetMethod != null && templateProperty.Declaration.SetMethod == null;
                                var getMethodUnexpectedInTemplate = interfaceProperty.GetMethod == null && templateProperty.Declaration.GetMethod != null;
                                var setMethodUnexpectedInTemplate = interfaceProperty.SetMethod == null && templateProperty.Declaration.SetMethod != null;
                                var setInitOnlyInTemplate = templateProperty.Declaration.Writeability is Writeability.InitOnly;
                                var setInitOnlyInInterface = interfaceProperty.Writeability is Writeability.InitOnly;

                                var missingAccessor =
                                    (getMethodMissingFromTemplate, setMethodMissingFromTemplate, setInitOnlyInTemplate, setInitOnlyInInterface) switch
                                    {
                                        (true, _, _, _) => "get",              // Missing getter.
                                        (false, true, _, false) => "set",      // Missing setter.
                                        (false, true, _, true) => "init",      // Missing init-only setter.
                                        (false, false, true, false) => "set",  // Interface has setter, template has init-only setter.
                                        (false, false, false, true) => "init", // Interface has init-only setter, template has setter.
                                        _ => null
                                    };

                                if ( missingAccessor != null )
                                {
                                    diagnostics.Report(
                                        AdviceDiagnosticDescriptors.InterfacePropertyIsMissingAccessor.CreateRoslynDiagnostic(
                                            targetType.GetDiagnosticLocation(),
                                            (this.Aspect.AspectClass.ShortName, interfaceProperty, targetType, templateProperty.Declaration,
                                             missingAccessor) ) );

                                    return;
                                }

                                var unexpectedAccessor =
                                    (isExplicit, getMethodUnexpectedInTemplate, setMethodUnexpectedInTemplate, setInitOnlyInTemplate) switch
                                    {
                                        (true, true, _, _) => "get",         // Unexpected getter.
                                        (true, false, true, false) => "set", // Unexpected setter.
                                        (true, false, true, true) => "init", // Unexpected init-only setter.
                                        _ => null
                                    };

                                if ( unexpectedAccessor != null )
                                {
                                    diagnostics.Report(
                                        AdviceDiagnosticDescriptors.ExplicitInterfacePropertyHasSuperficialAccessor.CreateRoslynDiagnostic(
                                            targetType.GetDiagnosticLocation(),
                                            (this.Aspect.AspectClass.ShortName, interfaceProperty, targetType, templateProperty.Declaration,
                                             unexpectedAccessor) ) );

                                    return;
                                }
                            }

<<<<<<< HEAD
                            var unexpectedAccessor =
                                (isExplicit, getMethodUnexpectedInTemplate, setMethodUnexpectedInTemplate, setInitOnlyInTemplate) switch
                                {
                                    (true, true, _, _ ) => "get",         // Unexpected getter.
                                    (true, false, true, false ) => "set", // Unexpected setter.
                                    (true, false, true, true ) => "init", // Unexpected init-only setter.
                                    _ => null
                                };

                            if ( unexpectedAccessor != null )
=======
                            var hasImplicitSetter = templateProperty?.Declaration.SetMethod?.IsImplicitlyDeclared ?? false;

                            var propertyBuilder = this.GetImplPropertyBuilder(
                                targetType,
                                interfaceProperty,
                                getAccessibility,
                                setAccessibility,
                                hasGetter,
                                hasSetter,
                                isAutoProperty,
                                isExplicit,
                                hasImplicitSetter,
                                mergedTags );

                            if ( templateProperty != null )
>>>>>>> e0f6fb2e
                            {
                                CopyAttributes( templateProperty.Declaration, propertyBuilder );

                                if ( hasGetter )
                                {
                                    CopyAttributes(
                                        templateProperty.Declaration.GetMethod.AssertNotNull(),
                                        (DeclarationBuilder) propertyBuilder.GetMethod.AssertNotNull() );
                                }

                                if ( hasSetter )
                                {
                                    CopyAttributes(
                                        templateProperty.Declaration.SetMethod.AssertNotNull(),
                                        (DeclarationBuilder) propertyBuilder.SetMethod.AssertNotNull() );
                                }
                            }

                            interfaceMemberMap.Add( interfaceProperty, propertyBuilder );

                            if ( templateProperty != null )
                            {
                                if ( isAutoProperty != true )
                                {
                                    var accessorTemplates = templateProperty.GetAccessorTemplates();

                                    addTransformation(
                                        new OverridePropertyTransformation(
                                            this,
                                            propertyBuilder,
                                            propertyBuilder.GetMethod != null ? accessorTemplates.Get?.ForOverride( propertyBuilder.GetMethod ) : null,
                                            propertyBuilder.SetMethod != null ? accessorTemplates.Set?.ForOverride( propertyBuilder.SetMethod ) : null,
                                            mergedTags ) );
                                }
                                else
                                {
                                    propertyBuilder.InitializerTemplate = templateProperty.GetInitializerTemplate();

                                    OverrideHelper.AddTransformationsForStructField( targetType, this, addTransformation );
                                }
                            }
<<<<<<< HEAD
                        }

                        addTransformation( propertyBuilder.ToTransformation() );
                        interfaceMemberMap.Add( interfaceProperty, propertyBuilder );

                        if ( templateProperty != null )
                        {
                            if ( isAutoProperty != true )
=======
                            else
>>>>>>> e0f6fb2e
                            {
                                addTransformation(
                                    new RedirectPropertyTransformation(
                                        this,
                                        propertyBuilder,
                                        redirectionTargetProperty.AssertNotNull() ) );
                            }

                            addTransformation( propertyBuilder.ToTransformation() );
                        }

                        break;

                    case IIndexer:
                        throw new NotImplementedException( "Implementing interface indexers is not yet supported." );

                    case IEvent interfaceEvent:
                        var existingEvent = targetType.Events.SingleOrDefault( p => p.SignatureEquals( interfaceEvent ) );
                        var templateEvent = memberSpec.Template?.Cast<IEvent>();
                        var redirectionTargetEvent = (IEvent?) memberSpec.TargetMember;

                        if ( existingEvent != null && !memberSpec.IsExplicit )
                        {
                            switch ( memberSpec.OverrideStrategy )
                            {
                                case InterfaceMemberOverrideStrategy.Default when this._overrideStrategy != OverrideStrategy.Override:

                                case InterfaceMemberOverrideStrategy.Fail:
                                    diagnostics.Report(
                                        AdviceDiagnosticDescriptors.ImplicitInterfaceMemberAlreadyExists.CreateRoslynDiagnostic(
                                            targetType.GetDiagnosticLocation(),
                                            (this.Aspect.AspectClass.ShortName, interfaceEvent, targetType, existingEvent) ) );

                                    continue;

                                case InterfaceMemberOverrideStrategy.Default when this._overrideStrategy == OverrideStrategy.Override:
                                    throw new NotImplementedException( "Overriding interface events is not yet implemented." );

                                case InterfaceMemberOverrideStrategy.MakeExplicit:
                                    IntroduceEvent( true );

                                    break;

                                case InterfaceMemberOverrideStrategy.Ignore:
                                    continue;

                                default:
                                    throw new NotImplementedException( $"The strategy OverrideStrategy.{this._overrideStrategy} is not implemented." );
                            }
                        }
                        else
                        {
                            IntroduceEvent( memberSpec.IsExplicit );
                        }

                        void IntroduceEvent( bool isExplicit )
                        {
                            var isEventField = templateEvent?.Declaration.IsEventField() ?? false;

                            var eventBuilder = this.GetImplEventBuilder( targetType, interfaceEvent, isEventField, isExplicit, mergedTags );

                            if ( templateEvent != null )
                            {
                                CopyAttributes( templateEvent.Declaration, eventBuilder );
                                CopyAttributes( templateEvent.Declaration.AssertNotNull(), (DeclarationBuilder) eventBuilder.AddMethod.AssertNotNull() );
                                CopyAttributes( templateEvent.Declaration.AssertNotNull(), (DeclarationBuilder) eventBuilder.RemoveMethod.AssertNotNull() );
                            }

<<<<<<< HEAD
                        addTransformation( eventBuilder.ToTransformation() );
                        interfaceMemberMap.Add( interfaceEvent, eventBuilder );
=======
                            interfaceMemberMap.Add( interfaceEvent, eventBuilder );
>>>>>>> e0f6fb2e

                            if ( templateEvent != null )
                            {
                                if ( !isEventField )
                                {
                                    var accessorTemplates = templateEvent.GetAccessorTemplates();

                                    addTransformation(
                                        new OverrideEventTransformation(
                                            this,
                                            eventBuilder,
                                            accessorTemplates.Add?.ForOverride( eventBuilder.AddMethod ),
                                            accessorTemplates.Remove?.ForOverride( eventBuilder.RemoveMethod ),
                                            mergedTags ) );
                                }
                                else
                                {
                                    eventBuilder.InitializerTemplate = templateEvent.GetInitializerTemplate();

                                    OverrideHelper.AddTransformationsForStructField( targetType, this, addTransformation );
                                }
                            }
                            else
                            {
                                addTransformation(
                                    new RedirectEventTransformation(
                                        this,
                                        eventBuilder,
                                        redirectionTargetEvent.AssertNotNull() ) );
                            }

                            addTransformation( eventBuilder.ToTransformation() );
                        }

                        break;

                    default:
                        throw new AssertionFailedException( $"Unexpected kind of declaration: '{memberSpec.InterfaceMember}'." );
                }

                void CopyAttributes( IDeclaration interfaceMember, DeclarationBuilder builder )
                {
                    var classificationService = serviceProvider.Global.GetRequiredService<AttributeClassificationService>();

                    foreach ( var codeElementAttribute in interfaceMember.Attributes )
                    {
                        if ( classificationService.MustCopyTemplateAttribute( codeElementAttribute ) )
                        {
                            builder.AddAttribute( codeElementAttribute.ToAttributeConstruction() );
                        }
                    }
                }
            }

            if ( !skipInterfaceBaseList )
            {
                addTransformation( new IntroduceInterfaceTransformation( this, targetType, interfaceSpecification.InterfaceType, interfaceMemberMap ) );
            }
        }

        if ( diagnostics.HasError() )
        {
            return AdviceImplementationResult.Failed( diagnostics.ToImmutableArray() );
        }

        return AdviceImplementationResult.Success(
            AdviceOutcome.Default,
            this.TargetDeclaration.As<IDeclaration>(),
            diagnostics.Count > 0 ? diagnostics.ToImmutableArray() : null );
    }

    private MethodBuilder GetImplMethodBuilder(
        INamedType declaringType,
        IMethod interfaceMethod,
        bool isIteratorMethod,
        bool isExplicit,
        bool isVirtual,
        bool isOverride )
    {
        var name = GetInterfaceMemberName( interfaceMethod, isExplicit );

        var methodBuilder = new MethodBuilder( this, declaringType, name )
        {
            ReturnParameter = { Type = interfaceMethod.ReturnParameter.Type, RefKind = interfaceMethod.ReturnParameter.RefKind }
        };

        methodBuilder.SetIsIteratorMethod( isIteratorMethod );

        foreach ( var interfaceParameter in interfaceMethod.Parameters )
        {
            _ = methodBuilder.AddParameter(
                interfaceParameter.Name,
                interfaceParameter.Type,
                interfaceParameter.RefKind,
                interfaceParameter.DefaultValue );
        }

        foreach ( var interfaceGenericParameter in interfaceMethod.TypeParameters )
        {
            // TODO: Move this initialization into a second overload of add generic parameter.
            var genericParameterBuilder = methodBuilder.AddTypeParameter( interfaceGenericParameter.Name );
            genericParameterBuilder.Variance = interfaceGenericParameter.Variance;
            genericParameterBuilder.TypeKindConstraint = interfaceGenericParameter.TypeKindConstraint;
            genericParameterBuilder.HasDefaultConstructorConstraint = interfaceGenericParameter.HasDefaultConstructorConstraint;

            foreach ( var templateGenericParameterConstraint in genericParameterBuilder.TypeConstraints )
            {
                genericParameterBuilder.AddTypeConstraint( templateGenericParameterConstraint );
            }
        }

        if ( isExplicit )
        {
            methodBuilder.SetExplicitInterfaceImplementation( interfaceMethod );
        }
        else
        {
            methodBuilder.Accessibility = Accessibility.Public;
        }

        if ( isOverride )
        {
            methodBuilder.IsOverride = true;
        }
        else if ( isVirtual )
        {
            methodBuilder.IsVirtual = true;
        }

        return methodBuilder;
    }

    private PropertyBuilder GetImplPropertyBuilder(
        INamedType declaringType,
        IProperty interfaceProperty,
        Accessibility getAccessibility,
        Accessibility setAccessibility,
        bool hasGetter,
        bool hasSetter,
        bool isAutoProperty,
        bool isExplicit,
        bool hasImplicitSetter,
        IObjectReader tags )
    {
        var name = GetInterfaceMemberName( interfaceProperty, isExplicit );

        var propertyBuilder = new PropertyBuilder(
            this,
            declaringType,
            name,
            hasGetter,
            hasSetter,
            isAutoProperty,
            interfaceProperty.Writeability == Writeability.InitOnly,
            false,
            hasImplicitSetter,
            tags )
        { Type = interfaceProperty.Type };

        if ( isExplicit )
        {
            propertyBuilder.SetExplicitInterfaceImplementation( interfaceProperty );
        }
        else
        {
            propertyBuilder.Accessibility = Accessibility.Public;

            if ( propertyBuilder.GetMethod != null )
            {
                if ( interfaceProperty.GetMethod != null )
                {
                    propertyBuilder.GetMethod.Accessibility = Accessibility.Public;
                }
                else
                {
                    propertyBuilder.GetMethod.Accessibility = getAccessibility;
                }
            }

            if ( propertyBuilder.SetMethod != null )
            {
                if ( interfaceProperty.SetMethod != null )
                {
                    propertyBuilder.SetMethod.Accessibility = Accessibility.Public;
                }
                else
                {
                    propertyBuilder.SetMethod.Accessibility = setAccessibility;
                }
            }
        }

        return propertyBuilder;
    }

    private Location? GetDiagnosticLocation() => this.TargetDeclaration.GetTarget( this.SourceCompilation ).GetDiagnosticLocation();

    private EventBuilder GetImplEventBuilder( INamedType declaringType, IEvent interfaceEvent, bool isEventField, bool isExplicit, IObjectReader tags )
    {
        var name = GetInterfaceMemberName( interfaceEvent, isExplicit );

        var eventBuilder = new EventBuilder( this, declaringType, name, isEventField, tags ) { Type = interfaceEvent.Type };

        if ( isExplicit )
        {
            eventBuilder.SetExplicitInterfaceImplementation( interfaceEvent );
        }
        else
        {
            eventBuilder.Accessibility = Accessibility.Public;
        }

        return eventBuilder;
    }

    private static string GetInterfaceMemberName( IMember interfaceMember, bool isExplicit )
        => isExplicit ? $"{interfaceMember.DeclaringType.FullName}.{interfaceMember.Name}" : interfaceMember.Name;
}<|MERGE_RESOLUTION|>--- conflicted
+++ resolved
@@ -272,23 +272,14 @@
                     case OverrideStrategy.Ignore when interfaceSpecification.InterfaceType.Equals( this._interfaceType ):
                         return AdviceImplementationResult.Ignored;
 
-<<<<<<< HEAD
-=======
                     case OverrideStrategy.Ignore:
                         continue;
 
->>>>>>> e0f6fb2e
                     case OverrideStrategy.Fail:
                         diagnostics.Report(
                             AdviceDiagnosticDescriptors.InterfaceIsAlreadyImplemented.CreateRoslynDiagnostic(
                                 targetType.GetDiagnosticLocation(),
                                 (this.Aspect.AspectClass.ShortName, interfaceSpecification.InterfaceType, targetType) ) );
-<<<<<<< HEAD
-
-                        break;
-                }
-=======
->>>>>>> e0f6fb2e
 
                         continue;
 
@@ -310,10 +301,7 @@
 
             foreach ( var memberSpec in interfaceSpecification.MemberSpecifications )
             {
-<<<<<<< HEAD
                 // Collect implemented interface members and add non-observable transformations.
-=======
->>>>>>> e0f6fb2e
                 var mergedTags = ObjectReader.Merge( this._tags, memberSpec.Tags );
                 var templateAttributeProperties = (memberSpec.Template?.AdviceAttribute as ITemplateAttribute)?.Properties;
 
@@ -396,9 +384,9 @@
                         void IntroduceMethod( bool isExplicit, bool isOverride = false )
                         {
                             var isIteratorMethod = templateMethod?.IsIteratorMethod ?? redirectionTargetMethod.AssertNotNull().IsIteratorMethod() == true;
-
-<<<<<<< HEAD
-                        var methodBuilder = this.GetImplMethodBuilder( targetType, interfaceMethod, isIteratorMethod, isExplicit );
+                            var isVirtual = templateAttributeProperties?.IsVirtual ?? templateMethod is { Declaration.IsVirtual: true };
+
+                            var methodBuilder = this.GetImplMethodBuilder( targetType, interfaceMethod, isIteratorMethod, isExplicit, isVirtual, isOverride);
 
                         CopyAttributes( interfaceMethod, methodBuilder );
 
@@ -421,35 +409,9 @@
                                     this,
                                     methodBuilder,
                                     (IMethod) memberSpec.TargetMember.AssertNotNull() ) );
-=======
-                            var isVirtual = templateAttributeProperties?.IsVirtual ?? templateMethod is { Declaration.IsVirtual: true };
-
-                            var memberBuilder = this.GetImplMethodBuilder( targetType, interfaceMethod, isIteratorMethod, isExplicit, isVirtual, isOverride );
-
-                            CopyAttributes( interfaceMethod, memberBuilder );
-
-                            interfaceMemberMap.Add( interfaceMethod, memberBuilder );
-
-                            if ( templateMethod != null )
-                            {
-                                addTransformation(
-                                    new OverrideMethodTransformation(
-                                        this,
-                                        (IMethod) memberBuilder,
-                                        templateMethod.ForIntroduction( (IMethod) memberBuilder ),
-                                        mergedTags ) );
-                            }
-                            else
-                            {
-                                addTransformation(
-                                    new RedirectMethodTransformation(
-                                        this,
-                                        (IMethod) memberBuilder,
-                                        (IMethod) memberSpec.TargetMember.AssertNotNull() ) );
-                            }
+                        }
 
                             addTransformation( memberBuilder.ToTransformation() );
->>>>>>> e0f6fb2e
                         }
 
                         break;
@@ -510,15 +472,14 @@
 
                             // Check that there are no accessors required by interface that are missing from the template.
 
-<<<<<<< HEAD
-                        if ( templateProperty != null )
-                        {
-                            var getMethodMissingFromTemplate = interfaceProperty.GetMethod != null && templateProperty.Declaration.GetMethod == null;
-                            var setMethodMissingFromTemplate = interfaceProperty.SetMethod != null && templateProperty.Declaration.SetMethod == null;
-                            var getMethodUnexpectedInTemplate = interfaceProperty.GetMethod == null && templateProperty.Declaration.GetMethod != null;
-                            var setMethodUnexpectedInTemplate = interfaceProperty.SetMethod == null && templateProperty.Declaration.SetMethod != null;
-                            var setInitOnlyInTemplate = templateProperty.Declaration.Writeability is Writeability.InitOnly;
-                            var setInitOnlyInInterface = interfaceProperty.Writeability is Writeability.InitOnly;
+                            if ( templateProperty != null )
+                            {
+                                var getMethodMissingFromTemplate = interfaceProperty.GetMethod != null && templateProperty.Declaration.GetMethod == null;
+                                var setMethodMissingFromTemplate = interfaceProperty.SetMethod != null && templateProperty.Declaration.SetMethod == null;
+                                var getMethodUnexpectedInTemplate = interfaceProperty.GetMethod == null && templateProperty.Declaration.GetMethod != null;
+                                var setMethodUnexpectedInTemplate = interfaceProperty.SetMethod == null && templateProperty.Declaration.SetMethod != null;
+                                var setInitOnlyInTemplate = templateProperty.Declaration.Writeability is Writeability.InitOnly;
+                                var setInitOnlyInInterface = interfaceProperty.Writeability is Writeability.InitOnly;
 
                             var missingAccessor =
                                 (getMethodMissingFromTemplate, setMethodMissingFromTemplate, setInitOnlyInTemplate, setInitOnlyInInterface) switch
@@ -531,29 +492,6 @@
                                     _ => null
                                 };
 
-                            if ( missingAccessor != null )
-=======
-                            if ( templateProperty != null )
->>>>>>> e0f6fb2e
-                            {
-                                var getMethodMissingFromTemplate = interfaceProperty.GetMethod != null && templateProperty.Declaration.GetMethod == null;
-                                var setMethodMissingFromTemplate = interfaceProperty.SetMethod != null && templateProperty.Declaration.SetMethod == null;
-                                var getMethodUnexpectedInTemplate = interfaceProperty.GetMethod == null && templateProperty.Declaration.GetMethod != null;
-                                var setMethodUnexpectedInTemplate = interfaceProperty.SetMethod == null && templateProperty.Declaration.SetMethod != null;
-                                var setInitOnlyInTemplate = templateProperty.Declaration.Writeability is Writeability.InitOnly;
-                                var setInitOnlyInInterface = interfaceProperty.Writeability is Writeability.InitOnly;
-
-                                var missingAccessor =
-                                    (getMethodMissingFromTemplate, setMethodMissingFromTemplate, setInitOnlyInTemplate, setInitOnlyInInterface) switch
-                                    {
-                                        (true, _, _, _) => "get",              // Missing getter.
-                                        (false, true, _, false) => "set",      // Missing setter.
-                                        (false, true, _, true) => "init",      // Missing init-only setter.
-                                        (false, false, true, false) => "set",  // Interface has setter, template has init-only setter.
-                                        (false, false, false, true) => "init", // Interface has init-only setter, template has setter.
-                                        _ => null
-                                    };
-
                                 if ( missingAccessor != null )
                                 {
                                     diagnostics.Report(
@@ -565,14 +503,14 @@
                                     return;
                                 }
 
-                                var unexpectedAccessor =
-                                    (isExplicit, getMethodUnexpectedInTemplate, setMethodUnexpectedInTemplate, setInitOnlyInTemplate) switch
-                                    {
-                                        (true, true, _, _) => "get",         // Unexpected getter.
-                                        (true, false, true, false) => "set", // Unexpected setter.
-                                        (true, false, true, true) => "init", // Unexpected init-only setter.
-                                        _ => null
-                                    };
+                            var unexpectedAccessor =
+                                (isExplicit, getMethodUnexpectedInTemplate, setMethodUnexpectedInTemplate, setInitOnlyInTemplate) switch
+                                {
+                                    (true, true, _, _ ) => "get",         // Unexpected getter.
+                                    (true, false, true, false ) => "set", // Unexpected setter.
+                                    (true, false, true, true ) => "init", // Unexpected init-only setter.
+                                    _ => null
+                                };
 
                                 if ( unexpectedAccessor != null )
                                 {
@@ -586,18 +524,6 @@
                                 }
                             }
 
-<<<<<<< HEAD
-                            var unexpectedAccessor =
-                                (isExplicit, getMethodUnexpectedInTemplate, setMethodUnexpectedInTemplate, setInitOnlyInTemplate) switch
-                                {
-                                    (true, true, _, _ ) => "get",         // Unexpected getter.
-                                    (true, false, true, false ) => "set", // Unexpected setter.
-                                    (true, false, true, true ) => "init", // Unexpected init-only setter.
-                                    _ => null
-                                };
-
-                            if ( unexpectedAccessor != null )
-=======
                             var hasImplicitSetter = templateProperty?.Declaration.SetMethod?.IsImplicitlyDeclared ?? false;
 
                             var propertyBuilder = this.GetImplPropertyBuilder(
@@ -613,7 +539,6 @@
                                 mergedTags );
 
                             if ( templateProperty != null )
->>>>>>> e0f6fb2e
                             {
                                 CopyAttributes( templateProperty.Declaration, propertyBuilder );
 
@@ -632,7 +557,8 @@
                                 }
                             }
 
-                            interfaceMemberMap.Add( interfaceProperty, propertyBuilder );
+                        addTransformation( propertyBuilder.ToTransformation() );
+                        interfaceMemberMap.Add( interfaceProperty, propertyBuilder );
 
                             if ( templateProperty != null )
                             {
@@ -655,18 +581,7 @@
                                     OverrideHelper.AddTransformationsForStructField( targetType, this, addTransformation );
                                 }
                             }
-<<<<<<< HEAD
-                        }
-
-                        addTransformation( propertyBuilder.ToTransformation() );
-                        interfaceMemberMap.Add( interfaceProperty, propertyBuilder );
-
-                        if ( templateProperty != null )
-                        {
-                            if ( isAutoProperty != true )
-=======
                             else
->>>>>>> e0f6fb2e
                             {
                                 addTransformation(
                                     new RedirectPropertyTransformation(
@@ -735,12 +650,8 @@
                                 CopyAttributes( templateEvent.Declaration.AssertNotNull(), (DeclarationBuilder) eventBuilder.RemoveMethod.AssertNotNull() );
                             }
 
-<<<<<<< HEAD
                         addTransformation( eventBuilder.ToTransformation() );
                         interfaceMemberMap.Add( interfaceEvent, eventBuilder );
-=======
-                            interfaceMemberMap.Add( interfaceEvent, eventBuilder );
->>>>>>> e0f6fb2e
 
                             if ( templateEvent != null )
                             {
