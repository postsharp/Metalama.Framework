--- conflicted
+++ resolved
@@ -57,28 +57,11 @@
     /// </remarks>
     protected virtual void Initialize( in ProjectServiceProvider serviceProvider, IDiagnosticAdder diagnosticAdder ) { }
 
-<<<<<<< HEAD
     /// <summary>
     /// Validates the advice. Executed only if initialization passed, before implementing the advice.
     /// </summary>
     public virtual void Validate( in ProjectServiceProvider serviceProvider, CompilationModel compilation, IDiagnosticAdder diagnosticAdder ) { }
-
-    /// <summary>
-    /// Applies the advice on the given compilation and returns the set of resulting transformations and diagnostics.
-    /// </summary>
-    /// <param name="serviceProvider">Service provider.</param>
-    /// <param name="compilation">Input compilation.</param>
-    /// <param name="addTransformation"></param>
-    /// <returns>Advice result containing transformations and diagnostics.</returns>
-    public abstract AdviceImplementationResult Implement(
-        ProjectServiceProvider serviceProvider,
-        CompilationModel compilation,
-        Action<ITransformation> addTransformation );
-
-    IAspectInstance IAspectDeclarationOrigin.AspectInstance => this.Aspect;
-=======
     IAspectInstance IAspectDeclarationOrigin.AspectInstance => this.AspectInstance;
->>>>>>> 686cd9f9
 
     DeclarationOriginKind IDeclarationOrigin.Kind => DeclarationOriginKind.Aspect;
 
