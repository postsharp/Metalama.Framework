﻿// Copyright (c) SharpCrafters s.r.o. See the LICENSE.md file in the root directory of this repository root for details.

using Metalama.Framework.Advising;
using Metalama.Framework.Aspects;
using Metalama.Framework.Code;
using Metalama.Framework.Engine.Aspects;
using Metalama.Framework.Engine.CodeModel;
using Metalama.Framework.Engine.CodeModel.Builders;
using Metalama.Framework.Engine.CodeModel.References;
using Metalama.Framework.Engine.Diagnostics;
using Metalama.Framework.Engine.Services;
using System;

namespace Metalama.Framework.Engine.Advising;

<<<<<<< HEAD
internal abstract class IntroduceMemberAdvice<TMember, TBuilder> : Advice
    where TMember : class, IMember
    where TBuilder : MemberBuilder
{
    private readonly Action<TBuilder>? _buildAction;
=======
internal abstract class IntroduceMemberAdvice<TMember, TBuilder> : IntroduceMemberOrNamedTypeAdvice<TMember, TBuilder>
    where TMember : class, IMember
    where TBuilder : MemberBuilder
{
>>>>>>> 20f4794d
    private readonly IntroductionScope _scope;

    protected OverrideStrategy OverrideStrategy { get; }

    protected new Ref<INamedType> TargetDeclaration => base.TargetDeclaration.As<INamedType>();

<<<<<<< HEAD
    protected TBuilder Builder { get; init; }

    protected TemplateMember<TMember>? Template { get; }

    protected string MemberName { get; }

    protected IObjectReader Tags { get; }

    protected IntroduceMemberAdvice(
        IAspectInstanceInternal aspect,
        TemplateClassInstance templateInstance,
        INamedType targetDeclaration,
        ICompilation sourceCompilation,
        string? explicitName,
        TemplateMember<TMember>? template,
        IntroductionScope scope,
        OverrideStrategy overrideStrategy,
        Action<TBuilder>? buildAction,
        string? layerName,
        IObjectReader tags ) : base( aspect, templateInstance, targetDeclaration, sourceCompilation, layerName )
    {
        var templateAttribute = (ITemplateAttribute?) template?.AdviceAttribute;
        var templateAttributeProperties = templateAttribute?.Properties;

        this.MemberName = explicitName ?? templateAttributeProperties?.Name
            ?? template?.Declaration.Name ?? throw new ArgumentNullException( nameof(explicitName) );

        this.Template = template;

        if ( scope != IntroductionScope.Default )
        {
            this._scope = scope;
        }
        else if ( templateAttribute is IntroduceAttribute introduceAttribute )
        {
            this._scope = introduceAttribute.Scope;
        }

        if ( this._scope == IntroductionScope.Target )
        {
            this._scope = aspect.TargetDeclaration.GetTarget( sourceCompilation ).GetClosestMemberOrNamedType()?.IsStatic == false
                ? IntroductionScope.Instance
                : IntroductionScope.Static;
        }

        this.OverrideStrategy = overrideStrategy;
        this._buildAction = buildAction;
        this.Tags = tags;

        // This is to make the nullability analyzer happy. Derived classes are supposed to set this member in the
        // constructor. Other designs are more cumbersome.
        this.Builder = null!;
=======
    protected TemplateMember<TMember>? Template { get; }

    protected string MemberName { get; }

    protected IObjectReader Tags { get; }

    protected IntroduceMemberAdvice(
        IAspectInstanceInternal aspect,
        TemplateClassInstance templateInstance,
        INamedType targetDeclaration,
        ICompilation sourceCompilation,
        string? explicitName,
        TemplateMember<TMember>? template,
        IntroductionScope scope,
        OverrideStrategy overrideStrategy,
        Action<TBuilder>? buildAction,
        string? layerName,
        IObjectReader tags ) : base( aspect, templateInstance, targetDeclaration, sourceCompilation, buildAction, layerName )
    {
        var templateAttribute = (ITemplateAttribute?) template?.AdviceAttribute;
        var templateAttributeProperties = templateAttribute?.Properties;

        this.MemberName = explicitName ?? templateAttributeProperties?.Name
            ?? template?.Declaration.Name ?? throw new ArgumentNullException( nameof(explicitName) );

        this.Template = template;

        if ( scope != IntroductionScope.Default )
        {
            this._scope = scope;
        }
        else if ( templateAttribute is IntroduceAttribute introduceAttribute )
        {
            this._scope = introduceAttribute.Scope;
        }

        this.OverrideStrategy = overrideStrategy;
        this.Tags = tags;
>>>>>>> 20f4794d
    }

    protected virtual void InitializeCore(
        ProjectServiceProvider serviceProvider,
        IDiagnosticAdder diagnosticAdder,
        TemplateAttributeProperties? templateAttributeProperties ) { }

<<<<<<< HEAD
    public sealed override void Initialize( in ProjectServiceProvider serviceProvider, IDiagnosticAdder diagnosticAdder )
    {
        base.Initialize( serviceProvider, diagnosticAdder );

        var templateAttribute = (ITemplateAttribute?) this.Template?.AdviceAttribute;
        var templateAttributeProperties = templateAttribute?.Properties;

        this.Builder.Accessibility = this.Template?.Accessibility ?? Accessibility.Private;
        this.Builder.IsSealed = templateAttributeProperties?.IsSealed ?? this.Template?.Declaration.IsSealed ?? false;
        this.Builder.IsVirtual = templateAttributeProperties?.IsVirtual ?? this.Template?.Declaration.IsVirtual ?? false;

        // Handle the introduction scope.
        var targetDeclaration = this.TargetDeclaration.GetTarget( this.SourceCompilation );

        switch ( this._scope )
        {
            case IntroductionScope.Default:
                if ( this.Template?.Declaration is { IsStatic: true } )
                {
                    this.Builder.IsStatic = true;
                }
                else
                {
                    this.Builder.IsStatic = false;
                }

                break;

            case IntroductionScope.Instance:
                this.Builder.IsStatic = false;

                break;

            case IntroductionScope.Static:
                this.Builder.IsStatic = true;
=======
    public sealed override void Initialize( ProjectServiceProvider serviceProvider, IDiagnosticAdder diagnosticAdder )
    {
        base.Initialize( serviceProvider, diagnosticAdder );

        var templateAttribute = (ITemplateAttribute?) this.Template?.AdviceAttribute;
        var templateAttributeProperties = templateAttribute?.Properties;

        this.Builder.Accessibility = this.Template?.Accessibility ?? Accessibility.Private;
        this.Builder.IsSealed = templateAttributeProperties?.IsSealed ?? this.Template?.Declaration.IsSealed ?? false;
        this.Builder.IsVirtual = templateAttributeProperties?.IsVirtual ?? this.Template?.Declaration.IsVirtual ?? false;

        // Handle the introduction scope.
        var targetDeclaration = this.TargetDeclaration.GetTarget( this.SourceCompilation );

        switch ( this._scope )
        {
            case IntroductionScope.Default:
                if ( this.Template?.Declaration is { IsStatic: true } )
                {
                    this.Builder.IsStatic = true;
                }
                else
                {
                    this.Builder.IsStatic = false;
                }

                break;

            case IntroductionScope.Instance:
                this.Builder.IsStatic = false;

                break;

            case IntroductionScope.Static:
                this.Builder.IsStatic = true;

                break;

            case IntroductionScope.Target:
                this.Builder.IsStatic = targetDeclaration.IsStatic;
>>>>>>> 20f4794d

                break;

            default:
                throw new AssertionFailedException( $"Unexpected IntroductionScope: {this._scope}." );
        }

        if ( this.Template != null )
        {
            CopyTemplateAttributes( this.Template.Declaration!, this.Builder, serviceProvider );
<<<<<<< HEAD
        }

        this.InitializeCore( serviceProvider, diagnosticAdder, templateAttributeProperties );

        this._buildAction?.Invoke( this.Builder );

        this.ValidateBuilder( targetDeclaration, diagnosticAdder );
    }

    protected virtual void ValidateBuilder( INamedType targetDeclaration, IDiagnosticAdder diagnosticAdder )
    {
        // Check that static member is not virtual.
        if ( this.Builder is { IsStatic: true, IsVirtual: true } )
        {
            diagnosticAdder.Report(
                AdviceDiagnosticDescriptors.CannotIntroduceStaticVirtualMember.CreateRoslynDiagnostic(
                    targetDeclaration.GetDiagnosticLocation(),
                    (this.Aspect.AspectClass.ShortName, this.Builder),
                    this ) );
        }

        // Check that static member is not sealed.
        if ( this.Builder is { IsStatic: true, IsSealed: true } )
        {
            diagnosticAdder.Report(
                AdviceDiagnosticDescriptors.CannotIntroduceStaticSealedMember.CreateRoslynDiagnostic(
=======
        }

        this.InitializeCore( serviceProvider, diagnosticAdder, templateAttributeProperties );

        this.BuildAction?.Invoke( this.Builder );

        this.ValidateBuilder( targetDeclaration, diagnosticAdder );
    }

    protected virtual void ValidateBuilder( INamedType targetDeclaration, IDiagnosticAdder diagnosticAdder )
    {
        // Check that static member is not virtual.
        if ( this.Builder is { IsStatic: true, IsVirtual: true } )
        {
            diagnosticAdder.Report(
                AdviceDiagnosticDescriptors.CannotIntroduceStaticVirtualMember.CreateRoslynDiagnostic(
>>>>>>> 20f4794d
                    targetDeclaration.GetDiagnosticLocation(),
                    (this.Aspect.AspectClass.ShortName, this.Builder),
                    this ) );
        }

<<<<<<< HEAD
        // Check that instance member is not introduced to a static type.
        if ( targetDeclaration.IsStatic && !this.Builder.IsStatic )
        {
            diagnosticAdder.Report(
                AdviceDiagnosticDescriptors.CannotIntroduceInstanceMember.CreateRoslynDiagnostic(
                    targetDeclaration.GetDiagnosticLocation(),
                    (this.Aspect.AspectClass.ShortName, this.Builder, targetDeclaration),
                    this ) );
        }

        // Check that virtual member is not introduced to a sealed type or a struct.
        if ( targetDeclaration is { IsSealed: true } or { TypeKind: TypeKind.Struct or TypeKind.RecordStruct }
             && this.Builder.IsVirtual )
        {
            diagnosticAdder.Report(
                AdviceDiagnosticDescriptors.CannotIntroduceVirtualToTargetType.CreateRoslynDiagnostic(
                    targetDeclaration.GetDiagnosticLocation(),
                    (this.Aspect.AspectClass.ShortName, this.Builder, targetDeclaration),
                    this ) );
        }
    }

    protected static void CopyTemplateAttributes( IDeclaration declaration, IDeclarationBuilder builder, in ProjectServiceProvider serviceProvider )
    {
        var classificationService = serviceProvider.Global.GetRequiredService<AttributeClassificationService>();

        foreach ( var codeElementAttribute in declaration.Attributes )
        {
            if ( classificationService.MustCopyTemplateAttribute( codeElementAttribute ) )
            {
                builder.AddAttribute( codeElementAttribute.ToAttributeConstruction() );
            }
        }
=======
        // Check that static member is not sealed.
        if ( this.Builder is { IsStatic: true, IsSealed: true } )
        {
            diagnosticAdder.Report(
                AdviceDiagnosticDescriptors.CannotIntroduceStaticSealedMember.CreateRoslynDiagnostic(
                    targetDeclaration.GetDiagnosticLocation(),
                    (this.Aspect.AspectClass.ShortName, this.Builder),
                    this ) );
        }

        // Check that instance member is not introduced to a static type.
        if ( targetDeclaration.IsStatic && !this.Builder.IsStatic )
        {
            diagnosticAdder.Report(
                AdviceDiagnosticDescriptors.CannotIntroduceInstanceMember.CreateRoslynDiagnostic(
                    targetDeclaration.GetDiagnosticLocation(),
                    (this.Aspect.AspectClass.ShortName, this.Builder, targetDeclaration),
                    this ) );
        }

        // Check that virtual member is not introduced to a sealed type or a struct.
        if ( targetDeclaration is { IsSealed: true } or { TypeKind: TypeKind.Struct or TypeKind.RecordStruct }
             && this.Builder.IsVirtual )
        {
            diagnosticAdder.Report(
                AdviceDiagnosticDescriptors.CannotIntroduceVirtualToTargetType.CreateRoslynDiagnostic(
                    targetDeclaration.GetDiagnosticLocation(),
                    (this.Aspect.AspectClass.ShortName, this.Builder, targetDeclaration),
                    this ) );
        }
>>>>>>> 20f4794d
    }

    public override string ToString() => $"Introduce {this.Builder}";
}<|MERGE_RESOLUTION|>--- conflicted
+++ resolved
@@ -3,6 +3,7 @@
 using Metalama.Framework.Advising;
 using Metalama.Framework.Aspects;
 using Metalama.Framework.Code;
+using Metalama.Framework.Code.DeclarationBuilders;
 using Metalama.Framework.Engine.Aspects;
 using Metalama.Framework.Engine.CodeModel;
 using Metalama.Framework.Engine.CodeModel.Builders;
@@ -13,78 +14,17 @@
 
 namespace Metalama.Framework.Engine.Advising;
 
-<<<<<<< HEAD
-internal abstract class IntroduceMemberAdvice<TMember, TBuilder> : Advice
+internal abstract class IntroduceMemberAdvice<TMember, TBuilder> : IntroduceMemberOrNamedTypeAdvice<TMember, TBuilder>
     where TMember : class, IMember
     where TBuilder : MemberBuilder
 {
     private readonly Action<TBuilder>? _buildAction;
-=======
-internal abstract class IntroduceMemberAdvice<TMember, TBuilder> : IntroduceMemberOrNamedTypeAdvice<TMember, TBuilder>
-    where TMember : class, IMember
-    where TBuilder : MemberBuilder
-{
->>>>>>> 20f4794d
     private readonly IntroductionScope _scope;
 
     protected OverrideStrategy OverrideStrategy { get; }
 
     protected new Ref<INamedType> TargetDeclaration => base.TargetDeclaration.As<INamedType>();
 
-<<<<<<< HEAD
-    protected TBuilder Builder { get; init; }
-
-    protected TemplateMember<TMember>? Template { get; }
-
-    protected string MemberName { get; }
-
-    protected IObjectReader Tags { get; }
-
-    protected IntroduceMemberAdvice(
-        IAspectInstanceInternal aspect,
-        TemplateClassInstance templateInstance,
-        INamedType targetDeclaration,
-        ICompilation sourceCompilation,
-        string? explicitName,
-        TemplateMember<TMember>? template,
-        IntroductionScope scope,
-        OverrideStrategy overrideStrategy,
-        Action<TBuilder>? buildAction,
-        string? layerName,
-        IObjectReader tags ) : base( aspect, templateInstance, targetDeclaration, sourceCompilation, layerName )
-    {
-        var templateAttribute = (ITemplateAttribute?) template?.AdviceAttribute;
-        var templateAttributeProperties = templateAttribute?.Properties;
-
-        this.MemberName = explicitName ?? templateAttributeProperties?.Name
-            ?? template?.Declaration.Name ?? throw new ArgumentNullException( nameof(explicitName) );
-
-        this.Template = template;
-
-        if ( scope != IntroductionScope.Default )
-        {
-            this._scope = scope;
-        }
-        else if ( templateAttribute is IntroduceAttribute introduceAttribute )
-        {
-            this._scope = introduceAttribute.Scope;
-        }
-
-        if ( this._scope == IntroductionScope.Target )
-        {
-            this._scope = aspect.TargetDeclaration.GetTarget( sourceCompilation ).GetClosestMemberOrNamedType()?.IsStatic == false
-                ? IntroductionScope.Instance
-                : IntroductionScope.Static;
-        }
-
-        this.OverrideStrategy = overrideStrategy;
-        this._buildAction = buildAction;
-        this.Tags = tags;
-
-        // This is to make the nullability analyzer happy. Derived classes are supposed to set this member in the
-        // constructor. Other designs are more cumbersome.
-        this.Builder = null!;
-=======
     protected TemplateMember<TMember>? Template { get; }
 
     protected string MemberName { get; }
@@ -121,9 +61,15 @@
             this._scope = introduceAttribute.Scope;
         }
 
+        if ( this._scope == IntroductionScope.Target )
+        {
+            this._scope = aspect.TargetDeclaration.GetTarget( sourceCompilation ).GetClosestMemberOrNamedType()?.IsStatic == false
+                ? IntroductionScope.Instance
+                : IntroductionScope.Static;
+        }
+
         this.OverrideStrategy = overrideStrategy;
         this.Tags = tags;
->>>>>>> 20f4794d
     }
 
     protected virtual void InitializeCore(
@@ -131,44 +77,7 @@
         IDiagnosticAdder diagnosticAdder,
         TemplateAttributeProperties? templateAttributeProperties ) { }
 
-<<<<<<< HEAD
     public sealed override void Initialize( in ProjectServiceProvider serviceProvider, IDiagnosticAdder diagnosticAdder )
-    {
-        base.Initialize( serviceProvider, diagnosticAdder );
-
-        var templateAttribute = (ITemplateAttribute?) this.Template?.AdviceAttribute;
-        var templateAttributeProperties = templateAttribute?.Properties;
-
-        this.Builder.Accessibility = this.Template?.Accessibility ?? Accessibility.Private;
-        this.Builder.IsSealed = templateAttributeProperties?.IsSealed ?? this.Template?.Declaration.IsSealed ?? false;
-        this.Builder.IsVirtual = templateAttributeProperties?.IsVirtual ?? this.Template?.Declaration.IsVirtual ?? false;
-
-        // Handle the introduction scope.
-        var targetDeclaration = this.TargetDeclaration.GetTarget( this.SourceCompilation );
-
-        switch ( this._scope )
-        {
-            case IntroductionScope.Default:
-                if ( this.Template?.Declaration is { IsStatic: true } )
-                {
-                    this.Builder.IsStatic = true;
-                }
-                else
-                {
-                    this.Builder.IsStatic = false;
-                }
-
-                break;
-
-            case IntroductionScope.Instance:
-                this.Builder.IsStatic = false;
-
-                break;
-
-            case IntroductionScope.Static:
-                this.Builder.IsStatic = true;
-=======
-    public sealed override void Initialize( ProjectServiceProvider serviceProvider, IDiagnosticAdder diagnosticAdder )
     {
         base.Initialize( serviceProvider, diagnosticAdder );
 
@@ -206,12 +115,6 @@
 
                 break;
 
-            case IntroductionScope.Target:
-                this.Builder.IsStatic = targetDeclaration.IsStatic;
->>>>>>> 20f4794d
-
-                break;
-
             default:
                 throw new AssertionFailedException( $"Unexpected IntroductionScope: {this._scope}." );
         }
@@ -219,12 +122,11 @@
         if ( this.Template != null )
         {
             CopyTemplateAttributes( this.Template.Declaration!, this.Builder, serviceProvider );
-<<<<<<< HEAD
         }
 
         this.InitializeCore( serviceProvider, diagnosticAdder, templateAttributeProperties );
 
-        this._buildAction?.Invoke( this.Builder );
+        this.BuildAction?.Invoke( this.Builder );
 
         this.ValidateBuilder( targetDeclaration, diagnosticAdder );
     }
@@ -246,30 +148,11 @@
         {
             diagnosticAdder.Report(
                 AdviceDiagnosticDescriptors.CannotIntroduceStaticSealedMember.CreateRoslynDiagnostic(
-=======
-        }
-
-        this.InitializeCore( serviceProvider, diagnosticAdder, templateAttributeProperties );
-
-        this.BuildAction?.Invoke( this.Builder );
-
-        this.ValidateBuilder( targetDeclaration, diagnosticAdder );
-    }
-
-    protected virtual void ValidateBuilder( INamedType targetDeclaration, IDiagnosticAdder diagnosticAdder )
-    {
-        // Check that static member is not virtual.
-        if ( this.Builder is { IsStatic: true, IsVirtual: true } )
-        {
-            diagnosticAdder.Report(
-                AdviceDiagnosticDescriptors.CannotIntroduceStaticVirtualMember.CreateRoslynDiagnostic(
->>>>>>> 20f4794d
                     targetDeclaration.GetDiagnosticLocation(),
                     (this.Aspect.AspectClass.ShortName, this.Builder),
                     this ) );
         }
 
-<<<<<<< HEAD
         // Check that instance member is not introduced to a static type.
         if ( targetDeclaration.IsStatic && !this.Builder.IsStatic )
         {
@@ -303,38 +186,6 @@
                 builder.AddAttribute( codeElementAttribute.ToAttributeConstruction() );
             }
         }
-=======
-        // Check that static member is not sealed.
-        if ( this.Builder is { IsStatic: true, IsSealed: true } )
-        {
-            diagnosticAdder.Report(
-                AdviceDiagnosticDescriptors.CannotIntroduceStaticSealedMember.CreateRoslynDiagnostic(
-                    targetDeclaration.GetDiagnosticLocation(),
-                    (this.Aspect.AspectClass.ShortName, this.Builder),
-                    this ) );
-        }
-
-        // Check that instance member is not introduced to a static type.
-        if ( targetDeclaration.IsStatic && !this.Builder.IsStatic )
-        {
-            diagnosticAdder.Report(
-                AdviceDiagnosticDescriptors.CannotIntroduceInstanceMember.CreateRoslynDiagnostic(
-                    targetDeclaration.GetDiagnosticLocation(),
-                    (this.Aspect.AspectClass.ShortName, this.Builder, targetDeclaration),
-                    this ) );
-        }
-
-        // Check that virtual member is not introduced to a sealed type or a struct.
-        if ( targetDeclaration is { IsSealed: true } or { TypeKind: TypeKind.Struct or TypeKind.RecordStruct }
-             && this.Builder.IsVirtual )
-        {
-            diagnosticAdder.Report(
-                AdviceDiagnosticDescriptors.CannotIntroduceVirtualToTargetType.CreateRoslynDiagnostic(
-                    targetDeclaration.GetDiagnosticLocation(),
-                    (this.Aspect.AspectClass.ShortName, this.Builder, targetDeclaration),
-                    this ) );
-        }
->>>>>>> 20f4794d
     }
 
     public override string ToString() => $"Introduce {this.Builder}";
