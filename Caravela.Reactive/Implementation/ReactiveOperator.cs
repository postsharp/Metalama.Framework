--- conflicted
+++ resolved
@@ -19,48 +19,7 @@
        where TResultObserver : class, IReactiveObserver<TResult>
 
     {
-<<<<<<< HEAD
-        private DependencyList _dependencies;
-
-        private volatile int _sourceVersion = -1;
-        private volatile bool _isFunctionResultDirty = true;
-        private volatile ReactiveVersionedValue<TResult>? _result;
-        private DependencyObservable? _dependencyObservable;
-        private IReactiveSubscription? _subscriptionToSource;
-        private SpinLock _lock = default;
-        private ObserverList<TResultObserver> _observers;
-
-        // The following fields logically belong to IncrementalUpdateToken but this
-        // type needs to be immutable so that we can use it with the 'using' statement.
-        // Since there is one or zero update concurrently, we're storing the state here.
-        private IncrementalUpdateStatus _currentUpdateStatus;
-        private bool _currentUpdateBreaksObservers;
-        private int _currentUpdateNewSourceVersion;
-        private TResult? _currentUpdateResult;
-        private ReactiveSideValues _currentUpdateSideValues;
-
-
-        protected ReactiveOperator(IReactiveSource<TSource, TSourceObserver> source)
-        {
-            if (source == null)
-            {
-                throw new ArgumentNullException(nameof(source));
-            }
-
-            this.Source = source;
-            this._observers = new ObserverList<TResultObserver>(this);
-            this._dependencies = new DependencyList(this);
-        }
-
-        protected ObserverListEnumerator<TResultObserver, TResultObserver> Observers => this._observers.GetEnumerator();
-        
-
-
-        protected IReactiveSource<TSource, TSourceObserver> Source { get; }
-
-=======
         private protected SpinLock _lock = default;
->>>>>>> 98633f31
 
         protected ReactiveOperator( IReactiveSource<TSource, TSourceObserver> source ) : base( source )
         {
