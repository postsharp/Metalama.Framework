--- conflicted
+++ resolved
@@ -12,11 +12,6 @@
     {
         private readonly ImmutableArray<IReactiveSideValue> _sideValues;
 
-<<<<<<< HEAD
-=======
-        IImmutableList<IReactiveSideValue> SideValues => this._sideValues.IsDefault ? ImmutableArray<IReactiveSideValue>.Empty : this._sideValues;
-
->>>>>>> 56eafef4
         private ReactiveSideValues( ImmutableArray<IReactiveSideValue> sideValues )
         {
             this._sideValues = sideValues;
