#region

using System;
using System.Collections.Generic;
using System.Collections.Immutable;
using System.Linq;

#endregion

namespace Caravela.Reactive.Operators
{
    internal class GroupByOperator<TSource, TKey, TElement> : ReactiveCollectionOperator<TSource, IReactiveGroup<TKey, TElement>>,
        IReactiveGroupBy<TKey, TElement>, IGroupByOperator<TKey, TElement>
    {
        private readonly IEqualityComparer<TKey> _equalityComparer;
        private readonly Func<TSource, ReactiveObserverToken, TKey> _getKeyFunc;
        private readonly Func<TSource, TElement> _getElementFunc;
        private ImmutableDictionary<TKey, Group<TKey, TElement>> _groups;

        public GroupByOperator(
            IReactiveCollection<TSource> source,
            Func<TSource, TKey> getKeyFunc,
            Func<TSource, TElement> getElementFunc,
            IEqualityComparer<TKey>? equalityComparer) : base(source)
        {
            this._equalityComparer = equalityComparer ?? EqualityComparer<TKey>.Default;
            this._getKeyFunc = ReactiveObserverToken.WrapWithDefaultToken(getKeyFunc);
            this._getElementFunc = getElementFunc;
            this._groups = ImmutableDictionary<TKey, Group<TKey, TElement>>.Empty.WithComparers(this._equalityComparer);
        }

        public IReactiveGroup<TKey, TElement> this[TKey key]
        {
            get
            {
                this.EnsureFunctionEvaluated();

                if (!this._groups.TryGetValue(key, out var group))
                {
                    using var token = this.GetIncrementalUpdateToken(-1);

                    if (!this._groups.TryGetValue(key, out group))
                    {
<<<<<<< HEAD
                        token.SignalChange(true);

=======
                        
>>>>>>> 9aaec99b
                        // We never return a null group, instead we create an empty group to which
                        // items can be added later. This is important because the consumer may add an observer.
                        group = new Group<TKey, TElement>(this, key);

                        var oldGroups = this._groups;
                        this._groups = this._groups.Add(key, group);

                        foreach (var subscription in this.Observers)
                        {
                            subscription.Observer.OnItemAdded(subscription.Subscription, group, token.NextVersion);
                        }

                        foreach (var subscription in this.Observers.OfEnumerableType<Group<TKey, TElement>>())
                        {
                            subscription.Observer.OnValueChanged(subscription.Subscription, oldGroups.Values, this._groups.Values, token.NextVersion);
                        }
                    }

                    token.SetValue( this._groups.Values );
                }

                return group;
            }
        }

        public override bool IsMaterialized => true;

        void IGroupByOperator<TKey, TElement>.EnsureSubscribedToSource() => this.EnsureSubscribedToSource();

        private void AddItem(ref ImmutableDictionary<TKey, Group<TKey, TElement>> newResult, TSource item,
            in IncrementalUpdateToken updateToken)
        {
            var key = this._getKeyFunc(item, this.ObserverToken);
            if (!newResult.TryGetValue(key, out var group))
            {
                group = new Group<TKey, TElement>(this, key);

                newResult = newResult.Add(key, group);

                foreach (var subscription in this.Observers)
                {
                    subscription.Observer.OnItemAdded(subscription.Subscription, group, updateToken.NextVersion);
                }
            }

            var element = this._getElementFunc(item);

            group.Add(element);
        }


        private void RemoveItem(ref ImmutableDictionary<TKey, Group<TKey, TElement>> newResult, TSource removedItem,
            in IncrementalUpdateToken updateToken)
        {
            var key = this._getKeyFunc(removedItem, this.ObserverToken);
            if (newResult.TryGetValue(key, out var group))
            {
                var element = this._getElementFunc(removedItem);

                group.Remove(element);

                if (group.Count == 0)
                {
                    if (!group.HasObserver)
                    {
                        newResult = newResult.Remove(key);
                    }
                    else
                    {
                        // We can't remove a group that has observers because they would not get
                        // notified the next time we're adding something to a group of the same key.
                    }

                    foreach (var subscription in this.Observers)
                    {
                        subscription.Observer.OnItemRemoved(subscription.Subscription, @group, updateToken.NextVersion);
                    }
                }
            }
        }


        protected override IEnumerable<IReactiveGroup<TKey, TElement>> EvaluateFunction(IEnumerable<TSource> source)
        {
            // We cannot simply overwrite the dictionary with a brand new one because there may be observers on individual
            // groups and we need to preserve them.

            var oldGroups = this._groups;

            var builder = oldGroups.ToBuilder();

            foreach (var group in source.GroupBy(s => this._getKeyFunc(s, this.ObserverToken), this._getElementFunc ))
            {
                if (builder.TryGetValue(group.Key, out var items))
                {
                    items.Replace(group, this.Version);
                }
                else
                {
                    builder.Add( group.Key, new Group<TKey, TElement>( this, group, this.Version ) );
                }
            }

            foreach (var group in builder.ToImmutable())
            {
                if (group.Value.Mark != this.Version)
                {
                    if (group.Value.HasObserver)
                    {
                        group.Value.Clear();
                    }
                    else
                    {
                        builder.Remove(group.Key);
                    }
                }
            }

            this._groups = builder.ToImmutable();
                
            return this._groups.Values;
        }

        protected override void OnSourceItemAdded(IReactiveSubscription sourceSubscription, TSource item,
            in IncrementalUpdateToken updateToken)
        {
            var newResult = this._groups;

            this.AddItem(ref newResult, item, in updateToken);

            this._groups = newResult;
            
            updateToken.SetValue(this._groups.Values);
        }

        protected override void OnSourceItemRemoved(IReactiveSubscription sourceSubscription, TSource item,
            in IncrementalUpdateToken updateToken)
        {
            var newResult = this._groups;
            
            this.RemoveItem(ref newResult, item, in updateToken);
            
            this._groups = newResult;
            
            updateToken.SetValue(this._groups.Values);
        }

        protected override void OnSourceItemReplaced(IReactiveSubscription sourceSubscription, TSource oldItem,
            TSource newItem, in IncrementalUpdateToken updateToken)
        {
            var newResult = this._groups;

            this.RemoveItem(ref newResult, oldItem, in updateToken);
            this.AddItem(ref newResult, newItem, in updateToken);
            this._groups = newResult;
            
            updateToken.SetValue(this._groups.Values);
        }
    }
}<|MERGE_RESOLUTION|>--- conflicted
+++ resolved
@@ -41,12 +41,7 @@
 
                     if (!this._groups.TryGetValue(key, out group))
                     {
-<<<<<<< HEAD
-                        token.SignalChange(true);
-
-=======
                         
->>>>>>> 9aaec99b
                         // We never return a null group, instead we create an empty group to which
                         // items can be added later. This is important because the consumer may add an observer.
                         group = new Group<TKey, TElement>(this, key);
