<<<<<<< HEAD
using Caravela.TestFramework;
=======
>>>>>>> 58591727
using System.Threading.Tasks;
using Caravela.TestFramework.Templating;
using Xunit;

namespace Caravela.Templating.UnitTests
{
    public partial class ForEachStatementTests
    {
        private const string ForEachParameter_Template = @"
using System;
using System.Collections.Generic;

class Aspect
{
  [TestTemplate]
  dynamic Template()
  {
      int i = compileTime(0);
      foreach (var p in target.Parameters)
      {
          i++;
      }

      Console.WriteLine(i);

      dynamic result = proceed();
      return result;
  }
}
";

        private const string ForEachParameter_Target = @"
class TargetCode
{
    int Method(int a, int b)
    {
        return a + b;
    }
}";

        private const string ForEachParameter_ExpectedOutput = @"
{
    Console.WriteLine(2);
    int result;
    result = a + b;
    return (int)result;
}
";

        [Fact]
        public async Task ForEachParameter()
        {
            var testResult = await this._testRunner.Run( new TestInput( ForEachParameter_Template, ForEachParameter_Target ) );
            testResult.AssertOutput( ForEachParameter_ExpectedOutput );
        }
    }
}
<|MERGE_RESOLUTION|>--- conflicted
+++ resolved
@@ -1,61 +1,58 @@
-<<<<<<< HEAD
-using Caravela.TestFramework;
-=======
->>>>>>> 58591727
-using System.Threading.Tasks;
-using Caravela.TestFramework.Templating;
-using Xunit;
-
-namespace Caravela.Templating.UnitTests
-{
-    public partial class ForEachStatementTests
-    {
-        private const string ForEachParameter_Template = @"
-using System;
-using System.Collections.Generic;
-
-class Aspect
-{
-  [TestTemplate]
-  dynamic Template()
-  {
-      int i = compileTime(0);
-      foreach (var p in target.Parameters)
-      {
-          i++;
-      }
-
-      Console.WriteLine(i);
-
-      dynamic result = proceed();
-      return result;
-  }
-}
-";
-
-        private const string ForEachParameter_Target = @"
-class TargetCode
-{
-    int Method(int a, int b)
-    {
-        return a + b;
-    }
-}";
-
-        private const string ForEachParameter_ExpectedOutput = @"
-{
-    Console.WriteLine(2);
-    int result;
-    result = a + b;
-    return (int)result;
-}
-";
-
-        [Fact]
-        public async Task ForEachParameter()
-        {
-            var testResult = await this._testRunner.Run( new TestInput( ForEachParameter_Template, ForEachParameter_Target ) );
-            testResult.AssertOutput( ForEachParameter_ExpectedOutput );
-        }
-    }
-}
+using Caravela.TestFramework;
+using System.Threading.Tasks;
+using Caravela.TestFramework.Templating;
+using Xunit;
+
+namespace Caravela.Templating.UnitTests
+{
+    public partial class ForEachStatementTests
+    {
+        private const string ForEachParameter_Template = @"
+using System;
+using System.Collections.Generic;
+
+class Aspect
+{
+  [TestTemplate]
+  dynamic Template()
+  {
+      int i = compileTime(0);
+      foreach (var p in target.Parameters)
+      {
+          i++;
+      }
+
+      Console.WriteLine(i);
+
+      dynamic result = proceed();
+      return result;
+  }
+}
+";
+
+        private const string ForEachParameter_Target = @"
+class TargetCode
+{
+    int Method(int a, int b)
+    {
+        return a + b;
+    }
+}";
+
+        private const string ForEachParameter_ExpectedOutput = @"
+{
+    Console.WriteLine(2);
+    int result;
+    result = a + b;
+    return (int)result;
+}
+";
+
+        [Fact]
+        public async Task ForEachParameter()
+        {
+            var testResult = await this._testRunner.Run( new TestInput( ForEachParameter_Template, ForEachParameter_Target ) );
+            testResult.AssertOutput( ForEachParameter_ExpectedOutput );
+        }
+    }
+}