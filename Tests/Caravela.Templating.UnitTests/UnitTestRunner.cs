<<<<<<< HEAD
﻿using Caravela.Framework.Impl;
using Caravela.Framework.Impl.Templating;
using Caravela.TestFramework;
using Caravela.TestFramework.Templating;
using Microsoft.CodeAnalysis;
using Microsoft.CodeAnalysis.CSharp;
using System;
=======
﻿using System;
>>>>>>> 58591727
using System.Collections.Generic;
using System.IO;
using System.Linq;
using System.Runtime.CompilerServices;
using System.Threading.Tasks;
using Caravela.Framework.Impl.Templating;
using Caravela.TestFramework.Templating;
using Microsoft.CodeAnalysis;
using Microsoft.CodeAnalysis.CSharp;
using Xunit.Abstractions;

namespace Caravela.Templating.UnitTests
{
    public class UnitTestRunner : TestRunner
    {
        private readonly ITestOutputHelper _logger;
        private readonly UsedSyntaxKindsCollector _usedSyntaxKindsCollector = new UsedSyntaxKindsCollector();
        private readonly HashSet<SyntaxKind> _unsupportedSyntaxKinds = new HashSet<SyntaxKind>();

        public UnitTestRunner( ITestOutputHelper logger )
        {
            this._logger = logger;
        }

        public async Task<TestResult> Run( TestInput testInput, [CallerMemberName] string callerName = null )
        {
            var result = await base.Run( testInput );

            if ( !string.IsNullOrEmpty( callerName ) && this._usedSyntaxKindsCollector.CollectedSyntaxKinds.Any() )
            {
                var syntaxKindsText = string.Join(
                    Environment.NewLine,
                    this._usedSyntaxKindsCollector.CollectedSyntaxKinds
                        .Select( s => this._unsupportedSyntaxKinds.Contains( s ) ? $"{s}*" : $"{s}" )
                        .OrderBy( s => s ) );

                var dirPath = Path.GetFullPath( @"..\..\..\tests\SyntaxCover" );
                var filePath = Path.Combine( dirPath, callerName + ".txt" ); // TODO: file name should include test class name in addition to the test method name.
                Directory.CreateDirectory( dirPath );
                File.WriteAllText( filePath, syntaxKindsText );
            }

            return result;
        }

        protected override IEnumerable<CSharpSyntaxVisitor> GetTemplateAnalyzers()
        {
            yield return this._usedSyntaxKindsCollector;
        }

        protected override void ReportDiagnostics( TestResult result, IReadOnlyList<Diagnostic> diagnostics )
        {
            base.ReportDiagnostics( result, diagnostics );

            var diagnosticsToLog = diagnostics.Where( d => d.Severity == DiagnosticSeverity.Error ).ToList();

            if ( diagnosticsToLog.Count > 0 )
            {
                foreach ( var d in diagnosticsToLog )
                {
                    this._logger.WriteLine( d.Location + ":" + d.Id + " " + d.GetMessage() );

                    if ( d.Id.Equals( TemplatingDiagnosticDescriptors.LanguageFeatureIsNotSupported.Id, StringComparison.Ordinal ) )
                    {
                        this.RecordUnsupportedSyntaxKind( d );
                    }
                }
            }
        }

        private void RecordUnsupportedSyntaxKind( Diagnostic diagnostic )
        {
            if ( diagnostic.Properties.TryGetValue( TemplatingDiagnosticProperties.SyntaxKind, out var syntaxKindString ) )
            {
                if ( Enum.TryParse( typeof( SyntaxKind ), syntaxKindString, out var syntaxKind ) )
                {
                    this._unsupportedSyntaxKinds.Add( (SyntaxKind) syntaxKind! );
                }
            }
        }
    }
}
<|MERGE_RESOLUTION|>--- conflicted
+++ resolved
@@ -1,93 +1,89 @@
-<<<<<<< HEAD
-﻿using Caravela.Framework.Impl;
-using Caravela.Framework.Impl.Templating;
-using Caravela.TestFramework;
-using Caravela.TestFramework.Templating;
-using Microsoft.CodeAnalysis;
-using Microsoft.CodeAnalysis.CSharp;
-using System;
-=======
-﻿using System;
->>>>>>> 58591727
-using System.Collections.Generic;
-using System.IO;
-using System.Linq;
-using System.Runtime.CompilerServices;
-using System.Threading.Tasks;
-using Caravela.Framework.Impl.Templating;
-using Caravela.TestFramework.Templating;
-using Microsoft.CodeAnalysis;
-using Microsoft.CodeAnalysis.CSharp;
-using Xunit.Abstractions;
-
-namespace Caravela.Templating.UnitTests
-{
-    public class UnitTestRunner : TestRunner
-    {
-        private readonly ITestOutputHelper _logger;
-        private readonly UsedSyntaxKindsCollector _usedSyntaxKindsCollector = new UsedSyntaxKindsCollector();
-        private readonly HashSet<SyntaxKind> _unsupportedSyntaxKinds = new HashSet<SyntaxKind>();
-
-        public UnitTestRunner( ITestOutputHelper logger )
-        {
-            this._logger = logger;
-        }
-
-        public async Task<TestResult> Run( TestInput testInput, [CallerMemberName] string callerName = null )
-        {
-            var result = await base.Run( testInput );
-
-            if ( !string.IsNullOrEmpty( callerName ) && this._usedSyntaxKindsCollector.CollectedSyntaxKinds.Any() )
-            {
-                var syntaxKindsText = string.Join(
-                    Environment.NewLine,
-                    this._usedSyntaxKindsCollector.CollectedSyntaxKinds
-                        .Select( s => this._unsupportedSyntaxKinds.Contains( s ) ? $"{s}*" : $"{s}" )
-                        .OrderBy( s => s ) );
-
-                var dirPath = Path.GetFullPath( @"..\..\..\tests\SyntaxCover" );
-                var filePath = Path.Combine( dirPath, callerName + ".txt" ); // TODO: file name should include test class name in addition to the test method name.
-                Directory.CreateDirectory( dirPath );
-                File.WriteAllText( filePath, syntaxKindsText );
-            }
-
-            return result;
-        }
-
-        protected override IEnumerable<CSharpSyntaxVisitor> GetTemplateAnalyzers()
-        {
-            yield return this._usedSyntaxKindsCollector;
-        }
-
-        protected override void ReportDiagnostics( TestResult result, IReadOnlyList<Diagnostic> diagnostics )
-        {
-            base.ReportDiagnostics( result, diagnostics );
-
-            var diagnosticsToLog = diagnostics.Where( d => d.Severity == DiagnosticSeverity.Error ).ToList();
-
-            if ( diagnosticsToLog.Count > 0 )
-            {
-                foreach ( var d in diagnosticsToLog )
-                {
-                    this._logger.WriteLine( d.Location + ":" + d.Id + " " + d.GetMessage() );
-
-                    if ( d.Id.Equals( TemplatingDiagnosticDescriptors.LanguageFeatureIsNotSupported.Id, StringComparison.Ordinal ) )
-                    {
-                        this.RecordUnsupportedSyntaxKind( d );
-                    }
-                }
-            }
-        }
-
-        private void RecordUnsupportedSyntaxKind( Diagnostic diagnostic )
-        {
-            if ( diagnostic.Properties.TryGetValue( TemplatingDiagnosticProperties.SyntaxKind, out var syntaxKindString ) )
-            {
-                if ( Enum.TryParse( typeof( SyntaxKind ), syntaxKindString, out var syntaxKind ) )
-                {
-                    this._unsupportedSyntaxKinds.Add( (SyntaxKind) syntaxKind! );
-                }
-            }
-        }
-    }
-}
+﻿using Caravela.Framework.Impl;
+using Caravela.Framework.Impl.Templating;
+using Caravela.TestFramework;
+using Caravela.TestFramework.Templating;
+using Microsoft.CodeAnalysis;
+using Microsoft.CodeAnalysis.CSharp;
+using System;
+using System.Collections.Generic;
+using System.IO;
+using System.Linq;
+using System.Runtime.CompilerServices;
+using System.Threading.Tasks;
+using Caravela.Framework.Impl.Templating;
+using Caravela.TestFramework.Templating;
+using Microsoft.CodeAnalysis;
+using Microsoft.CodeAnalysis.CSharp;
+using Xunit.Abstractions;
+
+namespace Caravela.Templating.UnitTests
+{
+    public class UnitTestRunner : TestRunner
+    {
+        private readonly ITestOutputHelper _logger;
+        private readonly UsedSyntaxKindsCollector _usedSyntaxKindsCollector = new UsedSyntaxKindsCollector();
+        private readonly HashSet<SyntaxKind> _unsupportedSyntaxKinds = new HashSet<SyntaxKind>();
+
+        public UnitTestRunner( ITestOutputHelper logger )
+        {
+            this._logger = logger;
+        }
+
+        public async Task<TestResult> Run( TestInput testInput, [CallerMemberName] string callerName = null )
+        {
+            var result = await base.Run( testInput );
+
+            if ( !string.IsNullOrEmpty( callerName ) && this._usedSyntaxKindsCollector.CollectedSyntaxKinds.Any() )
+            {
+                var syntaxKindsText = string.Join(
+                    Environment.NewLine,
+                    this._usedSyntaxKindsCollector.CollectedSyntaxKinds
+                        .Select( s => this._unsupportedSyntaxKinds.Contains( s ) ? $"{s}*" : $"{s}" )
+                        .OrderBy( s => s ) );
+
+                var dirPath = Path.GetFullPath( @"..\..\..\tests\SyntaxCover" );
+                var filePath = Path.Combine( dirPath, callerName + ".txt" ); // TODO: file name should include test class name in addition to the test method name.
+                Directory.CreateDirectory( dirPath );
+                File.WriteAllText( filePath, syntaxKindsText );
+            }
+
+            return result;
+        }
+
+        protected override IEnumerable<CSharpSyntaxVisitor> GetTemplateAnalyzers()
+        {
+            yield return this._usedSyntaxKindsCollector;
+        }
+
+        protected override void ReportDiagnostics( TestResult result, IReadOnlyList<Diagnostic> diagnostics )
+        {
+            base.ReportDiagnostics( result, diagnostics );
+
+            var diagnosticsToLog = diagnostics.Where( d => d.Severity == DiagnosticSeverity.Error ).ToList();
+
+            if ( diagnosticsToLog.Count > 0 )
+            {
+                foreach ( var d in diagnosticsToLog )
+                {
+                    this._logger.WriteLine( d.Location + ":" + d.Id + " " + d.GetMessage() );
+
+                    if ( d.Id.Equals( TemplatingDiagnosticDescriptors.LanguageFeatureIsNotSupported.Id, StringComparison.Ordinal ) )
+                    {
+                        this.RecordUnsupportedSyntaxKind( d );
+                    }
+                }
+            }
+        }
+
+        private void RecordUnsupportedSyntaxKind( Diagnostic diagnostic )
+        {
+            if ( diagnostic.Properties.TryGetValue( TemplatingDiagnosticProperties.SyntaxKind, out var syntaxKindString ) )
+            {
+                if ( Enum.TryParse( typeof( SyntaxKind ), syntaxKindString, out var syntaxKind ) )
+                {
+                    this._unsupportedSyntaxKinds.Add( (SyntaxKind) syntaxKind! );
+                }
+            }
+        }
+    }
+}