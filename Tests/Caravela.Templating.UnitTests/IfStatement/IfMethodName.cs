<<<<<<< HEAD
using Caravela.TestFramework;
=======
>>>>>>> 58591727
using System.Threading.Tasks;
using Caravela.TestFramework.Templating;
using Xunit;

namespace Caravela.Templating.UnitTests
{
    public partial class IfStatementTests
    {
        private const string IfMethodName_Template = @"
using System;
using System.Collections.Generic;

class Aspect
{
  [TestTemplate]
  dynamic Template()
  {
        int b = compileTime(0);

        if (target.Method.Name == ""Method"")
        {
            b = 1;
        }
        else
        {
            b = 2;
        }

        Console.WriteLine( b );

        return proceed();
  }
}
";

        private const string IfMethodName_Target = @"
class TargetCode
{
    void Method()
    {
    }
}
";

        private const string IfMethodName_ExpectedOutput = @"{
    Console.WriteLine(1);
}";

        [Fact]
        public async Task IfMethodName()
        {
            var testResult = await this._testRunner.Run( new TestInput( IfMethodName_Template, IfMethodName_Target ) );
            testResult.AssertOutput( IfMethodName_ExpectedOutput );
        }
    }
}
<|MERGE_RESOLUTION|>--- conflicted
+++ resolved
@@ -1,60 +1,57 @@
-<<<<<<< HEAD
-using Caravela.TestFramework;
-=======
->>>>>>> 58591727
-using System.Threading.Tasks;
-using Caravela.TestFramework.Templating;
-using Xunit;
-
-namespace Caravela.Templating.UnitTests
-{
-    public partial class IfStatementTests
-    {
-        private const string IfMethodName_Template = @"
-using System;
-using System.Collections.Generic;
-
-class Aspect
-{
-  [TestTemplate]
-  dynamic Template()
-  {
-        int b = compileTime(0);
-
-        if (target.Method.Name == ""Method"")
-        {
-            b = 1;
-        }
-        else
-        {
-            b = 2;
-        }
-
-        Console.WriteLine( b );
-
-        return proceed();
-  }
-}
-";
-
-        private const string IfMethodName_Target = @"
-class TargetCode
-{
-    void Method()
-    {
-    }
-}
-";
-
-        private const string IfMethodName_ExpectedOutput = @"{
-    Console.WriteLine(1);
-}";
-
-        [Fact]
-        public async Task IfMethodName()
-        {
-            var testResult = await this._testRunner.Run( new TestInput( IfMethodName_Template, IfMethodName_Target ) );
-            testResult.AssertOutput( IfMethodName_ExpectedOutput );
-        }
-    }
-}
+using Caravela.TestFramework;
+using System.Threading.Tasks;
+using Caravela.TestFramework.Templating;
+using Xunit;
+
+namespace Caravela.Templating.UnitTests
+{
+    public partial class IfStatementTests
+    {
+        private const string IfMethodName_Template = @"
+using System;
+using System.Collections.Generic;
+
+class Aspect
+{
+  [TestTemplate]
+  dynamic Template()
+  {
+        int b = compileTime(0);
+
+        if (target.Method.Name == ""Method"")
+        {
+            b = 1;
+        }
+        else
+        {
+            b = 2;
+        }
+
+        Console.WriteLine( b );
+
+        return proceed();
+  }
+}
+";
+
+        private const string IfMethodName_Target = @"
+class TargetCode
+{
+    void Method()
+    {
+    }
+}
+";
+
+        private const string IfMethodName_ExpectedOutput = @"{
+    Console.WriteLine(1);
+}";
+
+        [Fact]
+        public async Task IfMethodName()
+        {
+            var testResult = await this._testRunner.Run( new TestInput( IfMethodName_Template, IfMethodName_Target ) );
+            testResult.AssertOutput( IfMethodName_ExpectedOutput );
+        }
+    }
+}