<<<<<<< HEAD
﻿using Caravela.TestFramework;
using Microsoft.CodeAnalysis;
using System;
=======
﻿using System;
>>>>>>> 58591727
using System.Linq;
using Caravela.TestFramework.Templating;
using Microsoft.CodeAnalysis;
using Xunit;

namespace Caravela.Templating.UnitTests
{
    public static class TestResultAsserts
    {
        public static void AssertOutput( this TestResult testResult, string expectedOutput )
        {
            // Don't test output if we have an error.
            if ( testResult.Diagnostics.Any( d => d.Severity == DiagnosticSeverity.Error ) )
            {
                Assert.False( true, string.Join( Environment.NewLine, testResult.Diagnostics.Where( d => d.Severity == DiagnosticSeverity.Error ).Select( d => d.GetMessage() ) ) );
            }

            Assert.Equal( expectedOutput.Trim(), testResult.TemplateOutputSource?.ToString()?.Trim() );
        }

        public static void AssertDiagnosticId( this TestResult testResult, string expectedId )
        {
            Assert.Contains( testResult.Diagnostics, d => d.Id.Equals( expectedId, StringComparison.Ordinal ) );
        }
    }
}
<|MERGE_RESOLUTION|>--- conflicted
+++ resolved
@@ -1,33 +1,29 @@
-<<<<<<< HEAD
-﻿using Caravela.TestFramework;
-using Microsoft.CodeAnalysis;
-using System;
-=======
-﻿using System;
->>>>>>> 58591727
-using System.Linq;
-using Caravela.TestFramework.Templating;
-using Microsoft.CodeAnalysis;
-using Xunit;
-
-namespace Caravela.Templating.UnitTests
-{
-    public static class TestResultAsserts
-    {
-        public static void AssertOutput( this TestResult testResult, string expectedOutput )
-        {
-            // Don't test output if we have an error.
-            if ( testResult.Diagnostics.Any( d => d.Severity == DiagnosticSeverity.Error ) )
-            {
-                Assert.False( true, string.Join( Environment.NewLine, testResult.Diagnostics.Where( d => d.Severity == DiagnosticSeverity.Error ).Select( d => d.GetMessage() ) ) );
-            }
-
-            Assert.Equal( expectedOutput.Trim(), testResult.TemplateOutputSource?.ToString()?.Trim() );
-        }
-
-        public static void AssertDiagnosticId( this TestResult testResult, string expectedId )
-        {
-            Assert.Contains( testResult.Diagnostics, d => d.Id.Equals( expectedId, StringComparison.Ordinal ) );
-        }
-    }
-}
+﻿using Caravela.TestFramework;
+using Microsoft.CodeAnalysis;
+using System;
+using System.Linq;
+using Caravela.TestFramework.Templating;
+using Microsoft.CodeAnalysis;
+using Xunit;
+
+namespace Caravela.Templating.UnitTests
+{
+    public static class TestResultAsserts
+    {
+        public static void AssertOutput( this TestResult testResult, string expectedOutput )
+        {
+            // Don't test output if we have an error.
+            if ( testResult.Diagnostics.Any( d => d.Severity == DiagnosticSeverity.Error ) )
+            {
+                Assert.False( true, string.Join( Environment.NewLine, testResult.Diagnostics.Where( d => d.Severity == DiagnosticSeverity.Error ).Select( d => d.GetMessage() ) ) );
+            }
+
+            Assert.Equal( expectedOutput.Trim(), testResult.TemplateOutputSource?.ToString()?.Trim() );
+        }
+
+        public static void AssertDiagnosticId( this TestResult testResult, string expectedId )
+        {
+            Assert.Contains( testResult.Diagnostics, d => d.Id.Equals( expectedId, StringComparison.Ordinal ) );
+        }
+    }
+}