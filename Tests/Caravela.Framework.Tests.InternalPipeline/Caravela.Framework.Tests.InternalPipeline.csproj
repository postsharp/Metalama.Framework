﻿<Project Sdk="Microsoft.NET.Sdk">

    <PropertyGroup>
        <!-- Prevent Caravela.TestFramework.props to generate the attribute that ignores the test framework -->        
        <CaravelaTestReplaceFramework Condition="'$(Obfuscate)'=='True'">False</CaravelaTestReplaceFramework>
    </PropertyGroup>

    <Import Project="..\..\Caravela.TestFramework\Caravela.TestFramework.props" />

  <PropertyGroup>
    <TargetFramework>netcoreapp3.1</TargetFramework>
    <LangVersion>9.0</LangVersion>
    <IsPackable>false</IsPackable>
    <AllowUnsafeBlocks>true</AllowUnsafeBlocks>
     <CaravelaTestAutoExclude>False</CaravelaTestAutoExclude>
     <CaravelaTestGenerateDefaultRunner>False</CaravelaTestGenerateDefaultRunner>
     <RootNamespace>Caravela.Framework.Tests.Integration</RootNamespace>
  </PropertyGroup>

  <ItemGroup>
<<<<<<< HEAD
    <PackageReference Include="FakeItEasy" Version="6.2.1" />
    <PackageReference Include="FakeItEasy.Analyzer.CSharp" Version="6.0.0" />
    <PackageReference Include="Microsoft.NET.Test.Sdk" Version="16.5.0" />
    <PackageReference Include="xunit" Version="2.4.1" />
    <PackageReference Include="xunit.runner.visualstudio" Version="2.4.1" />
=======
    <PackageReference Include="Microsoft.NET.Test.Sdk" Version="$(MicrosoftNETTestSdkVersion)" />
    <PackageReference Include="xunit" Version="$(xUnitVersion)" />
    <PackageReference Include="xunit.runner.visualstudio" Version="$(xUnitVersion)" />
>>>>>>> fd57d1ee
    <PackageReference Include="coverlet.collector" Version="1.2.0" />
     <PackageReference Include="Caravela.Compiler.Sdk" Version="$(CaravelaCompilerVersion)" />
     
     <!-- This is used for a test -->
     <PackageReference Include="Microsoft.Win32.Registry" Version="5.0.0" />
  </ItemGroup>
	
	<!-- Enable dynamic file nesting. See https://github.com/dotnet/project-system/issues/3242#issuecomment-453995460 -->
	<ItemGroup>
		<ProjectCapability Include="DynamicDependentFile" />
		<ProjectCapability Include="DynamicFileNesting" />

		<!-- In Visual Studio, you should define a nesting profile with the following content:
		
            {
                "help": "https://go.microsoft.com/fwlink/?linkid=866610",
                "dependentFileProviders": {
                    "add": {
                        "extensionToExtension": {
                            "add": {
                                ".t.cs": [ ".cs" ],
                                ".cs.html": [ ".cs" ]
                            }
                        }
                    }
                }
            }
            
            In Rider, go to the wheel icon of the Solution Explorer and choose File Nesting.
		
		-->
	</ItemGroup>

  <ItemGroup>
    <ProjectReference Include="..\..\Caravela.Framework.Impl\Caravela.Framework.Impl.csproj" />
    <ProjectReference Include="..\..\Caravela.Framework\Caravela.Framework.csproj" />
    <ProjectReference Include="..\..\Caravela.TestFramework\Caravela.TestFramework.csproj" />
  </ItemGroup>

  <ItemGroup>
    <InternalsVisibleTo Include="Caravela.AspectWorkbench" />
    <InternalsVisibleTo Include="DynamicProxyGenAssembly2" />
  </ItemGroup>

  <Import Project="..\..\Caravela.TestFramework\Caravela.TestFramework.targets" />

  <ItemGroup Condition="'$(Obfuscate)'=='True'">
    <Compile Remove="**\*" />
  </ItemGroup>
  
</Project><|MERGE_RESOLUTION|>--- conflicted
+++ resolved
@@ -18,17 +18,11 @@
   </PropertyGroup>
 
   <ItemGroup>
-<<<<<<< HEAD
     <PackageReference Include="FakeItEasy" Version="6.2.1" />
     <PackageReference Include="FakeItEasy.Analyzer.CSharp" Version="6.0.0" />
-    <PackageReference Include="Microsoft.NET.Test.Sdk" Version="16.5.0" />
-    <PackageReference Include="xunit" Version="2.4.1" />
-    <PackageReference Include="xunit.runner.visualstudio" Version="2.4.1" />
-=======
     <PackageReference Include="Microsoft.NET.Test.Sdk" Version="$(MicrosoftNETTestSdkVersion)" />
     <PackageReference Include="xunit" Version="$(xUnitVersion)" />
     <PackageReference Include="xunit.runner.visualstudio" Version="$(xUnitVersion)" />
->>>>>>> fd57d1ee
     <PackageReference Include="coverlet.collector" Version="1.2.0" />
      <PackageReference Include="Caravela.Compiler.Sdk" Version="$(CaravelaCompilerVersion)" />
      
