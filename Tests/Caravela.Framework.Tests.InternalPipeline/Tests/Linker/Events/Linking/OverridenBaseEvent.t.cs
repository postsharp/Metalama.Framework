class Target : Base
    {
        public event EventHandler Foo
{add
{
    this.Foo_Override6 += value;
}remove
{
    this.Foo_Override6 -= value;
}}


<<<<<<< HEAD
public override event EventHandler Bar
{add
{
    this.Bar_Override5 += value;
}remove
{
    this.Bar_Override5 -= value;
}}

=======
>>>>>>> 08eaca20
public event EventHandler Foo_Override0
{add    {
        // Should invoke base declaration.
        base.Bar += value;
        // Should invoke base declaration.
        base.Bar += value;
        // Should invoke base declaration.
        base.Bar += value;
        // Should invoke the final declaration.
        this.Bar+= value;
    }

remove    {
        // Should invoke base declaration.
        base.Bar -= value;
        // Should invoke base declaration.
        base.Bar -= value;
        // Should invoke base declaration.
        base.Bar -= value;
        // Should invoke the final declaration.
        this.Bar-= value;
    }
}

<<<<<<< HEAD
=======
public override event EventHandler Bar
{add
{
    this.Bar_Override5 += value;
}remove
{
    this.Bar_Override5 -= value;
}}

>>>>>>> 08eaca20
public event EventHandler Foo_Override2
{add    {
        // Should invoke base declaration.
        base.Bar += value;
        // Should invoke override 1.
        this.Bar_Override1+= value;
        // Should invoke override 1.
        this.Bar_Override1+= value;
        // Should invoke the final declaration.
        this.Bar+= value;
    }

remove    {
        // Should invoke base declaration.
        base.Bar -= value;
        // Should invoke override 1.
        this.Bar_Override1-= value;
        // Should invoke override 1.
        this.Bar_Override1-= value;
        // Should invoke the final declaration.
        this.Bar-= value;
    }
}

public event EventHandler Foo_Override4
{add    {
        // Should invoke base declaration.
        base.Bar += value;
        // Should invoke override 3.
        this.Bar_Override3+= value;
        // Should invoke override 3.
        this.Bar_Override3+= value;
        // Should invoke the final declaration.
        this.Bar+= value;
    }

remove    {
        // Should invoke base declaration.
        base.Bar -= value;
        // Should invoke override 3.
        this.Bar_Override3-= value;
        // Should invoke override 3.
        this.Bar_Override3-= value;
        // Should invoke the final declaration.
        this.Bar-= value;
    }
}

public event EventHandler Foo_Override6
{add    {
        // Should invoke base declaration.
        base.Bar += value;
        // Should invoke the final declaration.
        this.Bar+= value;
        // Should invoke the final declaration.
        this.Bar+= value;
        // Should invoke the final declaration.
        this.Bar+= value;
    }

remove    {
        // Should invoke base declaration.
        base.Bar -= value;
        // Should invoke the final declaration.
        this.Bar-= value;
        // Should invoke the final declaration.
        this.Bar-= value;
        // Should invoke the final declaration.
        this.Bar-= value;
    }
}

<<<<<<< HEAD
private event EventHandler Bar_Override1
{add    {
        // Should invoke base declaration.
        base.Bar += value;
        // Should invoke base declaration.
        base.Bar += value;
        // Should invoke override 1.
        this.Bar_Override1+= value;
=======
private event EventHandler Bar_Override5
{add    {
        // Should invoke base declaration.
        base.Bar += value;
        // Should invoke override 3.
        this.Bar_Override3+= value;
        // Should invoke the final declaration.
        this.Bar+= value;
>>>>>>> 08eaca20
        // Should invoke the final declaration.
        this.Bar+= value;
    }

remove    {
        // Should invoke base declaration.
        base.Bar -= value;
<<<<<<< HEAD
        // Should invoke base declaration.
        base.Bar -= value;
        // Should invoke override 1.
        this.Bar_Override1-= value;
=======
        // Should invoke override 3.
        this.Bar_Override3-= value;
        // Should invoke the final declaration.
        this.Bar-= value;
>>>>>>> 08eaca20
        // Should invoke the final declaration.
        this.Bar-= value;
    }
}

private event EventHandler Bar_Override3
{add    {
        // Should invoke base declaration.
        base.Bar += value;
        // Should invoke override 1.
        this.Bar_Override1+= value;
        // Should invoke override 3.
        this.Bar_Override3+= value;
        // Should invoke the final declaration.
        this.Bar+= value;
    }

remove    {
        // Should invoke base declaration.
        base.Bar -= value;
        // Should invoke override 1.
        this.Bar_Override1-= value;
        // Should invoke override 3.
        this.Bar_Override3-= value;
        // Should invoke the final declaration.
        this.Bar-= value;
    }
}

<<<<<<< HEAD
private event EventHandler Bar_Override5
{add    {
        // Should invoke base declaration.
        base.Bar += value;
        // Should invoke override 3.
        this.Bar_Override3+= value;
        // Should invoke the final declaration.
        this.Bar+= value;
=======
private event EventHandler Bar_Override1
{add    {
        // Should invoke base declaration.
        base.Bar += value;
        // Should invoke base declaration.
        base.Bar += value;
        // Should invoke override 1.
        this.Bar_Override1+= value;
>>>>>>> 08eaca20
        // Should invoke the final declaration.
        this.Bar+= value;
    }

remove    {
        // Should invoke base declaration.
        base.Bar -= value;
<<<<<<< HEAD
        // Should invoke override 3.
        this.Bar_Override3-= value;
        // Should invoke the final declaration.
        this.Bar-= value;
=======
        // Should invoke base declaration.
        base.Bar -= value;
        // Should invoke override 1.
        this.Bar_Override1-= value;
>>>>>>> 08eaca20
        // Should invoke the final declaration.
        this.Bar-= value;
    }
}    }<|MERGE_RESOLUTION|>--- conflicted
+++ resolved
@@ -10,18 +10,6 @@
 }}
 
 
-<<<<<<< HEAD
-public override event EventHandler Bar
-{add
-{
-    this.Bar_Override5 += value;
-}remove
-{
-    this.Bar_Override5 -= value;
-}}
-
-=======
->>>>>>> 08eaca20
 public event EventHandler Foo_Override0
 {add    {
         // Should invoke base declaration.
@@ -46,8 +34,6 @@
     }
 }
 
-<<<<<<< HEAD
-=======
 public override event EventHandler Bar
 {add
 {
@@ -57,7 +43,6 @@
     this.Bar_Override5 -= value;
 }}
 
->>>>>>> 08eaca20
 public event EventHandler Foo_Override2
 {add    {
         // Should invoke base declaration.
@@ -130,16 +115,6 @@
     }
 }
 
-<<<<<<< HEAD
-private event EventHandler Bar_Override1
-{add    {
-        // Should invoke base declaration.
-        base.Bar += value;
-        // Should invoke base declaration.
-        base.Bar += value;
-        // Should invoke override 1.
-        this.Bar_Override1+= value;
-=======
 private event EventHandler Bar_Override5
 {add    {
         // Should invoke base declaration.
@@ -148,7 +123,6 @@
         this.Bar_Override3+= value;
         // Should invoke the final declaration.
         this.Bar+= value;
->>>>>>> 08eaca20
         // Should invoke the final declaration.
         this.Bar+= value;
     }
@@ -156,17 +130,10 @@
 remove    {
         // Should invoke base declaration.
         base.Bar -= value;
-<<<<<<< HEAD
-        // Should invoke base declaration.
-        base.Bar -= value;
-        // Should invoke override 1.
-        this.Bar_Override1-= value;
-=======
         // Should invoke override 3.
         this.Bar_Override3-= value;
         // Should invoke the final declaration.
         this.Bar-= value;
->>>>>>> 08eaca20
         // Should invoke the final declaration.
         this.Bar-= value;
     }
@@ -196,16 +163,6 @@
     }
 }
 
-<<<<<<< HEAD
-private event EventHandler Bar_Override5
-{add    {
-        // Should invoke base declaration.
-        base.Bar += value;
-        // Should invoke override 3.
-        this.Bar_Override3+= value;
-        // Should invoke the final declaration.
-        this.Bar+= value;
-=======
 private event EventHandler Bar_Override1
 {add    {
         // Should invoke base declaration.
@@ -214,7 +171,6 @@
         base.Bar += value;
         // Should invoke override 1.
         this.Bar_Override1+= value;
->>>>>>> 08eaca20
         // Should invoke the final declaration.
         this.Bar+= value;
     }
@@ -222,17 +178,10 @@
 remove    {
         // Should invoke base declaration.
         base.Bar -= value;
-<<<<<<< HEAD
-        // Should invoke override 3.
-        this.Bar_Override3-= value;
-        // Should invoke the final declaration.
-        this.Bar-= value;
-=======
         // Should invoke base declaration.
         base.Bar -= value;
         // Should invoke override 1.
         this.Bar_Override1-= value;
->>>>>>> 08eaca20
         // Should invoke the final declaration.
         this.Bar-= value;
     }
