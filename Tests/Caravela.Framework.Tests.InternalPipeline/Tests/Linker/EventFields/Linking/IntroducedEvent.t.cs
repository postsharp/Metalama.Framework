class Target
    {
        public event EventHandler Foo
{add
{
    this.Foo_Override7 += value;
}remove
{
    this.Foo_Override7 -= value;
}}

<<<<<<< HEAD
=======

public event EventHandler Foo_Override0
{add    {
        // Should invoke empty code.
        this.Bar_Empty+= value;
        // Should invoke empty code.
        this.Bar_Empty+= value;
        // Should invoke empty code.
        this.Bar_Empty+= value;
        // Should invoke the final declaration.
        this.Bar+= value;
    }

remove    {
        // Should invoke empty code.
        this.Bar_Empty-= value;
        // Should invoke empty code.
        this.Bar_Empty-= value;
        // Should invoke empty code.
        this.Bar_Empty-= value;
        // Should invoke the final declaration.
        this.Bar-= value;
    }
}
>>>>>>> 08eaca20
private EventHandler? _bar;



public event EventHandler? Bar{add
{
    this.Bar_Override6 += value;
}remove
{
    this.Bar_Override6 -= value;
}}
private event EventHandler? Bar_Source
{
    add
    {
        this._bar += value;
    }

    remove
    {
        this._bar -= value;
    }
}
private event EventHandler? Bar_Empty
{
    add
    {
    }

    remove
    {
    }
}

<<<<<<< HEAD
public event EventHandler Foo_Override0
{add    {
        // Should invoke empty code.
        this.Bar_Empty+= value;
        // Should invoke empty code.
        this.Bar_Empty+= value;
        // Should invoke empty code.
        this.Bar_Empty+= value;
        // Should invoke the final declaration.
        this.Bar+= value;
    }

remove    {
        // Should invoke empty code.
        this.Bar_Empty-= value;
        // Should invoke empty code.
        this.Bar_Empty-= value;
        // Should invoke empty code.
        this.Bar_Empty-= value;
        // Should invoke the final declaration.
        this.Bar-= value;
    }
}

public event EventHandler Foo_Override3
{add    {
        // Should invoke empty code.
        this.Bar_Empty+= value;
=======
public event EventHandler Foo_Override3
{add    {
        // Should invoke empty code.
        this.Bar_Empty+= value;
>>>>>>> 08eaca20
        // Should invoke override 2.
        this.Bar_Override2+= value;
        // Should invoke override 2.
        this.Bar_Override2+= value;
        // Should invoke the final declaration.
        this.Bar+= value;
    }

remove    {
        // Should invoke empty code.
        this.Bar_Empty-= value;
        // Should invoke override 2.
        this.Bar_Override2-= value;
        // Should invoke override 2.
        this.Bar_Override2-= value;
        // Should invoke the final declaration.
        this.Bar-= value;
    }
}

public event EventHandler Foo_Override5
{add    {
        // Should invoke empty code.
        this.Bar_Empty+= value;
        // Should invoke override 4.
        this.Bar_Override4+= value;
        // Should invoke override 4.
        this.Bar_Override4+= value;
        // Should invoke the final declaration.
        this.Bar+= value;
    }

remove    {
        // Should invoke empty code.
        this.Bar_Empty-= value;
        // Should invoke override 4.
        this.Bar_Override4-= value;
        // Should invoke override 4.
        this.Bar_Override4-= value;
        // Should invoke the final declaration.
        this.Bar-= value;
    }
}

public event EventHandler Foo_Override7
{add    {
        // Should invoke empty code.
        this.Bar_Empty+= value;
        // Should invoke the final declaration.
        this.Bar+= value;
        // Should invoke the final declaration.
        this.Bar+= value;
        // Should invoke the final declaration.
        this.Bar+= value;
    }

remove    {
        // Should invoke empty code.
        this.Bar_Empty-= value;
        // Should invoke the final declaration.
        this.Bar-= value;
        // Should invoke the final declaration.
        this.Bar-= value;
        // Should invoke the final declaration.
        this.Bar-= value;
    }
}

<<<<<<< HEAD
private event EventHandler? Bar_Override2
{add    {
        // Should invoke empty code.
        this.Bar_Empty+= value;
        // Should invoke source code.
        this.Bar_Source+= value;
        // Should invoke override 2.
        this.Bar_Override2+= value;
=======
private event EventHandler? Bar_Override6
{add    {
        // Should invoke empty code.
        this.Bar_Empty+= value;
        // Should invoke override 4.
        this.Bar_Override4+= value;
        // Should invoke the final declaration.
        this.Bar+= value;
>>>>>>> 08eaca20
        // Should invoke the final declaration.
        this.Bar+= value;
    }

remove    {
        // Should invoke empty code.
        this.Bar_Empty-= value;
<<<<<<< HEAD
        // Should invoke introduced event field.
        this.Bar_Source-= value;
        // Should invoke override 2.
        this.Bar_Override2-= value;
=======
        // Should invoke override 4.
        this.Bar_Override4-= value;
        // Should invoke the final declaration.
        this.Bar-= value;
>>>>>>> 08eaca20
        // Should invoke the final declaration.
        this.Bar-= value;
    }
}

private event EventHandler? Bar_Override4
{add    {
        // Should invoke empty code.
        this.Bar_Empty+= value;
        // Should invoke override 2.
        this.Bar_Override2+= value;
        // Should invoke override 4.
        this.Bar_Override4+= value;
        // Should invoke the final declaration.
        this.Bar+= value;
    }

remove    {
        // Should invoke empty code.
        this.Bar_Empty-= value;
        // Should invoke override 2.
        this.Bar_Override2-= value;
        // Should invoke override 4.
        this.Bar_Override4-= value;
        // Should invoke the final declaration.
        this.Bar-= value;
    }
}

<<<<<<< HEAD
private event EventHandler? Bar_Override6
{add    {
        // Should invoke empty code.
        this.Bar_Empty+= value;
        // Should invoke override 4.
        this.Bar_Override4+= value;
        // Should invoke the final declaration.
        this.Bar+= value;
=======
private event EventHandler? Bar_Override2
{add    {
        // Should invoke empty code.
        this.Bar_Empty+= value;
        // Should invoke source code.
        this.Bar_Source+= value;
        // Should invoke override 2.
        this.Bar_Override2+= value;
>>>>>>> 08eaca20
        // Should invoke the final declaration.
        this.Bar+= value;
    }

remove    {
        // Should invoke empty code.
        this.Bar_Empty-= value;
<<<<<<< HEAD
        // Should invoke override 4.
        this.Bar_Override4-= value;
        // Should invoke the final declaration.
        this.Bar-= value;
=======
        // Should invoke introduced event field.
        this.Bar_Source-= value;
        // Should invoke override 2.
        this.Bar_Override2-= value;
>>>>>>> 08eaca20
        // Should invoke the final declaration.
        this.Bar-= value;
    }
}    }<|MERGE_RESOLUTION|>--- conflicted
+++ resolved
@@ -9,8 +9,6 @@
     this.Foo_Override7 -= value;
 }}
 
-<<<<<<< HEAD
-=======
 
 public event EventHandler Foo_Override0
 {add    {
@@ -35,7 +33,6 @@
         this.Bar-= value;
     }
 }
->>>>>>> 08eaca20
 private EventHandler? _bar;
 
 
@@ -70,41 +67,10 @@
     }
 }
 
-<<<<<<< HEAD
-public event EventHandler Foo_Override0
-{add    {
-        // Should invoke empty code.
-        this.Bar_Empty+= value;
-        // Should invoke empty code.
-        this.Bar_Empty+= value;
-        // Should invoke empty code.
-        this.Bar_Empty+= value;
-        // Should invoke the final declaration.
-        this.Bar+= value;
-    }
-
-remove    {
-        // Should invoke empty code.
-        this.Bar_Empty-= value;
-        // Should invoke empty code.
-        this.Bar_Empty-= value;
-        // Should invoke empty code.
-        this.Bar_Empty-= value;
-        // Should invoke the final declaration.
-        this.Bar-= value;
-    }
-}
-
 public event EventHandler Foo_Override3
 {add    {
         // Should invoke empty code.
         this.Bar_Empty+= value;
-=======
-public event EventHandler Foo_Override3
-{add    {
-        // Should invoke empty code.
-        this.Bar_Empty+= value;
->>>>>>> 08eaca20
         // Should invoke override 2.
         this.Bar_Override2+= value;
         // Should invoke override 2.
@@ -173,7 +139,54 @@
     }
 }
 
-<<<<<<< HEAD
+private event EventHandler? Bar_Override6
+{add    {
+        // Should invoke empty code.
+        this.Bar_Empty+= value;
+        // Should invoke override 4.
+        this.Bar_Override4+= value;
+        // Should invoke the final declaration.
+        this.Bar+= value;
+        // Should invoke the final declaration.
+        this.Bar+= value;
+    }
+
+remove    {
+        // Should invoke empty code.
+        this.Bar_Empty-= value;
+        // Should invoke override 4.
+        this.Bar_Override4-= value;
+        // Should invoke the final declaration.
+        this.Bar-= value;
+        // Should invoke the final declaration.
+        this.Bar-= value;
+    }
+}
+
+private event EventHandler? Bar_Override4
+{add    {
+        // Should invoke empty code.
+        this.Bar_Empty+= value;
+        // Should invoke override 2.
+        this.Bar_Override2+= value;
+        // Should invoke override 4.
+        this.Bar_Override4+= value;
+        // Should invoke the final declaration.
+        this.Bar+= value;
+    }
+
+remove    {
+        // Should invoke empty code.
+        this.Bar_Empty-= value;
+        // Should invoke override 2.
+        this.Bar_Override2-= value;
+        // Should invoke override 4.
+        this.Bar_Override4-= value;
+        // Should invoke the final declaration.
+        this.Bar-= value;
+    }
+}
+
 private event EventHandler? Bar_Override2
 {add    {
         // Should invoke empty code.
@@ -182,100 +195,17 @@
         this.Bar_Source+= value;
         // Should invoke override 2.
         this.Bar_Override2+= value;
-=======
-private event EventHandler? Bar_Override6
-{add    {
-        // Should invoke empty code.
-        this.Bar_Empty+= value;
-        // Should invoke override 4.
-        this.Bar_Override4+= value;
-        // Should invoke the final declaration.
-        this.Bar+= value;
->>>>>>> 08eaca20
-        // Should invoke the final declaration.
-        this.Bar+= value;
-    }
-
-remove    {
-        // Should invoke empty code.
-        this.Bar_Empty-= value;
-<<<<<<< HEAD
+        // Should invoke the final declaration.
+        this.Bar+= value;
+    }
+
+remove    {
+        // Should invoke empty code.
+        this.Bar_Empty-= value;
         // Should invoke introduced event field.
         this.Bar_Source-= value;
         // Should invoke override 2.
         this.Bar_Override2-= value;
-=======
-        // Should invoke override 4.
-        this.Bar_Override4-= value;
-        // Should invoke the final declaration.
-        this.Bar-= value;
->>>>>>> 08eaca20
-        // Should invoke the final declaration.
-        this.Bar-= value;
-    }
-}
-
-private event EventHandler? Bar_Override4
-{add    {
-        // Should invoke empty code.
-        this.Bar_Empty+= value;
-        // Should invoke override 2.
-        this.Bar_Override2+= value;
-        // Should invoke override 4.
-        this.Bar_Override4+= value;
-        // Should invoke the final declaration.
-        this.Bar+= value;
-    }
-
-remove    {
-        // Should invoke empty code.
-        this.Bar_Empty-= value;
-        // Should invoke override 2.
-        this.Bar_Override2-= value;
-        // Should invoke override 4.
-        this.Bar_Override4-= value;
-        // Should invoke the final declaration.
-        this.Bar-= value;
-    }
-}
-
-<<<<<<< HEAD
-private event EventHandler? Bar_Override6
-{add    {
-        // Should invoke empty code.
-        this.Bar_Empty+= value;
-        // Should invoke override 4.
-        this.Bar_Override4+= value;
-        // Should invoke the final declaration.
-        this.Bar+= value;
-=======
-private event EventHandler? Bar_Override2
-{add    {
-        // Should invoke empty code.
-        this.Bar_Empty+= value;
-        // Should invoke source code.
-        this.Bar_Source+= value;
-        // Should invoke override 2.
-        this.Bar_Override2+= value;
->>>>>>> 08eaca20
-        // Should invoke the final declaration.
-        this.Bar+= value;
-    }
-
-remove    {
-        // Should invoke empty code.
-        this.Bar_Empty-= value;
-<<<<<<< HEAD
-        // Should invoke override 4.
-        this.Bar_Override4-= value;
-        // Should invoke the final declaration.
-        this.Bar-= value;
-=======
-        // Should invoke introduced event field.
-        this.Bar_Source-= value;
-        // Should invoke override 2.
-        this.Bar_Override2-= value;
->>>>>>> 08eaca20
         // Should invoke the final declaration.
         this.Bar-= value;
     }
