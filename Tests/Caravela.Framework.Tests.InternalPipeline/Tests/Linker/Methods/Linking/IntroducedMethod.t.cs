--- conflicted
+++ resolved
@@ -6,16 +6,6 @@
 }
 
 
-<<<<<<< HEAD
-public void Bar()
-{
-    this.Bar_Override5();
-}
-private void Bar_Empty()
-{}
-
-=======
->>>>>>> 08eaca20
 public void Foo_Override0()
 {
     // Should invoke empty code.
@@ -28,8 +18,6 @@
     this.Bar();
 }
 
-<<<<<<< HEAD
-=======
 public void Bar()
 {
     this.Bar_Override5();
@@ -37,7 +25,6 @@
 private void Bar_Empty()
 {}
 
->>>>>>> 08eaca20
 public void Foo_Override2()
 {
     // Should invoke empty code.
@@ -74,16 +61,6 @@
     this.Bar();
 }
 
-<<<<<<< HEAD
-private void Bar_Override1()
-{
-    // Should invoke empty code.
-    this.Bar_Empty();
-    // Should invoke empty code.
-    this.Bar_Empty();
-    // Should invoke override 1.
-    this.Bar_Override1();
-=======
 private void Bar_Override5()
 {
     // Should invoke empty code.
@@ -92,7 +69,6 @@
     this.Bar_Override3();
     // Should invoke the final declaration.
     this.Bar();
->>>>>>> 08eaca20
     // Should invoke the final declaration.
     this.Bar();
 }
@@ -109,16 +85,6 @@
     this.Bar();
 }
 
-<<<<<<< HEAD
-private void Bar_Override5()
-{
-    // Should invoke empty code.
-    this.Bar_Empty();
-    // Should invoke override 3.
-    this.Bar_Override3();
-    // Should invoke the final declaration.
-    this.Bar();
-=======
 private void Bar_Override1()
 {
     // Should invoke empty code.
@@ -127,7 +93,6 @@
     this.Bar_Empty();
     // Should invoke override 1.
     this.Bar_Override1();
->>>>>>> 08eaca20
     // Should invoke the final declaration.
     this.Bar();
 }    }