class Target
    {
        public int Foo
{get
{
    return this.Foo_Override6;
}set
{
    this.Foo_Override6 = value;
}}


<<<<<<< HEAD
public int Bar
{get
{
    return this.Bar_Override5;
}set
{
    this.Bar_Override5 = value;
}}
private int Bar_Empty
{
    get
    {
        Console.WriteLine("This is introduced code (discarded).");
        return 0;
    }

    set
    {
        Console.WriteLine("This is introduced code (discarded).");
    }
}

=======
>>>>>>> 08eaca20
public int Foo_Override0
{get    {
        // Should invoke empty code.
        _ = this.Bar_Empty;
        // Should invoke empty code.
        _ = this.Bar_Empty;
        // Should invoke empty code.
        _ = this.Bar_Empty;
        // Should invoke the final declaration.
        _ = this.Bar;
        return 42;
    }

set    {
        // Should invoke empty code.
        this.Bar_Empty= value;
        // Should invoke empty code.
        this.Bar_Empty= value;
        // Should invoke empty code.
        this.Bar_Empty= value;
        // Should invoke the final declaration.
        this.Bar= value;
    }
}

<<<<<<< HEAD
=======
public int Bar
{get
{
    return this.Bar_Override5;
}set
{
    this.Bar_Override5 = value;
}}
private int Bar_Empty
{
    get
    {
        Console.WriteLine("This is introduced code (discarded).");
        return 0;
    }

    set
    {
        Console.WriteLine("This is introduced code (discarded).");
    }
}

>>>>>>> 08eaca20
public int Foo_Override2
{get    {
        // Should invoke empty code.
        _ = this.Bar_Empty;
        // Should invoke override 1.
        _ = this.Bar_Override1;
        // Should invoke override 1.
        _ = this.Bar_Override1;
        // Should invoke the final declaration.
        _ = this.Bar;
        return 42;
    }

set    {
        // Should invoke empty code.
        this.Bar_Empty= value;
        // Should invoke override 1.
        this.Bar_Override1= value;
        // Should invoke override 1.
        this.Bar_Override1= value;
        // Should invoke the final declaration.
        this.Bar= value;
    }
}

public int Foo_Override4
{get    {
        // Should invoke empty code.
        _ = this.Bar_Empty;
        // Should invoke override 3.
        _ = this.Bar_Override3;
        // Should invoke override 3.
        _ = this.Bar_Override3;
        // Should invoke the final declaration.
        _ = this.Bar;
        return 42;
    }

set    {
        // Should invoke empty code.
        this.Bar_Empty= value;
        // Should invoke override 3.
        this.Bar_Override3= value;
        // Should invoke override 3.
        this.Bar_Override3= value;
        // Should invoke the final declaration.
        this.Bar= value;
    }
}

public int Foo_Override6
{get    {
        // Should invoke empty code.
        _ = this.Bar_Empty;
        // Should invoke the final declaration.
        _ = this.Bar;
        // Should invoke the final declaration.
        _ = this.Bar;
        // Should invoke the final declaration.
        _ = this.Bar;
        return 42;
    }

set    {
        // Should invoke empty code.
        this.Bar_Empty= value;
        // Should invoke the final declaration.
        this.Bar= value;
        // Should invoke the final declaration.
        this.Bar= value;
        // Should invoke the final declaration.
        this.Bar= value;
    }
}

<<<<<<< HEAD
private int Bar_Override1
{get    {
        // Should invoke empty code.
        _ = this.Bar_Empty;
        // Should invoke empty code.
        _ = this.Bar_Empty;
        // Should invoke override 1.
        _ = this.Bar_Override1;
=======
private int Bar_Override5
{get    {
        // Should invoke empty code.
        _ = this.Bar_Empty;
        // Should invoke override 3.
        _ = this.Bar_Override3;
        // Should invoke the final declaration.
        _ = this.Bar;
>>>>>>> 08eaca20
        // Should invoke the final declaration.
        _ = this.Bar;
        return 42;
    }

set    {
        // Should invoke empty code.
        this.Bar_Empty= value;
<<<<<<< HEAD
        // Should invoke empty code.
        this.Bar_Empty= value;
        // Should invoke override 1.
        this.Bar_Override1= value;
=======
        // Should invoke override 3.
        this.Bar_Override3= value;
        // Should invoke the final declaration.
        this.Bar= value;
>>>>>>> 08eaca20
        // Should invoke the final declaration.
        this.Bar= value;
    }
}

private int Bar_Override3
{get    {
        // Should invoke empty code.
        _ = this.Bar_Empty;
        // Should invoke override 1.
        _ = this.Bar_Override1;
        // Should invoke override 3.
        _ = this.Bar_Override3;
        // Should invoke the final declaration.
        _ = this.Bar;
        return 42;
    }

set    {
        // Should invoke empty code.
        this.Bar_Empty= value;
        // Should invoke override 1.
        this.Bar_Override1= value;
        // Should invoke override 3.
        this.Bar_Override3= value;
        // Should invoke the final declaration.
        this.Bar= value;
    }
}

<<<<<<< HEAD
private int Bar_Override5
{get    {
        // Should invoke empty code.
        _ = this.Bar_Empty;
        // Should invoke override 3.
        _ = this.Bar_Override3;
        // Should invoke the final declaration.
        _ = this.Bar;
=======
private int Bar_Override1
{get    {
        // Should invoke empty code.
        _ = this.Bar_Empty;
        // Should invoke empty code.
        _ = this.Bar_Empty;
        // Should invoke override 1.
        _ = this.Bar_Override1;
>>>>>>> 08eaca20
        // Should invoke the final declaration.
        _ = this.Bar;
        return 42;
    }

set    {
        // Should invoke empty code.
        this.Bar_Empty= value;
<<<<<<< HEAD
        // Should invoke override 3.
        this.Bar_Override3= value;
        // Should invoke the final declaration.
        this.Bar= value;
=======
        // Should invoke empty code.
        this.Bar_Empty= value;
        // Should invoke override 1.
        this.Bar_Override1= value;
>>>>>>> 08eaca20
        // Should invoke the final declaration.
        this.Bar= value;
    }
}    }<|MERGE_RESOLUTION|>--- conflicted
+++ resolved
@@ -10,7 +10,31 @@
 }}
 
 
-<<<<<<< HEAD
+public int Foo_Override0
+{get    {
+        // Should invoke empty code.
+        _ = this.Bar_Empty;
+        // Should invoke empty code.
+        _ = this.Bar_Empty;
+        // Should invoke empty code.
+        _ = this.Bar_Empty;
+        // Should invoke the final declaration.
+        _ = this.Bar;
+        return 42;
+    }
+
+set    {
+        // Should invoke empty code.
+        this.Bar_Empty= value;
+        // Should invoke empty code.
+        this.Bar_Empty= value;
+        // Should invoke empty code.
+        this.Bar_Empty= value;
+        // Should invoke the final declaration.
+        this.Bar= value;
+    }
+}
+
 public int Bar
 {get
 {
@@ -33,58 +57,6 @@
     }
 }
 
-=======
->>>>>>> 08eaca20
-public int Foo_Override0
-{get    {
-        // Should invoke empty code.
-        _ = this.Bar_Empty;
-        // Should invoke empty code.
-        _ = this.Bar_Empty;
-        // Should invoke empty code.
-        _ = this.Bar_Empty;
-        // Should invoke the final declaration.
-        _ = this.Bar;
-        return 42;
-    }
-
-set    {
-        // Should invoke empty code.
-        this.Bar_Empty= value;
-        // Should invoke empty code.
-        this.Bar_Empty= value;
-        // Should invoke empty code.
-        this.Bar_Empty= value;
-        // Should invoke the final declaration.
-        this.Bar= value;
-    }
-}
-
-<<<<<<< HEAD
-=======
-public int Bar
-{get
-{
-    return this.Bar_Override5;
-}set
-{
-    this.Bar_Override5 = value;
-}}
-private int Bar_Empty
-{
-    get
-    {
-        Console.WriteLine("This is introduced code (discarded).");
-        return 0;
-    }
-
-    set
-    {
-        Console.WriteLine("This is introduced code (discarded).");
-    }
-}
-
->>>>>>> 08eaca20
 public int Foo_Override2
 {get    {
         // Should invoke empty code.
@@ -160,7 +132,56 @@
     }
 }
 
-<<<<<<< HEAD
+private int Bar_Override5
+{get    {
+        // Should invoke empty code.
+        _ = this.Bar_Empty;
+        // Should invoke override 3.
+        _ = this.Bar_Override3;
+        // Should invoke the final declaration.
+        _ = this.Bar;
+        // Should invoke the final declaration.
+        _ = this.Bar;
+        return 42;
+    }
+
+set    {
+        // Should invoke empty code.
+        this.Bar_Empty= value;
+        // Should invoke override 3.
+        this.Bar_Override3= value;
+        // Should invoke the final declaration.
+        this.Bar= value;
+        // Should invoke the final declaration.
+        this.Bar= value;
+    }
+}
+
+private int Bar_Override3
+{get    {
+        // Should invoke empty code.
+        _ = this.Bar_Empty;
+        // Should invoke override 1.
+        _ = this.Bar_Override1;
+        // Should invoke override 3.
+        _ = this.Bar_Override3;
+        // Should invoke the final declaration.
+        _ = this.Bar;
+        return 42;
+    }
+
+set    {
+        // Should invoke empty code.
+        this.Bar_Empty= value;
+        // Should invoke override 1.
+        this.Bar_Override1= value;
+        // Should invoke override 3.
+        this.Bar_Override3= value;
+        // Should invoke the final declaration.
+        this.Bar= value;
+    }
+}
+
 private int Bar_Override1
 {get    {
         // Should invoke empty code.
@@ -169,103 +190,18 @@
         _ = this.Bar_Empty;
         // Should invoke override 1.
         _ = this.Bar_Override1;
-=======
-private int Bar_Override5
-{get    {
-        // Should invoke empty code.
-        _ = this.Bar_Empty;
-        // Should invoke override 3.
-        _ = this.Bar_Override3;
-        // Should invoke the final declaration.
-        _ = this.Bar;
->>>>>>> 08eaca20
-        // Should invoke the final declaration.
-        _ = this.Bar;
-        return 42;
-    }
-
-set    {
-        // Should invoke empty code.
-        this.Bar_Empty= value;
-<<<<<<< HEAD
-        // Should invoke empty code.
-        this.Bar_Empty= value;
-        // Should invoke override 1.
-        this.Bar_Override1= value;
-=======
-        // Should invoke override 3.
-        this.Bar_Override3= value;
-        // Should invoke the final declaration.
-        this.Bar= value;
->>>>>>> 08eaca20
-        // Should invoke the final declaration.
-        this.Bar= value;
-    }
-}
-
-private int Bar_Override3
-{get    {
-        // Should invoke empty code.
-        _ = this.Bar_Empty;
-        // Should invoke override 1.
-        _ = this.Bar_Override1;
-        // Should invoke override 3.
-        _ = this.Bar_Override3;
-        // Should invoke the final declaration.
-        _ = this.Bar;
-        return 42;
-    }
-
-set    {
-        // Should invoke empty code.
-        this.Bar_Empty= value;
-        // Should invoke override 1.
-        this.Bar_Override1= value;
-        // Should invoke override 3.
-        this.Bar_Override3= value;
-        // Should invoke the final declaration.
-        this.Bar= value;
-    }
-}
-
-<<<<<<< HEAD
-private int Bar_Override5
-{get    {
-        // Should invoke empty code.
-        _ = this.Bar_Empty;
-        // Should invoke override 3.
-        _ = this.Bar_Override3;
-        // Should invoke the final declaration.
-        _ = this.Bar;
-=======
-private int Bar_Override1
-{get    {
-        // Should invoke empty code.
-        _ = this.Bar_Empty;
-        // Should invoke empty code.
-        _ = this.Bar_Empty;
-        // Should invoke override 1.
-        _ = this.Bar_Override1;
->>>>>>> 08eaca20
-        // Should invoke the final declaration.
-        _ = this.Bar;
-        return 42;
-    }
-
-set    {
-        // Should invoke empty code.
-        this.Bar_Empty= value;
-<<<<<<< HEAD
-        // Should invoke override 3.
-        this.Bar_Override3= value;
-        // Should invoke the final declaration.
-        this.Bar= value;
-=======
-        // Should invoke empty code.
-        this.Bar_Empty= value;
-        // Should invoke override 1.
-        this.Bar_Override1= value;
->>>>>>> 08eaca20
+        // Should invoke the final declaration.
+        _ = this.Bar;
+        return 42;
+    }
+
+set    {
+        // Should invoke empty code.
+        this.Bar_Empty= value;
+        // Should invoke empty code.
+        this.Bar_Empty= value;
+        // Should invoke override 1.
+        this.Bar_Override1= value;
         // Should invoke the final declaration.
         this.Bar= value;
     }
