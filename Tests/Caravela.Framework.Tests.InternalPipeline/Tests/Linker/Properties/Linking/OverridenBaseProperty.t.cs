class Target : Base
    {
        public int Foo
{get
{
    return this.Foo_Override6;
}set
{
    this.Foo_Override6 = value;
}}


<<<<<<< HEAD
public override int Bar
{get
{
    return this.Bar_Override5;
}set
{
    this.Bar_Override5 = value;
}}

=======
>>>>>>> 08eaca20
public int Foo_Override0
{get    {
        // Should invoke base declaration.
        _ = base.Bar;
        // Should invoke base declaration.
        _ = base.Bar;
        // Should invoke base declaration.
        _ = base.Bar;
        // Should invoke the final declaration.
        _ = this.Bar;
        return 42;
    }

set    {
        // Should invoke base declaration.
        base.Bar = value;
        // Should invoke base declaration.
        base.Bar = value;
        // Should invoke base declaration.
        base.Bar = value;
        // Should invoke the final declaration.
        this.Bar= value;
    }
}

<<<<<<< HEAD
=======
public override int Bar
{get
{
    return this.Bar_Override5;
}set
{
    this.Bar_Override5 = value;
}}

>>>>>>> 08eaca20
public int Foo_Override2
{get    {
        // Should invoke base declaration.
        _ = base.Bar;
        // Should invoke override 1.
        _ = this.Bar_Override1;
        // Should invoke override 1.
        _ = this.Bar_Override1;
        // Should invoke the final declaration.
        _ = this.Bar;
        return 42;
    }

set    {
        // Should invoke base declaration.
        base.Bar = value;
        // Should invoke override 1.
        this.Bar_Override1= value;
        // Should invoke override 1.
        this.Bar_Override1= value;
        // Should invoke the final declaration.
        this.Bar= value;
    }
}

public int Foo_Override4
{get    {
        // Should invoke base declaration.
        _ = base.Bar;
        // Should invoke override 3.
        _ = this.Bar_Override3;
        // Should invoke override 3.
        _ = this.Bar_Override3;
        // Should invoke the final declaration.
        _ = this.Bar;
        return 42;
    }

set    {
        // Should invoke base declaration.
        base.Bar = value;
        // Should invoke override 3.
        this.Bar_Override3= value;
        // Should invoke override 3.
        this.Bar_Override3= value;
        // Should invoke the final declaration.
        this.Bar= value;
    }
}

public int Foo_Override6
{get    {
        // Should invoke base declaration.
        _ = base.Bar;
        // Should invoke the final declaration.
        _ = this.Bar;
        // Should invoke the final declaration.
        _ = this.Bar;
        // Should invoke the final declaration.
        _ = this.Bar;
        return 42;
    }

set    {
        // Should invoke base declaration.
        base.Bar = value;
        // Should invoke the final declaration.
        this.Bar= value;
        // Should invoke the final declaration.
        this.Bar= value;
        // Should invoke the final declaration.
        this.Bar= value;
    }
}

<<<<<<< HEAD
private int Bar_Override1
{get    {
        // Should invoke base declaration.
        _ = base.Bar;
        // Should invoke base declaration.
        _ = base.Bar;
        // Should invoke override 1.
        _ = this.Bar_Override1;
=======
private int Bar_Override5
{get    {
        // Should invoke base declaration.
        _ = base.Bar;
        // Should invoke override 3.
        _ = this.Bar_Override3;
        // Should invoke the final declaration.
        _ = this.Bar;
>>>>>>> 08eaca20
        // Should invoke the final declaration.
        _ = this.Bar;
        return 42;
    }

set    {
        // Should invoke base declaration.
        base.Bar = value;
<<<<<<< HEAD
        // Should invoke base declaration.
        base.Bar = value;
        // Should invoke override 1.
        this.Bar_Override1= value;
=======
        // Should invoke override 3.
        this.Bar_Override3= value;
        // Should invoke the final declaration.
        this.Bar= value;
>>>>>>> 08eaca20
        // Should invoke the final declaration.
        this.Bar= value;
    }
}

private int Bar_Override3
{get    {
        // Should invoke base declaration.
        _ = base.Bar;
        // Should invoke override 1.
        _ = this.Bar_Override1;
        // Should invoke override 3.
        _ = this.Bar_Override3;
        // Should invoke the final declaration.
        _ = this.Bar;
        return 42;
    }

set    {
        // Should invoke base declaration.
        base.Bar = value;
        // Should invoke override 1.
        this.Bar_Override1= value;
        // Should invoke override 3.
        this.Bar_Override3= value;
        // Should invoke the final declaration.
        this.Bar= value;
    }
}

<<<<<<< HEAD
private int Bar_Override5
{get    {
        // Should invoke base declaration.
        _ = base.Bar;
        // Should invoke override 3.
        _ = this.Bar_Override3;
        // Should invoke the final declaration.
        _ = this.Bar;
=======
private int Bar_Override1
{get    {
        // Should invoke base declaration.
        _ = base.Bar;
        // Should invoke base declaration.
        _ = base.Bar;
        // Should invoke override 1.
        _ = this.Bar_Override1;
>>>>>>> 08eaca20
        // Should invoke the final declaration.
        _ = this.Bar;
        return 42;
    }

set    {
        // Should invoke base declaration.
        base.Bar = value;
<<<<<<< HEAD
        // Should invoke override 3.
        this.Bar_Override3= value;
        // Should invoke the final declaration.
        this.Bar= value;
=======
        // Should invoke base declaration.
        base.Bar = value;
        // Should invoke override 1.
        this.Bar_Override1= value;
>>>>>>> 08eaca20
        // Should invoke the final declaration.
        this.Bar= value;
    }
}    }<|MERGE_RESOLUTION|>--- conflicted
+++ resolved
@@ -10,18 +10,6 @@
 }}
 
 
-<<<<<<< HEAD
-public override int Bar
-{get
-{
-    return this.Bar_Override5;
-}set
-{
-    this.Bar_Override5 = value;
-}}
-
-=======
->>>>>>> 08eaca20
 public int Foo_Override0
 {get    {
         // Should invoke base declaration.
@@ -47,8 +35,6 @@
     }
 }
 
-<<<<<<< HEAD
-=======
 public override int Bar
 {get
 {
@@ -58,7 +44,6 @@
     this.Bar_Override5 = value;
 }}
 
->>>>>>> 08eaca20
 public int Foo_Override2
 {get    {
         // Should invoke base declaration.
@@ -134,16 +119,6 @@
     }
 }
 
-<<<<<<< HEAD
-private int Bar_Override1
-{get    {
-        // Should invoke base declaration.
-        _ = base.Bar;
-        // Should invoke base declaration.
-        _ = base.Bar;
-        // Should invoke override 1.
-        _ = this.Bar_Override1;
-=======
 private int Bar_Override5
 {get    {
         // Should invoke base declaration.
@@ -152,7 +127,6 @@
         _ = this.Bar_Override3;
         // Should invoke the final declaration.
         _ = this.Bar;
->>>>>>> 08eaca20
         // Should invoke the final declaration.
         _ = this.Bar;
         return 42;
@@ -161,17 +135,10 @@
 set    {
         // Should invoke base declaration.
         base.Bar = value;
-<<<<<<< HEAD
-        // Should invoke base declaration.
-        base.Bar = value;
-        // Should invoke override 1.
-        this.Bar_Override1= value;
-=======
         // Should invoke override 3.
         this.Bar_Override3= value;
         // Should invoke the final declaration.
         this.Bar= value;
->>>>>>> 08eaca20
         // Should invoke the final declaration.
         this.Bar= value;
     }
@@ -202,16 +169,6 @@
     }
 }
 
-<<<<<<< HEAD
-private int Bar_Override5
-{get    {
-        // Should invoke base declaration.
-        _ = base.Bar;
-        // Should invoke override 3.
-        _ = this.Bar_Override3;
-        // Should invoke the final declaration.
-        _ = this.Bar;
-=======
 private int Bar_Override1
 {get    {
         // Should invoke base declaration.
@@ -220,7 +177,6 @@
         _ = base.Bar;
         // Should invoke override 1.
         _ = this.Bar_Override1;
->>>>>>> 08eaca20
         // Should invoke the final declaration.
         _ = this.Bar;
         return 42;
@@ -229,17 +185,10 @@
 set    {
         // Should invoke base declaration.
         base.Bar = value;
-<<<<<<< HEAD
-        // Should invoke override 3.
-        this.Bar_Override3= value;
-        // Should invoke the final declaration.
-        this.Bar= value;
-=======
         // Should invoke base declaration.
         base.Bar = value;
         // Should invoke override 1.
         this.Bar_Override1= value;
->>>>>>> 08eaca20
         // Should invoke the final declaration.
         this.Bar= value;
     }
