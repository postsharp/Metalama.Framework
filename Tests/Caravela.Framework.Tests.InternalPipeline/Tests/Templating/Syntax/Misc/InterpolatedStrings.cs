using System;
using System.Linq;
using Caravela.TestFramework;
using Caravela.Framework.Aspects;

#pragma warning disable CS0169

namespace Caravela.Framework.Tests.Integration.Templating.InterpolatedString
{
    class Aspect
    {
        [TestTemplate]
        dynamic? Template()
        {
        
            // Neutral
            var neutral = $"Zero={0,-5:x}";
            
            // Compile-time with formatting
<<<<<<< HEAD
            var ct = $"ParameterCount={meta.Parameters.Count,-5:x}";
=======
            var ct = $"ParameterCount={meta.Target.Parameters.Count,-5:x}";
>>>>>>> 99734164
          
            // Run-time
            var rt = $"Value={meta.Target.Parameters[0].Value,-5:x}";
            
            // Both
            var both = $"{meta.Target.Type.Fields.Single().Name}={meta.Target.Parameters[0].Value}";

            
          
            return meta.Proceed();
        }
    }

    class TargetCode
    {
        private int field;
        
        int Method(int a)
        {
            return a;
        }
    }
}<|MERGE_RESOLUTION|>--- conflicted
+++ resolved
@@ -17,11 +17,7 @@
             var neutral = $"Zero={0,-5:x}";
             
             // Compile-time with formatting
-<<<<<<< HEAD
-            var ct = $"ParameterCount={meta.Parameters.Count,-5:x}";
-=======
             var ct = $"ParameterCount={meta.Target.Parameters.Count,-5:x}";
->>>>>>> 99734164
           
             // Run-time
             var rt = $"Value={meta.Target.Parameters[0].Value,-5:x}";
