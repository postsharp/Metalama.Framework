--- conflicted
+++ resolved
@@ -163,13 +163,8 @@
 
             var buildTimeAssemblyStream = new MemoryStream();
             var buildTimeDebugStream = new MemoryStream();
-<<<<<<< HEAD
-
-            SyntaxTreeStructureVerifier.Verify( compileTimeCompilation );
-=======
-            
+
             // SyntaxTreeStructureVerifier.Verify( compileTimeCompilation );
->>>>>>> 6ec455ac
 
             var emitResult = compileTimeCompilation.Emit(
                 buildTimeAssemblyStream,
