--- conflicted
+++ resolved
@@ -474,10 +474,6 @@
                         {
                             new IntroducedMember(
                                 transformation,
-<<<<<<< HEAD
-                                introducedElementName,
-=======
->>>>>>> 08eaca20
                                 declarationKind,
                                 introductionSyntax,
                                 new AspectLayerId( aspectName.AssertNotNull(), layerName ),
@@ -682,10 +678,6 @@
                         {
                             new IntroducedMember(
                                 transformation,
-<<<<<<< HEAD
-                                declarationName,
-=======
->>>>>>> 08eaca20
                                 declarationKind,
                                 overrideSyntax,
                                 new AspectLayerId( aspectName.AssertNotNull(), layerName ),
