﻿// Copyright (c) SharpCrafters s.r.o. All rights reserved.
// This project is not open source. Please see the LICENSE.md file in the repository root for details.

using Metalama.Framework.Engine.LamaSerialization;
using System;
using System.Collections.Generic;
using Xunit;

namespace Metalama.Framework.Tests.UnitTests.CompileTime.Serialization
{
    public class ReflectionTypesSerializationTests : SerializationTestsBase
    {
        [Fact]
        public void TestTypeClass()
        {
<<<<<<< HEAD
/* Unmerged change from project 'Metalama.Framework.Tests.UnitTests.Internals (netframework4.8)'
Before:
            this.TestSerialization( typeof( DateTime ) );
            this.TestSerialization( typeof( Guid ) );
            this.TestSerialization( typeof( IntrinsicSerializationTests ) );
After:
            SerializationTestsBase.TestSerialization( typeof( DateTime ) );
            SerializationTestsBase.TestSerialization( typeof( Guid ) );
            SerializationTestsBase.TestSerialization( typeof( IntrinsicSerializationTests ) );
*/
            this.TestSerialization( typeof(DateTime) );
            this.TestSerialization( typeof(Guid) );
            this.TestSerialization( typeof(IntrinsicSerializationTests) );
=======
            TestSerialization( typeof(DateTime) );
            TestSerialization( typeof(Guid) );
            TestSerialization( typeof(IntrinsicSerializationTests) );
>>>>>>> 0741503b
        }

        [Fact]
        public void TestTypeGenericClosed()
        {
<<<<<<< HEAD
/* Unmerged change from project 'Metalama.Framework.Tests.UnitTests.Internals (netframework4.8)'
Before:
            this.TestSerialization( typeof( Dictionary<string, string> ) );
After:
            SerializationTestsBase.TestSerialization( typeof( Dictionary<string, string> ) );
*/
            this.TestSerialization( typeof(Dictionary<string, string>) );
=======
            TestSerialization( typeof(Dictionary<string, string>) );
>>>>>>> 0741503b
        }

        [Fact]
        public void TestTypeGenericOpen()
        {
<<<<<<< HEAD
/* Unmerged change from project 'Metalama.Framework.Tests.UnitTests.Internals (netframework4.8)'
Before:
            this.TestSerialization( typeof( Dictionary<,> ) );
After:
            SerializationTestsBase.TestSerialization( typeof( Dictionary<,> ) );
*/
            this.TestSerialization( typeof(Dictionary<,>) );
=======
            TestSerialization( typeof(Dictionary<,>) );
>>>>>>> 0741503b
        }

        [Fact]
        public void TestTypeGenericTypeParameter()
        {
<<<<<<< HEAD
/* Unmerged change from project 'Metalama.Framework.Tests.UnitTests.Internals (netframework4.8)'
Before:
            this.TestSerialization( typeof( Dictionary<,> ).GetGenericArguments()[0] );
After:
            SerializationTestsBase.TestSerialization( typeof( Dictionary<,> ).GetGenericArguments()[0] );
*/
            this.TestSerialization( typeof(Dictionary<,>).GetGenericArguments()[0] );
=======
            TestSerialization( typeof(Dictionary<,>).GetGenericArguments()[0] );
>>>>>>> 0741503b
        }

#pragma warning disable SA1401 // Fields should be private
        public int TestField;
#pragma warning restore SA1401 // Fields should be private

        public int TestProperty { get; set; }

        // TODO: Other, more esoteric reflection objects: generic parameters, method arguments etc.

        [Fact]
        public void TestTypeIntrinsics()
        {
<<<<<<< HEAD
/* Unmerged change from project 'Metalama.Framework.Tests.UnitTests.Internals (netframework4.8)'
Before:
            this.TestSerialization( typeof( byte ) );
            this.TestSerialization( typeof( sbyte ) );
            this.TestSerialization( typeof( short ) );
            this.TestSerialization( typeof( ushort ) );
            this.TestSerialization( typeof( int ) );
            this.TestSerialization( typeof( uint ) );
            this.TestSerialization( typeof( long ) );
            this.TestSerialization( typeof( ulong ) );
            this.TestSerialization( typeof( float ) );
            this.TestSerialization( typeof( double ) );
            this.TestSerialization( typeof( string ) );
            this.TestSerialization( typeof( DottedString ) );
            this.TestSerialization( typeof( char ) );
            this.TestSerialization( typeof( object ) );
            this.TestSerialization( typeof( void ) );
            this.TestSerialization( typeof( Type ) );
            this.TestSerialization( typeof( ValueType ) );
After:
            SerializationTestsBase.TestSerialization( typeof( byte ) );
            SerializationTestsBase.TestSerialization( typeof( sbyte ) );
            SerializationTestsBase.TestSerialization( typeof( short ) );
            SerializationTestsBase.TestSerialization( typeof( ushort ) );
            SerializationTestsBase.TestSerialization( typeof( int ) );
            SerializationTestsBase.TestSerialization( typeof( uint ) );
            SerializationTestsBase.TestSerialization( typeof( long ) );
            SerializationTestsBase.TestSerialization( typeof( ulong ) );
            SerializationTestsBase.TestSerialization( typeof( float ) );
            SerializationTestsBase.TestSerialization( typeof( double ) );
            SerializationTestsBase.TestSerialization( typeof( string ) );
            SerializationTestsBase.TestSerialization( typeof( DottedString ) );
            SerializationTestsBase.TestSerialization( typeof( char ) );
            SerializationTestsBase.TestSerialization( typeof( object ) );
            SerializationTestsBase.TestSerialization( typeof( void ) );
            SerializationTestsBase.TestSerialization( typeof( Type ) );
            SerializationTestsBase.TestSerialization( typeof( ValueType ) );
*/
            this.TestSerialization( typeof(byte) );
            this.TestSerialization( typeof(sbyte) );
            this.TestSerialization( typeof(short) );
            this.TestSerialization( typeof(ushort) );
            this.TestSerialization( typeof(int) );
            this.TestSerialization( typeof(uint) );
            this.TestSerialization( typeof(long) );
            this.TestSerialization( typeof(ulong) );
            this.TestSerialization( typeof(float) );
            this.TestSerialization( typeof(double) );
            this.TestSerialization( typeof(string) );
            this.TestSerialization( typeof(DottedString) );
            this.TestSerialization( typeof(char) );
            this.TestSerialization( typeof(object) );
            this.TestSerialization( typeof(void) );
            this.TestSerialization( typeof(Type) );
            this.TestSerialization( typeof(ValueType) );
=======
            TestSerialization( typeof(byte) );
            TestSerialization( typeof(sbyte) );
            TestSerialization( typeof(short) );
            TestSerialization( typeof(ushort) );
            TestSerialization( typeof(int) );
            TestSerialization( typeof(uint) );
            TestSerialization( typeof(long) );
            TestSerialization( typeof(ulong) );
            TestSerialization( typeof(float) );
            TestSerialization( typeof(double) );
            TestSerialization( typeof(string) );
            TestSerialization( typeof(DottedString) );
            TestSerialization( typeof(char) );
            TestSerialization( typeof(object) );
            TestSerialization( typeof(void) );
            TestSerialization( typeof(Type) );
            TestSerialization( typeof(ValueType) );
>>>>>>> 0741503b
        }

        public class ReflectionTestClass
        {
            public bool MethodInvoked { get; set; }

            public void Method()
            {
                this.MethodInvoked = true;
            }

#pragma warning disable CA1822 // Mark members as static
            public void MethodWithParameter( int parameter )
#pragma warning restore CA1822 // Mark members as static
            { }
        }
    }
}<|MERGE_RESOLUTION|>--- conflicted
+++ resolved
@@ -13,73 +13,27 @@
         [Fact]
         public void TestTypeClass()
         {
-<<<<<<< HEAD
-/* Unmerged change from project 'Metalama.Framework.Tests.UnitTests.Internals (netframework4.8)'
-Before:
-            this.TestSerialization( typeof( DateTime ) );
-            this.TestSerialization( typeof( Guid ) );
-            this.TestSerialization( typeof( IntrinsicSerializationTests ) );
-After:
-            SerializationTestsBase.TestSerialization( typeof( DateTime ) );
-            SerializationTestsBase.TestSerialization( typeof( Guid ) );
-            SerializationTestsBase.TestSerialization( typeof( IntrinsicSerializationTests ) );
-*/
-            this.TestSerialization( typeof(DateTime) );
-            this.TestSerialization( typeof(Guid) );
-            this.TestSerialization( typeof(IntrinsicSerializationTests) );
-=======
             TestSerialization( typeof(DateTime) );
             TestSerialization( typeof(Guid) );
             TestSerialization( typeof(IntrinsicSerializationTests) );
->>>>>>> 0741503b
         }
 
         [Fact]
         public void TestTypeGenericClosed()
         {
-<<<<<<< HEAD
-/* Unmerged change from project 'Metalama.Framework.Tests.UnitTests.Internals (netframework4.8)'
-Before:
-            this.TestSerialization( typeof( Dictionary<string, string> ) );
-After:
-            SerializationTestsBase.TestSerialization( typeof( Dictionary<string, string> ) );
-*/
-            this.TestSerialization( typeof(Dictionary<string, string>) );
-=======
             TestSerialization( typeof(Dictionary<string, string>) );
->>>>>>> 0741503b
         }
 
         [Fact]
         public void TestTypeGenericOpen()
         {
-<<<<<<< HEAD
-/* Unmerged change from project 'Metalama.Framework.Tests.UnitTests.Internals (netframework4.8)'
-Before:
-            this.TestSerialization( typeof( Dictionary<,> ) );
-After:
-            SerializationTestsBase.TestSerialization( typeof( Dictionary<,> ) );
-*/
-            this.TestSerialization( typeof(Dictionary<,>) );
-=======
             TestSerialization( typeof(Dictionary<,>) );
->>>>>>> 0741503b
         }
 
         [Fact]
         public void TestTypeGenericTypeParameter()
         {
-<<<<<<< HEAD
-/* Unmerged change from project 'Metalama.Framework.Tests.UnitTests.Internals (netframework4.8)'
-Before:
-            this.TestSerialization( typeof( Dictionary<,> ).GetGenericArguments()[0] );
-After:
-            SerializationTestsBase.TestSerialization( typeof( Dictionary<,> ).GetGenericArguments()[0] );
-*/
-            this.TestSerialization( typeof(Dictionary<,>).GetGenericArguments()[0] );
-=======
             TestSerialization( typeof(Dictionary<,>).GetGenericArguments()[0] );
->>>>>>> 0741503b
         }
 
 #pragma warning disable SA1401 // Fields should be private
@@ -93,63 +47,6 @@
         [Fact]
         public void TestTypeIntrinsics()
         {
-<<<<<<< HEAD
-/* Unmerged change from project 'Metalama.Framework.Tests.UnitTests.Internals (netframework4.8)'
-Before:
-            this.TestSerialization( typeof( byte ) );
-            this.TestSerialization( typeof( sbyte ) );
-            this.TestSerialization( typeof( short ) );
-            this.TestSerialization( typeof( ushort ) );
-            this.TestSerialization( typeof( int ) );
-            this.TestSerialization( typeof( uint ) );
-            this.TestSerialization( typeof( long ) );
-            this.TestSerialization( typeof( ulong ) );
-            this.TestSerialization( typeof( float ) );
-            this.TestSerialization( typeof( double ) );
-            this.TestSerialization( typeof( string ) );
-            this.TestSerialization( typeof( DottedString ) );
-            this.TestSerialization( typeof( char ) );
-            this.TestSerialization( typeof( object ) );
-            this.TestSerialization( typeof( void ) );
-            this.TestSerialization( typeof( Type ) );
-            this.TestSerialization( typeof( ValueType ) );
-After:
-            SerializationTestsBase.TestSerialization( typeof( byte ) );
-            SerializationTestsBase.TestSerialization( typeof( sbyte ) );
-            SerializationTestsBase.TestSerialization( typeof( short ) );
-            SerializationTestsBase.TestSerialization( typeof( ushort ) );
-            SerializationTestsBase.TestSerialization( typeof( int ) );
-            SerializationTestsBase.TestSerialization( typeof( uint ) );
-            SerializationTestsBase.TestSerialization( typeof( long ) );
-            SerializationTestsBase.TestSerialization( typeof( ulong ) );
-            SerializationTestsBase.TestSerialization( typeof( float ) );
-            SerializationTestsBase.TestSerialization( typeof( double ) );
-            SerializationTestsBase.TestSerialization( typeof( string ) );
-            SerializationTestsBase.TestSerialization( typeof( DottedString ) );
-            SerializationTestsBase.TestSerialization( typeof( char ) );
-            SerializationTestsBase.TestSerialization( typeof( object ) );
-            SerializationTestsBase.TestSerialization( typeof( void ) );
-            SerializationTestsBase.TestSerialization( typeof( Type ) );
-            SerializationTestsBase.TestSerialization( typeof( ValueType ) );
-*/
-            this.TestSerialization( typeof(byte) );
-            this.TestSerialization( typeof(sbyte) );
-            this.TestSerialization( typeof(short) );
-            this.TestSerialization( typeof(ushort) );
-            this.TestSerialization( typeof(int) );
-            this.TestSerialization( typeof(uint) );
-            this.TestSerialization( typeof(long) );
-            this.TestSerialization( typeof(ulong) );
-            this.TestSerialization( typeof(float) );
-            this.TestSerialization( typeof(double) );
-            this.TestSerialization( typeof(string) );
-            this.TestSerialization( typeof(DottedString) );
-            this.TestSerialization( typeof(char) );
-            this.TestSerialization( typeof(object) );
-            this.TestSerialization( typeof(void) );
-            this.TestSerialization( typeof(Type) );
-            this.TestSerialization( typeof(ValueType) );
-=======
             TestSerialization( typeof(byte) );
             TestSerialization( typeof(sbyte) );
             TestSerialization( typeof(short) );
@@ -167,7 +64,6 @@
             TestSerialization( typeof(void) );
             TestSerialization( typeof(Type) );
             TestSerialization( typeof(ValueType) );
->>>>>>> 0741503b
         }
 
         public class ReflectionTestClass
