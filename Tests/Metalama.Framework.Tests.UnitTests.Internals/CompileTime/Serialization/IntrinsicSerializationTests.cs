// Copyright (c) SharpCrafters s.r.o. All rights reserved.
// This project is not open source. Please see the LICENSE.md file in the repository root for details.

using Metalama.Framework.Engine.LamaSerialization;
using Metalama.Framework.Serialization;
using System;
using Xunit;

namespace Metalama.Framework.Tests.UnitTests.CompileTime.Serialization
{
    public class IntrinsicSerializationTests : SerializationTestsBase
    {
        [Fact]
        public void TestInt32_0()
        {
<<<<<<< HEAD
/* Unmerged change from project 'Metalama.Framework.Tests.UnitTests.Internals (netframework4.8)'
Before:
            this.TestSerialization( 0 );
After:
            SerializationTestsBase.TestSerialization( 0 );
*/
            this.TestSerialization( 0 );
=======
            TestSerialization( 0 );
>>>>>>> 0741503b
        }

        [Fact]
        public void TestInt32_1()
        {
<<<<<<< HEAD
/* Unmerged change from project 'Metalama.Framework.Tests.UnitTests.Internals (netframework4.8)'
Before:
            this.TestSerialization( 1 );
After:
            SerializationTestsBase.TestSerialization( 1 );
*/
            this.TestSerialization( 1 );
=======
            TestSerialization( 1 );
>>>>>>> 0741503b
        }

        [Fact]
        public void TestInt32_m1()
        {
<<<<<<< HEAD
/* Unmerged change from project 'Metalama.Framework.Tests.UnitTests.Internals (netframework4.8)'
Before:
            this.TestSerialization( -1 );
After:
            SerializationTestsBase.TestSerialization( -1 );
*/
            this.TestSerialization( -1 );
=======
            TestSerialization( -1 );
>>>>>>> 0741503b
        }

        [Fact]
        public void TestInt32_1000()
        {
<<<<<<< HEAD
/* Unmerged change from project 'Metalama.Framework.Tests.UnitTests.Internals (netframework4.8)'
Before:
            this.TestSerialization( 1000 );
After:
            SerializationTestsBase.TestSerialization( 1000 );
*/
            this.TestSerialization( 1000 );
=======
            TestSerialization( 1000 );
>>>>>>> 0741503b
        }

        [Fact]
        public void TestInt32_m1000()
        {
<<<<<<< HEAD
/* Unmerged change from project 'Metalama.Framework.Tests.UnitTests.Internals (netframework4.8)'
Before:
            this.TestSerialization( -1000 );
After:
            SerializationTestsBase.TestSerialization( -1000 );
*/
            this.TestSerialization( -1000 );
=======
            TestSerialization( -1000 );
>>>>>>> 0741503b
        }

        [Fact]
        public void TestInt32_100000()
        {
<<<<<<< HEAD
/* Unmerged change from project 'Metalama.Framework.Tests.UnitTests.Internals (netframework4.8)'
Before:
            this.TestSerialization( 100000 );
After:
            SerializationTestsBase.TestSerialization( 100000 );
*/
            this.TestSerialization( 100000 );
=======
            TestSerialization( 100000 );
>>>>>>> 0741503b
        }

        [Fact]
        public void TestInt32_m100000()
        {
<<<<<<< HEAD
/* Unmerged change from project 'Metalama.Framework.Tests.UnitTests.Internals (netframework4.8)'
Before:
            this.TestSerialization( -100000 );
After:
            SerializationTestsBase.TestSerialization( -100000 );
*/
            this.TestSerialization( -100000 );
=======
            TestSerialization( -100000 );
>>>>>>> 0741503b
        }

        [Fact]
        public void TestInt32_10000000()
        {
<<<<<<< HEAD
/* Unmerged change from project 'Metalama.Framework.Tests.UnitTests.Internals (netframework4.8)'
Before:
            this.TestSerialization( 10000000 );
After:
            SerializationTestsBase.TestSerialization( 10000000 );
*/
            this.TestSerialization( 10000000 );
=======
            TestSerialization( 10000000 );
>>>>>>> 0741503b
        }

        [Fact]
        public void TestInt32_m10000000()
        {
<<<<<<< HEAD
/* Unmerged change from project 'Metalama.Framework.Tests.UnitTests.Internals (netframework4.8)'
Before:
            this.TestSerialization( -10000000 );
After:
            SerializationTestsBase.TestSerialization( -10000000 );
*/
            this.TestSerialization( -10000000 );
=======
            TestSerialization( -10000000 );
>>>>>>> 0741503b
        }

        [Fact]
        public void TestInt32_Max()
        {
<<<<<<< HEAD
/* Unmerged change from project 'Metalama.Framework.Tests.UnitTests.Internals (netframework4.8)'
Before:
            this.TestSerialization( int.MaxValue );
After:
            SerializationTestsBase.TestSerialization( int.MaxValue );
*/
            this.TestSerialization( int.MaxValue );
=======
            TestSerialization( int.MaxValue );
>>>>>>> 0741503b
        }

        [Fact]
        public void TestInt32_Min()
        {
<<<<<<< HEAD
/* Unmerged change from project 'Metalama.Framework.Tests.UnitTests.Internals (netframework4.8)'
Before:
            this.TestSerialization( int.MinValue );
After:
            SerializationTestsBase.TestSerialization( int.MinValue );
*/
            this.TestSerialization( int.MinValue );
=======
            TestSerialization( int.MinValue );
>>>>>>> 0741503b
        }

        [Fact]
        public void TestString_SimpleWords()
        {
<<<<<<< HEAD
/* Unmerged change from project 'Metalama.Framework.Tests.UnitTests.Internals (netframework4.8)'
Before:
            this.TestSerialization( "SimpleWords" );
After:
            SerializationTestsBase.TestSerialization( "SimpleWords" );
*/
            this.TestSerialization( "SimpleWords" );
=======
            TestSerialization( "SimpleWords" );
>>>>>>> 0741503b
        }

        [Fact]
        public void TestDottedString_SimpleDottedWords()
        {
<<<<<<< HEAD
/* Unmerged change from project 'Metalama.Framework.Tests.UnitTests.Internals (netframework4.8)'
Before:
            this.TestSerialization( (DottedString) "Simple.Dotted.Words" );
            this.TestSerialization( new DottedString[] { "A", "A.B", "A.B.C", "A", "A.B" } );
After:
            SerializationTestsBase.TestSerialization( (DottedString) "Simple.Dotted.Words" );
            SerializationTestsBase.TestSerialization( new DottedString[] { "A", "A.B", "A.B.C", "A", "A.B" } );
*/
            this.TestSerialization( (DottedString) "Simple.Dotted.Words" );
            this.TestSerialization( new DottedString[] { "A", "A.B", "A.B.C", "A", "A.B" } );
=======
            TestSerialization( (DottedString) "Simple.Dotted.Words" );
            TestSerialization( new DottedString[] { "A", "A.B", "A.B.C", "A", "A.B" } );
>>>>>>> 0741503b
        }

        [Fact]
        public void TestDottedString_DottedWordsWithReservedNames()
        {
<<<<<<< HEAD
/* Unmerged change from project 'Metalama.Framework.Tests.UnitTests.Internals (netframework4.8)'
Before:
            this.TestSerialization( (DottedString) "Simple.Dotted.Words, mscorlib" );
After:
            SerializationTestsBase.TestSerialization( (DottedString) "Simple.Dotted.Words, mscorlib" );
*/
            this.TestSerialization( (DottedString) "Simple.Dotted.Words, mscorlib" );
=======
            TestSerialization( (DottedString) "Simple.Dotted.Words, mscorlib" );
>>>>>>> 0741503b
        }

        [Fact]
        public void TestDottedString_NullAndEmpty()
        {
<<<<<<< HEAD
/* Unmerged change from project 'Metalama.Framework.Tests.UnitTests.Internals (netframework4.8)'
Before:
            this.TestSerialization( (DottedString?) null );
            this.TestSerialization( (DottedString) "" );
After:
            SerializationTestsBase.TestSerialization( (DottedString?) null );
            SerializationTestsBase.TestSerialization( (DottedString) "" );
*/
            this.TestSerialization( (DottedString?) null );
            this.TestSerialization( (DottedString) "" );
=======
            TestSerialization( (DottedString?) null );
            TestSerialization( (DottedString) "" );
>>>>>>> 0741503b
        }

        [Fact]
        public void TestStruct_DateTime()
        {
<<<<<<< HEAD
/* Unmerged change from project 'Metalama.Framework.Tests.UnitTests.Internals (netframework4.8)'
Before:
            this.TestSerialization( DateTime.Now );
After:
            SerializationTestsBase.TestSerialization( DateTime.Now );
*/
            this.TestSerialization( DateTime.Now );
=======
            TestSerialization( DateTime.Now );
>>>>>>> 0741503b
        }

        [Fact]
        public void TestBoolean_True()
        {
<<<<<<< HEAD
/* Unmerged change from project 'Metalama.Framework.Tests.UnitTests.Internals (netframework4.8)'
Before:
            this.TestSerialization( true );
After:
            SerializationTestsBase.TestSerialization( true );
*/
            this.TestSerialization( true );
=======
            TestSerialization( true );
>>>>>>> 0741503b
        }

        [Fact]
        public void TestBoolean_False()
        {
<<<<<<< HEAD
/* Unmerged change from project 'Metalama.Framework.Tests.UnitTests.Internals (netframework4.8)'
Before:
            this.TestSerialization( false );
After:
            SerializationTestsBase.TestSerialization( false );
*/
            this.TestSerialization( false );
=======
            TestSerialization( false );
>>>>>>> 0741503b
        }

        [Fact]
        public void TestBoxedBoolean_False()
        {
<<<<<<< HEAD
/* Unmerged change from project 'Metalama.Framework.Tests.UnitTests.Internals (netframework4.8)'
Before:
            this.TestSerialization( (object) false );
After:
            SerializationTestsBase.TestSerialization( (object) false );
*/
            this.TestSerialization( (object) false );
=======
            TestSerialization( (object) false );
>>>>>>> 0741503b
        }

        [Fact]
        public void TestByte()
        {
<<<<<<< HEAD
/* Unmerged change from project 'Metalama.Framework.Tests.UnitTests.Internals (netframework4.8)'
Before:
            this.TestSerialization( (byte) 0 );
            this.TestSerialization( (byte) 1 );
            this.TestSerialization( (byte) 255 );
After:
            SerializationTestsBase.TestSerialization( (byte) 0 );
            SerializationTestsBase.TestSerialization( (byte) 1 );
            SerializationTestsBase.TestSerialization( (byte) 255 );
*/
            this.TestSerialization( (byte) 0 );
            this.TestSerialization( (byte) 1 );
            this.TestSerialization( (byte) 255 );
=======
            TestSerialization( (byte) 0 );
            TestSerialization( (byte) 1 );
            TestSerialization( (byte) 255 );
>>>>>>> 0741503b
        }

        [Fact]
        public void TestChar()
        {
<<<<<<< HEAD
/* Unmerged change from project 'Metalama.Framework.Tests.UnitTests.Internals (netframework4.8)'
Before:
            this.TestSerialization( 'a' );
            this.TestSerialization( (char) 0 );
            this.TestSerialization( (char) 255 );
            this.TestSerialization( (char) 65511 );
After:
            SerializationTestsBase.TestSerialization( 'a' );
            SerializationTestsBase.TestSerialization( (char) 0 );
            SerializationTestsBase.TestSerialization( (char) 255 );
            SerializationTestsBase.TestSerialization( (char) 65511 );
*/
            this.TestSerialization( 'a' );
            this.TestSerialization( (char) 0 );
            this.TestSerialization( (char) 255 );
            this.TestSerialization( (char) 65511 );
=======
            TestSerialization( 'a' );
            TestSerialization( (char) 0 );
            TestSerialization( (char) 255 );
            TestSerialization( (char) 65511 );
>>>>>>> 0741503b
        }

        [Fact]
        public void TestDateTime()
        {
<<<<<<< HEAD
/* Unmerged change from project 'Metalama.Framework.Tests.UnitTests.Internals (netframework4.8)'
Before:
            this.TestSerialization( DateTime.Now );
            this.TestSerialization( DateTime.MinValue );
            this.TestSerialization( DateTime.MaxValue );
After:
            SerializationTestsBase.TestSerialization( DateTime.Now );
            SerializationTestsBase.TestSerialization( DateTime.MinValue );
            SerializationTestsBase.TestSerialization( DateTime.MaxValue );
*/
            this.TestSerialization( DateTime.Now );
            this.TestSerialization( DateTime.MinValue );
            this.TestSerialization( DateTime.MaxValue );
=======
            TestSerialization( DateTime.Now );
            TestSerialization( DateTime.MinValue );
            TestSerialization( DateTime.MaxValue );
>>>>>>> 0741503b
        }

        [Fact]
        public void TestDecimal()
        {
<<<<<<< HEAD
/* Unmerged change from project 'Metalama.Framework.Tests.UnitTests.Internals (netframework4.8)'
Before:
            this.TestSerialization( decimal.Zero );
            this.TestSerialization( -99999999m );
            this.TestSerialization( 999999m );
            this.TestSerialization( decimal.MaxValue );
            this.TestSerialization( decimal.MinValue );
            this.TestSerialization( decimal.One );
            this.TestSerialization( decimal.MinusOne );
After:
            SerializationTestsBase.TestSerialization( decimal.Zero );
            SerializationTestsBase.TestSerialization( -99999999m );
            SerializationTestsBase.TestSerialization( 999999m );
            SerializationTestsBase.TestSerialization( decimal.MaxValue );
            SerializationTestsBase.TestSerialization( decimal.MinValue );
            SerializationTestsBase.TestSerialization( decimal.One );
            SerializationTestsBase.TestSerialization( decimal.MinusOne );
*/
            this.TestSerialization( decimal.Zero );
            this.TestSerialization( -99999999m );
            this.TestSerialization( 999999m );
            this.TestSerialization( decimal.MaxValue );
            this.TestSerialization( decimal.MinValue );
            this.TestSerialization( decimal.One );
            this.TestSerialization( decimal.MinusOne );
=======
            TestSerialization( decimal.Zero );
            TestSerialization( -99999999m );
            TestSerialization( 999999m );
            TestSerialization( decimal.MaxValue );
            TestSerialization( decimal.MinValue );
            TestSerialization( decimal.One );
            TestSerialization( decimal.MinusOne );
>>>>>>> 0741503b
        }

        [Fact]
        public void TestString()
        {
<<<<<<< HEAD
/* Unmerged change from project 'Metalama.Framework.Tests.UnitTests.Internals (netframework4.8)'
Before:
            this.TestSerialization( (string?) null );
            this.TestSerialization( "test" );
            this.TestSerialization( string.Empty );
After:
            SerializationTestsBase.TestSerialization( (string?) null );
            SerializationTestsBase.TestSerialization( "test" );
            SerializationTestsBase.TestSerialization( string.Empty );
*/
            this.TestSerialization( (string?) null );
            this.TestSerialization( "test" );
            this.TestSerialization( string.Empty );
=======
            TestSerialization( (string?) null );
            TestSerialization( "test" );
            TestSerialization( string.Empty );
>>>>>>> 0741503b
        }

        [Fact]
        public void TestDouble()
        {
<<<<<<< HEAD
/* Unmerged change from project 'Metalama.Framework.Tests.UnitTests.Internals (netframework4.8)'
Before:
            this.TestSerialization( 0.0 );
            this.TestSerialization( -1.0 );
            this.TestSerialization( 1.0 );
            this.TestSerialization( double.MinValue );
            this.TestSerialization( double.MaxValue );
            this.TestSerialization( double.NaN );
            this.TestSerialization( double.NegativeInfinity );
            this.TestSerialization( double.PositiveInfinity );
After:
            SerializationTestsBase.TestSerialization( 0.0 );
            SerializationTestsBase.TestSerialization( -1.0 );
            SerializationTestsBase.TestSerialization( 1.0 );
            SerializationTestsBase.TestSerialization( double.MinValue );
            SerializationTestsBase.TestSerialization( double.MaxValue );
            SerializationTestsBase.TestSerialization( double.NaN );
            SerializationTestsBase.TestSerialization( double.NegativeInfinity );
            SerializationTestsBase.TestSerialization( double.PositiveInfinity );
*/
            this.TestSerialization( 0.0 );
            this.TestSerialization( -1.0 );
            this.TestSerialization( 1.0 );
            this.TestSerialization( double.MinValue );
            this.TestSerialization( double.MaxValue );
            this.TestSerialization( double.NaN );
            this.TestSerialization( double.NegativeInfinity );
            this.TestSerialization( double.PositiveInfinity );
=======
            TestSerialization( 0.0 );
            TestSerialization( -1.0 );
            TestSerialization( 1.0 );
            TestSerialization( double.MinValue );
            TestSerialization( double.MaxValue );
            TestSerialization( double.NaN );
            TestSerialization( double.NegativeInfinity );
            TestSerialization( double.PositiveInfinity );
>>>>>>> 0741503b
        }

        [Fact]
        public void TestSingle()
        {
<<<<<<< HEAD
/* Unmerged change from project 'Metalama.Framework.Tests.UnitTests.Internals (netframework4.8)'
Before:
            this.TestSerialization( 0.0f );
            this.TestSerialization( -1.0f );
            this.TestSerialization( 1.0f );
            this.TestSerialization( float.MinValue );
            this.TestSerialization( float.MaxValue );
            this.TestSerialization( float.NaN );
            this.TestSerialization( float.NegativeInfinity );
            this.TestSerialization( float.PositiveInfinity );
After:
            SerializationTestsBase.TestSerialization( 0.0f );
            SerializationTestsBase.TestSerialization( -1.0f );
            SerializationTestsBase.TestSerialization( 1.0f );
            SerializationTestsBase.TestSerialization( float.MinValue );
            SerializationTestsBase.TestSerialization( float.MaxValue );
            SerializationTestsBase.TestSerialization( float.NaN );
            SerializationTestsBase.TestSerialization( float.NegativeInfinity );
            SerializationTestsBase.TestSerialization( float.PositiveInfinity );
*/
            this.TestSerialization( 0.0f );
            this.TestSerialization( -1.0f );
            this.TestSerialization( 1.0f );
            this.TestSerialization( float.MinValue );
            this.TestSerialization( float.MaxValue );
            this.TestSerialization( float.NaN );
            this.TestSerialization( float.NegativeInfinity );
            this.TestSerialization( float.PositiveInfinity );
=======
            TestSerialization( 0.0f );
            TestSerialization( -1.0f );
            TestSerialization( 1.0f );
            TestSerialization( float.MinValue );
            TestSerialization( float.MaxValue );
            TestSerialization( float.NaN );
            TestSerialization( float.NegativeInfinity );
            TestSerialization( float.PositiveInfinity );
>>>>>>> 0741503b
        }

        [Fact]
        public void TestGuid()
        {
<<<<<<< HEAD
/* Unmerged change from project 'Metalama.Framework.Tests.UnitTests.Internals (netframework4.8)'
Before:
            this.TestSerialization( Guid.Empty );
            this.TestSerialization( Guid.NewGuid() );
After:
            SerializationTestsBase.TestSerialization( Guid.Empty );
            SerializationTestsBase.TestSerialization( Guid.NewGuid() );
*/
            this.TestSerialization( Guid.Empty );
            this.TestSerialization( Guid.NewGuid() );
=======
            TestSerialization( Guid.Empty );
            TestSerialization( Guid.NewGuid() );
>>>>>>> 0741503b
        }

        [Fact]
        public void TestInt16()
        {
<<<<<<< HEAD
/* Unmerged change from project 'Metalama.Framework.Tests.UnitTests.Internals (netframework4.8)'
Before:
            this.TestSerialization( short.MinValue );
            this.TestSerialization( short.MaxValue );
            this.TestSerialization( (short) 0 );
After:
            SerializationTestsBase.TestSerialization( short.MinValue );
            SerializationTestsBase.TestSerialization( short.MaxValue );
            SerializationTestsBase.TestSerialization( (short) 0 );
*/
            this.TestSerialization( short.MinValue );
            this.TestSerialization( short.MaxValue );
            this.TestSerialization( (short) 0 );
=======
            TestSerialization( short.MinValue );
            TestSerialization( short.MaxValue );
            TestSerialization( (short) 0 );
>>>>>>> 0741503b
        }

        [Fact]
        public void TestInt64_223372036854775807()
        {
<<<<<<< HEAD
/* Unmerged change from project 'Metalama.Framework.Tests.UnitTests.Internals (netframework4.8)'
Before:
            this.TestSerialization( 223372036854775807 );
After:
            SerializationTestsBase.TestSerialization( 223372036854775807 );
*/
            this.TestSerialization( 223372036854775807 );
=======
            TestSerialization( 223372036854775807 );
>>>>>>> 0741503b
        }

        [Fact]
        public void TestInt64_m223372036854775807()
        {
<<<<<<< HEAD
/* Unmerged change from project 'Metalama.Framework.Tests.UnitTests.Internals (netframework4.8)'
Before:
            this.TestSerialization( -223372036854775807 );
After:
            SerializationTestsBase.TestSerialization( -223372036854775807 );
*/
            this.TestSerialization( -223372036854775807 );
=======
            TestSerialization( -223372036854775807 );
>>>>>>> 0741503b
        }

        [Fact]
        public void TestInt64()
        {
<<<<<<< HEAD
/* Unmerged change from project 'Metalama.Framework.Tests.UnitTests.Internals (netframework4.8)'
Before:
            this.TestSerialization( long.MinValue );
            this.TestSerialization( long.MaxValue );
            this.TestSerialization( 0L );
After:
            SerializationTestsBase.TestSerialization( long.MinValue );
            SerializationTestsBase.TestSerialization( long.MaxValue );
            SerializationTestsBase.TestSerialization( 0L );
*/
            this.TestSerialization( long.MinValue );
            this.TestSerialization( long.MaxValue );
            this.TestSerialization( 0L );
=======
            TestSerialization( long.MinValue );
            TestSerialization( long.MaxValue );
            TestSerialization( 0L );
>>>>>>> 0741503b
        }

        [Fact]
        public void TestUInt16()
        {
<<<<<<< HEAD
/* Unmerged change from project 'Metalama.Framework.Tests.UnitTests.Internals (netframework4.8)'
Before:
            this.TestSerialization( ushort.MinValue );
            this.TestSerialization( ushort.MaxValue );
            this.TestSerialization( (ushort) 0 );
After:
            SerializationTestsBase.TestSerialization( ushort.MinValue );
            SerializationTestsBase.TestSerialization( ushort.MaxValue );
            SerializationTestsBase.TestSerialization( (ushort) 0 );
*/
            this.TestSerialization( ushort.MinValue );
            this.TestSerialization( ushort.MaxValue );
            this.TestSerialization( (ushort) 0 );
=======
            TestSerialization( ushort.MinValue );
            TestSerialization( ushort.MaxValue );
            TestSerialization( (ushort) 0 );
>>>>>>> 0741503b
        }

        [Fact]
        public void TestUInt64()
        {
<<<<<<< HEAD
/* Unmerged change from project 'Metalama.Framework.Tests.UnitTests.Internals (netframework4.8)'
Before:
            this.TestSerialization( ulong.MinValue );
            this.TestSerialization( ulong.MaxValue );
            this.TestSerialization( 0UL );
After:
            SerializationTestsBase.TestSerialization( ulong.MinValue );
            SerializationTestsBase.TestSerialization( ulong.MaxValue );
            SerializationTestsBase.TestSerialization( 0UL );
*/
            this.TestSerialization( ulong.MinValue );
            this.TestSerialization( ulong.MaxValue );
            this.TestSerialization( 0UL );
=======
            TestSerialization( ulong.MinValue );
            TestSerialization( ulong.MaxValue );
            TestSerialization( 0UL );
>>>>>>> 0741503b
        }

        [Fact]
        public void TestUInt32()
        {
<<<<<<< HEAD
/* Unmerged change from project 'Metalama.Framework.Tests.UnitTests.Internals (netframework4.8)'
Before:
            this.TestSerialization( uint.MinValue );
            this.TestSerialization( uint.MaxValue );
            this.TestSerialization( 0U );
After:
            SerializationTestsBase.TestSerialization( uint.MinValue );
            SerializationTestsBase.TestSerialization( uint.MaxValue );
            SerializationTestsBase.TestSerialization( 0U );
*/
            this.TestSerialization( uint.MinValue );
            this.TestSerialization( uint.MaxValue );
            this.TestSerialization( 0U );
=======
            TestSerialization( uint.MinValue );
            TestSerialization( uint.MaxValue );
            TestSerialization( 0U );
>>>>>>> 0741503b
        }

        [Fact]
        public void TestNullableInt()
        {
<<<<<<< HEAD
/* Unmerged change from project 'Metalama.Framework.Tests.UnitTests.Internals (netframework4.8)'
Before:
            this.TestSerialization( (int?) 0 );
            this.TestSerialization( (int?) int.MaxValue );
            this.TestSerialization( (int?) int.MinValue );
            this.TestSerialization( (int?) null );
After:
            SerializationTestsBase.TestSerialization( (int?) 0 );
            SerializationTestsBase.TestSerialization( (int?) int.MaxValue );
            SerializationTestsBase.TestSerialization( (int?) int.MinValue );
            SerializationTestsBase.TestSerialization( (int?) null );
*/
            this.TestSerialization( (int?) 0 );
            this.TestSerialization( (int?) int.MaxValue );
            this.TestSerialization( (int?) int.MinValue );
            this.TestSerialization( (int?) null );
=======
            TestSerialization( (int?) 0 );
            TestSerialization( (int?) int.MaxValue );
            TestSerialization( (int?) int.MinValue );
            TestSerialization( (int?) null );
>>>>>>> 0741503b
        }

        [Fact]
        public void TestNullableEnum()
        {
<<<<<<< HEAD
/* Unmerged change from project 'Metalama.Framework.Tests.UnitTests.Internals (netframework4.8)'
Before:
            this.TestSerialization( (TypeCode?) TypeCode.Boolean );
            this.TestSerialization( (TypeCode?) null );
After:
            SerializationTestsBase.TestSerialization( (TypeCode?) TypeCode.Boolean );
            SerializationTestsBase.TestSerialization( (TypeCode?) null );
*/
            this.TestSerialization( (TypeCode?) TypeCode.Boolean );
            this.TestSerialization( (TypeCode?) null );
=======
            TestSerialization( (TypeCode?) TypeCode.Boolean );
            TestSerialization( (TypeCode?) null );
>>>>>>> 0741503b
        }

        [Fact]
        public void TestArray_Ints()
        {
<<<<<<< HEAD
/* Unmerged change from project 'Metalama.Framework.Tests.UnitTests.Internals (netframework4.8)'
Before:
            this.TestSerialization( new[] { 1, int.MinValue, 9, int.MaxValue } );
After:
            SerializationTestsBase.TestSerialization( new[] { 1, int.MinValue, 9, int.MaxValue } );
*/
            this.TestSerialization( new[] { 1, int.MinValue, 9, int.MaxValue } );
=======
            TestSerialization( new[] { 1, int.MinValue, 9, int.MaxValue } );
>>>>>>> 0741503b
        }

        [Fact]
        public void TestArray_Objects()
        {
<<<<<<< HEAD
/* Unmerged change from project 'Metalama.Framework.Tests.UnitTests.Internals (netframework4.8)'
Before:
            this.TestSerialization( new[] { new SimpleType(), new SimpleType(), new SimpleType(), new SimpleType() } );
After:
            SerializationTestsBase.TestSerialization( new[] { new SimpleType(), new SimpleType(), new SimpleType(), new SimpleType() } );
*/
            this.TestSerialization( new[] { new SimpleType(), new SimpleType(), new SimpleType(), new SimpleType() } );
=======
            TestSerialization( new[] { new SimpleType(), new SimpleType(), new SimpleType(), new SimpleType() } );
>>>>>>> 0741503b
        }

        [Fact]
        public void TestArray_Structs()
        {
<<<<<<< HEAD
/* Unmerged change from project 'Metalama.Framework.Tests.UnitTests.Internals (netframework4.8)'
Before:
            this.TestSerialization( new[] { DateTime.Now, DateTime.Today, DateTime.MinValue, DateTime.MaxValue } );
After:
            SerializationTestsBase.TestSerialization( new[] { DateTime.Now, DateTime.Today, DateTime.MinValue, DateTime.MaxValue } );
*/
            this.TestSerialization( new[] { DateTime.Now, DateTime.Today, DateTime.MinValue, DateTime.MaxValue } );
=======
            TestSerialization( new[] { DateTime.Now, DateTime.Today, DateTime.MinValue, DateTime.MaxValue } );
>>>>>>> 0741503b
        }

#if !SILVERLIGHT
        [Fact]
        public void TestArray_WithLowerBoundNEqZero()
        {
            var array = Array.CreateInstance( typeof(int), new[] { 5 }, new[] { 5 } ); // int[5..10]

            array.SetValue( 0, 5 );
            array.SetValue( 1, 6 );
            array.SetValue( 2, 7 );
            array.SetValue( 3, 8 );
            array.SetValue( 4, 9 );

<<<<<<< HEAD
/* Unmerged change from project 'Metalama.Framework.Tests.UnitTests.Internals (netframework4.8)'
Before:
            this.TestSerialization( array );
After:
            SerializationTestsBase.TestSerialization( array );
*/
            this.TestSerialization( array );
=======
            TestSerialization( array );
>>>>>>> 0741503b
        }
#endif

        // [Fact]
        //        public void TestArray_Generics()
        //        {
        //            TestValue( new[] {new Nullable<int>(4), new Nullable<int>(int.MinValue), new Nullable<int>(int.MaxValue)} );
        //        }

        [Fact]
        public void TestArray_BoxedStructs()
        {
<<<<<<< HEAD
/* Unmerged change from project 'Metalama.Framework.Tests.UnitTests.Internals (netframework4.8)'
Before:
            this.TestSerialization( new object[] { DateTime.Now, 11, false, "test", 0.0 } );
After:
            SerializationTestsBase.TestSerialization( new object[] { DateTime.Now, 11, false, "test", 0.0 } );
*/
            this.TestSerialization( new object[] { DateTime.Now, 11, false, "test", 0.0 } );
=======
            TestSerialization( new object[] { DateTime.Now, 11, false, "test", 0.0 } );
>>>>>>> 0741503b
        }

        [Fact]
        public void TestArray_WithNulls()
        {
<<<<<<< HEAD
/* Unmerged change from project 'Metalama.Framework.Tests.UnitTests.Internals (netframework4.8)'
Before:
            this.TestSerialization( new object[2] );
After:
            SerializationTestsBase.TestSerialization( new object[2] );
*/
            this.TestSerialization( new object[2] );
=======
            TestSerialization( new object[2] );
>>>>>>> 0741503b
        }

        [Fact]
        public void TestBoxedIntrinsics()
        {
<<<<<<< HEAD
/* Unmerged change from project 'Metalama.Framework.Tests.UnitTests.Internals (netframework4.8)'
Before:
            this.TestSerialization( (object) 5 );
            this.TestSerialization( (object) -13.0 );
            this.TestSerialization( (object) "test" );
            this.TestSerialization( (object) DateTime.Now );
After:
            SerializationTestsBase.TestSerialization( (object) 5 );
            SerializationTestsBase.TestSerialization( (object) -13.0 );
            SerializationTestsBase.TestSerialization( (object) "test" );
            SerializationTestsBase.TestSerialization( (object) DateTime.Now );
*/
            this.TestSerialization( (object) 5 );
            this.TestSerialization( (object) -13.0 );
            this.TestSerialization( (object) "test" );
            this.TestSerialization( (object) DateTime.Now );
=======
            TestSerialization( (object) 5 );
            TestSerialization( (object) -13.0 );
            TestSerialization( (object) "test" );
            TestSerialization( (object) DateTime.Now );
>>>>>>> 0741503b
        }

        public class SimpleType : IEquatable<SimpleType>
        {
            public string? Name { get; set; }

            public bool Equals( SimpleType? other )
            {
                if ( ReferenceEquals( null, other ) )
                {
                    return false;
                }

                if ( ReferenceEquals( this, other ) )
                {
                    return true;
                }

                return StringComparer.Ordinal.Equals( this.Name, other.Name );
            }

            public override bool Equals( object? obj )
            {
                if ( ReferenceEquals( null, obj ) )
                {
                    return false;
                }

                if ( ReferenceEquals( this, obj ) )
                {
                    return true;
                }

                if ( obj.GetType() != this.GetType() )
                {
                    return false;
                }

                return this.Equals( (SimpleType) obj );
            }

            public override int GetHashCode()
            {
                // ReSharper disable once NonReadonlyMemberInGetHashCode
                var name = this.Name;

                return name != null ? StringComparer.Ordinal.GetHashCode( name ) : 0;
            }

            public class Serializer : ReferenceTypeSerializer
            {
                public override object CreateInstance( Type type, IArgumentsReader constructorArguments )
                {
                    return new SimpleType();
                }

                public override void SerializeObject( object obj, IArgumentsWriter constructorArguments, IArgumentsWriter initializationArguments )
                {
                    initializationArguments.SetValue( "_", ((SimpleType) obj).Name );
                }

                public override void DeserializeFields( object obj, IArgumentsReader initializationArguments )
                {
                    ((SimpleType) obj).Name = initializationArguments.GetValue<string>( "_" );
                }
            }
        }
    }
}<|MERGE_RESOLUTION|>--- conflicted
+++ resolved
@@ -13,421 +13,147 @@
         [Fact]
         public void TestInt32_0()
         {
-<<<<<<< HEAD
-/* Unmerged change from project 'Metalama.Framework.Tests.UnitTests.Internals (netframework4.8)'
-Before:
-            this.TestSerialization( 0 );
-After:
-            SerializationTestsBase.TestSerialization( 0 );
-*/
-            this.TestSerialization( 0 );
-=======
             TestSerialization( 0 );
->>>>>>> 0741503b
         }
 
         [Fact]
         public void TestInt32_1()
         {
-<<<<<<< HEAD
-/* Unmerged change from project 'Metalama.Framework.Tests.UnitTests.Internals (netframework4.8)'
-Before:
-            this.TestSerialization( 1 );
-After:
-            SerializationTestsBase.TestSerialization( 1 );
-*/
-            this.TestSerialization( 1 );
-=======
             TestSerialization( 1 );
->>>>>>> 0741503b
         }
 
         [Fact]
         public void TestInt32_m1()
         {
-<<<<<<< HEAD
-/* Unmerged change from project 'Metalama.Framework.Tests.UnitTests.Internals (netframework4.8)'
-Before:
-            this.TestSerialization( -1 );
-After:
-            SerializationTestsBase.TestSerialization( -1 );
-*/
-            this.TestSerialization( -1 );
-=======
             TestSerialization( -1 );
->>>>>>> 0741503b
         }
 
         [Fact]
         public void TestInt32_1000()
         {
-<<<<<<< HEAD
-/* Unmerged change from project 'Metalama.Framework.Tests.UnitTests.Internals (netframework4.8)'
-Before:
-            this.TestSerialization( 1000 );
-After:
-            SerializationTestsBase.TestSerialization( 1000 );
-*/
-            this.TestSerialization( 1000 );
-=======
             TestSerialization( 1000 );
->>>>>>> 0741503b
         }
 
         [Fact]
         public void TestInt32_m1000()
         {
-<<<<<<< HEAD
-/* Unmerged change from project 'Metalama.Framework.Tests.UnitTests.Internals (netframework4.8)'
-Before:
-            this.TestSerialization( -1000 );
-After:
-            SerializationTestsBase.TestSerialization( -1000 );
-*/
-            this.TestSerialization( -1000 );
-=======
             TestSerialization( -1000 );
->>>>>>> 0741503b
         }
 
         [Fact]
         public void TestInt32_100000()
         {
-<<<<<<< HEAD
-/* Unmerged change from project 'Metalama.Framework.Tests.UnitTests.Internals (netframework4.8)'
-Before:
-            this.TestSerialization( 100000 );
-After:
-            SerializationTestsBase.TestSerialization( 100000 );
-*/
-            this.TestSerialization( 100000 );
-=======
             TestSerialization( 100000 );
->>>>>>> 0741503b
         }
 
         [Fact]
         public void TestInt32_m100000()
         {
-<<<<<<< HEAD
-/* Unmerged change from project 'Metalama.Framework.Tests.UnitTests.Internals (netframework4.8)'
-Before:
-            this.TestSerialization( -100000 );
-After:
-            SerializationTestsBase.TestSerialization( -100000 );
-*/
-            this.TestSerialization( -100000 );
-=======
             TestSerialization( -100000 );
->>>>>>> 0741503b
         }
 
         [Fact]
         public void TestInt32_10000000()
         {
-<<<<<<< HEAD
-/* Unmerged change from project 'Metalama.Framework.Tests.UnitTests.Internals (netframework4.8)'
-Before:
-            this.TestSerialization( 10000000 );
-After:
-            SerializationTestsBase.TestSerialization( 10000000 );
-*/
-            this.TestSerialization( 10000000 );
-=======
             TestSerialization( 10000000 );
->>>>>>> 0741503b
         }
 
         [Fact]
         public void TestInt32_m10000000()
         {
-<<<<<<< HEAD
-/* Unmerged change from project 'Metalama.Framework.Tests.UnitTests.Internals (netframework4.8)'
-Before:
-            this.TestSerialization( -10000000 );
-After:
-            SerializationTestsBase.TestSerialization( -10000000 );
-*/
-            this.TestSerialization( -10000000 );
-=======
             TestSerialization( -10000000 );
->>>>>>> 0741503b
         }
 
         [Fact]
         public void TestInt32_Max()
         {
-<<<<<<< HEAD
-/* Unmerged change from project 'Metalama.Framework.Tests.UnitTests.Internals (netframework4.8)'
-Before:
-            this.TestSerialization( int.MaxValue );
-After:
-            SerializationTestsBase.TestSerialization( int.MaxValue );
-*/
-            this.TestSerialization( int.MaxValue );
-=======
             TestSerialization( int.MaxValue );
->>>>>>> 0741503b
         }
 
         [Fact]
         public void TestInt32_Min()
         {
-<<<<<<< HEAD
-/* Unmerged change from project 'Metalama.Framework.Tests.UnitTests.Internals (netframework4.8)'
-Before:
-            this.TestSerialization( int.MinValue );
-After:
-            SerializationTestsBase.TestSerialization( int.MinValue );
-*/
-            this.TestSerialization( int.MinValue );
-=======
             TestSerialization( int.MinValue );
->>>>>>> 0741503b
         }
 
         [Fact]
         public void TestString_SimpleWords()
         {
-<<<<<<< HEAD
-/* Unmerged change from project 'Metalama.Framework.Tests.UnitTests.Internals (netframework4.8)'
-Before:
-            this.TestSerialization( "SimpleWords" );
-After:
-            SerializationTestsBase.TestSerialization( "SimpleWords" );
-*/
-            this.TestSerialization( "SimpleWords" );
-=======
             TestSerialization( "SimpleWords" );
->>>>>>> 0741503b
         }
 
         [Fact]
         public void TestDottedString_SimpleDottedWords()
         {
-<<<<<<< HEAD
-/* Unmerged change from project 'Metalama.Framework.Tests.UnitTests.Internals (netframework4.8)'
-Before:
-            this.TestSerialization( (DottedString) "Simple.Dotted.Words" );
-            this.TestSerialization( new DottedString[] { "A", "A.B", "A.B.C", "A", "A.B" } );
-After:
-            SerializationTestsBase.TestSerialization( (DottedString) "Simple.Dotted.Words" );
-            SerializationTestsBase.TestSerialization( new DottedString[] { "A", "A.B", "A.B.C", "A", "A.B" } );
-*/
-            this.TestSerialization( (DottedString) "Simple.Dotted.Words" );
-            this.TestSerialization( new DottedString[] { "A", "A.B", "A.B.C", "A", "A.B" } );
-=======
             TestSerialization( (DottedString) "Simple.Dotted.Words" );
             TestSerialization( new DottedString[] { "A", "A.B", "A.B.C", "A", "A.B" } );
->>>>>>> 0741503b
         }
 
         [Fact]
         public void TestDottedString_DottedWordsWithReservedNames()
         {
-<<<<<<< HEAD
-/* Unmerged change from project 'Metalama.Framework.Tests.UnitTests.Internals (netframework4.8)'
-Before:
-            this.TestSerialization( (DottedString) "Simple.Dotted.Words, mscorlib" );
-After:
-            SerializationTestsBase.TestSerialization( (DottedString) "Simple.Dotted.Words, mscorlib" );
-*/
-            this.TestSerialization( (DottedString) "Simple.Dotted.Words, mscorlib" );
-=======
             TestSerialization( (DottedString) "Simple.Dotted.Words, mscorlib" );
->>>>>>> 0741503b
         }
 
         [Fact]
         public void TestDottedString_NullAndEmpty()
         {
-<<<<<<< HEAD
-/* Unmerged change from project 'Metalama.Framework.Tests.UnitTests.Internals (netframework4.8)'
-Before:
-            this.TestSerialization( (DottedString?) null );
-            this.TestSerialization( (DottedString) "" );
-After:
-            SerializationTestsBase.TestSerialization( (DottedString?) null );
-            SerializationTestsBase.TestSerialization( (DottedString) "" );
-*/
-            this.TestSerialization( (DottedString?) null );
-            this.TestSerialization( (DottedString) "" );
-=======
             TestSerialization( (DottedString?) null );
             TestSerialization( (DottedString) "" );
->>>>>>> 0741503b
         }
 
         [Fact]
         public void TestStruct_DateTime()
         {
-<<<<<<< HEAD
-/* Unmerged change from project 'Metalama.Framework.Tests.UnitTests.Internals (netframework4.8)'
-Before:
-            this.TestSerialization( DateTime.Now );
-After:
-            SerializationTestsBase.TestSerialization( DateTime.Now );
-*/
-            this.TestSerialization( DateTime.Now );
-=======
             TestSerialization( DateTime.Now );
->>>>>>> 0741503b
         }
 
         [Fact]
         public void TestBoolean_True()
         {
-<<<<<<< HEAD
-/* Unmerged change from project 'Metalama.Framework.Tests.UnitTests.Internals (netframework4.8)'
-Before:
-            this.TestSerialization( true );
-After:
-            SerializationTestsBase.TestSerialization( true );
-*/
-            this.TestSerialization( true );
-=======
             TestSerialization( true );
->>>>>>> 0741503b
         }
 
         [Fact]
         public void TestBoolean_False()
         {
-<<<<<<< HEAD
-/* Unmerged change from project 'Metalama.Framework.Tests.UnitTests.Internals (netframework4.8)'
-Before:
-            this.TestSerialization( false );
-After:
-            SerializationTestsBase.TestSerialization( false );
-*/
-            this.TestSerialization( false );
-=======
             TestSerialization( false );
->>>>>>> 0741503b
         }
 
         [Fact]
         public void TestBoxedBoolean_False()
         {
-<<<<<<< HEAD
-/* Unmerged change from project 'Metalama.Framework.Tests.UnitTests.Internals (netframework4.8)'
-Before:
-            this.TestSerialization( (object) false );
-After:
-            SerializationTestsBase.TestSerialization( (object) false );
-*/
-            this.TestSerialization( (object) false );
-=======
             TestSerialization( (object) false );
->>>>>>> 0741503b
         }
 
         [Fact]
         public void TestByte()
         {
-<<<<<<< HEAD
-/* Unmerged change from project 'Metalama.Framework.Tests.UnitTests.Internals (netframework4.8)'
-Before:
-            this.TestSerialization( (byte) 0 );
-            this.TestSerialization( (byte) 1 );
-            this.TestSerialization( (byte) 255 );
-After:
-            SerializationTestsBase.TestSerialization( (byte) 0 );
-            SerializationTestsBase.TestSerialization( (byte) 1 );
-            SerializationTestsBase.TestSerialization( (byte) 255 );
-*/
-            this.TestSerialization( (byte) 0 );
-            this.TestSerialization( (byte) 1 );
-            this.TestSerialization( (byte) 255 );
-=======
             TestSerialization( (byte) 0 );
             TestSerialization( (byte) 1 );
             TestSerialization( (byte) 255 );
->>>>>>> 0741503b
         }
 
         [Fact]
         public void TestChar()
         {
-<<<<<<< HEAD
-/* Unmerged change from project 'Metalama.Framework.Tests.UnitTests.Internals (netframework4.8)'
-Before:
-            this.TestSerialization( 'a' );
-            this.TestSerialization( (char) 0 );
-            this.TestSerialization( (char) 255 );
-            this.TestSerialization( (char) 65511 );
-After:
-            SerializationTestsBase.TestSerialization( 'a' );
-            SerializationTestsBase.TestSerialization( (char) 0 );
-            SerializationTestsBase.TestSerialization( (char) 255 );
-            SerializationTestsBase.TestSerialization( (char) 65511 );
-*/
-            this.TestSerialization( 'a' );
-            this.TestSerialization( (char) 0 );
-            this.TestSerialization( (char) 255 );
-            this.TestSerialization( (char) 65511 );
-=======
             TestSerialization( 'a' );
             TestSerialization( (char) 0 );
             TestSerialization( (char) 255 );
             TestSerialization( (char) 65511 );
->>>>>>> 0741503b
         }
 
         [Fact]
         public void TestDateTime()
         {
-<<<<<<< HEAD
-/* Unmerged change from project 'Metalama.Framework.Tests.UnitTests.Internals (netframework4.8)'
-Before:
-            this.TestSerialization( DateTime.Now );
-            this.TestSerialization( DateTime.MinValue );
-            this.TestSerialization( DateTime.MaxValue );
-After:
-            SerializationTestsBase.TestSerialization( DateTime.Now );
-            SerializationTestsBase.TestSerialization( DateTime.MinValue );
-            SerializationTestsBase.TestSerialization( DateTime.MaxValue );
-*/
-            this.TestSerialization( DateTime.Now );
-            this.TestSerialization( DateTime.MinValue );
-            this.TestSerialization( DateTime.MaxValue );
-=======
             TestSerialization( DateTime.Now );
             TestSerialization( DateTime.MinValue );
             TestSerialization( DateTime.MaxValue );
->>>>>>> 0741503b
         }
 
         [Fact]
         public void TestDecimal()
         {
-<<<<<<< HEAD
-/* Unmerged change from project 'Metalama.Framework.Tests.UnitTests.Internals (netframework4.8)'
-Before:
-            this.TestSerialization( decimal.Zero );
-            this.TestSerialization( -99999999m );
-            this.TestSerialization( 999999m );
-            this.TestSerialization( decimal.MaxValue );
-            this.TestSerialization( decimal.MinValue );
-            this.TestSerialization( decimal.One );
-            this.TestSerialization( decimal.MinusOne );
-After:
-            SerializationTestsBase.TestSerialization( decimal.Zero );
-            SerializationTestsBase.TestSerialization( -99999999m );
-            SerializationTestsBase.TestSerialization( 999999m );
-            SerializationTestsBase.TestSerialization( decimal.MaxValue );
-            SerializationTestsBase.TestSerialization( decimal.MinValue );
-            SerializationTestsBase.TestSerialization( decimal.One );
-            SerializationTestsBase.TestSerialization( decimal.MinusOne );
-*/
-            this.TestSerialization( decimal.Zero );
-            this.TestSerialization( -99999999m );
-            this.TestSerialization( 999999m );
-            this.TestSerialization( decimal.MaxValue );
-            this.TestSerialization( decimal.MinValue );
-            this.TestSerialization( decimal.One );
-            this.TestSerialization( decimal.MinusOne );
-=======
             TestSerialization( decimal.Zero );
             TestSerialization( -99999999m );
             TestSerialization( 999999m );
@@ -435,66 +161,19 @@
             TestSerialization( decimal.MinValue );
             TestSerialization( decimal.One );
             TestSerialization( decimal.MinusOne );
->>>>>>> 0741503b
         }
 
         [Fact]
         public void TestString()
         {
-<<<<<<< HEAD
-/* Unmerged change from project 'Metalama.Framework.Tests.UnitTests.Internals (netframework4.8)'
-Before:
-            this.TestSerialization( (string?) null );
-            this.TestSerialization( "test" );
-            this.TestSerialization( string.Empty );
-After:
-            SerializationTestsBase.TestSerialization( (string?) null );
-            SerializationTestsBase.TestSerialization( "test" );
-            SerializationTestsBase.TestSerialization( string.Empty );
-*/
-            this.TestSerialization( (string?) null );
-            this.TestSerialization( "test" );
-            this.TestSerialization( string.Empty );
-=======
             TestSerialization( (string?) null );
             TestSerialization( "test" );
             TestSerialization( string.Empty );
->>>>>>> 0741503b
         }
 
         [Fact]
         public void TestDouble()
         {
-<<<<<<< HEAD
-/* Unmerged change from project 'Metalama.Framework.Tests.UnitTests.Internals (netframework4.8)'
-Before:
-            this.TestSerialization( 0.0 );
-            this.TestSerialization( -1.0 );
-            this.TestSerialization( 1.0 );
-            this.TestSerialization( double.MinValue );
-            this.TestSerialization( double.MaxValue );
-            this.TestSerialization( double.NaN );
-            this.TestSerialization( double.NegativeInfinity );
-            this.TestSerialization( double.PositiveInfinity );
-After:
-            SerializationTestsBase.TestSerialization( 0.0 );
-            SerializationTestsBase.TestSerialization( -1.0 );
-            SerializationTestsBase.TestSerialization( 1.0 );
-            SerializationTestsBase.TestSerialization( double.MinValue );
-            SerializationTestsBase.TestSerialization( double.MaxValue );
-            SerializationTestsBase.TestSerialization( double.NaN );
-            SerializationTestsBase.TestSerialization( double.NegativeInfinity );
-            SerializationTestsBase.TestSerialization( double.PositiveInfinity );
-*/
-            this.TestSerialization( 0.0 );
-            this.TestSerialization( -1.0 );
-            this.TestSerialization( 1.0 );
-            this.TestSerialization( double.MinValue );
-            this.TestSerialization( double.MaxValue );
-            this.TestSerialization( double.NaN );
-            this.TestSerialization( double.NegativeInfinity );
-            this.TestSerialization( double.PositiveInfinity );
-=======
             TestSerialization( 0.0 );
             TestSerialization( -1.0 );
             TestSerialization( 1.0 );
@@ -503,42 +182,11 @@
             TestSerialization( double.NaN );
             TestSerialization( double.NegativeInfinity );
             TestSerialization( double.PositiveInfinity );
->>>>>>> 0741503b
         }
 
         [Fact]
         public void TestSingle()
         {
-<<<<<<< HEAD
-/* Unmerged change from project 'Metalama.Framework.Tests.UnitTests.Internals (netframework4.8)'
-Before:
-            this.TestSerialization( 0.0f );
-            this.TestSerialization( -1.0f );
-            this.TestSerialization( 1.0f );
-            this.TestSerialization( float.MinValue );
-            this.TestSerialization( float.MaxValue );
-            this.TestSerialization( float.NaN );
-            this.TestSerialization( float.NegativeInfinity );
-            this.TestSerialization( float.PositiveInfinity );
-After:
-            SerializationTestsBase.TestSerialization( 0.0f );
-            SerializationTestsBase.TestSerialization( -1.0f );
-            SerializationTestsBase.TestSerialization( 1.0f );
-            SerializationTestsBase.TestSerialization( float.MinValue );
-            SerializationTestsBase.TestSerialization( float.MaxValue );
-            SerializationTestsBase.TestSerialization( float.NaN );
-            SerializationTestsBase.TestSerialization( float.NegativeInfinity );
-            SerializationTestsBase.TestSerialization( float.PositiveInfinity );
-*/
-            this.TestSerialization( 0.0f );
-            this.TestSerialization( -1.0f );
-            this.TestSerialization( 1.0f );
-            this.TestSerialization( float.MinValue );
-            this.TestSerialization( float.MaxValue );
-            this.TestSerialization( float.NaN );
-            this.TestSerialization( float.NegativeInfinity );
-            this.TestSerialization( float.PositiveInfinity );
-=======
             TestSerialization( 0.0f );
             TestSerialization( -1.0f );
             TestSerialization( 1.0f );
@@ -547,275 +195,99 @@
             TestSerialization( float.NaN );
             TestSerialization( float.NegativeInfinity );
             TestSerialization( float.PositiveInfinity );
->>>>>>> 0741503b
         }
 
         [Fact]
         public void TestGuid()
         {
-<<<<<<< HEAD
-/* Unmerged change from project 'Metalama.Framework.Tests.UnitTests.Internals (netframework4.8)'
-Before:
-            this.TestSerialization( Guid.Empty );
-            this.TestSerialization( Guid.NewGuid() );
-After:
-            SerializationTestsBase.TestSerialization( Guid.Empty );
-            SerializationTestsBase.TestSerialization( Guid.NewGuid() );
-*/
-            this.TestSerialization( Guid.Empty );
-            this.TestSerialization( Guid.NewGuid() );
-=======
             TestSerialization( Guid.Empty );
             TestSerialization( Guid.NewGuid() );
->>>>>>> 0741503b
         }
 
         [Fact]
         public void TestInt16()
         {
-<<<<<<< HEAD
-/* Unmerged change from project 'Metalama.Framework.Tests.UnitTests.Internals (netframework4.8)'
-Before:
-            this.TestSerialization( short.MinValue );
-            this.TestSerialization( short.MaxValue );
-            this.TestSerialization( (short) 0 );
-After:
-            SerializationTestsBase.TestSerialization( short.MinValue );
-            SerializationTestsBase.TestSerialization( short.MaxValue );
-            SerializationTestsBase.TestSerialization( (short) 0 );
-*/
-            this.TestSerialization( short.MinValue );
-            this.TestSerialization( short.MaxValue );
-            this.TestSerialization( (short) 0 );
-=======
             TestSerialization( short.MinValue );
             TestSerialization( short.MaxValue );
             TestSerialization( (short) 0 );
->>>>>>> 0741503b
         }
 
         [Fact]
         public void TestInt64_223372036854775807()
         {
-<<<<<<< HEAD
-/* Unmerged change from project 'Metalama.Framework.Tests.UnitTests.Internals (netframework4.8)'
-Before:
-            this.TestSerialization( 223372036854775807 );
-After:
-            SerializationTestsBase.TestSerialization( 223372036854775807 );
-*/
-            this.TestSerialization( 223372036854775807 );
-=======
             TestSerialization( 223372036854775807 );
->>>>>>> 0741503b
         }
 
         [Fact]
         public void TestInt64_m223372036854775807()
         {
-<<<<<<< HEAD
-/* Unmerged change from project 'Metalama.Framework.Tests.UnitTests.Internals (netframework4.8)'
-Before:
-            this.TestSerialization( -223372036854775807 );
-After:
-            SerializationTestsBase.TestSerialization( -223372036854775807 );
-*/
-            this.TestSerialization( -223372036854775807 );
-=======
             TestSerialization( -223372036854775807 );
->>>>>>> 0741503b
         }
 
         [Fact]
         public void TestInt64()
         {
-<<<<<<< HEAD
-/* Unmerged change from project 'Metalama.Framework.Tests.UnitTests.Internals (netframework4.8)'
-Before:
-            this.TestSerialization( long.MinValue );
-            this.TestSerialization( long.MaxValue );
-            this.TestSerialization( 0L );
-After:
-            SerializationTestsBase.TestSerialization( long.MinValue );
-            SerializationTestsBase.TestSerialization( long.MaxValue );
-            SerializationTestsBase.TestSerialization( 0L );
-*/
-            this.TestSerialization( long.MinValue );
-            this.TestSerialization( long.MaxValue );
-            this.TestSerialization( 0L );
-=======
             TestSerialization( long.MinValue );
             TestSerialization( long.MaxValue );
             TestSerialization( 0L );
->>>>>>> 0741503b
         }
 
         [Fact]
         public void TestUInt16()
         {
-<<<<<<< HEAD
-/* Unmerged change from project 'Metalama.Framework.Tests.UnitTests.Internals (netframework4.8)'
-Before:
-            this.TestSerialization( ushort.MinValue );
-            this.TestSerialization( ushort.MaxValue );
-            this.TestSerialization( (ushort) 0 );
-After:
-            SerializationTestsBase.TestSerialization( ushort.MinValue );
-            SerializationTestsBase.TestSerialization( ushort.MaxValue );
-            SerializationTestsBase.TestSerialization( (ushort) 0 );
-*/
-            this.TestSerialization( ushort.MinValue );
-            this.TestSerialization( ushort.MaxValue );
-            this.TestSerialization( (ushort) 0 );
-=======
             TestSerialization( ushort.MinValue );
             TestSerialization( ushort.MaxValue );
             TestSerialization( (ushort) 0 );
->>>>>>> 0741503b
         }
 
         [Fact]
         public void TestUInt64()
         {
-<<<<<<< HEAD
-/* Unmerged change from project 'Metalama.Framework.Tests.UnitTests.Internals (netframework4.8)'
-Before:
-            this.TestSerialization( ulong.MinValue );
-            this.TestSerialization( ulong.MaxValue );
-            this.TestSerialization( 0UL );
-After:
-            SerializationTestsBase.TestSerialization( ulong.MinValue );
-            SerializationTestsBase.TestSerialization( ulong.MaxValue );
-            SerializationTestsBase.TestSerialization( 0UL );
-*/
-            this.TestSerialization( ulong.MinValue );
-            this.TestSerialization( ulong.MaxValue );
-            this.TestSerialization( 0UL );
-=======
             TestSerialization( ulong.MinValue );
             TestSerialization( ulong.MaxValue );
             TestSerialization( 0UL );
->>>>>>> 0741503b
         }
 
         [Fact]
         public void TestUInt32()
         {
-<<<<<<< HEAD
-/* Unmerged change from project 'Metalama.Framework.Tests.UnitTests.Internals (netframework4.8)'
-Before:
-            this.TestSerialization( uint.MinValue );
-            this.TestSerialization( uint.MaxValue );
-            this.TestSerialization( 0U );
-After:
-            SerializationTestsBase.TestSerialization( uint.MinValue );
-            SerializationTestsBase.TestSerialization( uint.MaxValue );
-            SerializationTestsBase.TestSerialization( 0U );
-*/
-            this.TestSerialization( uint.MinValue );
-            this.TestSerialization( uint.MaxValue );
-            this.TestSerialization( 0U );
-=======
             TestSerialization( uint.MinValue );
             TestSerialization( uint.MaxValue );
             TestSerialization( 0U );
->>>>>>> 0741503b
         }
 
         [Fact]
         public void TestNullableInt()
         {
-<<<<<<< HEAD
-/* Unmerged change from project 'Metalama.Framework.Tests.UnitTests.Internals (netframework4.8)'
-Before:
-            this.TestSerialization( (int?) 0 );
-            this.TestSerialization( (int?) int.MaxValue );
-            this.TestSerialization( (int?) int.MinValue );
-            this.TestSerialization( (int?) null );
-After:
-            SerializationTestsBase.TestSerialization( (int?) 0 );
-            SerializationTestsBase.TestSerialization( (int?) int.MaxValue );
-            SerializationTestsBase.TestSerialization( (int?) int.MinValue );
-            SerializationTestsBase.TestSerialization( (int?) null );
-*/
-            this.TestSerialization( (int?) 0 );
-            this.TestSerialization( (int?) int.MaxValue );
-            this.TestSerialization( (int?) int.MinValue );
-            this.TestSerialization( (int?) null );
-=======
             TestSerialization( (int?) 0 );
             TestSerialization( (int?) int.MaxValue );
             TestSerialization( (int?) int.MinValue );
             TestSerialization( (int?) null );
->>>>>>> 0741503b
         }
 
         [Fact]
         public void TestNullableEnum()
         {
-<<<<<<< HEAD
-/* Unmerged change from project 'Metalama.Framework.Tests.UnitTests.Internals (netframework4.8)'
-Before:
-            this.TestSerialization( (TypeCode?) TypeCode.Boolean );
-            this.TestSerialization( (TypeCode?) null );
-After:
-            SerializationTestsBase.TestSerialization( (TypeCode?) TypeCode.Boolean );
-            SerializationTestsBase.TestSerialization( (TypeCode?) null );
-*/
-            this.TestSerialization( (TypeCode?) TypeCode.Boolean );
-            this.TestSerialization( (TypeCode?) null );
-=======
             TestSerialization( (TypeCode?) TypeCode.Boolean );
             TestSerialization( (TypeCode?) null );
->>>>>>> 0741503b
         }
 
         [Fact]
         public void TestArray_Ints()
         {
-<<<<<<< HEAD
-/* Unmerged change from project 'Metalama.Framework.Tests.UnitTests.Internals (netframework4.8)'
-Before:
-            this.TestSerialization( new[] { 1, int.MinValue, 9, int.MaxValue } );
-After:
-            SerializationTestsBase.TestSerialization( new[] { 1, int.MinValue, 9, int.MaxValue } );
-*/
-            this.TestSerialization( new[] { 1, int.MinValue, 9, int.MaxValue } );
-=======
             TestSerialization( new[] { 1, int.MinValue, 9, int.MaxValue } );
->>>>>>> 0741503b
         }
 
         [Fact]
         public void TestArray_Objects()
         {
-<<<<<<< HEAD
-/* Unmerged change from project 'Metalama.Framework.Tests.UnitTests.Internals (netframework4.8)'
-Before:
-            this.TestSerialization( new[] { new SimpleType(), new SimpleType(), new SimpleType(), new SimpleType() } );
-After:
-            SerializationTestsBase.TestSerialization( new[] { new SimpleType(), new SimpleType(), new SimpleType(), new SimpleType() } );
-*/
-            this.TestSerialization( new[] { new SimpleType(), new SimpleType(), new SimpleType(), new SimpleType() } );
-=======
             TestSerialization( new[] { new SimpleType(), new SimpleType(), new SimpleType(), new SimpleType() } );
->>>>>>> 0741503b
         }
 
         [Fact]
         public void TestArray_Structs()
         {
-<<<<<<< HEAD
-/* Unmerged change from project 'Metalama.Framework.Tests.UnitTests.Internals (netframework4.8)'
-Before:
-            this.TestSerialization( new[] { DateTime.Now, DateTime.Today, DateTime.MinValue, DateTime.MaxValue } );
-After:
-            SerializationTestsBase.TestSerialization( new[] { DateTime.Now, DateTime.Today, DateTime.MinValue, DateTime.MaxValue } );
-*/
-            this.TestSerialization( new[] { DateTime.Now, DateTime.Today, DateTime.MinValue, DateTime.MaxValue } );
-=======
             TestSerialization( new[] { DateTime.Now, DateTime.Today, DateTime.MinValue, DateTime.MaxValue } );
->>>>>>> 0741503b
         }
 
 #if !SILVERLIGHT
@@ -830,17 +302,7 @@
             array.SetValue( 3, 8 );
             array.SetValue( 4, 9 );
 
-<<<<<<< HEAD
-/* Unmerged change from project 'Metalama.Framework.Tests.UnitTests.Internals (netframework4.8)'
-Before:
-            this.TestSerialization( array );
-After:
-            SerializationTestsBase.TestSerialization( array );
-*/
-            this.TestSerialization( array );
-=======
             TestSerialization( array );
->>>>>>> 0741503b
         }
 #endif
 
@@ -853,63 +315,25 @@
         [Fact]
         public void TestArray_BoxedStructs()
         {
-<<<<<<< HEAD
-/* Unmerged change from project 'Metalama.Framework.Tests.UnitTests.Internals (netframework4.8)'
-Before:
-            this.TestSerialization( new object[] { DateTime.Now, 11, false, "test", 0.0 } );
-After:
-            SerializationTestsBase.TestSerialization( new object[] { DateTime.Now, 11, false, "test", 0.0 } );
-*/
-            this.TestSerialization( new object[] { DateTime.Now, 11, false, "test", 0.0 } );
-=======
             TestSerialization( new object[] { DateTime.Now, 11, false, "test", 0.0 } );
->>>>>>> 0741503b
         }
 
         [Fact]
         public void TestArray_WithNulls()
         {
-<<<<<<< HEAD
-/* Unmerged change from project 'Metalama.Framework.Tests.UnitTests.Internals (netframework4.8)'
-Before:
-            this.TestSerialization( new object[2] );
-After:
-            SerializationTestsBase.TestSerialization( new object[2] );
-*/
-            this.TestSerialization( new object[2] );
-=======
             TestSerialization( new object[2] );
->>>>>>> 0741503b
         }
 
         [Fact]
         public void TestBoxedIntrinsics()
         {
-<<<<<<< HEAD
-/* Unmerged change from project 'Metalama.Framework.Tests.UnitTests.Internals (netframework4.8)'
-Before:
-            this.TestSerialization( (object) 5 );
-            this.TestSerialization( (object) -13.0 );
-            this.TestSerialization( (object) "test" );
-            this.TestSerialization( (object) DateTime.Now );
-After:
-            SerializationTestsBase.TestSerialization( (object) 5 );
-            SerializationTestsBase.TestSerialization( (object) -13.0 );
-            SerializationTestsBase.TestSerialization( (object) "test" );
-            SerializationTestsBase.TestSerialization( (object) DateTime.Now );
-*/
-            this.TestSerialization( (object) 5 );
-            this.TestSerialization( (object) -13.0 );
-            this.TestSerialization( (object) "test" );
-            this.TestSerialization( (object) DateTime.Now );
-=======
             TestSerialization( (object) 5 );
             TestSerialization( (object) -13.0 );
             TestSerialization( (object) "test" );
             TestSerialization( (object) DateTime.Now );
->>>>>>> 0741503b
-        }
-
+        }
+
+        [Serializer( typeof(Serializer) )]
         public class SimpleType : IEquatable<SimpleType>
         {
             public string? Name { get; set; }
