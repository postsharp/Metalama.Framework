--- conflicted
+++ resolved
@@ -18,465 +18,175 @@
         [Fact]
         public void TestClassWithString_SimpleWord()
         {
-<<<<<<< HEAD
-/* Unmerged change from project 'Metalama.Framework.Tests.UnitTests.Internals (netframework4.8)'
-Before:
-            this.TestSimpleExplicitlySerializedClass( "SimpleText" );
-After:
-            SimpleClassSerializationTests.TestSimpleExplicitlySerializedClass( "SimpleText" );
-*/
-            this.TestSimpleExplicitlySerializedClass( "SimpleText" );
-=======
             TestSimpleExplicitlySerializedClass( "SimpleText" );
->>>>>>> 0741503b
         }
 
         [Fact]
         public void TestClassWithString_SimpleDottedWords()
         {
-<<<<<<< HEAD
-/* Unmerged change from project 'Metalama.Framework.Tests.UnitTests.Internals (netframework4.8)'
-Before:
-            this.TestSimpleExplicitlySerializedClass( "Simple.Dotted.Words" );
-After:
-            SimpleClassSerializationTests.TestSimpleExplicitlySerializedClass( "Simple.Dotted.Words" );
-*/
-            this.TestSimpleExplicitlySerializedClass( "Simple.Dotted.Words" );
-=======
             TestSimpleExplicitlySerializedClass( "Simple.Dotted.Words" );
->>>>>>> 0741503b
         }
 
         [Fact]
         public void TestClassWithString_DottedWordsWithReservedNames()
         {
-<<<<<<< HEAD
-/* Unmerged change from project 'Metalama.Framework.Tests.UnitTests.Internals (netframework4.8)'
-Before:
-            this.TestSimpleExplicitlySerializedClass( "Simple.Dotted.Words, mscorlib" );
-After:
-            SimpleClassSerializationTests.TestSimpleExplicitlySerializedClass( "Simple.Dotted.Words, mscorlib" );
-*/
-            this.TestSimpleExplicitlySerializedClass( "Simple.Dotted.Words, mscorlib" );
-=======
             TestSimpleExplicitlySerializedClass( "Simple.Dotted.Words, mscorlib" );
->>>>>>> 0741503b
         }
 
         [Fact]
         public void TestClassWithBoxedInt()
         {
-<<<<<<< HEAD
-/* Unmerged change from project 'Metalama.Framework.Tests.UnitTests.Internals (netframework4.8)'
-Before:
-            this.TestSimpleExplicitlySerializedClass<object>( 1000 );
-After:
-            SimpleClassSerializationTests.TestSimpleExplicitlySerializedClass<object>( 1000 );
-*/
-            this.TestSimpleExplicitlySerializedClass<object>( 1000 );
-=======
             TestSimpleExplicitlySerializedClass<object>( 1000 );
->>>>>>> 0741503b
         }
 
         [Fact]
         public void TestClassWithBoxedBool()
         {
-<<<<<<< HEAD
-/* Unmerged change from project 'Metalama.Framework.Tests.UnitTests.Internals (netframework4.8)'
-Before:
-            this.TestSimpleExplicitlySerializedClass<object>( false );
-After:
-            SimpleClassSerializationTests.TestSimpleExplicitlySerializedClass<object>( false );
-*/
-            this.TestSimpleExplicitlySerializedClass<object>( false );
-=======
             TestSimpleExplicitlySerializedClass<object>( false );
->>>>>>> 0741503b
         }
 
         [Fact]
         public void TestClassWithBoxedStruct()
         {
-<<<<<<< HEAD
-/* Unmerged change from project 'Metalama.Framework.Tests.UnitTests.Internals (netframework4.8)'
-Before:
-            this.TestSimpleExplicitlySerializedClass<object>( DateTime.Now );
-After:
-            SimpleClassSerializationTests.TestSimpleExplicitlySerializedClass<object>( DateTime.Now );
-*/
-            this.TestSimpleExplicitlySerializedClass<object>( DateTime.Now );
-=======
             TestSimpleExplicitlySerializedClass<object>( DateTime.Now );
->>>>>>> 0741503b
         }
 
         [Fact]
         public void TestClassWithInt32_1000()
         {
-<<<<<<< HEAD
-/* Unmerged change from project 'Metalama.Framework.Tests.UnitTests.Internals (netframework4.8)'
-Before:
-            this.TestSimpleExplicitlySerializedClass( 1000 );
-After:
-            SimpleClassSerializationTests.TestSimpleExplicitlySerializedClass( 1000 );
-*/
-            this.TestSimpleExplicitlySerializedClass( 1000 );
-=======
             TestSimpleExplicitlySerializedClass( 1000 );
->>>>>>> 0741503b
         }
 
         [Fact]
         public void TestClassWithInt32_m1000()
         {
-<<<<<<< HEAD
-/* Unmerged change from project 'Metalama.Framework.Tests.UnitTests.Internals (netframework4.8)'
-Before:
-            this.TestSimpleExplicitlySerializedClass( -1000 );
-After:
-            SimpleClassSerializationTests.TestSimpleExplicitlySerializedClass( -1000 );
-*/
-            this.TestSimpleExplicitlySerializedClass( -1000 );
-=======
             TestSimpleExplicitlySerializedClass( -1000 );
->>>>>>> 0741503b
         }
 
         [Fact]
         public void TestClassWithInt32_1000000000()
         {
-<<<<<<< HEAD
-/* Unmerged change from project 'Metalama.Framework.Tests.UnitTests.Internals (netframework4.8)'
-Before:
-            this.TestSimpleExplicitlySerializedClass( 1000000000 );
-After:
-            SimpleClassSerializationTests.TestSimpleExplicitlySerializedClass( 1000000000 );
-*/
-            this.TestSimpleExplicitlySerializedClass( 1000000000 );
-=======
             TestSimpleExplicitlySerializedClass( 1000000000 );
->>>>>>> 0741503b
         }
 
         [Fact]
         public void TestClassWithInt32_m1000000000()
         {
-<<<<<<< HEAD
-/* Unmerged change from project 'Metalama.Framework.Tests.UnitTests.Internals (netframework4.8)'
-Before:
-            this.TestSimpleExplicitlySerializedClass( -1000000000 );
-After:
-            SimpleClassSerializationTests.TestSimpleExplicitlySerializedClass( -1000000000 );
-*/
-            this.TestSimpleExplicitlySerializedClass( -1000000000 );
-=======
             TestSimpleExplicitlySerializedClass( -1000000000 );
->>>>>>> 0741503b
         }
 
         [Fact]
         public void TestClassWithInt64_223372036854775807()
         {
-<<<<<<< HEAD
-/* Unmerged change from project 'Metalama.Framework.Tests.UnitTests.Internals (netframework4.8)'
-Before:
-            this.TestSimpleExplicitlySerializedClass( 223372036854775807 );
-After:
-            SimpleClassSerializationTests.TestSimpleExplicitlySerializedClass( 223372036854775807 );
-*/
-            this.TestSimpleExplicitlySerializedClass( 223372036854775807 );
-=======
             TestSimpleExplicitlySerializedClass( 223372036854775807 );
->>>>>>> 0741503b
         }
 
         [Fact]
         public void TestClassWithInt64_m223372036854775807()
         {
-<<<<<<< HEAD
-/* Unmerged change from project 'Metalama.Framework.Tests.UnitTests.Internals (netframework4.8)'
-Before:
-            this.TestSimpleExplicitlySerializedClass( -223372036854775807 );
-After:
-            SimpleClassSerializationTests.TestSimpleExplicitlySerializedClass( -223372036854775807 );
-*/
-            this.TestSimpleExplicitlySerializedClass( -223372036854775807 );
-=======
             TestSimpleExplicitlySerializedClass( -223372036854775807 );
->>>>>>> 0741503b
         }
 
         [Fact]
         public void TestClassWithDouble_1000()
         {
-<<<<<<< HEAD
-/* Unmerged change from project 'Metalama.Framework.Tests.UnitTests.Internals (netframework4.8)'
-Before:
-            this.TestSimpleExplicitlySerializedClass( 1000d );
-After:
-            SimpleClassSerializationTests.TestSimpleExplicitlySerializedClass( 1000d );
-*/
-            this.TestSimpleExplicitlySerializedClass( 1000d );
-=======
             TestSimpleExplicitlySerializedClass( 1000d );
->>>>>>> 0741503b
         }
 
         [Fact]
         public void TestClassWithDouble_m1000()
         {
-<<<<<<< HEAD
-/* Unmerged change from project 'Metalama.Framework.Tests.UnitTests.Internals (netframework4.8)'
-Before:
-            this.TestSimpleExplicitlySerializedClass( -1000d );
-After:
-            SimpleClassSerializationTests.TestSimpleExplicitlySerializedClass( -1000d );
-*/
-            this.TestSimpleExplicitlySerializedClass( -1000d );
-=======
             TestSimpleExplicitlySerializedClass( -1000d );
->>>>>>> 0741503b
         }
 
         [Fact]
         public void TestClassWithDouble_Max()
         {
-<<<<<<< HEAD
-/* Unmerged change from project 'Metalama.Framework.Tests.UnitTests.Internals (netframework4.8)'
-Before:
-            this.TestSimpleExplicitlySerializedClass( double.MaxValue );
-After:
-            SimpleClassSerializationTests.TestSimpleExplicitlySerializedClass( double.MaxValue );
-*/
-            this.TestSimpleExplicitlySerializedClass( double.MaxValue );
-=======
             TestSimpleExplicitlySerializedClass( double.MaxValue );
->>>>>>> 0741503b
         }
 
         [Fact]
         public void TestClassWithDouble_Min()
         {
-<<<<<<< HEAD
-/* Unmerged change from project 'Metalama.Framework.Tests.UnitTests.Internals (netframework4.8)'
-Before:
-            this.TestSimpleExplicitlySerializedClass( double.MinValue );
-After:
-            SimpleClassSerializationTests.TestSimpleExplicitlySerializedClass( double.MinValue );
-*/
-            this.TestSimpleExplicitlySerializedClass( double.MinValue );
-=======
             TestSimpleExplicitlySerializedClass( double.MinValue );
->>>>>>> 0741503b
         }
 
         [Fact]
         public void TestClassWithStruct_DateTime()
         {
-<<<<<<< HEAD
-/* Unmerged change from project 'Metalama.Framework.Tests.UnitTests.Internals (netframework4.8)'
-Before:
-            this.TestSimpleExplicitlySerializedClass( DateTime.Now );
-After:
-            SimpleClassSerializationTests.TestSimpleExplicitlySerializedClass( DateTime.Now );
-*/
-            this.TestSimpleExplicitlySerializedClass( DateTime.Now );
-=======
             TestSimpleExplicitlySerializedClass( DateTime.Now );
->>>>>>> 0741503b
         }
 
         [Fact]
         public void TestClasWithObjectMember_Null()
         {
-<<<<<<< HEAD
-/* Unmerged change from project 'Metalama.Framework.Tests.UnitTests.Internals (netframework4.8)'
-Before:
-            this.TestSimpleExplicitlySerializedClass( (object?) null );
-After:
-            SimpleClassSerializationTests.TestSimpleExplicitlySerializedClass( (object?) null );
-*/
-            this.TestSimpleExplicitlySerializedClass( (object?) null );
-=======
             TestSimpleExplicitlySerializedClass( (object?) null );
->>>>>>> 0741503b
         }
 
         [Fact]
         public void TestClasWithStringMember_Null()
         {
-<<<<<<< HEAD
-/* Unmerged change from project 'Metalama.Framework.Tests.UnitTests.Internals (netframework4.8)'
-Before:
-            this.TestSimpleExplicitlySerializedClass( (string?) null );
-After:
-            SimpleClassSerializationTests.TestSimpleExplicitlySerializedClass( (string?) null );
-*/
-            this.TestSimpleExplicitlySerializedClass( (string?) null );
-=======
             TestSimpleExplicitlySerializedClass( (string?) null );
->>>>>>> 0741503b
         }
 
         [Fact]
         public void TestClasWithClassMember_Null()
         {
-<<<<<<< HEAD
-/* Unmerged change from project 'Metalama.Framework.Tests.UnitTests.Internals (netframework4.8)'
-Before:
-            this.TestSimpleExplicitlySerializedClass( (SimpleExplicitlySerializedClass<int>?) null );
-After:
-            SimpleClassSerializationTests.TestSimpleExplicitlySerializedClass( (SimpleExplicitlySerializedClass<int>?) null );
-*/
-            this.TestSimpleExplicitlySerializedClass( (SimpleExplicitlySerializedClass<int>?) null );
-=======
             TestSimpleExplicitlySerializedClass( (SimpleExplicitlySerializedClass<int>?) null );
->>>>>>> 0741503b
         }
 
         [Fact]
         public void TestClasWithClassMember_NotNull()
         {
-<<<<<<< HEAD
-/* Unmerged change from project 'Metalama.Framework.Tests.UnitTests.Internals (netframework4.8)'
-Before:
-            this.TestSimpleExplicitlySerializedClass( new SimpleExplicitlySerializedClass<string>( "testing text" ) );
-After:
-            SimpleClassSerializationTests.TestSimpleExplicitlySerializedClass( new SimpleExplicitlySerializedClass<string>( "testing text" ) );
-*/
-            this.TestSimpleExplicitlySerializedClass( new SimpleExplicitlySerializedClass<string>( "testing text" ) );
-=======
             TestSimpleExplicitlySerializedClass( new SimpleExplicitlySerializedClass<string>( "testing text" ) );
->>>>>>> 0741503b
         }
 
         [Fact]
         public void TestClasWithEnum_SimpleValue()
         {
-<<<<<<< HEAD
-/* Unmerged change from project 'Metalama.Framework.Tests.UnitTests.Internals (netframework4.8)'
-Before:
-            this.TestSimpleExplicitlySerializedClass( TestEnum.Value1 );
-After:
-            SimpleClassSerializationTests.TestSimpleExplicitlySerializedClass( TestEnum.Value1 );
-*/
-            this.TestSimpleExplicitlySerializedClass( TestEnum.Value1 );
-=======
             TestSimpleExplicitlySerializedClass( TestEnum.Value1 );
->>>>>>> 0741503b
         }
 
         [Fact]
         public void TestClasWithEnum_NonZeroValue()
         {
-<<<<<<< HEAD
-/* Unmerged change from project 'Metalama.Framework.Tests.UnitTests.Internals (netframework4.8)'
-Before:
-            this.TestSimpleExplicitlySerializedClass( TestEnum.Value2 );
-After:
-            SimpleClassSerializationTests.TestSimpleExplicitlySerializedClass( TestEnum.Value2 );
-*/
-            this.TestSimpleExplicitlySerializedClass( TestEnum.Value2 );
-=======
             TestSimpleExplicitlySerializedClass( TestEnum.Value2 );
->>>>>>> 0741503b
         }
 
         [Fact]
         public void TestClasWithLongEnum_NonZeroValue()
         {
-<<<<<<< HEAD
-/* Unmerged change from project 'Metalama.Framework.Tests.UnitTests.Internals (netframework4.8)'
-Before:
-            this.TestSimpleExplicitlySerializedClass( TestEnumWithLong.Value2 );
-After:
-            SimpleClassSerializationTests.TestSimpleExplicitlySerializedClass( TestEnumWithLong.Value2 );
-*/
-            this.TestSimpleExplicitlySerializedClass( TestEnumWithLong.Value2 );
-=======
             TestSimpleExplicitlySerializedClass( TestEnumWithLong.Value2 );
->>>>>>> 0741503b
         }
 
         [Fact]
         public void TestClasWithByteEnum_NonZeroValue()
         {
-<<<<<<< HEAD
-/* Unmerged change from project 'Metalama.Framework.Tests.UnitTests.Internals (netframework4.8)'
-Before:
-            this.TestSimpleExplicitlySerializedClass( TestEnumWithByte.Value2 );
-After:
-            SimpleClassSerializationTests.TestSimpleExplicitlySerializedClass( TestEnumWithByte.Value2 );
-*/
-            this.TestSimpleExplicitlySerializedClass( TestEnumWithByte.Value2 );
-=======
             TestSimpleExplicitlySerializedClass( TestEnumWithByte.Value2 );
->>>>>>> 0741503b
         }
 
         [Fact]
         public void TestClasWithFlagsEnum_NonZeroValue()
         {
-<<<<<<< HEAD
-/* Unmerged change from project 'Metalama.Framework.Tests.UnitTests.Internals (netframework4.8)'
-Before:
-            this.TestSimpleExplicitlySerializedClass( TestEnumWithFlags.Value2 );
-After:
-            SimpleClassSerializationTests.TestSimpleExplicitlySerializedClass( TestEnumWithFlags.Value2 );
-*/
-            this.TestSimpleExplicitlySerializedClass( TestEnumWithFlags.Value2 );
-=======
             TestSimpleExplicitlySerializedClass( TestEnumWithFlags.Value2 );
->>>>>>> 0741503b
         }
 
         [Fact]
         public void TestClasWithFlagsEnum_MultiValue()
         {
-<<<<<<< HEAD
-/* Unmerged change from project 'Metalama.Framework.Tests.UnitTests.Internals (netframework4.8)'
-Before:
-            this.TestSimpleExplicitlySerializedClass( TestEnumWithFlags.Value1 | TestEnumWithFlags.Value2 );
-After:
-            SimpleClassSerializationTests.TestSimpleExplicitlySerializedClass( TestEnumWithFlags.Value1 | TestEnumWithFlags.Value2 );
-*/
-            this.TestSimpleExplicitlySerializedClass( TestEnumWithFlags.Value1 | TestEnumWithFlags.Value2 );
-=======
             TestSimpleExplicitlySerializedClass( TestEnumWithFlags.Value1 | TestEnumWithFlags.Value2 );
->>>>>>> 0741503b
         }
 
         [Fact]
         public void TestClassWithProperty_Int1()
         {
-<<<<<<< HEAD
-/* Unmerged change from project 'Metalama.Framework.Tests.UnitTests.Internals (netframework4.8)'
-Before:
-            this.TestExplicitlySerializedClass( (object) null, 1 );
-After:
-            SimpleClassSerializationTests.TestExplicitlySerializedClass( (object) null, 1 );
-*/
-            this.TestExplicitlySerializedClass( (object?) null, 1 );
-=======
             TestExplicitlySerializedClass( (object?) null, 1 );
->>>>>>> 0741503b
         }
 
         [Fact]
         public void TestClassWithArray_Int()
         {
-<<<<<<< HEAD
-/* Unmerged change from project 'Metalama.Framework.Tests.UnitTests.Internals (netframework4.8)'
-Before:
-            this.TestSimpleExplicitlySerializedClass( new[] { 1, 2, 3, 4 } );
-After:
-            SimpleClassSerializationTests.TestSimpleExplicitlySerializedClass( new[] { 1, 2, 3, 4 } );
-*/
-            this.TestSimpleExplicitlySerializedClass( new[] { 1, 2, 3, 4 } );
-=======
             TestSimpleExplicitlySerializedClass( new[] { 1, 2, 3, 4 } );
->>>>>>> 0741503b
         }
 
         [Fact]
@@ -489,49 +199,19 @@
                 array[i] = i;
             }
 
-<<<<<<< HEAD
-/* Unmerged change from project 'Metalama.Framework.Tests.UnitTests.Internals (netframework4.8)'
-Before:
-            this.TestSimpleExplicitlySerializedClass( array );
-After:
-            SimpleClassSerializationTests.TestSimpleExplicitlySerializedClass( array );
-*/
-            this.TestSimpleExplicitlySerializedClass( array );
-=======
             TestSimpleExplicitlySerializedClass( array );
->>>>>>> 0741503b
         }
 
         [Fact]
         public void TestClassWithRank2Array()
         {
-<<<<<<< HEAD
-/* Unmerged change from project 'Metalama.Framework.Tests.UnitTests.Internals (netframework4.8)'
-Before:
-            this.TestSimpleExplicitlySerializedClass( new[,] { { 1, 2 }, { 3, 4 } } );
-After:
-            SimpleClassSerializationTests.TestSimpleExplicitlySerializedClass( new[,] { { 1, 2 }, { 3, 4 } } );
-*/
-            this.TestSimpleExplicitlySerializedClass( new[,] { { 1, 2 }, { 3, 4 } } );
-=======
             TestSimpleExplicitlySerializedClass( new[,] { { 1, 2 }, { 3, 4 } } );
->>>>>>> 0741503b
         }
 
         [Fact]
         public void TestClassWithRank3Array()
         {
-<<<<<<< HEAD
-/* Unmerged change from project 'Metalama.Framework.Tests.UnitTests.Internals (netframework4.8)'
-Before:
-            this.TestSimpleExplicitlySerializedClass( new[, ,] { { { 1 }, { 2 } }, { { 3 }, { 4 } } } );
-After:
-            SimpleClassSerializationTests.TestSimpleExplicitlySerializedClass( new[, ,] { { { 1 }, { 2 } }, { { 3 }, { 4 } } } );
-*/
-            this.TestSimpleExplicitlySerializedClass( new[,,] { { { 1 }, { 2 } }, { { 3 }, { 4 } } } );
-=======
             TestSimpleExplicitlySerializedClass( new[,,] { { { 1 }, { 2 } }, { { 3 }, { 4 } } } );
->>>>>>> 0741503b
         }
 
         [Fact]
@@ -542,81 +222,31 @@
             array!.SetValue( 1, 0 );
             array.SetValue( 2, 1 );
 
-<<<<<<< HEAD
-/* Unmerged change from project 'Metalama.Framework.Tests.UnitTests.Internals (netframework4.8)'
-Before:
-            this.TestSimpleExplicitlySerializedClass( (int[]) array );
-After:
-            SimpleClassSerializationTests.TestSimpleExplicitlySerializedClass( (int[]) array );
-*/
-            this.TestSimpleExplicitlySerializedClass( (int[]) array );
-=======
             TestSimpleExplicitlySerializedClass( (int[]) array );
->>>>>>> 0741503b
         }
 
         [Fact]
         public void TestClassWithValueAndProperty_Int1AndInt1()
         {
-<<<<<<< HEAD
-/* Unmerged change from project 'Metalama.Framework.Tests.UnitTests.Internals (netframework4.8)'
-Before:
-            this.TestExplicitlySerializedClass( 1, 1 );
-After:
-            SimpleClassSerializationTests.TestExplicitlySerializedClass( 1, 1 );
-*/
-            this.TestExplicitlySerializedClass( 1, 1 );
-=======
             TestExplicitlySerializedClass( 1, 1 );
->>>>>>> 0741503b
         }
 
         [Fact]
         public void TestClassWithValueAndProperty_StringAndString()
         {
-<<<<<<< HEAD
-/* Unmerged change from project 'Metalama.Framework.Tests.UnitTests.Internals (netframework4.8)'
-Before:
-            this.TestExplicitlySerializedClass( "a field", "a property" );
-After:
-            SimpleClassSerializationTests.TestExplicitlySerializedClass( "a field", "a property" );
-*/
-            this.TestExplicitlySerializedClass( "a field", "a property" );
-=======
             TestExplicitlySerializedClass( "a field", "a property" );
->>>>>>> 0741503b
         }
 
         [Fact]
         public void TestClassWithValueAndProperty_BothNull()
         {
-<<<<<<< HEAD
-/* Unmerged change from project 'Metalama.Framework.Tests.UnitTests.Internals (netframework4.8)'
-Before:
-            this.TestExplicitlySerializedClass( (object?) null, (object?) null );
-After:
-            SimpleClassSerializationTests.TestExplicitlySerializedClass( (object?) null, (object?) null );
-*/
-            this.TestExplicitlySerializedClass( (object?) null, (object?) null );
-=======
             TestExplicitlySerializedClass( (object?) null, (object?) null );
->>>>>>> 0741503b
         }
 
         [Fact]
         public void TestClassWithNullableInt_NotNull()
         {
-<<<<<<< HEAD
-/* Unmerged change from project 'Metalama.Framework.Tests.UnitTests.Internals (netframework4.8)'
-Before:
-            this.TestSerialization( new ExplicitlySerializedClass<int, int>( 5 ) { Nullable = 3 } );
-After:
-            SerializationTestsBase.TestSerialization( new ExplicitlySerializedClass<int, int>( 5 ) { Nullable = 3 } );
-*/
-            this.TestSerialization( new ExplicitlySerializedClass<int, int>( 5 ) { Nullable = 3 } );
-=======
             TestSerialization( new ExplicitlySerializedClass<int, int>( 5 ) { Nullable = 3 } );
->>>>>>> 0741503b
         }
 
         [Fact]
@@ -626,17 +256,7 @@
             array[0] = new SimpleExplicitlySerializedClass<int>( 5 );
             array[1] = new ExplicitlySerializedClass<int, string>( 2 );
 
-<<<<<<< HEAD
-/* Unmerged change from project 'Metalama.Framework.Tests.UnitTests.Internals (netframework4.8)'
-Before:
-            this.TestSerialization( array );
-After:
-            SerializationTestsBase.TestSerialization( array );
-*/
-            this.TestSerialization( array );
-=======
             TestSerialization( array );
->>>>>>> 0741503b
         }
 
         [Fact]
@@ -646,7 +266,7 @@
             var anotherSerializedClass = new SimpleExplicitlySerializedClass<DateTime>( DateTime.Today.AddMonths( -10 ) );
             var array = new[] { serializedClass, anotherSerializedClass };
 
-            var formatter = LamaFormatter.CreateTestInstance( this.ServiceProvider );
+            var formatter = new LamaFormatter();
             var memoryStream = new MemoryStream();
             formatter.Serialize( array, memoryStream );
             memoryStream.Seek( 0, SeekOrigin.Begin );
@@ -660,10 +280,10 @@
             Assert.Equal( anotherSerializedClass, deserializedObject[1] );
         }
 
-        private void TestSimpleExplicitlySerializedClass<T>( T value )
+        private static void TestSimpleExplicitlySerializedClass<T>( T value )
         {
             var initialObject = new SimpleExplicitlySerializedClass<T>( value );
-            var formatter = LamaFormatter.CreateTestInstance( this.ServiceProvider );
+            var formatter = new LamaFormatter();
             var memoryStream = new MemoryStream();
             formatter.Serialize( initialObject, memoryStream );
             memoryStream.Seek( 0, SeekOrigin.Begin );
@@ -679,10 +299,10 @@
             }
         }
 
-        private void TestExplicitlySerializedClass<TForCtor, TForField>( TForCtor value, TForField property )
+        private static void TestExplicitlySerializedClass<TForCtor, TForField>( TForCtor value, TForField property )
         {
             var initialObject = new ExplicitlySerializedClass<TForCtor, TForField>( value ) { Field = property };
-            var formatter = LamaFormatter.CreateTestInstance( this.ServiceProvider );
+            var formatter = new LamaFormatter();
             var memoryStream = new MemoryStream();
             formatter.Serialize( initialObject, memoryStream );
             memoryStream.Seek( 0, SeekOrigin.Begin );
@@ -694,6 +314,7 @@
             Assert.Equal( initialObject.Field, deserializedObject.Field );
         }
 
+        [Serializer( typeof(SimpleExplicitlySerializedClass<>.Serializer) )]
         public class SimpleExplicitlySerializedClass<T> : IEquatable<SimpleExplicitlySerializedClass<T>>
         {
 #pragma warning disable SA1401 // Fields should be private
@@ -765,6 +386,7 @@
             }
         }
 
+        [Serializer( typeof(ExplicitlySerializedClass<,>.Serializer) )]
         public class ExplicitlySerializedClass<TForCtor, TForField> : SimpleExplicitlySerializedClass<TForCtor>,
                                                                       IEquatable<ExplicitlySerializedClass<TForCtor, TForField>>
         {
@@ -821,7 +443,7 @@
                     hashCode = (hashCode * 397) ^ this.Nullable.GetHashCode();
 
                     // ReSharper restore NonReadonlyMemberInGetHashCode
-
+                    
                     return hashCode;
                 }
             }
