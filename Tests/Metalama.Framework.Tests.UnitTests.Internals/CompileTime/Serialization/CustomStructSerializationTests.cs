--- conflicted
+++ resolved
@@ -15,17 +15,7 @@
         {
             var s = new SimpleStruct( 1, DateTime.Now ) { StringValue = "Test", NullableEnumField = TypeCode.Char };
 
-<<<<<<< HEAD
-/* Unmerged change from project 'Metalama.Framework.Tests.UnitTests.Internals (netframework4.8)'
-Before:
-            this.TestSerialization( s );
-After:
-            SerializationTestsBase.TestSerialization( s );
-*/
-            this.TestSerialization( s );
-=======
             TestSerialization( s );
->>>>>>> 0741503b
         }
 
         [Fact]
@@ -33,17 +23,7 @@
         {
             var s = new SimpleStruct( 1, DateTime.Now ) { StringValue = "Test" };
 
-<<<<<<< HEAD
-/* Unmerged change from project 'Metalama.Framework.Tests.UnitTests.Internals (netframework4.8)'
-Before:
-            this.TestSerialization( (object) s );
-After:
-            SerializationTestsBase.TestSerialization( (object) s );
-*/
-            this.TestSerialization( (object) s );
-=======
             TestSerialization( (object) s );
->>>>>>> 0741503b
         }
 
         [Fact]
@@ -51,17 +31,7 @@
         {
             var s = new GenericStruct<string> { Value = "1" };
 
-<<<<<<< HEAD
-/* Unmerged change from project 'Metalama.Framework.Tests.UnitTests.Internals (netframework4.8)'
-Before:
-            this.TestSerialization( s );
-After:
-            SerializationTestsBase.TestSerialization( s );
-*/
-            this.TestSerialization( s );
-=======
             TestSerialization( s );
->>>>>>> 0741503b
         }
 
         [Fact]
@@ -69,17 +39,7 @@
         {
             var s = new GenericStruct<SimpleStruct> { Value = new SimpleStruct( 5, DateTime.MinValue ) };
 
-<<<<<<< HEAD
-/* Unmerged change from project 'Metalama.Framework.Tests.UnitTests.Internals (netframework4.8)'
-Before:
-            this.TestSerialization( s );
-After:
-            SerializationTestsBase.TestSerialization( s );
-*/
-            this.TestSerialization( s );
-=======
             TestSerialization( s );
->>>>>>> 0741503b
         }
 
         [Fact]
@@ -88,17 +48,7 @@
             var cls = new SimpleClass( 11 );
             var str = new SimpleStruct( 1, DateTime.Now ) { SimpleClass = cls, SimpleClass2 = cls };
 
-<<<<<<< HEAD
-/* Unmerged change from project 'Metalama.Framework.Tests.UnitTests.Internals (netframework4.8)'
-Before:
             var str2 = this.TestSerialization( str );
-After:
-            var str2 = SerializationTestsBase.TestSerialization( str );
-*/
-            var str2 = this.TestSerialization( str );
-=======
-            var str2 = TestSerialization( str );
->>>>>>> 0741503b
             Assert.Same( str2.SimpleClass, str2.SimpleClass2 );
         }
 
