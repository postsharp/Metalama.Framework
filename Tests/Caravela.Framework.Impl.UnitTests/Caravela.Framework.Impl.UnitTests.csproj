﻿<Project Sdk="Microsoft.NET.Sdk">

  <PropertyGroup>
    <TargetFramework>net5.0</TargetFramework>
    <AllowUnsafeBlocks>true</AllowUnsafeBlocks>
  </PropertyGroup>

  <ItemGroup>
    <PackageReference Include="Microsoft.NET.Test.Sdk" Version="16.5.0" />
    <PackageReference Include="System.Reflection.MetadataLoadContext" Version="5.0.0" />
    <PackageReference Include="xunit" Version="2.4.0" />
    <PackageReference Include="xunit.runner.visualstudio" Version="2.4.0" />
    <PackageReference Include="coverlet.collector" Version="1.2.0" />
<<<<<<< HEAD
    <PackageReference Include="Microsoft.CodeAnalysis.CSharp" Version="$(RoslynVersion)" />
    <PackageReference Include="Microsoft.CodeAnalysis.Common" Version="$(RoslynVersion)" />
=======

    <PackageReference Include="Caravela.CodeAnalysis.CSharp.Workspaces.Lightweight" Version="$(CaravelaCompilerVersion)" />
>>>>>>> 7a356a81
  </ItemGroup>

  <ItemGroup>
    <ProjectReference Include="..\..\Caravela.Framework.DesignTime.Contracts\Caravela.Framework.DesignTime.Contracts.csproj" />
    <ProjectReference Include="..\..\Caravela.Framework.Impl\Caravela.Framework.Impl.csproj" />
    <ProjectReference Include="..\..\Caravela.Framework.Sdk\Caravela.Framework.Sdk.csproj" />
    <ProjectReference Include="..\..\Caravela.Framework\Caravela.Framework.csproj" />
    <ProjectReference Include="..\..\Caravela.Reactive\Caravela.Reactive.csproj" />
  </ItemGroup>

</Project><|MERGE_RESOLUTION|>--- conflicted
+++ resolved
@@ -11,13 +11,8 @@
     <PackageReference Include="xunit" Version="2.4.0" />
     <PackageReference Include="xunit.runner.visualstudio" Version="2.4.0" />
     <PackageReference Include="coverlet.collector" Version="1.2.0" />
-<<<<<<< HEAD
-    <PackageReference Include="Microsoft.CodeAnalysis.CSharp" Version="$(RoslynVersion)" />
-    <PackageReference Include="Microsoft.CodeAnalysis.Common" Version="$(RoslynVersion)" />
-=======
 
     <PackageReference Include="Caravela.CodeAnalysis.CSharp.Workspaces.Lightweight" Version="$(CaravelaCompilerVersion)" />
->>>>>>> 7a356a81
   </ItemGroup>
 
   <ItemGroup>
