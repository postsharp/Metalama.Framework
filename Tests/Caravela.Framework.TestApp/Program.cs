﻿using System;
using System.Threading;
using Caravela.Framework.TestApp.Aspects;

// ReSharper disable ObjectCreationAsStatement
// ReSharper disable ClassNeverInstantiated.Global
// ReSharper disable MemberCanBeMadeStatic.Local
// ReSharper disable UnusedMethodReturnValue.Local
// ReSharper disable UnusedParameter.Local
// ReSharper disable UnusedMember.Local

namespace Caravela.Framework.TestApp
{
<<<<<<< HEAD
    [IntroduceSomeMethodAspect]
    class Program
=======
    internal class Program
>>>>>>> 8327fe42
    {
        private static void Main()
        {
            typeof( Program ).GetMethod( "SomeIntroducedMethod" )?.Invoke( null, null );

            PrintDebugInfo();

            PrintArray();

            ThisAccess.Run();

            new ClassWithMethods();

            Cancel();
        }

        [PrintDebugInfoAspect]
        private static void PrintDebugInfo()
        {
        }

        private static void PrintArray()
        {
            var a = new[] { 1, 2, 3, 4 };

            for ( var i = 0; i < 10; i++ )
            {
                PrintArrayAtIndex( a, i );
            }
        }

        [SwallowExceptionsAspect]
        private static object PrintArrayAtIndex( int[] a, int i )
        {
            Console.WriteLine( a[i] );
            Thread.Sleep( 100 );

            // void methods don't work if template contains "return default;"
            return null;
        }

        private static void Cancel()
        {
            var cts = new CancellationTokenSource();
            cts.Cancel();

            Cancellable0();
            Cancellable1( cts.Token );
        }

        [CancelAspect]
        private static void Cancellable0()
        {
        }

        [CancelAspect]
        private static void Cancellable1( CancellationToken ct )
        {
        }

        [CancelAspect]
        private static void Cancellable2( CancellationToken ct1, CancellationToken ct2 )
        {
        }
    }

    [CountMethodsAspect]
    internal class ClassWithMethods
    {
        public ClassWithMethods()
        {
            this.M1();
            M2();
        }

        private void M1()
        {
        }

        private static void M2()
        {
        }
    }
}<|MERGE_RESOLUTION|>--- conflicted
+++ resolved
@@ -1,22 +1,11 @@
-﻿using System;
+﻿using Caravela.Framework.TestApp.Aspects;
+using System;
 using System.Threading;
-using Caravela.Framework.TestApp.Aspects;
-
-// ReSharper disable ObjectCreationAsStatement
-// ReSharper disable ClassNeverInstantiated.Global
-// ReSharper disable MemberCanBeMadeStatic.Local
-// ReSharper disable UnusedMethodReturnValue.Local
-// ReSharper disable UnusedParameter.Local
-// ReSharper disable UnusedMember.Local
 
 namespace Caravela.Framework.TestApp
 {
-<<<<<<< HEAD
     [IntroduceSomeMethodAspect]
-    class Program
-=======
     internal class Program
->>>>>>> 8327fe42
     {
         private static void Main()
         {
@@ -34,9 +23,7 @@
         }
 
         [PrintDebugInfoAspect]
-        private static void PrintDebugInfo()
-        {
-        }
+        private static void PrintDebugInfo() { }
 
         private static void PrintArray()
         {
@@ -67,20 +54,9 @@
             Cancellable1( cts.Token );
         }
 
-        [CancelAspect]
-        private static void Cancellable0()
-        {
-        }
-
-        [CancelAspect]
-        private static void Cancellable1( CancellationToken ct )
-        {
-        }
-
-        [CancelAspect]
-        private static void Cancellable2( CancellationToken ct1, CancellationToken ct2 )
-        {
-        }
+        [CancelAspect] private static void Cancellable0() { }
+        [CancelAspect] private static void Cancellable1( CancellationToken ct ) { }
+        [CancelAspect] private static void Cancellable2( CancellationToken ct1, CancellationToken ct2 ) { }
     }
 
     [CountMethodsAspect]
@@ -92,12 +68,8 @@
             M2();
         }
 
-        private void M1()
-        {
-        }
+        private void M1() { }
 
-        private static void M2()
-        {
-        }
+        private static void M2() { }
     }
 }