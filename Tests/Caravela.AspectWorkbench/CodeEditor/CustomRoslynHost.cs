﻿using System;
using System.Collections.Generic;
using System.Collections.Immutable;
using System.Linq;
using System.Reflection;
using Microsoft.CodeAnalysis;
using Microsoft.CodeAnalysis.CSharp;
using RoslynPad.Roslyn;

namespace Caravela.AspectWorkbench.CodeEditor
{
    public class CustomRoslynHost : RoslynHost
    {
        public static CustomRoslynHost Create()
        {
            var host = new CustomRoslynHost(
                disabledDiagnostics: ImmutableArray.Create( "IDE0051" /* Private member is unused. */ ),
                additionalAssemblies: new[]
                {
                    Assembly.Load( "RoslynPad.Roslyn.Windows" ),
                    Assembly.Load( "RoslynPad.Editor.Windows" ),
                },
                references: RoslynHostReferences.Empty
<<<<<<< HEAD
                .With(
                    assemblyReferences: new[]
                    {
                        typeof(object).Assembly, typeof(DateTime).Assembly, typeof(Enumerable).Assembly,
                        typeof(Console).Assembly,
                        typeof(System.Runtime.CompilerServices.DynamicAttribute).Assembly,
                        typeof(SyntaxFactory).Assembly,
                        typeof(Framework.Aspects.TemplateContext).Assembly,
                        typeof(Framework.Impl.Templating.TemplateSyntaxFactory).Assembly
                    },
                    imports: new[]
                    {
                        "Caravela.Framework.Aspects",
                        "Caravela.Framework.Aspects.TemplateContext"
                    }
                )
            );
=======
                    .With(
                        assemblyReferences: new[]
                        {
                            typeof(object).Assembly, typeof(DateTime).Assembly, typeof(Enumerable).Assembly,
                            typeof(Console).Assembly,
                            typeof(System.Runtime.CompilerServices.DynamicAttribute).Assembly,
                            typeof(SyntaxFactory).Assembly,
                            typeof(Framework.Aspects.TemplateContext).Assembly,
                            typeof(Framework.Impl.Templating.TemplateHelper).Assembly
                        },
                        imports: new[]
                        {
                            "Caravela.Framework.Aspects",
                            "Caravela.Framework.Aspects.TemplateContext",
                        } ) );
>>>>>>> e8f15888

            return host;
        }

        public CustomRoslynHost(
            ImmutableArray<string>? disabledDiagnostics = default,
            IEnumerable<Assembly>? additionalAssemblies = null,
            RoslynHostReferences? references = null ) : base( additionalAssemblies, references, disabledDiagnostics: disabledDiagnostics )
        {
        }

        protected override Project CreateProject( Solution solution, DocumentCreationArgs args, CompilationOptions compilationOptions, Project? previousProject = null )
        {
            var name = args.Name ?? "Template";
            var id = ProjectId.CreateNewId( name );

            var parseOptions = new CSharpParseOptions( kind: SourceCodeKind.Script, languageVersion: LanguageVersion.Latest );

            solution = solution.AddProject( ProjectInfo.Create(
                id,
                VersionStamp.Create(),
                name,
                name,
                LanguageNames.CSharp,
                isSubmission: true,
                parseOptions: parseOptions,
                compilationOptions: compilationOptions,
                metadataReferences: previousProject != null ? ImmutableArray<MetadataReference>.Empty : this.DefaultReferences,
                projectReferences: previousProject != null ? new[] { new ProjectReference( previousProject.Id ) } : null ) );

            var project = solution.GetProject( id )!;

            return project;
        }
    }
}<|MERGE_RESOLUTION|>--- conflicted
+++ resolved
@@ -21,25 +21,6 @@
                     Assembly.Load( "RoslynPad.Editor.Windows" ),
                 },
                 references: RoslynHostReferences.Empty
-<<<<<<< HEAD
-                .With(
-                    assemblyReferences: new[]
-                    {
-                        typeof(object).Assembly, typeof(DateTime).Assembly, typeof(Enumerable).Assembly,
-                        typeof(Console).Assembly,
-                        typeof(System.Runtime.CompilerServices.DynamicAttribute).Assembly,
-                        typeof(SyntaxFactory).Assembly,
-                        typeof(Framework.Aspects.TemplateContext).Assembly,
-                        typeof(Framework.Impl.Templating.TemplateSyntaxFactory).Assembly
-                    },
-                    imports: new[]
-                    {
-                        "Caravela.Framework.Aspects",
-                        "Caravela.Framework.Aspects.TemplateContext"
-                    }
-                )
-            );
-=======
                     .With(
                         assemblyReferences: new[]
                         {
@@ -48,14 +29,13 @@
                             typeof(System.Runtime.CompilerServices.DynamicAttribute).Assembly,
                             typeof(SyntaxFactory).Assembly,
                             typeof(Framework.Aspects.TemplateContext).Assembly,
-                            typeof(Framework.Impl.Templating.TemplateHelper).Assembly
+                            typeof(Framework.Impl.Templating.TemplateSyntaxFactory).Assembly
                         },
                         imports: new[]
                         {
                             "Caravela.Framework.Aspects",
                             "Caravela.Framework.Aspects.TemplateContext",
                         } ) );
->>>>>>> e8f15888
 
             return host;
         }
