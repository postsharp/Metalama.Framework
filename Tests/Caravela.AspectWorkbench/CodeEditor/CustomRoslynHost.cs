﻿using System;
using System.Collections.Generic;
using System.Collections.Immutable;
using System.Linq;
using System.Reflection;
using Microsoft.CodeAnalysis;
using Microsoft.CodeAnalysis.CSharp;
using RoslynPad.Roslyn;

namespace Caravela.AspectWorkbench.CodeEditor
{
    public class CustomRoslynHost : RoslynHost
    {
        public static CustomRoslynHost Create()
        {
            var host = new CustomRoslynHost(
                disabledDiagnostics: ImmutableArray.Create( "IDE0051" /* Private member is unused. */ ),
                additionalAssemblies: new[]
                {
                    Assembly.Load( "RoslynPad.Roslyn.Windows" ),
                    Assembly.Load( "RoslynPad.Editor.Windows" ),
                },
                references: RoslynHostReferences.Empty
                    .With(
                        assemblyReferences: new[]
                        {
                            typeof(object).Assembly, typeof(DateTime).Assembly, typeof(Enumerable).Assembly,
                            typeof(Console).Assembly,
                            typeof(System.Runtime.CompilerServices.DynamicAttribute).Assembly,
                            typeof(SyntaxFactory).Assembly,
                            typeof(Framework.Aspects.TemplateContext).Assembly,
<<<<<<< HEAD
                            typeof(Framework.Impl.Templating.TemplateSyntaxFactory).Assembly
=======
                            typeof(Framework.Impl.Templating.TemplateHelper).Assembly,
                            typeof(Reactive.IReactiveCollection<>).Assembly
>>>>>>> 3b95e913
                        },
                        imports: new[]
                        {
                            "Caravela.Framework.Aspects",
                            "Caravela.Framework.Aspects.TemplateContext",
                        } ) );

            return host;
        }

        public CustomRoslynHost(
            ImmutableArray<string>? disabledDiagnostics = default,
            IEnumerable<Assembly>? additionalAssemblies = null,
            RoslynHostReferences? references = null ) : base( additionalAssemblies, references, disabledDiagnostics: disabledDiagnostics )
        {
        }

        protected override Project CreateProject( Solution solution, DocumentCreationArgs args, CompilationOptions compilationOptions, Project? previousProject = null )
        {
            var name = args.Name ?? "Template";
            var id = ProjectId.CreateNewId( name );

            var parseOptions = new CSharpParseOptions( kind: SourceCodeKind.Script, languageVersion: LanguageVersion.Latest );

            solution = solution.AddProject( ProjectInfo.Create(
                id,
                VersionStamp.Create(),
                name,
                name,
                LanguageNames.CSharp,
                isSubmission: true,
                parseOptions: parseOptions,
                compilationOptions: compilationOptions,
                metadataReferences: previousProject != null ? ImmutableArray<MetadataReference>.Empty : this.DefaultReferences,
                projectReferences: previousProject != null ? new[] { new ProjectReference( previousProject.Id ) } : null ) );

            var project = solution.GetProject( id )!;

            return project;
        }
    }
}<|MERGE_RESOLUTION|>--- conflicted
+++ resolved
@@ -29,12 +29,8 @@
                             typeof(System.Runtime.CompilerServices.DynamicAttribute).Assembly,
                             typeof(SyntaxFactory).Assembly,
                             typeof(Framework.Aspects.TemplateContext).Assembly,
-<<<<<<< HEAD
                             typeof(Framework.Impl.Templating.TemplateSyntaxFactory).Assembly
-=======
-                            typeof(Framework.Impl.Templating.TemplateHelper).Assembly,
                             typeof(Reactive.IReactiveCollection<>).Assembly
->>>>>>> 3b95e913
                         },
                         imports: new[]
                         {
