﻿// Copyright (c) SharpCrafters s.r.o. All rights reserved.
// This project is not open source. Please see the LICENSE.md file in the repository root for details.

using Caravela.Framework.Aspects;
using Caravela.Framework.Impl.Templating;
using Caravela.Framework.Tests.Integration.Templating;
using Microsoft.CodeAnalysis;
using Microsoft.CodeAnalysis.CSharp;
using RoslynPad.Roslyn;
using System;
using System.Collections.Generic;
using System.Collections.Immutable;
using System.Linq;
using System.Reflection;
<<<<<<< HEAD
using System.Runtime.CompilerServices;
=======
using Caravela.Framework.Tests.Integration.Templating;
using Caravela.TestFramework;
using Microsoft.CodeAnalysis;
using Microsoft.CodeAnalysis.CSharp;
using RoslynPad.Roslyn;
>>>>>>> dc921b8e

namespace Caravela.AspectWorkbench.CodeEditor
{
    public class CustomRoslynHost : RoslynHost
    {
        public static CustomRoslynHost Create()
        {
            var host = new CustomRoslynHost(
<<<<<<< HEAD
                ImmutableArray.Create( "IDE0051" /* Private member is unused. */ ),
                new[] { Assembly.Load( "RoslynPad.Roslyn.Windows" ), Assembly.Load( "RoslynPad.Editor.Windows" ) },
                RoslynHostReferences.Empty
                                    .With(
                                        assemblyReferences: new[]
                                        {
                                            typeof(object).Assembly,
                                            typeof(DateTime).Assembly,
                                            typeof(Enumerable).Assembly,
                                            typeof(Console).Assembly,
                                            typeof(DynamicAttribute).Assembly,
                                            typeof(SyntaxFactory).Assembly,
                                            typeof(TemplateContext).Assembly,
                                            typeof(TemplateSyntaxFactory).Assembly,
                                            typeof(TestTemplateAttribute).Assembly
                                        } ) );
=======
                disabledDiagnostics: ImmutableArray.Create( "IDE0051" /* Private member is unused. */ ),
                additionalAssemblies: new[]
                {
                    Assembly.Load( "RoslynPad.Roslyn.Windows" ),
                    Assembly.Load( "RoslynPad.Editor.Windows" ),
                },
                references: RoslynHostReferences.Empty
                    .With(
                        assemblyReferences: new[]
                        {
                            typeof(object).Assembly, typeof(DateTime).Assembly, typeof(Enumerable).Assembly,
                            typeof(Console).Assembly,
                            typeof(System.Runtime.CompilerServices.DynamicAttribute).Assembly,
                            typeof(SyntaxFactory).Assembly,
                            typeof(Framework.Aspects.TemplateContext).Assembly,
                            typeof(Framework.Impl.Templating.TemplateSyntaxFactory).Assembly,
                            typeof(TestTemplateAttribute).Assembly,
                            typeof(TestOutputAttribute).Assembly,
                        } ) );
>>>>>>> dc921b8e

            return host;
        }

        public CustomRoslynHost(
            ImmutableArray<string>? disabledDiagnostics = default,
            IEnumerable<Assembly>? additionalAssemblies = null,
            RoslynHostReferences? references = null ) : base( additionalAssemblies, references, disabledDiagnostics ) { }

        protected override Project CreateProject(
            Solution solution,
            DocumentCreationArgs args,
            CompilationOptions compilationOptions,
            Project? previousProject = null )
        {
            var name = args.Name ?? "Template";
            var id = ProjectId.CreateNewId( name );

            var parseOptions = new CSharpParseOptions( kind: SourceCodeKind.Regular, languageVersion: LanguageVersion.Latest );

            solution = solution.AddProject(
                ProjectInfo.Create(
                    id,
                    VersionStamp.Create(),
                    name,
                    name,
                    LanguageNames.CSharp,
                    parseOptions: parseOptions,
                    compilationOptions: compilationOptions,
                    metadataReferences: previousProject != null ? ImmutableArray<MetadataReference>.Empty : this.DefaultReferences,
                    projectReferences: previousProject != null ? new[] { new ProjectReference( previousProject.Id ) } : null ) );

            var project = solution.GetProject( id )!;

            return project;
        }
    }
}<|MERGE_RESOLUTION|>--- conflicted
+++ resolved
@@ -1,26 +1,16 @@
 ﻿// Copyright (c) SharpCrafters s.r.o. All rights reserved.
 // This project is not open source. Please see the LICENSE.md file in the repository root for details.
 
-using Caravela.Framework.Aspects;
-using Caravela.Framework.Impl.Templating;
-using Caravela.Framework.Tests.Integration.Templating;
-using Microsoft.CodeAnalysis;
-using Microsoft.CodeAnalysis.CSharp;
-using RoslynPad.Roslyn;
 using System;
 using System.Collections.Generic;
 using System.Collections.Immutable;
 using System.Linq;
 using System.Reflection;
-<<<<<<< HEAD
-using System.Runtime.CompilerServices;
-=======
 using Caravela.Framework.Tests.Integration.Templating;
 using Caravela.TestFramework;
 using Microsoft.CodeAnalysis;
 using Microsoft.CodeAnalysis.CSharp;
 using RoslynPad.Roslyn;
->>>>>>> dc921b8e
 
 namespace Caravela.AspectWorkbench.CodeEditor
 {
@@ -29,24 +19,6 @@
         public static CustomRoslynHost Create()
         {
             var host = new CustomRoslynHost(
-<<<<<<< HEAD
-                ImmutableArray.Create( "IDE0051" /* Private member is unused. */ ),
-                new[] { Assembly.Load( "RoslynPad.Roslyn.Windows" ), Assembly.Load( "RoslynPad.Editor.Windows" ) },
-                RoslynHostReferences.Empty
-                                    .With(
-                                        assemblyReferences: new[]
-                                        {
-                                            typeof(object).Assembly,
-                                            typeof(DateTime).Assembly,
-                                            typeof(Enumerable).Assembly,
-                                            typeof(Console).Assembly,
-                                            typeof(DynamicAttribute).Assembly,
-                                            typeof(SyntaxFactory).Assembly,
-                                            typeof(TemplateContext).Assembly,
-                                            typeof(TemplateSyntaxFactory).Assembly,
-                                            typeof(TestTemplateAttribute).Assembly
-                                        } ) );
-=======
                 disabledDiagnostics: ImmutableArray.Create( "IDE0051" /* Private member is unused. */ ),
                 additionalAssemblies: new[]
                 {
@@ -66,7 +38,6 @@
                             typeof(TestTemplateAttribute).Assembly,
                             typeof(TestOutputAttribute).Assembly,
                         } ) );
->>>>>>> dc921b8e
 
             return host;
         }
@@ -74,30 +45,27 @@
         public CustomRoslynHost(
             ImmutableArray<string>? disabledDiagnostics = default,
             IEnumerable<Assembly>? additionalAssemblies = null,
-            RoslynHostReferences? references = null ) : base( additionalAssemblies, references, disabledDiagnostics ) { }
+            RoslynHostReferences? references = null ) : base( additionalAssemblies, references, disabledDiagnostics )
+        {
+        }
 
-        protected override Project CreateProject(
-            Solution solution,
-            DocumentCreationArgs args,
-            CompilationOptions compilationOptions,
-            Project? previousProject = null )
+        protected override Project CreateProject( Solution solution, DocumentCreationArgs args, CompilationOptions compilationOptions, Project? previousProject = null )
         {
             var name = args.Name ?? "Template";
             var id = ProjectId.CreateNewId( name );
 
             var parseOptions = new CSharpParseOptions( kind: SourceCodeKind.Regular, languageVersion: LanguageVersion.Latest );
 
-            solution = solution.AddProject(
-                ProjectInfo.Create(
-                    id,
-                    VersionStamp.Create(),
-                    name,
-                    name,
-                    LanguageNames.CSharp,
-                    parseOptions: parseOptions,
-                    compilationOptions: compilationOptions,
-                    metadataReferences: previousProject != null ? ImmutableArray<MetadataReference>.Empty : this.DefaultReferences,
-                    projectReferences: previousProject != null ? new[] { new ProjectReference( previousProject.Id ) } : null ) );
+            solution = solution.AddProject( ProjectInfo.Create(
+                id,
+                VersionStamp.Create(),
+                name,
+                name,
+                LanguageNames.CSharp,
+                parseOptions: parseOptions,
+                compilationOptions: compilationOptions,
+                metadataReferences: previousProject != null ? ImmutableArray<MetadataReference>.Empty : this.DefaultReferences,
+                projectReferences: previousProject != null ? new[] { new ProjectReference( previousProject.Id ) } : null ) );
 
             var project = solution.GetProject( id )!;
 
