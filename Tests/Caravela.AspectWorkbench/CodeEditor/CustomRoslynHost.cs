﻿using System;
using System.Collections.Generic;
using System.Collections.Immutable;
using System.Linq;
using System.Reflection;
using Microsoft.CodeAnalysis;
using Microsoft.CodeAnalysis.CSharp;
using RoslynPad.Roslyn;

namespace Caravela.AspectWorkbench.CodeEditor
{
    public class CustomRoslynHost : RoslynHost
    {
        public static CustomRoslynHost Create()
        {
            var host = new CustomRoslynHost(
                disabledDiagnostics: ImmutableArray.Create( "IDE0051" /* Private member is unused. */ ),
                additionalAssemblies: new[]
                {
                    Assembly.Load( "RoslynPad.Roslyn.Windows" ),
                    Assembly.Load( "RoslynPad.Editor.Windows" ),
                },
                references: RoslynHostReferences.Empty
<<<<<<< HEAD
                .With(
                    assemblyReferences: new[]
                    {
                        typeof(object).Assembly, typeof(DateTime).Assembly, typeof(Enumerable).Assembly,
                        typeof(Console).Assembly,
                        typeof(System.Runtime.CompilerServices.DynamicAttribute).Assembly,
                        typeof(SyntaxFactory).Assembly,
                        typeof(Framework.Aspects.TemplateContext).Assembly,
                        typeof(Framework.Impl.Templating.TemplateHelper).Assembly,
                        typeof(Reactive.IReactiveCollection<>).Assembly
                    },
                    imports: new[]
                    {
                        "Caravela.Framework.Aspects",
                        "Caravela.Framework.Aspects.TemplateContext"
                    }
                )
            );
=======
                    .With(
                        assemblyReferences: new[]
                        {
                            typeof(object).Assembly, typeof(DateTime).Assembly, typeof(Enumerable).Assembly,
                            typeof(Console).Assembly,
                            typeof(System.Runtime.CompilerServices.DynamicAttribute).Assembly,
                            typeof(SyntaxFactory).Assembly,
                            typeof(Framework.Aspects.TemplateContext).Assembly,
                            typeof(Framework.Impl.Templating.TemplateHelper).Assembly
                        },
                        imports: new[]
                        {
                            "Caravela.Framework.Aspects",
                            "Caravela.Framework.Aspects.TemplateContext",
                        } ) );
>>>>>>> 8327fe42

            return host;
        }

        public CustomRoslynHost(
            ImmutableArray<string>? disabledDiagnostics = default,
            IEnumerable<Assembly>? additionalAssemblies = null,
            RoslynHostReferences? references = null ) : base( additionalAssemblies, references, disabledDiagnostics: disabledDiagnostics )
        {
        }

        protected override Project CreateProject( Solution solution, DocumentCreationArgs args, CompilationOptions compilationOptions, Project? previousProject = null )
        {
            var name = args.Name ?? "Template";
            var id = ProjectId.CreateNewId( name );

            var parseOptions = new CSharpParseOptions( kind: SourceCodeKind.Script, languageVersion: LanguageVersion.Latest );

            solution = solution.AddProject( ProjectInfo.Create(
                id,
                VersionStamp.Create(),
                name,
                name,
                LanguageNames.CSharp,
                isSubmission: true,
                parseOptions: parseOptions,
                compilationOptions: compilationOptions,
                metadataReferences: previousProject != null ? ImmutableArray<MetadataReference>.Empty : this.DefaultReferences,
                projectReferences: previousProject != null ? new[] { new ProjectReference( previousProject.Id ) } : null ) );

            var project = solution.GetProject( id )!;

            return project;
        }
    }
}<|MERGE_RESOLUTION|>--- conflicted
+++ resolved
@@ -21,26 +21,6 @@
                     Assembly.Load( "RoslynPad.Editor.Windows" ),
                 },
                 references: RoslynHostReferences.Empty
-<<<<<<< HEAD
-                .With(
-                    assemblyReferences: new[]
-                    {
-                        typeof(object).Assembly, typeof(DateTime).Assembly, typeof(Enumerable).Assembly,
-                        typeof(Console).Assembly,
-                        typeof(System.Runtime.CompilerServices.DynamicAttribute).Assembly,
-                        typeof(SyntaxFactory).Assembly,
-                        typeof(Framework.Aspects.TemplateContext).Assembly,
-                        typeof(Framework.Impl.Templating.TemplateHelper).Assembly,
-                        typeof(Reactive.IReactiveCollection<>).Assembly
-                    },
-                    imports: new[]
-                    {
-                        "Caravela.Framework.Aspects",
-                        "Caravela.Framework.Aspects.TemplateContext"
-                    }
-                )
-            );
-=======
                     .With(
                         assemblyReferences: new[]
                         {
@@ -49,14 +29,14 @@
                             typeof(System.Runtime.CompilerServices.DynamicAttribute).Assembly,
                             typeof(SyntaxFactory).Assembly,
                             typeof(Framework.Aspects.TemplateContext).Assembly,
-                            typeof(Framework.Impl.Templating.TemplateHelper).Assembly
+                            typeof(Framework.Impl.Templating.TemplateHelper).Assembly,
+                            typeof(Reactive.IReactiveCollection<>).Assembly
                         },
                         imports: new[]
                         {
                             "Caravela.Framework.Aspects",
                             "Caravela.Framework.Aspects.TemplateContext",
                         } ) );
->>>>>>> 8327fe42
 
             return host;
         }
