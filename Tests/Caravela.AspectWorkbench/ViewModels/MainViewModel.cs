--- conflicted
+++ resolved
@@ -83,13 +83,8 @@
             if ( testResult.TransformedTemplateSyntax != null )
             {
                 // Render the transformed tree.
-<<<<<<< HEAD
-                var project3 = this.testRunner.CreateProject();
+                var project3 = this._testRunner.CreateProject();
                 var document3 = project3.AddDocument( "name.cs", testResult.TransformedTemplateSyntax );
-=======
-                var project3 = this._testRunner.CreateProject();
-                var document3 = project3.AddDocument( "name.cs", testResult.TransformedSyntaxRoot );
->>>>>>> 8327fe42
                 var optionSet = (await document3.GetOptionsAsync()).WithChangedOption( FormattingOptions.IndentationSize, 4 );
 
                 var formattedTransformedSyntaxRoot = Formatter.Format( testResult.TransformedTemplateSyntax, project3.Solution.Workspace, optionSet );
@@ -102,11 +97,7 @@
             if ( testResult.TransformedTargetSource != null )
             {
                 // Display the transformed code.
-<<<<<<< HEAD
-                this.TransformedTargetDocument = await this.syntaxColorizer.WriteSyntaxColoring( testResult.TransformedTargetSource, null );
-=======
-                this.TransformedTargetDocument = await this._syntaxColorizer.WriteSyntaxColoring( testResult.TemplateOutputSource, null );
->>>>>>> 8327fe42
+                this.TransformedTargetDocument = await this._syntaxColorizer.WriteSyntaxColoring( testResult.TransformedTargetSource, null );
             }
 
             var errorsTextBuilder = new StringBuilder();
