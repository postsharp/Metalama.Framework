<<<<<<< HEAD
﻿using Caravela.TestFramework;
using Microsoft.CodeAnalysis;
using Microsoft.CodeAnalysis.Text;
using System;
=======
﻿using System;
using System.IO;
>>>>>>> 8327fe42
using System.Linq;
using Caravela.TestFramework;
using Microsoft.CodeAnalysis;
using Xunit;

namespace Caravela.UnitTestFramework
{
    public static class TestResultAsserts
    {
<<<<<<< HEAD
        public static void AssertNoErrors( this TestResult testResult)
=======
        public static void AssertTransformedSourceEquals( this TestResult testResult, string expectedOutput, string? saveActualOutputPath = null )
>>>>>>> 8327fe42
        {
            Assert.Null( testResult.ErrorMessage );
            Assert.Null( testResult.Exception );

            if ( testResult.Diagnostics.Any( d => d.Severity == DiagnosticSeverity.Error ) )
            {
                Assert.False( true, string.Join( Environment.NewLine, testResult.Diagnostics.Where( d => d.Severity == DiagnosticSeverity.Error ).Select( d => d.GetMessage() ) ) );
            }
        }

        public static void AssertTransformedSource( this TestResult testResult, string expectedTransformedSource )
        {
            // Don't test output if we have an error.
            testResult.AssertNoErrors();

            Assert.Equal( expectedTransformedSource.Trim(), testResult.TransformedTargetSource?.ToString()?.Trim() );
        }

        public static void AssertTransformedSourceSpan( this TestResult testResult, string expectedTransformedSource, TextSpan textSpan )
        {
            // Don't test output if we have an error.
            testResult.AssertNoErrors();

<<<<<<< HEAD
            string regionText = testResult.TransformedTargetSource.GetSubText( textSpan ).ToString()?.Trim();
            Assert.Equal( expectedTransformedSource.Trim(), regionText );
=======
            var actualOutput = testResult.TemplateOutputSource?.ToString()?.Trim();
            if ( expectedOutput.Trim() != actualOutput )
            {
                if ( saveActualOutputPath != null && actualOutput != null )
                {
                    File.WriteAllText( saveActualOutputPath, actualOutput );
                }

                Assert.Equal( expectedOutput.Trim(), actualOutput );
            }
>>>>>>> 8327fe42
        }

        public static void AssertContainsDiagnosticId( this TestResult testResult, string expectedId )
        {
            Assert.Contains( testResult.Diagnostics, d => d.Id.Equals( expectedId, StringComparison.Ordinal ) );
        }
    }
}<|MERGE_RESOLUTION|>--- conflicted
+++ resolved
@@ -1,26 +1,17 @@
-<<<<<<< HEAD
-﻿using Caravela.TestFramework;
-using Microsoft.CodeAnalysis;
-using Microsoft.CodeAnalysis.Text;
-using System;
-=======
 ﻿using System;
 using System.IO;
->>>>>>> 8327fe42
 using System.Linq;
 using Caravela.TestFramework;
 using Microsoft.CodeAnalysis;
+using Microsoft.CodeAnalysis.Text;
 using Xunit;
+using Xunit.Sdk;
 
 namespace Caravela.UnitTestFramework
 {
     public static class TestResultAsserts
     {
-<<<<<<< HEAD
         public static void AssertNoErrors( this TestResult testResult)
-=======
-        public static void AssertTransformedSourceEquals( this TestResult testResult, string expectedOutput, string? saveActualOutputPath = null )
->>>>>>> 8327fe42
         {
             Assert.Null( testResult.ErrorMessage );
             Assert.Null( testResult.Exception );
@@ -31,34 +22,37 @@
             }
         }
 
-        public static void AssertTransformedSource( this TestResult testResult, string expectedTransformedSource )
+        public static void AssertTransformedSourceEqual( this TestResult testResult, string expectedTransformedSource, string? actualOutputPath = null )
+        {
+            testResult.AssertTransformedSourceSpanEqual( expectedTransformedSource, null, actualOutputPath );
+        }
+
+        public static void AssertTransformedSourceSpanEqual( this TestResult testResult, string expectedTransformedSource, TextSpan? textSpan, string? actualOutputPath = null )
         {
             // Don't test output if we have an error.
             testResult.AssertNoErrors();
 
-            Assert.Equal( expectedTransformedSource.Trim(), testResult.TransformedTargetSource?.ToString()?.Trim() );
+            var regionText = textSpan != null
+                ? testResult.TransformedTargetSource?.GetSubText( textSpan.Value ).ToString()?.Trim()
+                : testResult.TransformedTargetSource?.ToString()?.Trim();
+            AssertSourceEqual( expectedTransformedSource.Trim(), regionText, actualOutputPath );
         }
 
-        public static void AssertTransformedSourceSpan( this TestResult testResult, string expectedTransformedSource, TextSpan textSpan )
+        private static void AssertSourceEqual(string expected, string? actual, string? actualOutputPath = null )
         {
-            // Don't test output if we have an error.
-            testResult.AssertNoErrors();
-
-<<<<<<< HEAD
-            string regionText = testResult.TransformedTargetSource.GetSubText( textSpan ).ToString()?.Trim();
-            Assert.Equal( expectedTransformedSource.Trim(), regionText );
-=======
-            var actualOutput = testResult.TemplateOutputSource?.ToString()?.Trim();
-            if ( expectedOutput.Trim() != actualOutput )
+            try
             {
-                if ( saveActualOutputPath != null && actualOutput != null )
+                Assert.Equal( expected, actual );
+            }
+            catch ( EqualException )
+            {
+                if ( actualOutputPath != null )
                 {
-                    File.WriteAllText( saveActualOutputPath, actualOutput );
+                    File.WriteAllText( actualOutputPath, actual );
                 }
 
-                Assert.Equal( expectedOutput.Trim(), actualOutput );
+                throw;
             }
->>>>>>> 8327fe42
         }
 
         public static void AssertContainsDiagnosticId( this TestResult testResult, string expectedId )
