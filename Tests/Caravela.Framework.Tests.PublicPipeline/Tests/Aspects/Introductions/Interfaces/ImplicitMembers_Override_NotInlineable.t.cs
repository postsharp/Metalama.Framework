--- conflicted
+++ resolved
@@ -5,36 +5,6 @@
 
 private global::System.Int32 _autoProperty;
 
-<<<<<<< HEAD
-
-public global::System.Int32 AutoProperty
-{get    {
-        global::System.Console.WriteLine("This is overridden method.");
-        _ = this.AutoProperty_Source;
-        return this.AutoProperty_Source;
-    }
-
-set    {
-        global::System.Console.WriteLine("This is overridden method.");
-        this.AutoProperty_Source= value;
-        this.AutoProperty_Source= value;
-        return;
-    }
-}
-private global::System.Int32 AutoProperty_Source
-{
-    get
-    {
-        return this._autoProperty;
-    }
-
-    set
-    {
-        this._autoProperty = value;
-    }
-}
-=======
->>>>>>> 08eaca20
 
 public global::System.Int32 AutoProperty
 {get    {
@@ -74,10 +44,6 @@
     }
 }
 
-<<<<<<< HEAD
-public global::System.Int32 InterfaceMethod()
-{
-=======
 public global::System.Int32 Property
 {get    {
         global::System.Console.WriteLine("This is overridden method.");
@@ -101,18 +67,10 @@
 
 public global::System.Int32 InterfaceMethod()
 {
->>>>>>> 08eaca20
     global::System.Console.WriteLine("This is overridden method.");
     _ = this.InterfaceMethod_Introduction();
     return this.InterfaceMethod_Introduction();
 }
-<<<<<<< HEAD
-
-public global::System.Int32 InterfaceMethod_Introduction()
-{
-    global::System.Console.WriteLine("This is introduced interface member.");
-    return default(global::System.Int32);
-=======
 
 public event global::System.EventHandler? Event_Introduction
 {add    {
@@ -122,7 +80,6 @@
 remove    {
         global::System.Console.WriteLine("This is introduced interface member.");
     }
->>>>>>> 08eaca20
 }
 
 public event global::System.EventHandler? Event
