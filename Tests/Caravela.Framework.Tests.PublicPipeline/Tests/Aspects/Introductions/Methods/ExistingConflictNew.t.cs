--- conflicted
+++ resolved
@@ -27,20 +27,12 @@
     return default(global::System.Int32);
 }
 
-<<<<<<< HEAD
-public static new global::System.Int32 BaseClassMethod_Static()
-=======
 public new global::System.Int32 BaseClassMethod()
->>>>>>> 08eaca20
 {
     return default(global::System.Int32);
 }
 
-<<<<<<< HEAD
-public new global::System.Int32 BaseClassMethod()
-=======
 public static new global::System.Int32 BaseClassMethod_Static()
->>>>>>> 08eaca20
 {
     return default(global::System.Int32);
 }
@@ -60,20 +52,12 @@
     return default(global::System.Int32);
 }
 
-<<<<<<< HEAD
-public static new global::System.Int32 DerivedClassMethod_Static()
-=======
 public new global::System.Int32 DerivedClassMethod()
->>>>>>> 08eaca20
 {
     return default(global::System.Int32);
 }
 
-<<<<<<< HEAD
-public new global::System.Int32 DerivedClassMethod()
-=======
 public static new global::System.Int32 DerivedClassMethod_Static()
->>>>>>> 08eaca20
 {
     return default(global::System.Int32);
 }
@@ -88,20 +72,12 @@
     return default(global::System.Int32);
 }
 
-<<<<<<< HEAD
-public static new global::System.Int32 HiddenBaseClassMethod_Static()
-=======
 public new global::System.Int32 HiddenBaseClassMethod()
->>>>>>> 08eaca20
 {
     return default(global::System.Int32);
 }
 
-<<<<<<< HEAD
-public new global::System.Int32 HiddenBaseClassMethod()
-=======
 public static new global::System.Int32 HiddenBaseClassMethod_Static()
->>>>>>> 08eaca20
 {
     return default(global::System.Int32);
 }
@@ -116,20 +92,12 @@
     return default(global::System.Int32);
 }
 
-<<<<<<< HEAD
-public static global::System.Int32 NonExistentMethod_Static()
-=======
 public global::System.Int32 NonExistentMethod()
->>>>>>> 08eaca20
 {
     return default(global::System.Int32);
 }
 
-<<<<<<< HEAD
-public global::System.Int32 NonExistentMethod()
-=======
 public static global::System.Int32 NonExistentMethod_Static()
->>>>>>> 08eaca20
 {
     return default(global::System.Int32);
 }    }