--- conflicted
+++ resolved
@@ -20,21 +20,13 @@
     return base.ExistingBaseMethod();
 }
 
-<<<<<<< HEAD
-public static global::System.Int32 NotExistingMethod_Static()
-=======
 public global::System.Int32 NotExistingMethod()
->>>>>>> 08eaca20
 {
     global::System.Console.WriteLine("This is introduced method.");
     return default(global::System.Int32);
 }
 
-<<<<<<< HEAD
-public global::System.Int32 NotExistingMethod()
-=======
 public static global::System.Int32 NotExistingMethod_Static()
->>>>>>> 08eaca20
 {
     global::System.Console.WriteLine("This is introduced method.");
     return default(global::System.Int32);
