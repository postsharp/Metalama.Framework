internal class TargetClass
{
    private HashSet<EventHandler> handlers = new HashSet<EventHandler>();

    [Override]
    public event EventHandler Event
    {add    {
            global::System.Console.WriteLine("This is the add template.");
            Console.WriteLine("This is the original add.");
            this.handlers.Add(value);
        }

        remove    {
            global::System.Console.WriteLine("This is the remove template.");
            Console.WriteLine("This is the original remove.");
            this.handlers.Remove(value);
        }
    }

private EventHandler? _eventField;


    public event EventHandler? EventField{add    {
            global::System.Console.WriteLine("This is the add template.");
this._eventField += value;    }

        remove    {
            global::System.Console.WriteLine("This is the remove template.");
this._eventField -= value;    }
    }
<<<<<<< HEAD
}
    
private EventHandler? _eventField;
    
    
        public event EventHandler? EventField{add    {
        global::System.Console.WriteLine("This is the add template.");
this._eventField += value;    }
    
remove    {
        global::System.Console.WriteLine("This is the remove template.");
this._eventField -= value;    }
}
    
=======
>>>>>>> 99734164
}<|MERGE_RESOLUTION|>--- conflicted
+++ resolved
@@ -28,21 +28,4 @@
             global::System.Console.WriteLine("This is the remove template.");
 this._eventField -= value;    }
     }
-<<<<<<< HEAD
-}
-    
-private EventHandler? _eventField;
-    
-    
-        public event EventHandler? EventField{add    {
-        global::System.Console.WriteLine("This is the add template.");
-this._eventField += value;    }
-    
-remove    {
-        global::System.Console.WriteLine("This is the remove template.");
-this._eventField -= value;    }
-}
-    
-=======
->>>>>>> 99734164
 }