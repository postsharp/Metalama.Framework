--- conflicted
+++ resolved
@@ -18,17 +18,10 @@
             add => this._field += value;
             remove => this._field -= value;
         }
-<<<<<<< HEAD
-    
-private EventHandler? _eventField;
-    
-    
-=======
 
 private EventHandler? _eventField;
 
 
->>>>>>> 99734164
         public event EventHandler? EventField{add    {
         this.EventField_Source+= value;
     }
