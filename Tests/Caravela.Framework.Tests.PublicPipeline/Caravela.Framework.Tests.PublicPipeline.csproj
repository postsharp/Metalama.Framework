﻿<Project Sdk="Microsoft.NET.Sdk">

    <Import Project="..\..\Caravela.TestFramework\Caravela.TestFramework.props" />
    <Import Project="..\..\eng\Coverage.props" />

  <PropertyGroup>
    <TargetFramework>net5.0</TargetFramework>
    <LangVersion>9.0</LangVersion>
    <IsPackable>false</IsPackable>
    <AllowUnsafeBlocks>true</AllowUnsafeBlocks>
     <CaravelaTestAutoExclude>False</CaravelaTestAutoExclude>
     <CaravelaTestGenerateDefaultRunner>False</CaravelaTestGenerateDefaultRunner>
     <RootNamespace>Caravela.Framework.Tests.Integration</RootNamespace>
  </PropertyGroup>

  <PropertyGroup Condition="'$(Configuration)|$(Platform)'=='Debug|AnyCPU'">
    <NoWarn>1591,1572,1573,CS8892</NoWarn>
  </PropertyGroup>

  <ItemGroup>
    <PackageReference Include="Microsoft.NET.Test.Sdk" Version="$(MicrosoftNETTestSdkVersion)" />
    <PackageReference Include="xunit" Version="$(xUnitVersion)" />
    <PackageReference Include="xunit.runner.visualstudio" Version="$(xUnitVersion)" />
     <PackageReference Include="Caravela.Compiler.Sdk" Version="$(CaravelaCompilerVersion)" />
     
     <!-- This is used for a test -->
     <PackageReference Include="Microsoft.Win32.Registry" Version="5.0.0" />
  </ItemGroup>
  
  <ItemGroup>
    <Compile Include="..\..\IsExternalInit.cs" Link="IsExternalInit.cs" />
    <!-- Exclude files that intentionally do not compile -->
    <Compile Remove="Tests\**\__*.cs" />
<<<<<<< HEAD
    </ItemGroup>
  
  <ItemGroup>
    <Compile Remove="Tests\Aspects\Introductions\Methods\Declarative - Copy.t.cs" />
    <Compile Remove="Tests\Aspects\Introductions\Properties\Declarative - Copy.t.cs" />
    <Compile Remove="Tests\Aspects\Introductions\Properties\PromoteSource - Copy.t.cs" />
=======
>>>>>>> a6dbff8c
  </ItemGroup>

  <ItemGroup>
    <ProjectReference Include="..\..\Caravela.Framework.Impl\Caravela.Framework.Impl.csproj" />
    <ProjectReference Include="..\..\Caravela.Framework\Caravela.Framework.csproj" />
    <ProjectReference Include="..\..\Caravela.TestFramework\Caravela.TestFramework.csproj" />
  </ItemGroup>

  <ItemGroup>
    <InternalsVisibleTo Include="Caravela.AspectWorkbench" />
  </ItemGroup>

  <ItemGroup>
    <None Include="Tests\Aspects\Introductions\Methods\SyntaxOrder.t.cs" />
    <None Include="Tests\Aspects\Introductions\Properties\PromoteIntroduced.t.cs" />
    <None Include="Tests\Aspects\Introductions\Properties\PromoteSource.t.cs" />
  </ItemGroup>

  <Import Project="..\..\Caravela.TestFramework\Caravela.TestFramework.targets" />
  
</Project><|MERGE_RESOLUTION|>--- conflicted
+++ resolved
@@ -31,16 +31,7 @@
     <Compile Include="..\..\IsExternalInit.cs" Link="IsExternalInit.cs" />
     <!-- Exclude files that intentionally do not compile -->
     <Compile Remove="Tests\**\__*.cs" />
-<<<<<<< HEAD
     </ItemGroup>
-  
-  <ItemGroup>
-    <Compile Remove="Tests\Aspects\Introductions\Methods\Declarative - Copy.t.cs" />
-    <Compile Remove="Tests\Aspects\Introductions\Properties\Declarative - Copy.t.cs" />
-    <Compile Remove="Tests\Aspects\Introductions\Properties\PromoteSource - Copy.t.cs" />
-=======
->>>>>>> a6dbff8c
-  </ItemGroup>
 
   <ItemGroup>
     <ProjectReference Include="..\..\Caravela.Framework.Impl\Caravela.Framework.Impl.csproj" />
@@ -52,11 +43,6 @@
     <InternalsVisibleTo Include="Caravela.AspectWorkbench" />
   </ItemGroup>
 
-  <ItemGroup>
-    <None Include="Tests\Aspects\Introductions\Methods\SyntaxOrder.t.cs" />
-    <None Include="Tests\Aspects\Introductions\Properties\PromoteIntroduced.t.cs" />
-    <None Include="Tests\Aspects\Introductions\Properties\PromoteSource.t.cs" />
-  </ItemGroup>
 
   <Import Project="..\..\Caravela.TestFramework\Caravela.TestFramework.targets" />
   
