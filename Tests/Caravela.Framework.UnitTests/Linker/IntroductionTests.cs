<<<<<<< HEAD
﻿using System;
using System.Linq;
using Caravela.Framework.Code;
using Caravela.Framework.Impl.AspectOrdering;
using Caravela.Framework.Impl.CodeModel;
using Caravela.Framework.Impl.Linking;
using Caravela.Framework.Impl.Transformations;
using Xunit;
=======
﻿// Copyright (c) SharpCrafters s.r.o. All rights reserved.
// This project is not open source. Please see the LICENSE.md file in the repository root for details.
>>>>>>> 573250ec

namespace Caravela.Framework.UnitTests.Linker
{
    public class IntroductionTests : LinkerTestBase
    {
        [Fact]
        public void Test()
        {
            var code = @"
class T
{
}
";

            var expectedCode = @"
class T
{
    public void Foo()
    {
    }
}
";

            var compilationModel = CreateCompilation( code );

            var aspectType = CreateFakeAspectType();
            var aspectLayer = new AspectLayer( aspectType, null );

            var targetType= compilationModel.DeclaredTypes.OfName( "T" ).Single();
            var introducedMethodSyntax = CreateIntroducedMethodSyntax( false, Accessibility.Public, "void", "Foo" );
            var introduceMethodTransformation = CreateFakeMethodIntroduction( aspectLayer.AspectLayerId, targetType, introducedMethodSyntax);
            compilationModel = CompilationModel.CreateRevisedInstance( compilationModel, new[] { introduceMethodTransformation } );

            var input = new AspectLinkerInput( compilationModel.RoslynCompilation, compilationModel, Array.Empty<INonObservableTransformation>(), new[] { new OrderedAspectLayer( 1, aspectLayer) } );
            var linker = new AspectLinker( input );
            var result = linker.ToResult();

            var transformedText = result.Compilation.SyntaxTrees.Single().GetNormalizedText();
            Assert.Equal( expectedCode.Trim(), transformedText );
        }
    }
}<|MERGE_RESOLUTION|>--- conflicted
+++ resolved
@@ -1,5 +1,7 @@
-<<<<<<< HEAD
-﻿using System;
+﻿// Copyright (c) SharpCrafters s.r.o. All rights reserved.
+// This project is not open source. Please see the LICENSE.md file in the repository root for details.
+
+using System;
 using System.Linq;
 using Caravela.Framework.Code;
 using Caravela.Framework.Impl.AspectOrdering;
@@ -7,10 +9,6 @@
 using Caravela.Framework.Impl.Linking;
 using Caravela.Framework.Impl.Transformations;
 using Xunit;
-=======
-﻿// Copyright (c) SharpCrafters s.r.o. All rights reserved.
-// This project is not open source. Please see the LICENSE.md file in the repository root for details.
->>>>>>> 573250ec
 
 namespace Caravela.Framework.UnitTests.Linker
 {
