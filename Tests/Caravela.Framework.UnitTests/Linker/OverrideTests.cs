--- conflicted
+++ resolved
@@ -1,12 +1,10 @@
-<<<<<<< HEAD
-﻿using System.Linq;
+﻿// Copyright (c) SharpCrafters s.r.o. All rights reserved.
+// This project is not open source. Please see the LICENSE.md file in the repository root for details.
+
+using System.Linq;
 using Caravela.Framework.Impl.AspectOrdering;
 using Caravela.Framework.Impl.Linking;
 using Xunit;
-=======
-﻿// Copyright (c) SharpCrafters s.r.o. All rights reserved.
-// This project is not open source. Please see the LICENSE.md file in the repository root for details.
->>>>>>> 573250ec
 
 namespace Caravela.Framework.UnitTests.Linker
 {
