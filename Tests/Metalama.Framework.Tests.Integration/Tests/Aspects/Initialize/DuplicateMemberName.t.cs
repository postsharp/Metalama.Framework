--- conflicted
+++ resolved
@@ -1,7 +1,2 @@
-<<<<<<< HEAD
 // CompileTimeAspectPipeline.ExecuteAsync failed. 
-// Error CR0032 on `Template`: `The class 'Aspect1' defines several templates named 'Template'. Template names must be unique.`
-=======
-// CompileTimeAspectPipeline.TryExecute failed. 
 // Error LAMA0032 on `Template`: `The class 'Aspect1' defines several templates named 'Template'. Template names must be unique.`
->>>>>>> 5006311f
