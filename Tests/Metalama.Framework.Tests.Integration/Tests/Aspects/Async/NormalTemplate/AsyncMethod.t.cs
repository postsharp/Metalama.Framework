--- conflicted
+++ resolved
@@ -1,8 +1,7 @@
-<<<<<<< HEAD
-class TargetCode
+internal class TargetCode
 {
     [Aspect]
-    async Task<int> MethodReturningTaskOfInt(int a)
+    private async Task<int> MethodReturningTaskOfInt(int a)
     {
         global::System.Console.WriteLine("Before");
         var result = (await this.MethodReturningTaskOfInt_Source(a));
@@ -13,6 +12,7 @@
     private async Task<int> MethodReturningTaskOfInt_Source(int a)
     {
         await Task.Yield();
+
         return a;
     }
 
@@ -33,7 +33,7 @@
     }
 
     [Aspect]
-    async ValueTask<int> MethodReturningValueTaskOfInt(int a)
+    private async ValueTask<int> MethodReturningValueTaskOfInt(int a)
     {
         global::System.Console.WriteLine("Before");
         var result = (await this.MethodReturningValueTaskOfInt_Source(a));
@@ -44,6 +44,7 @@
     private async ValueTask<int> MethodReturningValueTaskOfInt_Source(int a)
     {
         await Task.Yield();
+
         return a;
     }
 
@@ -62,56 +63,4 @@
         await Task.Yield();
         Console.WriteLine("Oops");
     }
-}
-=======
-internal class TargetCode
-    {
-        [Aspect]
-        private async Task<int> MethodReturningTaskOfInt( int a )
-        {
-    global::System.Console.WriteLine("Before");
-    var result = (await this.MethodReturningTaskOfInt_Source(a));
-    global::System.Console.WriteLine("After");
-    return (global::System.Int32)result;
-        }
-
-private async Task<int> MethodReturningTaskOfInt_Source(int a)
-        {
-            await Task.Yield();
-
-            return a;
-        }
-
-        [Aspect]
-        private async Task MethodReturningTaskd( int a )
-        {
-    global::System.Console.WriteLine("Before");
-    await this.MethodReturningTaskd_Source(a);
-    object result = null;
-    global::System.Console.WriteLine("After");
-    return;
-        }
-
-private async Task MethodReturningTaskd_Source(int a)
-        {
-            await Task.Yield();
-            Console.WriteLine( "Oops" );
-        }
-
-        [Aspect]
-        private async ValueTask<int> MethodReturningValueTaskOfInt( int a )
-        {
-    global::System.Console.WriteLine("Before");
-    var result = (await this.MethodReturningValueTaskOfInt_Source(a));
-    global::System.Console.WriteLine("After");
-    return (global::System.Int32)result;
-        }
-
-private async ValueTask<int> MethodReturningValueTaskOfInt_Source(int a)
-        {
-            await Task.Yield();
-
-            return a;
-        }
-    }
->>>>>>> e174ee62
+}