--- conflicted
+++ resolved
@@ -24,11 +24,7 @@
     internal class TargetCode
     {
         [Aspect]
-<<<<<<< HEAD
-        async void MethodReturningVoid(int a)
-=======
-        private async void MethodReturningValueTaskOfInt( int a )
->>>>>>> e174ee62
+        async void MethodReturningVoid( int a )
         {
             await Task.Yield();
             Console.WriteLine( "Oops" );
