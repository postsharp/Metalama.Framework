--- conflicted
+++ resolved
@@ -32,11 +32,7 @@
         }
 
         [Aspect]
-<<<<<<< HEAD
-        async Task MethodReturningTask(int a)
-=======
-        private async Task MethodReturningTaskd( int a )
->>>>>>> e174ee62
+        async Task MethodReturningTask( int a )
         {
             await Task.Yield();
             Console.WriteLine( "Oops" );
@@ -51,7 +47,7 @@
         }
 
         [Aspect]
-        async ValueTask MethodReturningValueTask(int a)
+        async ValueTask MethodReturningValueTask( int a )
         {
             await Task.Yield();
             Console.WriteLine("Oops");
