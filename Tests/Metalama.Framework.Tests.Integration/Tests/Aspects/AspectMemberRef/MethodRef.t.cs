[Retry]
<<<<<<< HEAD
        private static int Foo( int a )
        {
=======
private static int Foo(int a)
{
>>>>>>> d126bc28
    global::System.Console.WriteLine("a");
    global::System.Console.WriteLine("a");
                return 0;
        }<|MERGE_RESOLUTION|>--- conflicted
+++ resolved
@@ -1,12 +1,7 @@
 [Retry]
-<<<<<<< HEAD
-        private static int Foo( int a )
-        {
-=======
 private static int Foo(int a)
 {
->>>>>>> d126bc28
     global::System.Console.WriteLine("a");
     global::System.Console.WriteLine("a");
-                return 0;
-        }+    return 0;
+}