<<<<<<< HEAD
// CompileTimeAspectPipeline.ExecuteAsync failed. 
// Error CR0037 on `Aspect`: `The aspect 'Aspect' cannot be applied to 'TargetCode.Method(out int)' because 'TargetCode.Method(out int)' cannot have any ref or out parameter.`
=======
// CompileTimeAspectPipeline.TryExecute failed. 
// Error LAMA0037 on `Aspect`: `The aspect 'Aspect' cannot be applied to 'TargetCode.Method(out int)' because 'TargetCode.Method(out int)' cannot have any ref or out parameter.`
>>>>>>> 5006311f
<|MERGE_RESOLUTION|>--- conflicted
+++ resolved
@@ -1,7 +1,2 @@
-<<<<<<< HEAD
 // CompileTimeAspectPipeline.ExecuteAsync failed. 
-// Error CR0037 on `Aspect`: `The aspect 'Aspect' cannot be applied to 'TargetCode.Method(out int)' because 'TargetCode.Method(out int)' cannot have any ref or out parameter.`
-=======
-// CompileTimeAspectPipeline.TryExecute failed. 
 // Error LAMA0037 on `Aspect`: `The aspect 'Aspect' cannot be applied to 'TargetCode.Method(out int)' because 'TargetCode.Method(out int)' cannot have any ref or out parameter.`
->>>>>>> 5006311f
