--- conflicted
+++ resolved
@@ -1,7 +1,2 @@
-<<<<<<< HEAD
 // CompileTimeAspectPipeline.ExecuteAsync failed. 
-// Error CR0037 on `Aspect`: `The aspect 'Aspect' cannot be applied to 'TargetCode.Method(int)' because 'TargetCode.Method(int)' must be static.`
-=======
-// CompileTimeAspectPipeline.TryExecute failed. 
 // Error LAMA0037 on `Aspect`: `The aspect 'Aspect' cannot be applied to 'TargetCode.Method(int)' because 'TargetCode.Method(int)' must be static.`
->>>>>>> 5006311f
