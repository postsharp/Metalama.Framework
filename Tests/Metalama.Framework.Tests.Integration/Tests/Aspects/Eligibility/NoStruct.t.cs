--- conflicted
+++ resolved
@@ -1,7 +1,2 @@
-<<<<<<< HEAD
 // CompileTimeAspectPipeline.ExecuteAsync failed. 
-// Error CR0037 on `Aspect`: `The aspect 'Aspect' cannot be applied to 'TargetCode.Method(int)' because the declaring type 'TargetCode' cannot be a struct.`
-=======
-// CompileTimeAspectPipeline.TryExecute failed. 
 // Error LAMA0037 on `Aspect`: `The aspect 'Aspect' cannot be applied to 'TargetCode.Method(int)' because the declaring type 'TargetCode' cannot be a struct.`
->>>>>>> 5006311f
