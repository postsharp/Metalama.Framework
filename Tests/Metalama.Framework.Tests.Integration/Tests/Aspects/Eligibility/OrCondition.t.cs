--- conflicted
+++ resolved
@@ -1,7 +1,2 @@
-<<<<<<< HEAD
 // CompileTimeAspectPipeline.ExecuteAsync failed. 
-// Error CR0037 on `Aspect`: `The aspect 'Aspect' cannot be applied to 'TargetCode.Method(int)' because none of these conditions was fulfilled: { 'TargetCode.Method(int)' must be virtual or 'TargetCode.Method(int)' must be abstract }.`
-=======
-// CompileTimeAspectPipeline.TryExecute failed. 
 // Error LAMA0037 on `Aspect`: `The aspect 'Aspect' cannot be applied to 'TargetCode.Method(int)' because none of these conditions was fulfilled: { 'TargetCode.Method(int)' must be virtual or 'TargetCode.Method(int)' must be abstract }.`
->>>>>>> 5006311f
