[OptionalValueType]
    internal class Account
    {
<<<<<<< HEAD
        public string? Name 
{ get
{ 
        return (global::System.String? )((global::Metalama.Framework.Tests.Integration.Aspects.Misc.OptionalValues.Account.Optional)this.OptionalValues).Name.Value;

}
set
{ 
        ((global::Metalama.Framework.Tests.Integration.Aspects.Misc.OptionalValues.Account.Optional)this.OptionalValues).Name = new global::Metalama.Framework.Tests.Integration.Aspects.Misc.OptionalValues.OptionalValue<global::System.String?>(value);

}
}

        public Account? Parent 
{ get
{ 
        return (global::Metalama.Framework.Tests.Integration.Aspects.Misc.OptionalValues.Account? )((global::Metalama.Framework.Tests.Integration.Aspects.Misc.OptionalValues.Account.Optional)this.OptionalValues).Parent.Value;

}
set
{ 
        ((global::Metalama.Framework.Tests.Integration.Aspects.Misc.OptionalValues.Account.Optional)this.OptionalValues).Parent = new global::Metalama.Framework.Tests.Integration.Aspects.Misc.OptionalValues.OptionalValue<global::Metalama.Framework.Tests.Integration.Aspects.Misc.OptionalValues.Account?>(value);

}
}

        // Currently Metalama cannot generate new classes, so we need to have
        // an empty class in the code.
        public class Optional { 

private global::Metalama.Framework.Tests.Integration.Aspects.Misc.OptionalValues.OptionalValue<global::System.String?> _name;


public global::Metalama.Framework.Tests.Integration.Aspects.Misc.OptionalValues.OptionalValue<global::System.String?> Name 
{ get
{ 
        return this._name;
}
set
{ 
        this._name=value;
}
}

private global::Metalama.Framework.Tests.Integration.Aspects.Misc.OptionalValues.OptionalValue<global::Metalama.Framework.Tests.Integration.Aspects.Misc.OptionalValues.Account?> _parent;


public global::Metalama.Framework.Tests.Integration.Aspects.Misc.OptionalValues.OptionalValue<global::Metalama.Framework.Tests.Integration.Aspects.Misc.OptionalValues.Account?> Parent 
{ get
{ 
        return this._parent;
}
set
{ 
        this._parent=value;
}
}}


private global::Metalama.Framework.Tests.Integration.Aspects.Misc.OptionalValues.Account.Optional _optionalValues = new Optional();


public global::Metalama.Framework.Tests.Integration.Aspects.Misc.OptionalValues.Account.Optional OptionalValues 
{ get
{ 
        return this._optionalValues;
}
private set
{ 
        this._optionalValues=value;
}
}     }
=======
        get
        {
            return (global::System.String?)((global::Metalama.Framework.Tests.Integration.Aspects.Misc.OptionalValues.Account.Optional)this.OptionalValues).Name.Value;

        }
        set
        {
            ((global::Metalama.Framework.Tests.Integration.Aspects.Misc.OptionalValues.Account.Optional)this.OptionalValues).Name = new global::Metalama.Framework.Tests.Integration.Aspects.Misc.OptionalValues.OptionalValue<global::System.String?>(value);

        }
    }

    public Account? Parent
    {
        get
        {
            return (global::Metalama.Framework.Tests.Integration.Aspects.Misc.OptionalValues.Account)((global::Metalama.Framework.Tests.Integration.Aspects.Misc.OptionalValues.Account.Optional)this.OptionalValues).Parent.Value;

        }
        set
        {
            ((global::Metalama.Framework.Tests.Integration.Aspects.Misc.OptionalValues.Account.Optional)this.OptionalValues).Parent = new global::Metalama.Framework.Tests.Integration.Aspects.Misc.OptionalValues.OptionalValue<global::Metalama.Framework.Tests.Integration.Aspects.Misc.OptionalValues.Account>(value);

        }
    }

    // Currently Metalama cannot generate new classes, so we need to have
    // an empty class in the code.
    public class Optional
    {

        public global::Metalama.Framework.Tests.Integration.Aspects.Misc.OptionalValues.OptionalValue<global::System.String?> Name { get; set; }

        public global::Metalama.Framework.Tests.Integration.Aspects.Misc.OptionalValues.OptionalValue<global::Metalama.Framework.Tests.Integration.Aspects.Misc.OptionalValues.Account> Parent { get; set; }
    }


    public global::Metalama.Framework.Tests.Integration.Aspects.Misc.OptionalValues.Account.Optional OptionalValues { get; private set; } = new Optional()    }
>>>>>>> 39f8cf2b
<|MERGE_RESOLUTION|>--- conflicted
+++ resolved
@@ -1,7 +1,6 @@
 [OptionalValueType]
     internal class Account
     {
-<<<<<<< HEAD
         public string? Name 
 { get
 { 
@@ -32,85 +31,10 @@
         // an empty class in the code.
         public class Optional { 
 
-private global::Metalama.Framework.Tests.Integration.Aspects.Misc.OptionalValues.OptionalValue<global::System.String?> _name;
-
-
-public global::Metalama.Framework.Tests.Integration.Aspects.Misc.OptionalValues.OptionalValue<global::System.String?> Name 
-{ get
-{ 
-        return this._name;
-}
-set
-{ 
-        this._name=value;
-}
-}
-
-private global::Metalama.Framework.Tests.Integration.Aspects.Misc.OptionalValues.OptionalValue<global::Metalama.Framework.Tests.Integration.Aspects.Misc.OptionalValues.Account?> _parent;
-
-
-public global::Metalama.Framework.Tests.Integration.Aspects.Misc.OptionalValues.OptionalValue<global::Metalama.Framework.Tests.Integration.Aspects.Misc.OptionalValues.Account?> Parent 
-{ get
-{ 
-        return this._parent;
-}
-set
-{ 
-        this._parent=value;
-}
-}}
-
-
-private global::Metalama.Framework.Tests.Integration.Aspects.Misc.OptionalValues.Account.Optional _optionalValues = new Optional();
-
-
-public global::Metalama.Framework.Tests.Integration.Aspects.Misc.OptionalValues.Account.Optional OptionalValues 
-{ get
-{ 
-        return this._optionalValues;
-}
-private set
-{ 
-        this._optionalValues=value;
-}
-}     }
-=======
-        get
-        {
-            return (global::System.String?)((global::Metalama.Framework.Tests.Integration.Aspects.Misc.OptionalValues.Account.Optional)this.OptionalValues).Name.Value;
-
-        }
-        set
-        {
-            ((global::Metalama.Framework.Tests.Integration.Aspects.Misc.OptionalValues.Account.Optional)this.OptionalValues).Name = new global::Metalama.Framework.Tests.Integration.Aspects.Misc.OptionalValues.OptionalValue<global::System.String?>(value);
-
-        }
-    }
-
-    public Account? Parent
-    {
-        get
-        {
-            return (global::Metalama.Framework.Tests.Integration.Aspects.Misc.OptionalValues.Account)((global::Metalama.Framework.Tests.Integration.Aspects.Misc.OptionalValues.Account.Optional)this.OptionalValues).Parent.Value;
-
-        }
-        set
-        {
-            ((global::Metalama.Framework.Tests.Integration.Aspects.Misc.OptionalValues.Account.Optional)this.OptionalValues).Parent = new global::Metalama.Framework.Tests.Integration.Aspects.Misc.OptionalValues.OptionalValue<global::Metalama.Framework.Tests.Integration.Aspects.Misc.OptionalValues.Account>(value);
-
-        }
-    }
-
-    // Currently Metalama cannot generate new classes, so we need to have
-    // an empty class in the code.
-    public class Optional
-    {
-
         public global::Metalama.Framework.Tests.Integration.Aspects.Misc.OptionalValues.OptionalValue<global::System.String?> Name { get; set; }
 
         public global::Metalama.Framework.Tests.Integration.Aspects.Misc.OptionalValues.OptionalValue<global::Metalama.Framework.Tests.Integration.Aspects.Misc.OptionalValues.Account> Parent { get; set; }
     }
 
 
-    public global::Metalama.Framework.Tests.Integration.Aspects.Misc.OptionalValues.Account.Optional OptionalValues { get; private set; } = new Optional()    }
->>>>>>> 39f8cf2b
+    public global::Metalama.Framework.Tests.Integration.Aspects.Misc.OptionalValues.Account.Optional OptionalValues { get; private set; } = new Optional()    }