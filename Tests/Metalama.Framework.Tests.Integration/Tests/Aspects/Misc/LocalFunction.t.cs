--- conflicted
+++ resolved
@@ -1,7 +1,2 @@
-<<<<<<< HEAD
 // CompileTimeAspectPipeline.ExecuteAsync failed. 
-// Error CR0037 on `Aspect`: `The aspect 'Aspect' cannot be applied to 'LocalMethod()' because 'LocalMethod()' is a local function.`
-=======
-// CompileTimeAspectPipeline.TryExecute failed. 
 // Error LAMA0037 on `Aspect`: `The aspect 'Aspect' cannot be applied to 'LocalMethod()' because 'LocalMethod()' is a local function.`
->>>>>>> 5006311f
