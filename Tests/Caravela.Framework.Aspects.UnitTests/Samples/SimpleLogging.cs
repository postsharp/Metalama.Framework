﻿#pragma warning disable SA1649 // File name should match first type name

using System;
using static Caravela.Framework.Aspects.TemplateContext;

namespace Caravela.Framework.Aspects.UnitTests.Samples.SimpleLogging
{
    public class LogAttribute : OverrideMethodAspect
    {
        public override dynamic OverrideMethod()
        {
            Console.WriteLine( target.Method.ToDisplayString() + " started." );

            try
            {
                dynamic result = proceed();

                Console.WriteLine( target.Method.ToDisplayString() + " succeeded." );
                return result;
            }
            catch ( Exception e )
            {
                Console.WriteLine( target.Method.ToDisplayString() + " failed: " + e.Message );
                throw;
            }
        }
    }

<<<<<<< HEAD
    #region Target
    class TargetClass
=======
    internal class TargetClass
>>>>>>> 8327fe42
    {
        [Log]
        public static int Add( int a, int b )
        {
            if ( a == 0 )
            {
                throw new ArgumentOutOfRangeException( nameof( a ) );
            }

            return a + b;
        }
    }
    #endregion
}<|MERGE_RESOLUTION|>--- conflicted
+++ resolved
@@ -26,12 +26,8 @@
         }
     }
 
-<<<<<<< HEAD
     #region Target
-    class TargetClass
-=======
     internal class TargetClass
->>>>>>> 8327fe42
     {
         [Log]
         public static int Add( int a, int b )
