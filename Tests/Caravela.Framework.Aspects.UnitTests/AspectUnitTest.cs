using System;
using System.Collections.Generic;
using System.IO;
using System.Linq;
using System.Reflection;
using System.Threading.Tasks;
using Caravela.TestFramework;
using Caravela.UnitTestFramework;
using Xunit;
using Xunit.Abstractions;

namespace Caravela.Framework.Aspects.UnitTests
{
    public class AspectUnitTest
    {
        public static readonly AspectTestsListTheoryData AspectTestsList = new AspectTestsListTheoryData( GetProjectDirectory() );
        private readonly ITestOutputHelper _logger;

        public AspectUnitTest( ITestOutputHelper logger )
        {
            this._logger = logger;
        }

        [Theory]
        [MemberData( nameof( AspectTestsList ) )]
        public async Task RunTestAsync( string relativeSourcePath )
        {
            var projectDir = GetProjectDirectory();
            var sourcePath = Path.Combine( projectDir, relativeSourcePath );
            var expectedTransformedPath = Path.Combine( Path.GetDirectoryName( sourcePath )!, Path.GetFileNameWithoutExtension( sourcePath ) + ".transformed.txt" );
            var actualTransformedPath = Path.Combine( Path.GetDirectoryName( sourcePath )!, Path.GetFileNameWithoutExtension( sourcePath ) + ".actual_transformed.txt" );

            var testSource = await File.ReadAllTextAsync( sourcePath );
            var expectedTransformedSource = await File.ReadAllTextAsync( expectedTransformedPath );

            var testRunner = new AspectUnitTestRunner( this._logger );
            var testResult = await testRunner.Run( testSource );

            var targetTextSpan = TestSyntaxHelper.FindRegionSpan( testResult.TransformedTargetSyntax, "Target" );

<<<<<<< HEAD
            if ( targetTextSpan != null )
            {
                string sourceText = testResult.TransformedTargetSource.GetSubText( targetTextSpan.Value ).ToString()?.Trim();
                await SaveTransformedTargetAsync( Path.Combine( projectDir, "obj\\transformed" ), relativeSourcePath, sourceText );
                testResult.AssertTransformedSourceSpan( expectedTransformedSource, targetTextSpan.Value );
            }
            else
            {
                await SaveTransformedTargetAsync( Path.Combine( projectDir, "obj\\transformed" ), relativeSourcePath, testResult.TransformedTargetSource?.ToString()?.Trim() );
                testResult.AssertTransformedSource( expectedTransformedSource );
            }
=======
            testResult.AssertTransformedSourceEquals( expectedTransformedSource, actualTransformedPath );
>>>>>>> 8327fe42
        }

        private static string GetProjectDirectory()
        {
            return Assembly.GetExecutingAssembly().GetCustomAttributes<AssemblyMetadataAttribute>()
                .Single( a => a.Key == "ProjectDirectory" ).Value!;
        }

<<<<<<< HEAD
        private static async Task SaveTransformedTargetAsync( string rootDir, string relativeSourcePath, string sourceText )
        {
            string outputDirPath = Path.Combine( rootDir, Path.GetDirectoryName( relativeSourcePath ) );
            Directory.CreateDirectory( outputDirPath );

            string outputPath = Path.Combine( outputDirPath, Path.GetFileNameWithoutExtension( relativeSourcePath ) + ".transformed.txt" );
            await File.WriteAllTextAsync( outputPath, sourceText );
=======
        private static async Task SaveTransformedSourceAsync( string projectDir, string relativeSourcePath, TestResult testResult )
        {
            var outputDirPath = Path.Combine(
                projectDir,
                "obj\\transformed",
                Path.GetDirectoryName( relativeSourcePath )! );
            Directory.CreateDirectory( outputDirPath );

            var outputPath = Path.Combine( outputDirPath, Path.GetFileNameWithoutExtension( relativeSourcePath ) + ".transformed.txt" );
            await File.WriteAllTextAsync( outputPath, testResult.TemplateOutputSource?.ToString()?.Trim() );
>>>>>>> 8327fe42
        }
    }

    public class AspectTestsListTheoryData : TheoryData<string>
    {
        private static readonly HashSet<string> _excludedDirectoryNames = new HashSet<string>( StringComparer.OrdinalIgnoreCase ) { "bin", "obj" };
        private readonly string _projectDir;

        public AspectTestsListTheoryData( string projectDir )
        {
            this._projectDir = projectDir;

            foreach ( var dir in Directory.EnumerateDirectories( projectDir ) )
            {
                this.AddTestsInDirectory( dir );
            }
        }

        private void AddTestsInDirectory( string dirPath )
        {
            if ( _excludedDirectoryNames.Contains( Path.GetFileName( dirPath ) ) )
            {
                return;
            }

            foreach ( var nestedDir in Directory.EnumerateDirectories( dirPath ) )
            {
                this.AddTestsInDirectory( nestedDir );
            }

            foreach ( var testPath in Directory.EnumerateFiles( dirPath, "*.cs" ) )
            {
                this.Add( Path.GetRelativePath( this._projectDir, testPath ) );
            }
        }
    }
}<|MERGE_RESOLUTION|>--- conflicted
+++ resolved
@@ -36,51 +36,16 @@
             var testRunner = new AspectUnitTestRunner( this._logger );
             var testResult = await testRunner.Run( testSource );
 
+            // Compare the "Target" region of the transformed code to the expected output.
+            // If the region is not found then compare the complete transformed code.
             var targetTextSpan = TestSyntaxHelper.FindRegionSpan( testResult.TransformedTargetSyntax, "Target" );
-
-<<<<<<< HEAD
-            if ( targetTextSpan != null )
-            {
-                string sourceText = testResult.TransformedTargetSource.GetSubText( targetTextSpan.Value ).ToString()?.Trim();
-                await SaveTransformedTargetAsync( Path.Combine( projectDir, "obj\\transformed" ), relativeSourcePath, sourceText );
-                testResult.AssertTransformedSourceSpan( expectedTransformedSource, targetTextSpan.Value );
-            }
-            else
-            {
-                await SaveTransformedTargetAsync( Path.Combine( projectDir, "obj\\transformed" ), relativeSourcePath, testResult.TransformedTargetSource?.ToString()?.Trim() );
-                testResult.AssertTransformedSource( expectedTransformedSource );
-            }
-=======
-            testResult.AssertTransformedSourceEquals( expectedTransformedSource, actualTransformedPath );
->>>>>>> 8327fe42
+            testResult.AssertTransformedSourceSpanEqual( expectedTransformedSource, targetTextSpan, actualTransformedPath );
         }
 
         private static string GetProjectDirectory()
         {
             return Assembly.GetExecutingAssembly().GetCustomAttributes<AssemblyMetadataAttribute>()
                 .Single( a => a.Key == "ProjectDirectory" ).Value!;
-        }
-
-<<<<<<< HEAD
-        private static async Task SaveTransformedTargetAsync( string rootDir, string relativeSourcePath, string sourceText )
-        {
-            string outputDirPath = Path.Combine( rootDir, Path.GetDirectoryName( relativeSourcePath ) );
-            Directory.CreateDirectory( outputDirPath );
-
-            string outputPath = Path.Combine( outputDirPath, Path.GetFileNameWithoutExtension( relativeSourcePath ) + ".transformed.txt" );
-            await File.WriteAllTextAsync( outputPath, sourceText );
-=======
-        private static async Task SaveTransformedSourceAsync( string projectDir, string relativeSourcePath, TestResult testResult )
-        {
-            var outputDirPath = Path.Combine(
-                projectDir,
-                "obj\\transformed",
-                Path.GetDirectoryName( relativeSourcePath )! );
-            Directory.CreateDirectory( outputDirPath );
-
-            var outputPath = Path.Combine( outputDirPath, Path.GetFileNameWithoutExtension( relativeSourcePath ) + ".transformed.txt" );
-            await File.WriteAllTextAsync( outputPath, testResult.TemplateOutputSource?.ToString()?.Trim() );
->>>>>>> 8327fe42
         }
     }
 
