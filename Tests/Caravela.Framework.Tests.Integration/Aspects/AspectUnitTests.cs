--- conflicted
+++ resolved
@@ -15,15 +15,11 @@
         }
 
         [Theory]
-<<<<<<< HEAD
-        [FromDirectory( @"TestInputs\Aspects\Order" )]
+        [FromDirectory( @"Aspects\Order" )]
         public Task Order( string testName ) => this.AssertTransformedSourceEqualAsync( testName );
 
         [Theory]
-        [FromDirectory( @"TestInputs\Aspects\Introductions\Methods" )]
-=======
         [FromDirectory( @"Aspects\Introductions\Methods" )]
->>>>>>> dc921b8e
         public Task Introductions( string testName ) => this.AssertTransformedSourceEqualAsync( testName );
 
         [Theory]
