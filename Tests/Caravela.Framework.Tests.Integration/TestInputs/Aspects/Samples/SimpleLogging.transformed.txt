--- conflicted
+++ resolved
@@ -4,35 +4,14 @@
         [Log]
         public static int Add(int a, int b)
         {
-<<<<<<< HEAD
-            global::System.Console.WriteLine("Caravela.Framework.IntegrationTests.Aspects.Samples.SimpleLogging.TargetClass.Add(int, int) started.");
+            global::System.Console.WriteLine("Caravela.Framework.Tests.Integration.Aspects.Samples.SimpleLogging.TargetClass.Add(int, int) started.");
             try
             {
                 global::System.Int32 result;
                 if (a == 0)
                     throw new ArgumentOutOfRangeException(nameof(a));
                 result = a + b;
-                global::System.Console.WriteLine("Caravela.Framework.IntegrationTests.Aspects.Samples.SimpleLogging.TargetClass.Add(int, int) succeeded.");
-=======
-            return __Add__LogAttribute(a, b);
-        }
-
-        [Log]
-        public static int __Add__OriginalBody(int a, int b)
-        {
-            if (a == 0)
-                throw new ArgumentOutOfRangeException(nameof(a));
-            return a + b;
-        }
-        public static global::System.Int32 __Add__LogAttribute(int a, int b)
-        {
-            global::System.Console.WriteLine("Caravela.Framework.Tests.Integration.Aspects.Samples.SimpleLogging.TargetClass.Add(int, int) started.");
-            try
-            {
-                global::System.Int32 result;
-                result = __Add__OriginalBody(a, b);
                 global::System.Console.WriteLine("Caravela.Framework.Tests.Integration.Aspects.Samples.SimpleLogging.TargetClass.Add(int, int) succeeded.");
->>>>>>> a75a75d4
                 return (int)result;
             }
             catch (global::System.Exception e)
