--- conflicted
+++ resolved
@@ -16,29 +16,17 @@
         }
         public static global::System.Int32 __Add__LogAttribute(int a, int b)
         {
-<<<<<<< HEAD
-            Console.WriteLine("Caravela.Framework.Tests.Integration.Aspects.Samples.SimpleLogging.TargetClass.Add(int, int) started.");
-=======
-            global::System.Console.WriteLine("Caravela.Framework.IntegrationTests.Aspects.Samples.SimpleLogging.TargetClass.Add(int, int) started.");
->>>>>>> 17056213
+            global::System.Console.WriteLine("Caravela.Framework.Tests.Integration.Aspects.Samples.SimpleLogging.TargetClass.Add(int, int) started.");
             try
             {
                 global::System.Int32 result;
                 result = __Add__OriginalBody(a, b);
-<<<<<<< HEAD
-                Console.WriteLine("Caravela.Framework.Tests.Integration.Aspects.Samples.SimpleLogging.TargetClass.Add(int, int) succeeded.");
-=======
-                global::System.Console.WriteLine("Caravela.Framework.IntegrationTests.Aspects.Samples.SimpleLogging.TargetClass.Add(int, int) succeeded.");
->>>>>>> 17056213
+                global::System.Console.WriteLine("Caravela.Framework.Tests.Integration.Aspects.Samples.SimpleLogging.TargetClass.Add(int, int) succeeded.");
                 return (int)result;
             }
             catch (global::System.Exception e)
             {
-<<<<<<< HEAD
-                Console.WriteLine("Caravela.Framework.Tests.Integration.Aspects.Samples.SimpleLogging.TargetClass.Add(int, int) failed: " + e.Message);
-=======
-                global::System.Console.WriteLine("Caravela.Framework.IntegrationTests.Aspects.Samples.SimpleLogging.TargetClass.Add(int, int) failed: " + e.Message);
->>>>>>> 17056213
+                global::System.Console.WriteLine("Caravela.Framework.Tests.Integration.Aspects.Samples.SimpleLogging.TargetClass.Add(int, int) failed: " + e.Message);
                 throw;
             }
         }
