internal class TargetClass
{
    [InnerOverride]
    [OuterOverride]
    public void TargetMethod_Void()
    {
        global::System.Console.WriteLine("This is the outer overriding template method.");
        global::System.Console.WriteLine("This is the inner overriding template method.");
        Console.WriteLine("This is the original method.");
        goto __aspect_return_1;
<<<<<<< HEAD
    __aspect_return_1:
=======
        __aspect_return_1:
            ;
>>>>>>> 98a4d0f6
        return;
    }

    [InnerOverride]
    [OuterOverride]
    public void TargetMethod_Void(int x, int y)
    {
        global::System.Console.WriteLine("This is the outer overriding template method.");
        global::System.Console.WriteLine("This is the inner overriding template method.");
        Console.WriteLine($"This is the original method {x} {y}.");
        goto __aspect_return_1;
<<<<<<< HEAD
    __aspect_return_1:
=======
        __aspect_return_1:
            ;
>>>>>>> 98a4d0f6
        return;
    }

    [InnerOverride]
    [OuterOverride]
    public int TargetMethod_Int()
    {
        global::System.Console.WriteLine("This is the outer overriding template method.");
        global::System.Console.WriteLine("This is the inner overriding template method.");
        Console.WriteLine("This is the original method.");
        return 42;
    }

    [InnerOverride]
    [OuterOverride]
    public int TargetMethod_Int(int x, int y)
    {
        global::System.Console.WriteLine("This is the outer overriding template method.");
        global::System.Console.WriteLine("This is the inner overriding template method.");
        Console.WriteLine($"This is the original method {x} {y}.");
        return x + y;
    }
}<|MERGE_RESOLUTION|>--- conflicted
+++ resolved
@@ -8,12 +8,7 @@
         global::System.Console.WriteLine("This is the inner overriding template method.");
         Console.WriteLine("This is the original method.");
         goto __aspect_return_1;
-<<<<<<< HEAD
     __aspect_return_1:
-=======
-        __aspect_return_1:
-            ;
->>>>>>> 98a4d0f6
         return;
     }
 
@@ -25,12 +20,7 @@
         global::System.Console.WriteLine("This is the inner overriding template method.");
         Console.WriteLine($"This is the original method {x} {y}.");
         goto __aspect_return_1;
-<<<<<<< HEAD
     __aspect_return_1:
-=======
-        __aspect_return_1:
-            ;
->>>>>>> 98a4d0f6
         return;
     }
 
