--- conflicted
+++ resolved
@@ -266,14 +266,13 @@
                     new AspectPipelineDescription( AspectExecutionScenario.CompileTime, true ),
                     proceedExpression ) );
 
-<<<<<<< HEAD
-            return new TemplateExpansionContext(
+            return (new TemplateExpansionContext(
                 templateInstance,
                 metaApi,
                 compilation,
                 lexicalScope,
                 this._syntaxSerializationService,
-                compilation.Factory );
+                compilation.Factory ), roslynTargetMethod);
 
             static ExpressionSyntax GetProceedInvocation( Code.IMethod targetMethod )
             {
@@ -290,20 +289,6 @@
                                 targetMethod.Parameters.Select( x =>
                                     SyntaxFactory.Argument( SyntaxFactory.IdentifierName( x.Name ) ) ) ) ) );
             }
-=======
-            return (new TemplateExpansionContext(
-                        templateInstance,
-                        metaApi,
-                        compilation,
-                        new LinkerOverrideMethodProceedImpl(
-                            default,
-                            targetMethod,
-                            LinkingOrder.Default,
-                            compilation.Factory ),
-                        lexicalScope,
-                        this._syntaxSerializationService,
-                        compilation.Factory ), roslynTargetMethod);
->>>>>>> 98a4d0f6
         }
     }
 }