--- conflicted
+++ resolved
@@ -202,11 +202,7 @@
                 templateInstance,
                 targetMethod,
                 compilation,
-<<<<<<< HEAD
-                new LinkerOverrideProceedImpl( default, targetMethod, LinkerAnnotationOrder.Default ),
-=======
-                new LinkerOverrideProceedImpl( default, targetMethod, ReflectionMapper.GetInstance( compilation.RoslynCompilation ) ),
->>>>>>> dbbc4001
+                new LinkerOverrideProceedImpl( default, targetMethod, LinkerAnnotationOrder.Default, ReflectionMapper.GetInstance( compilation.RoslynCompilation ) ),
                 lexicalScope,
                 diagnostics );
         }
