﻿<Project Sdk="Microsoft.NET.Sdk">

    <Import Project="..\..\Caravela.TestFramework\Caravela.TestFramework.props" />

  <PropertyGroup>
    <TargetFramework>netcoreapp3.1</TargetFramework>
    <LangVersion>9.0</LangVersion>
    <IsPackable>false</IsPackable>
    <AllowUnsafeBlocks>true</AllowUnsafeBlocks>
     <CaravelaTestAutoExclude>False</CaravelaTestAutoExclude>
     <CaravelaTestGenerateDefaultRunner>False</CaravelaTestGenerateDefaultRunner>
  </PropertyGroup>

  <ItemGroup>
<!--    <PackageReference Include="Microsoft.NET.Test.Sdk" Version="16.5.0" /> -->
    <PackageReference Include="xunit" Version="2.4.1" />
    <PackageReference Include="xunit.runner.visualstudio" Version="2.4.1" />
    <PackageReference Include="coverlet.collector" Version="1.2.0" />
    <PackageReference Include="System.Reflection.MetadataLoadContext" Version="4.7.2" PrivateAssets="all" GeneratePathProperty="true" />
     <PackageReference Include="Caravela.Compiler.Sdk" Version="$(CaravelaCompilerVersion)" />
     
     <!-- This is used for a test -->
     <PackageReference Include="Microsoft.Win32.Registry" Version="5.0.0" />
  </ItemGroup>
	
	<!-- Enable dynamic file nesting. See https://github.com/dotnet/project-system/issues/3242#issuecomment-453995460 -->
	<ItemGroup>
		<ProjectCapability Include="DynamicDependentFile" />
		<ProjectCapability Include="DynamicFileNesting" />

		<!-- In Visual Studio, you should define a nesting profile with the following content:
		
            {
                "help": "https://go.microsoft.com/fwlink/?linkid=866610",
                "dependentFileProviders": {
                    "add": {
                        "extensionToExtension": {
                            "add": {
                                ".t.cs": [ ".cs" ],
                                ".cs.html": [ ".cs" ]
                            }
                        }
                    }
                }
            }
            
            In Rider, go to the wheel icon of the Solution Explorer and choose File Nesting.
		
		-->
	</ItemGroup>

  <ItemGroup>
    <ProjectReference Include="..\..\Caravela.Framework.Impl\Caravela.Framework.Impl.csproj" />
    <ProjectReference Include="..\..\Caravela.Framework\Caravela.Framework.csproj" />
    <ProjectReference Include="..\..\Caravela.TestFramework\Caravela.TestFramework.csproj" />
  </ItemGroup>

  <ItemGroup>
    <InternalsVisibleTo Include="Caravela.AspectWorkbench" />
  </ItemGroup>

  <ItemGroup>
<<<<<<< HEAD
    <Folder Include="Tests\Linker\Inliners\Methods\" />
    <Folder Include="Tests\Linker\Inliners\Events\" />
    <Folder Include="Tests\Linker\Interfaces\" />
    <Folder Include="Tests\Linker\Discarding\" />
    <Folder Include="Tests\Linker\Inliners\Properties\" />
    <Folder Include="Tests\Linker\References\" />
=======
    <None Include="Tests\Formatting\Output\Introduce.t.cs" />
    <None Include="Tests\Formatting\Output\Override.t.cs" />
>>>>>>> 3573a08b
  </ItemGroup>

  <Import Project="..\..\Caravela.TestFramework\Caravela.TestFramework.targets" />
  
</Project><|MERGE_RESOLUTION|>--- conflicted
+++ resolved
@@ -60,17 +60,8 @@
   </ItemGroup>
 
   <ItemGroup>
-<<<<<<< HEAD
-    <Folder Include="Tests\Linker\Inliners\Methods\" />
-    <Folder Include="Tests\Linker\Inliners\Events\" />
-    <Folder Include="Tests\Linker\Interfaces\" />
-    <Folder Include="Tests\Linker\Discarding\" />
-    <Folder Include="Tests\Linker\Inliners\Properties\" />
-    <Folder Include="Tests\Linker\References\" />
-=======
     <None Include="Tests\Formatting\Output\Introduce.t.cs" />
     <None Include="Tests\Formatting\Output\Override.t.cs" />
->>>>>>> 3573a08b
   </ItemGroup>
 
   <Import Project="..\..\Caravela.TestFramework\Caravela.TestFramework.targets" />
