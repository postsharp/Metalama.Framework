﻿<Project Sdk="Microsoft.NET.Sdk">

    <Import Project="..\..\Caravela.TestFramework\Caravela.TestFramework.props" />

  <PropertyGroup>
    <TargetFramework>netcoreapp3.1</TargetFramework>
    <LangVersion>9.0</LangVersion>
    <IsPackable>false</IsPackable>
    <AllowUnsafeBlocks>true</AllowUnsafeBlocks>
     <CaravelaTestAutoExclude>False</CaravelaTestAutoExclude>
     <CaravelaTestGenerateDefaultRunner>False</CaravelaTestGenerateDefaultRunner>
  </PropertyGroup>

  <ItemGroup>
<<<<<<< HEAD
    <Compile Remove="Tests\Aspects\Overrides\Properties\ExpressionTemplate.t.cs" />
    <Compile Remove="Tests\Aspects\Samples\ImportFromServiceLocator.t.cs" />
  </ItemGroup>

  <ItemGroup>
    <Compile Include="Tests\Aspects\Samples\Dirty.t.cs" />
=======
    <Compile Remove="Tests\Aspects\Introductions\Events\DeclarativeEvent.t.cs" />
    <Compile Remove="Tests\Aspects\Introductions\Events\DeclarativeEventField - Copy - Copy.t.cs" />
    <Compile Remove="Tests\Aspects\Introductions\Events\DeclarativeEventField - Copy.t.cs" />
    <Compile Remove="Tests\Aspects\Introductions\Interfaces\ExplicitMembers.t.cs" />
    <Compile Remove="Tests\Aspects\Overrides\Events\Simple.t.cs" />
>>>>>>> 1f7250ee
  </ItemGroup>

  <ItemGroup>
<!--    <PackageReference Include="Microsoft.NET.Test.Sdk" Version="16.5.0" /> -->
    <PackageReference Include="xunit" Version="2.4.1" />
    <PackageReference Include="xunit.runner.visualstudio" Version="2.4.1" />
    <PackageReference Include="coverlet.collector" Version="1.2.0" />
    <PackageReference Include="System.Reflection.MetadataLoadContext" Version="4.7.2" PrivateAssets="all" GeneratePathProperty="true" />
     <PackageReference Include="Caravela.Compiler.Sdk" Version="$(CaravelaCompilerVersion)" />
  </ItemGroup>
	
	<!-- Enable dynamic file nesting. See https://github.com/dotnet/project-system/issues/3242#issuecomment-453995460 -->
	<ItemGroup>
		<ProjectCapability Include="DynamicDependentFile" />
		<ProjectCapability Include="DynamicFileNesting" />

		<!-- In Visual Studio, you should define a nesting profile with the following content:
		
            {
                "help": "https://go.microsoft.com/fwlink/?linkid=866610",
                "dependentFileProviders": {
                    "add": {
                        "extensionToExtension": {
                            "add": {
                                ".t.cs": [ ".cs" ],
                                ".t.html": [ ".cs" ]
                            }
                        }
                    }
                }
            }
            
            In Rider, go to the wheel icon of the Solution Explorer and choose File Nesting.
		
		-->
	</ItemGroup>

  <ItemGroup>
    <ProjectReference Include="..\..\Caravela.Framework.Impl\Caravela.Framework.Impl.csproj" />
    <ProjectReference Include="..\..\Caravela.Framework\Caravela.Framework.csproj" />
    <ProjectReference Include="..\..\Caravela.TestFramework\Caravela.TestFramework.csproj" />
  </ItemGroup>

  <ItemGroup>
    <InternalsVisibleTo Include="Caravela.AspectWorkbench" />
  </ItemGroup>

  <ItemGroup>
<<<<<<< HEAD
    <None Include="Tests\Aspects\Overrides\Properties\ExpressionTemplate.t.cs" />
=======
    <None Include="Tests\Aspects\Introductions\Events\DeclarativeEvent.t.cs" />
    <None Include="Tests\Aspects\Introductions\Events\DeclarativeEventField - Copy - Copy.t.cs">
      <DependentUpon>DeclarativeEventField - Copy.t.cs</DependentUpon>
    </None>
    <None Include="Tests\Aspects\Introductions\Events\DeclarativeEventField - Copy.t.cs">
      <DependentUpon>DeclarativeEventField.t.cs</DependentUpon>
    </None>
    <None Include="Tests\Aspects\Introductions\Interfaces\ExplicitMembers.t.cs" />
    <None Include="Tests\Aspects\Overrides\Events\Simple.t.cs" />
>>>>>>> 1f7250ee
  </ItemGroup>

  <Import Project="..\..\Caravela.TestFramework\Caravela.TestFramework.targets" />
  
</Project><|MERGE_RESOLUTION|>--- conflicted
+++ resolved
@@ -10,23 +10,6 @@
      <CaravelaTestAutoExclude>False</CaravelaTestAutoExclude>
      <CaravelaTestGenerateDefaultRunner>False</CaravelaTestGenerateDefaultRunner>
   </PropertyGroup>
-
-  <ItemGroup>
-<<<<<<< HEAD
-    <Compile Remove="Tests\Aspects\Overrides\Properties\ExpressionTemplate.t.cs" />
-    <Compile Remove="Tests\Aspects\Samples\ImportFromServiceLocator.t.cs" />
-  </ItemGroup>
-
-  <ItemGroup>
-    <Compile Include="Tests\Aspects\Samples\Dirty.t.cs" />
-=======
-    <Compile Remove="Tests\Aspects\Introductions\Events\DeclarativeEvent.t.cs" />
-    <Compile Remove="Tests\Aspects\Introductions\Events\DeclarativeEventField - Copy - Copy.t.cs" />
-    <Compile Remove="Tests\Aspects\Introductions\Events\DeclarativeEventField - Copy.t.cs" />
-    <Compile Remove="Tests\Aspects\Introductions\Interfaces\ExplicitMembers.t.cs" />
-    <Compile Remove="Tests\Aspects\Overrides\Events\Simple.t.cs" />
->>>>>>> 1f7250ee
-  </ItemGroup>
 
   <ItemGroup>
 <!--    <PackageReference Include="Microsoft.NET.Test.Sdk" Version="16.5.0" /> -->
@@ -73,22 +56,6 @@
     <InternalsVisibleTo Include="Caravela.AspectWorkbench" />
   </ItemGroup>
 
-  <ItemGroup>
-<<<<<<< HEAD
-    <None Include="Tests\Aspects\Overrides\Properties\ExpressionTemplate.t.cs" />
-=======
-    <None Include="Tests\Aspects\Introductions\Events\DeclarativeEvent.t.cs" />
-    <None Include="Tests\Aspects\Introductions\Events\DeclarativeEventField - Copy - Copy.t.cs">
-      <DependentUpon>DeclarativeEventField - Copy.t.cs</DependentUpon>
-    </None>
-    <None Include="Tests\Aspects\Introductions\Events\DeclarativeEventField - Copy.t.cs">
-      <DependentUpon>DeclarativeEventField.t.cs</DependentUpon>
-    </None>
-    <None Include="Tests\Aspects\Introductions\Interfaces\ExplicitMembers.t.cs" />
-    <None Include="Tests\Aspects\Overrides\Events\Simple.t.cs" />
->>>>>>> 1f7250ee
-  </ItemGroup>
-
   <Import Project="..\..\Caravela.TestFramework\Caravela.TestFramework.targets" />
   
 </Project>