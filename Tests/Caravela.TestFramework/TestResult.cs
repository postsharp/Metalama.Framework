--- conflicted
+++ resolved
@@ -1,11 +1,10 @@
-﻿using System.Collections.Generic;
+﻿using System;
+using System;
+using System;
+using System;
+using System.Collections.Generic;
 using Microsoft.CodeAnalysis;
 using Microsoft.CodeAnalysis.Text;
-<<<<<<< HEAD
-using System;
-using System.Collections.Generic;
-=======
->>>>>>> 8327fe42
 
 namespace Caravela.TestFramework
 {
@@ -13,37 +12,22 @@
     {
         public List<Diagnostic> Diagnostics { get; set; } = new List<Diagnostic>();
 
-<<<<<<< HEAD
-        public string ErrorMessage { get; set; }
+        public string? ErrorMessage { get; set; }
 
-        public Exception Exception { get; set; }
-=======
-        public string? TestErrorMessage { get; set; }
+        public Exception? Exception { get; set; }
 
-        public string? TestException { get; set; }
->>>>>>> 8327fe42
+        public Document TemplateDocument { get; set; }
 
-        public Document TemplateDocument { get; }
-
-<<<<<<< HEAD
-        public SyntaxNode AnnotatedTemplateSyntax { get; set; }
-
-        public SyntaxNode TransformedTemplateSyntax { get; set; }
-
-        public SyntaxNode TransformedTargetSyntax { get; set; }
-
-        public SourceText TransformedTargetSource { get; set; }
-=======
         public TestResult( Document templateDocument )
         {
             this.TemplateDocument = templateDocument;
         }
+        public SyntaxNode? AnnotatedTemplateSyntax { get; set; }
 
-        public SyntaxNode? AnnotatedSyntaxRoot { get; set; }
+        public SyntaxNode? TransformedTemplateSyntax { get; set; }
 
-        public SyntaxNode? TransformedSyntaxRoot { get; set; }
+        public SyntaxNode? TransformedTargetSyntax { get; set; }
 
-        public SourceText? TemplateOutputSource { get; set; }
->>>>>>> 8327fe42
+        public SourceText? TransformedTargetSource { get; set; }
     }
 }