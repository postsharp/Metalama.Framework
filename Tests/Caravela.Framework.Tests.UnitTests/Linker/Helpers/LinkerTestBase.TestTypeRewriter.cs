--- conflicted
+++ resolved
@@ -1,6 +1,9 @@
 ﻿// Copyright (c) SharpCrafters s.r.o. All rights reserved.
 // This project is not open source. Please see the LICENSE.md file in the repository root for details.
 
+using System;
+using System.Collections.Generic;
+using System.Linq;
 using Caravela.Framework.Aspects;
 using Caravela.Framework.Code;
 using Caravela.Framework.Impl;
@@ -10,12 +13,7 @@
 using Microsoft.CodeAnalysis;
 using Microsoft.CodeAnalysis.CSharp;
 using Microsoft.CodeAnalysis.CSharp.Syntax;
-using System;
-using System.Collections.Generic;
-using System.Linq;
 using static Microsoft.CodeAnalysis.CSharp.SyntaxFactory;
-
-// ReSharper disable SuspiciousTypeConversion.Global
 
 namespace Caravela.Framework.Tests.UnitTests.Linker.Helpers
 {
@@ -37,8 +35,8 @@
             public TestTypeRewriter( TestRewriter owner )
             {
                 this._owner = owner;
-                this._observableTransformations = new List<IObservableTransformation>();
-                this._nonObservableTransformations = new List<INonObservableTransformation>();
+                this._observableTransformations = new();
+                this._nonObservableTransformations = new();
             }
 
             public override SyntaxNode? VisitClassDeclaration( ClassDeclarationSyntax node )
@@ -74,6 +72,7 @@
 
             public override SyntaxNode? VisitMethodDeclaration( MethodDeclarationSyntax node )
             {
+
                 if ( HasPseudoAttribute( node ) )
                 {
                     var newNode = this.ProcessPseudoAttributeNode( node, out var isPseudoMember );
@@ -155,48 +154,39 @@
                 {
                     // Introduction will create a temporary declaration, that will help us to provide values for IMethod member.
                     isPseudoMember = true;
-
                     return this.ProcessPseudoIntroduction( node, newAttributeLists, pseudoIntroductionAttribute, forceNotInlineable );
                 }
-
-                if ( pseudoOverrideAttribute != null )
+                else if ( pseudoOverrideAttribute != null )
                 {
                     isPseudoMember = true;
-
                     return this.ProcessPseudoOverride( node, newAttributeLists, pseudoOverrideAttribute, forceNotInlineable );
                 }
-
-                if ( forceNotInlineable )
+                else if ( forceNotInlineable )
                 {
                     // If pseudo attribute is on the target declaration, generate the attribute there.
                     newAttributeLists.Add(
                         AttributeList(
                             SingletonSeparatedList(
                                 Attribute(
+                                    QualifiedName(
                                         QualifiedName(
                                             QualifiedName(
-                                                QualifiedName(
-                                                    IdentifierName( "Caravela" ),
-                                                    IdentifierName( "Framework" ) ),
-                                                IdentifierName( "Aspects" ) ),
-                                            IdentifierName( "AspectLinkerOptions" ) ) )
-                                    .WithArgumentList(
-                                        AttributeArgumentList(
-                                            SingletonSeparatedList(
-                                                AttributeArgument( LiteralExpression( SyntaxKind.TrueLiteralExpression ) )
-                                                    .WithNameEquals( NameEquals( IdentifierName( "ForceNotInlineable" ) ) ) ) ) ) ) ) );
+                                                IdentifierName( "Caravela" ),
+                                                IdentifierName( "Framework" ) ),
+                                            IdentifierName( "Aspects" ) ),
+                                        IdentifierName( "AspectLinkerOptions" ) ) )
+                                .WithArgumentList(
+                                    AttributeArgumentList(
+                                        SingletonSeparatedList(
+                                            AttributeArgument( LiteralExpression( SyntaxKind.TrueLiteralExpression ) )
+                                            .WithNameEquals( NameEquals( IdentifierName( "ForceNotInlineable" ) ) ) ) ) ) ) ) );
                 }
 
                 isPseudoMember = false;
-
                 return node.WithAttributeLists( List( newAttributeLists ) );
             }
 
-            private MethodDeclarationSyntax ProcessPseudoIntroduction(
-                MethodDeclarationSyntax node,
-                List<AttributeListSyntax> newAttributeLists,
-                AttributeSyntax attribute,
-                bool forceNotInlineable )
+            private MethodDeclarationSyntax ProcessPseudoIntroduction( MethodDeclarationSyntax node, List<AttributeListSyntax> newAttributeLists, AttributeSyntax attribute, bool forceNotInlineable )
             {
                 if ( attribute.ArgumentList == null || attribute.ArgumentList.Arguments.Count < 1 || attribute.ArgumentList.Arguments.Count > 3 )
                 {
@@ -206,7 +196,6 @@
                 var aspectName = attribute.ArgumentList.Arguments[0].ToString();
 
                 string? layerName = null;
-
                 if ( attribute.ArgumentList.Arguments.Count == 2 )
                 {
                     layerName = attribute.ArgumentList.Arguments[1].ToString();
@@ -215,40 +204,23 @@
                 this._owner.AddAspectLayer( aspectName.AssertNotNull(), layerName );
 
                 var symbolHelperDeclaration =
-                    AssignNodeId(
-                        MarkTemporary(
-                            node.WithAttributeLists( List<AttributeListSyntax>() )
-                                .WithIdentifier( Identifier( node.Identifier.ValueText + "__SymbolHelper" ) ) ) );
+                    AssignNodeId( MarkTemporary(
+                        node.WithAttributeLists( List<AttributeListSyntax>() )
+                        .WithIdentifier( Identifier( node.Identifier.ValueText + "__SymbolHelper" ) ) ) );
 
                 var introductionSyntax = node.WithAttributeLists( List( newAttributeLists ) );
 
                 // Create transformation fake.
-                var transformation = (IMemberIntroduction) A.Fake<object>(
-                    o => o
-                         .Implements<IObservableTransformation>()
-                         .Implements<IMemberIntroduction>()
-                         .Implements<IMethod>()
-                         .Implements<ICodeElementInternal>()
-                         .Implements<ITestTransformation>() );
+                var transformation = (IMemberIntroduction) A.Fake<object>( o => o
+                        .Implements<IObservableTransformation>()
+                        .Implements<IMemberIntroduction>()
+                        .Implements<IMethod>()
+                        .Implements<ICodeElementInternal>()
+                        .Implements<ITestTransformation>() );
 
                 A.CallTo( () => transformation.GetHashCode() ).Returns( 0 );
                 A.CallTo( () => transformation.ToString() ).Returns( "Introduced" );
                 A.CallTo( () => transformation.TargetSyntaxTree ).Returns( node.SyntaxTree );
-<<<<<<< HEAD
-
-                A.CallTo( () => transformation.GetIntroducedMembers( A<MemberIntroductionContext>.Ignored ) )
-                 .Returns(
-                     new[]
-                     {
-                         new IntroducedMember(
-                             transformation,
-                             introductionSyntax,
-                             new AspectLayerId( aspectName.AssertNotNull(), layerName ),
-                             IntroducedMemberSemantic.Introduction,
-                             AspectLinkerOptions.Create( forceNotInlineable ) )
-                     } );
-
-=======
                 A.CallTo( () => transformation.GetIntroducedMembers( A<MemberIntroductionContext>.Ignored ) ).Returns(
                     new[]
                     {
@@ -260,12 +232,8 @@
                             AspectLinkerOptions.Create( forceNotInlineable),
                             null)
                     } );
->>>>>>> dc921b8e
                 A.CallTo( () => ((ITestTransformation) transformation).ContainingNodeId ).Returns( GetNodeId( this._currentType.AssertNotNull() ) );
-
-                A.CallTo( () => ((ITestTransformation) transformation).InsertPositionNodeId )
-                 .Returns( GetNodeId( this._currentInsertPosition.AssertNotNull() ) );
-
+                A.CallTo( () => ((ITestTransformation) transformation).InsertPositionNodeId ).Returns( GetNodeId( this._currentInsertPosition.AssertNotNull() ) );
                 A.CallTo( () => ((ITestTransformation) transformation).IntroducedElementName ).Returns( node.Identifier.ValueText );
                 A.CallTo( () => ((ITestTransformation) transformation).SymbolHelperNodeId ).Returns( GetNodeId( symbolHelperDeclaration ) );
 
@@ -274,23 +242,17 @@
                 return symbolHelperDeclaration;
             }
 
-            private MethodDeclarationSyntax ProcessPseudoOverride(
-                MethodDeclarationSyntax node,
-                List<AttributeListSyntax> newAttributeLists,
-                AttributeSyntax attribute,
-                bool forceNotInlineable )
+            private MethodDeclarationSyntax ProcessPseudoOverride( MethodDeclarationSyntax node, List<AttributeListSyntax> newAttributeLists, AttributeSyntax attribute, bool forceNotInlineable )
             {
                 if ( attribute.ArgumentList == null || attribute.ArgumentList.Arguments.Count < 2 || attribute.ArgumentList.Arguments.Count > 3 )
                 {
-                    throw new ArgumentException(
-                        "PseudoOverride should have 2 or 3 arguments - overridden declaration name, aspect name and optionally layer name." );
+                    throw new ArgumentException( "PseudoOverride should have 2 or 3 arguments - overridden declaration name, aspect name and optionally layer name." );
                 }
 
                 var overriddenElementName = attribute.ArgumentList.Arguments[0].ToString();
                 var aspectName = attribute.ArgumentList.Arguments[1].ToString();
 
                 string? layerName = null;
-
                 if ( attribute.ArgumentList.Arguments.Count == 3 )
                 {
                     layerName = attribute.ArgumentList.Arguments[2].ToString();
@@ -298,48 +260,31 @@
 
                 this._owner.AddAspectLayer( aspectName.AssertNotNull(), layerName );
 
-                var transformation = (IMemberIntroduction) A.Fake<object>(
-                    o => o
-                         .Implements<INonObservableTransformation>()
-                         .Implements<IMemberIntroduction>()
-                         .Implements<IOverriddenElement>()
-                         .Implements<ITestTransformation>() );
-
-                var methodBodyRewriter = new TestMethodBodyRewriter( aspectName, layerName );
+                var transformation = (IMemberIntroduction) A.Fake<object>( o => o
+                    .Implements<INonObservableTransformation>()
+                    .Implements<IMemberIntroduction>()
+                    .Implements<IOverriddenElement>()
+                    .Implements<ITestTransformation>() );
+
+                var methodBodyRewriter = new TestMethodBodyRewriter( this._owner, node, aspectName, layerName );
                 var rewrittenMethodBody = methodBodyRewriter.VisitBlock( node.Body.AssertNotNull() );
 
                 var overrideSyntax = node.WithAttributeLists( List( newAttributeLists ) ).WithBody( (BlockSyntax) rewrittenMethodBody.AssertNotNull() );
-
                 var symbolHelperDeclaration =
-                    AssignNodeId(
-                        MarkTemporary(
-                            node.WithAttributeLists( List<AttributeListSyntax>() )
-                                .WithIdentifier( Identifier( node.Identifier.ValueText + "__SymbolHelper" ) )
-                                .WithBody(
-                                    node.ReturnType.ToString() == "void"
-                                        ? Block()
-                                        : Block(
-                                            ReturnStatement(
-                                                LiteralExpression(
-                                                    SyntaxKind.DefaultLiteralExpression,
-                                                    Token( SyntaxKind.DefaultKeyword ) ) ) ) ) ) );
+                    AssignNodeId( MarkTemporary(
+                        node.WithAttributeLists( List<AttributeListSyntax>() )
+                        .WithIdentifier( Identifier( node.Identifier.ValueText + "__SymbolHelper" ) )
+                        .WithBody(
+                            node.ReturnType.ToString() == "void"
+                            ? Block()
+                            : Block(
+                                ReturnStatement(
+                                    LiteralExpression(
+                                    SyntaxKind.DefaultLiteralExpression,
+                                    Token( SyntaxKind.DefaultKeyword ) ) ) ) ) ) );
 
                 A.CallTo( () => transformation.GetHashCode() ).Returns( 0 );
                 A.CallTo( () => transformation.ToString() ).Returns( "Override" );
-<<<<<<< HEAD
-
-                A.CallTo( () => transformation.GetIntroducedMembers( A<MemberIntroductionContext>.Ignored ) )
-                 .Returns(
-                     new[]
-                     {
-                         new IntroducedMember(
-                             transformation,
-                             overrideSyntax,
-                             new AspectLayerId( aspectName.AssertNotNull(), layerName ),
-                             IntroducedMemberSemantic.MethodOverride,
-                             AspectLinkerOptions.Create( forceNotInlineable ) )
-                     } );
-=======
                 A.CallTo( () => transformation.GetIntroducedMembers( A<MemberIntroductionContext>.Ignored ) ).Returns(
                     new[]
                     {
@@ -351,13 +296,9 @@
                             AspectLinkerOptions.Create( forceNotInlineable ),
                             null)
                     } );
->>>>>>> dc921b8e
 
                 A.CallTo( () => ((ITestTransformation) transformation).ContainingNodeId ).Returns( GetNodeId( this._currentType.AssertNotNull() ) );
-
-                A.CallTo( () => ((ITestTransformation) transformation).InsertPositionNodeId )
-                 .Returns( GetNodeId( this._currentInsertPosition.AssertNotNull() ) );
-
+                A.CallTo( () => ((ITestTransformation) transformation).InsertPositionNodeId ).Returns( GetNodeId( this._currentInsertPosition.AssertNotNull() ) );
                 A.CallTo( () => ((ITestTransformation) transformation).OverriddenElementName ).Returns( overriddenElementName );
                 A.CallTo( () => ((ITestTransformation) transformation).SymbolHelperNodeId ).Returns( GetNodeId( symbolHelperDeclaration ) );
 
