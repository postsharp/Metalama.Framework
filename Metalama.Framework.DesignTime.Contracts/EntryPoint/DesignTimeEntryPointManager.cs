// Copyright (c) SharpCrafters s.r.o. See the LICENSE.md file in the root directory of this repository root for details.

using Metalama.Framework.Threading;
using System;
using System.Collections.Immutable;
using System.Diagnostics.CodeAnalysis;
using System.Threading;
using System.Threading.Tasks;

<<<<<<< HEAD
#if NETFRAMEWORK
using System.Security.AccessControl;
using System.Security.Principal;

// ReSharper disable NullableWarningSuppressionIsUsed
#endif

=======
>>>>>>> bc507a0c
namespace Metalama.Framework.DesignTime.Contracts.EntryPoint
{
    /// <summary>
    /// Exposes a global connection point between compiler assemblies, included in NuGet packages and loaded by Roslyn,
    /// and the UI assemblies, included in the VSX and loaded by Visual Studio. Compiler assemblies register
    /// themselves using <see cref="IDesignTimeEntryPointManager.RegisterServiceProvider"/> and UI assemblies get the
    /// interface using <see cref="IDesignTimeEntryPointManager.GetConsumer"/> and then calling the methods of this interface.
    /// Since VS session can contain projects with several versions of Metalama, this class has the responsibility
    /// to match versions.
    /// </summary>
    public sealed partial class DesignTimeEntryPointManager : IDesignTimeEntryPointManager
    {
        private const string _appDomainDataName = "Metalama.Framework.DesignTime.Contracts.DesignTimeEntryPointManager";

        [ExcludeFromCodeCoverage]
        public static IDesignTimeEntryPointManager Instance { get; }

        [ExcludeFromCodeCoverage]
        static DesignTimeEntryPointManager()
        {
            // Note that there maybe many instances of this class in the AppDomain, so it needs to make sure it uses a shared point of contact.
            // We're using a named AppDomain data slot for this. We have to synchronize access using a named mutex.

            using var mutex = OpenOrCreateMutex( $@"Global\{_appDomainDataName}" );

            try
            {
                try
                {
                    mutex.WaitOne();
                }
                catch ( AbandonedMutexException ) { }

                var untypedSharedInstance = AppDomain.CurrentDomain.GetData( _appDomainDataName );
                var sharedInstance = (IDesignTimeEntryPointManager?) untypedSharedInstance;

                if ( sharedInstance != null )
                {
                    Instance = sharedInstance;
                }
                else
                {
                    Instance = new DesignTimeEntryPointManager();
                    AppDomain.CurrentDomain.SetData( _appDomainDataName, Instance );
                }
            }
            finally
            {
                mutex.ReleaseMutex();
            }
        }

        // The constructor is public because it is used for tests, so we don't base tests on the singleton instance.
        // ReSharper disable once EmptyConstructor
        public DesignTimeEntryPointManager() { }

        private readonly object _sync = new();
        private volatile TaskCompletionSource<ICompilerServiceProvider> _registrationTask = new();
        private volatile ImmutableHashSet<ICompilerServiceProvider> _providers = ImmutableHashSet<ICompilerServiceProvider>.Empty;
        private int _nextObserverId;

        private volatile ImmutableDictionary<int, ServiceProviderEventHandler> _observers =
            ImmutableDictionary<int, ServiceProviderEventHandler>.Empty;

        private LogAction? _logger;

        public void SetLogger( LogAction? logger ) => this._logger = logger;

        public IDesignTimeEntryPointConsumer GetConsumer( ContractVersion[] contractVersions )
            => new Consumer( this, contractVersions.ToImmutableDictionary( i => i.Version, i => i.Revision ) );

        public void RegisterServiceProvider( ICompilerServiceProvider entryPoint )
        {
            lock ( this._sync )
            {
                this._providers = this._providers.Add( entryPoint );

                this._logger?.Invoke( $"Registering service provider v{entryPoint.Version}." );

                // The order here is important.
                var oldRegistrationTask = this._registrationTask;
                this._registrationTask = new TaskCompletionSource<ICompilerServiceProvider>();
                oldRegistrationTask.SetResult( entryPoint );

                // Send notifications.
                foreach ( var observer in this._observers )
                {
                    this._logger?.Invoke( $"Notifying observer." );

                    observer.Value.Invoke( entryPoint );
                }
            }
        }

        Version IDesignTimeEntryPointManager.Version => this.GetType().Assembly.GetName().Version!;

        // This code is duplicated from MutexHelper in Metalama.Backstage and should be kept in sync (this version does not have logging).
        private static Mutex OpenOrCreateMutex( string mutexName )
        {
            // The number of iterations is intentionally very low.
            // We will restart if the following occurs:
            //   1) TryOpenExisting fails, i.e. there is no existing mutex.
            //   2) Creating a new mutex fails, i.e. the mutex was created in the meantime by a process with higher set of rights.
            // The probability of mutex being destroyed when we call TryOpenExisting again is fairly low.

            // ReSharper disable once BadSemicolonSpaces
            for ( var i = 0; /* Intentionally empty. */; i++ )
            {
                // First try opening the mutex.
                if ( Mutex.TryOpenExisting( mutexName, out var existingMutex ) )
                {
                    return existingMutex;
                }
                else
                {
                    // Otherwise we will try to create the mutex.
                    try
                    {
<<<<<<< HEAD
#if NETFRAMEWORK
                        // From https://stackoverflow.com/a/19717341/41071.
                        // As I understand it, creating a mutex without security descriptor uses default security, which could be different on different systems.
                        // I'm not certain this will actually prevent UnauthorizedAccessException, and it's not available on .NET, but it's worth trying.

                        var mutexSecurity = new MutexSecurity();

                        mutexSecurity.AddAccessRule(
                            new MutexAccessRule(
                                new SecurityIdentifier( WellKnownSidType.WorldSid, null ),
                                MutexRights.Synchronize | MutexRights.Modify,
                                AccessControlType.Allow ) );

                        return new Mutex( false, mutexName, out _, mutexSecurity );
#else
                        return new Mutex( false, mutexName );
#endif
=======
                        return MutexAcl.Create( false, mutexName, out _, MutexAcl.AllowUsingMutexToEveryone );
>>>>>>> bc507a0c
                    }
                    catch ( UnauthorizedAccessException )
                    {
                        if ( i < 3 )
                        {
                            // Mutex was probably created in the meantime and is not accessible - we will restart.
                            // ReSharper disable once RedundantJumpStatement
                            continue;
                        }
                        else
                        {
                            // There were too many restarts - just rethrow.
                            throw;
                        }
                    }
                }
            }
        }
    }
}<|MERGE_RESOLUTION|>--- conflicted
+++ resolved
@@ -7,16 +7,6 @@
 using System.Threading;
 using System.Threading.Tasks;
 
-<<<<<<< HEAD
-#if NETFRAMEWORK
-using System.Security.AccessControl;
-using System.Security.Principal;
-
-// ReSharper disable NullableWarningSuppressionIsUsed
-#endif
-
-=======
->>>>>>> bc507a0c
 namespace Metalama.Framework.DesignTime.Contracts.EntryPoint
 {
     /// <summary>
@@ -135,27 +125,7 @@
                     // Otherwise we will try to create the mutex.
                     try
                     {
-<<<<<<< HEAD
-#if NETFRAMEWORK
-                        // From https://stackoverflow.com/a/19717341/41071.
-                        // As I understand it, creating a mutex without security descriptor uses default security, which could be different on different systems.
-                        // I'm not certain this will actually prevent UnauthorizedAccessException, and it's not available on .NET, but it's worth trying.
-
-                        var mutexSecurity = new MutexSecurity();
-
-                        mutexSecurity.AddAccessRule(
-                            new MutexAccessRule(
-                                new SecurityIdentifier( WellKnownSidType.WorldSid, null ),
-                                MutexRights.Synchronize | MutexRights.Modify,
-                                AccessControlType.Allow ) );
-
-                        return new Mutex( false, mutexName, out _, mutexSecurity );
-#else
-                        return new Mutex( false, mutexName );
-#endif
-=======
                         return MutexAcl.Create( false, mutexName, out _, MutexAcl.AllowUsingMutexToEveryone );
->>>>>>> bc507a0c
                     }
                     catch ( UnauthorizedAccessException )
                     {
