--- conflicted
+++ resolved
@@ -5,24 +5,15 @@
            types to be in a .NET 6 build, otherwise it would conflict with the types in System.Runtime. -->
         <TargetFrameworks>netstandard2.0;net6.0</TargetFrameworks>
         <RootNamespace>Metalama.Framework.DesignTime.Contracts</RootNamespace>
-        
-        <!--  warning NU1903: Package 'Newtonsoft.Json' 12.0.1 has a known high severity vulnerability, https://github.com/advisories/GHSA-5crp-9r3c-p9vr -->
-        <NoWarn>$(NoWarn);NU1903</NoWarn>
     </PropertyGroup>
 
     <ItemGroup>
         <!-- It is essential that the package version remains constant.-->
-<<<<<<< HEAD
-        <PackageReference Include="Microsoft.CodeAnalysis.CSharp" Version="4.0.1" PrivateAssets="all" />
-        <PackageReference Include="Microsoft.CodeAnalysis.Workspaces.Common" Version="4.0.1" PrivateAssets="all" />
+        <PackageReference Include="Microsoft.CodeAnalysis.CSharp" VersionOverride="4.0.1" PrivateAssets="all" />
+        <PackageReference Include="Microsoft.CodeAnalysis.Workspaces.Common" VersionOverride="4.0.1" PrivateAssets="all" />
 
         <!-- We must match the version used by the lowest version of Visual Studion supported by the VSX. -->
-        <PackageReference Include="Newtonsoft.Json" Version="12.0.1" />
-=======
-        <PackageReference Include="Microsoft.CodeAnalysis.CSharp" VersionOverride="4.0.1" PrivateAssets="all" />
-        <PackageReference Include="Microsoft.CodeAnalysis.Workspaces.Common" VersionOverride="4.0.1" PrivateAssets="all" />
-        <PackageReference Include="Newtonsoft.Json" />
->>>>>>> 484ee8c8
+        <PackageReference Include="Newtonsoft.Json" NoWarn="NU1903" />
     </ItemGroup>
 
     <Import Sdk="PostSharp.Engineering.Sdk" Project="SystemTypes.props" />
