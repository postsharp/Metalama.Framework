// Copyright (c) SharpCrafters s.r.o. See the LICENSE.md file in the root directory of this repository root for details.

using Metalama.Framework.Engine.Utilities;
using Metalama.Framework.Threading;
using Microsoft.CodeAnalysis;
using System;
using System.Collections.Concurrent;
using System.Collections.Generic;
using System.Diagnostics;
using System.Globalization;
using System.IO;
using System.Linq;
using System.Reflection;
using System.Runtime.InteropServices;
using System.Text;
using System.Threading;

// Resharper disable EmptyGeneralCatchClause

namespace Metalama.Framework.CompilerExtensions;

/// <summary>
/// Extract dependency assemblies packed as managed resources and provides instances of classes implemented by these dependencies.
/// </summary>
public static class ResourceExtractor
{
    private const string _designTimeContractsAssemblyName = "Metalama.Framework.DesignTime.Contracts";

    private static readonly object _initializeLock = new();
    private static readonly string[] _assembliesShippedWithMetalamaCompiler = new[] { "Metalama.Backstage", "Metalama.Compiler.Interfaces" };

    private static readonly bool _isNetFramework =
        RuntimeInformation.FrameworkDescription.StartsWith( ".NET Framework", StringComparison.OrdinalIgnoreCase );

    private static readonly Dictionary<string, (string Path, AssemblyName Name)> _embeddedAssemblies = new( StringComparer.OrdinalIgnoreCase );

    private static readonly ConcurrentDictionary<string, Assembly?> _assemblyCache = new( StringComparer.OrdinalIgnoreCase );

    private static readonly string _snapshotDirectory;
    private static readonly string _buildId;
    private static volatile bool _initialized;
    private static string? _versionNumber;
    private static AssemblyLoader? _assemblyLoader;
    private static readonly string? _overriddenTempPath;

    static ResourceExtractor()
    {
        if ( !string.IsNullOrEmpty( Environment.GetEnvironmentVariable( "METALAMA_DEBUG_RESOURCE_EXTRACTOR" ) ) )
        {
            Debugger.Launch();
        }

        // This mimics the logic implemented by TempPathHelper and backed by Metalama.Backstage, however without having a reference to Metalama.Backstage.
        var assembly = typeof(ResourceExtractor).Assembly;
        var moduleId = assembly.ManifestModule.ModuleVersionId;
        var assemblyVersion = assembly.GetName().Version;

        _buildId = assemblyVersion.ToString( 4 ) + "-" +
                   string.Join( "", moduleId.ToByteArray().Take( 4 ).Select( i => i.ToString( "x2", CultureInfo.InvariantCulture ) ) );

        _snapshotDirectory = GetTempDirectory( "Extract" );

        var overriddenTempPath = Environment.GetEnvironmentVariable( "METALAMA_TEMP" );
        _overriddenTempPath = string.IsNullOrEmpty( overriddenTempPath ) ? null : overriddenTempPath;
    }

    private static string GetTempDirectory( string purpose )
        => Path.Combine( _overriddenTempPath ?? Path.GetTempPath(), "Metalama", purpose, _buildId, _isNetFramework ? "desktop" : "core" );

    private static void Initialize()
    {
        if ( !_initialized )
        {
            lock ( _initializeLock )
            {
                if ( !_initialized )
                {
                    var currentAssembly = typeof(ResourceExtractor).Assembly;

                    // Get a temp directory. AssemblyName.GetAssemblyName does not support long paths.

                    // Extract embedded assemblies to a temp directory.
                    ExtractEmbeddedAssemblies( currentAssembly );

                    // Load assemblies from the temp directory.
                    foreach ( var file in Directory.GetFiles( _snapshotDirectory, "*.dll" ) )
                    {
                        // We don't load assemblies using Assembly.LoadFile here, because the assemblies may be loaded in
                        // the main load context, or may be loaded later. We will use Assembly.LoadFile in last chance in the AssemblyResolve event.
                        // This scenario is used in Metalama.Try.

                        var loadedAssemblyName = AssemblyName.GetAssemblyName( file );
                        _embeddedAssemblies[loadedAssemblyName.Name] = (file, loadedAssemblyName);
                    }

                    _versionNumber = GetRoslynVersion();

                    // Since GetAssemblyCore loads the DesignTime.Contracts assembly outside of the AssemblyLoader ALC,
                    // we also need to handle loading its dependencies by specifying the globalResolveHandlerFilter.
                    _assemblyLoader = new AssemblyLoader(
                        name => GetAssembly( name ),
                        a => a?.GetName().Name == _designTimeContractsAssemblyName );

                    _initialized = true;
                }
            }
        }
    }

    /// <summary>
    /// Creates an instance of a type from a Roslyn-version-specific Metalama assembly.
    /// </summary>
    public static object CreateInstance( string assemblyName, string typeName )
    {
        var log = new StringBuilder();

        try
        {
            Initialize();

            assemblyName = assemblyName + "." + _versionNumber;

            var assemblyQualifiedName = _embeddedAssemblies[assemblyName].Name.ToString();
            log.AppendLine( $"Creating an instance of '{typeName}' from '{assemblyQualifiedName}'." );

            var assembly =
                GetAssembly( assemblyQualifiedName, log )
                ?? throw new ArgumentOutOfRangeException( nameof(assemblyName), $"Cannot load the assembly '{assemblyQualifiedName}'" );

            var type =
                assembly.GetType( typeName, true )
                ?? throw new ArgumentOutOfRangeException( nameof(typeName), $"Cannot load the type '{typeName}' in assembly '{assemblyQualifiedName}'" );

            return Activator.CreateInstance( type );
        }
        catch ( Exception e )
        {
            var directory = GetTempDirectory( "CrashReports" );

            if ( !Directory.Exists( directory ) )
            {
                Directory.CreateDirectory( directory );

                try
                {
                    // Mark the directory for automatic clean up when unused.
                    var cleanupJsonFilePath = Path.Combine( directory, "cleanup.json" );
                    File.WriteAllText( cleanupJsonFilePath, "{\"Strategy\":1}" );
                }
                catch ( IOException ) { }
            }

            var path = Path.Combine( directory, Guid.NewGuid().ToString() + ".txt" );

            var exceptionText = new StringBuilder();
            var process = Process.GetCurrentProcess();

            exceptionText.AppendLine( $"Metalama Version: {typeof(ResourceExtractor).Assembly.GetName().Version}" );
            exceptionText.AppendLine( $"Runtime: {RuntimeInformation.FrameworkDescription}" );
            exceptionText.AppendLine( $"Processor Architecture: {RuntimeInformation.ProcessArchitecture}" );
            exceptionText.AppendLine( $"OS Description: {RuntimeInformation.OSDescription}" );
            exceptionText.AppendLine( $"OS Architecture: {RuntimeInformation.OSArchitecture}" );
            exceptionText.AppendLine( $"Process Name: {process.ProcessName}" );
            exceptionText.AppendLine( $"Process Id: {process.Id}" );
            exceptionText.AppendLine( $"Process Kind: {ProcessKindHelper.CurrentProcessKind}" );
            exceptionText.AppendLine( $"Command Line: {Environment.CommandLine}" );
            exceptionText.AppendLine( $"Exception type: {e.GetType()}" );
            exceptionText.AppendLine( $"Exception message: {e.Message}" );

            try
            {
                // The next line may fail.
                var exceptionToString = e.ToString();
                exceptionText.AppendLine( "===== Exception ===== " );
                exceptionText.AppendLine( exceptionToString );
            }
            catch { }

            exceptionText.AppendLine( "===== Loaded assemblies ===== " );

            foreach ( var assembly in AppDomain.CurrentDomain.GetAssemblies() )
            {
                if ( !assembly.IsDynamic )
                {
                    try
                    {
                        exceptionText.AppendLine( assembly.Location );
                    }
                    catch { }
                }
            }

            exceptionText.AppendLine( "===== Log ===== " );
            exceptionText.AppendLine( log.ToString() );
            File.WriteAllText( path, exceptionText.ToString() );

            throw;
        }
    }

    private static void ExtractEmbeddedAssemblies( Assembly currentAssembly )
    {
        // Extract managed resources to a snapshot directory.
        var completedFilePath = Path.Combine( _snapshotDirectory, ".completed" );
        var cleanupJsonFilePath = Path.Combine( _snapshotDirectory, "cleanup.json" );
        var mutexName = "Global\\Metalama_Extract_" + _buildId;

        var deleteCompletedFile = false;

<<<<<<< HEAD
        if ( File.Exists( completedFilePath ) )
        {
            var allExpectedFilesExist = GetEmbeddedAssemblies( currentAssembly ).All( x => File.Exists( x.FilePath ) );
=======
            using var extractMutex = MutexAcl.Create( false, mutexName, out _, MutexAcl.AllowUsingMutexToEveryone );
>>>>>>> c1613daa

            if ( allExpectedFilesExist )
            {
                if ( File.GetLastWriteTime( cleanupJsonFilePath ) < DateTime.Now.AddHours( -1 ) )
                {
                    // Touch the cleanup.json file so the periodic cleanup script does not remove it.

                    try
                    {
                        File.SetLastAccessTime( cleanupJsonFilePath, DateTime.Now );
                    }
                    catch { }
                }

                return;
            }
            else
            {
                // The .completed file exists, but not all expected files are present.
                // This is an inconsistent state, so we will delete the .completed file and re-extract the resources.

                deleteCompletedFile = true;
            }
        }

        // We cannot use MutexHelper because of dependencies on an embedded assembly.

        using var extractMutex = new Mutex( false, mutexName );

        try
        {
            extractMutex.WaitOne();
        }
        catch ( AbandonedMutexException )
        {
            // Another process crashed while holding the mutex.
            // This situation can be ignored because the presence of the `.completed` file alone says
            // that the extraction was successful.
        }

        StreamWriter? log = null;

        try
        {
            if ( deleteCompletedFile )
            {
                File.Delete( completedFilePath );
            }

            if ( !File.Exists( completedFilePath ) )
            {
                if ( !Directory.Exists( _snapshotDirectory ) )
                {
                    Directory.CreateDirectory( _snapshotDirectory );

                    // Mark the directory for automatic clean up when unused.
                    File.WriteAllText( cleanupJsonFilePath, """{"Strategy":2}""" );
                }

                log = File.CreateText( Path.Combine( _snapshotDirectory, $"extract-{Guid.NewGuid()}.log" ) );

                log.WriteLine( $"Extracting resources..." );

                var process = Process.GetCurrentProcess();
                log.WriteLine( $"Process Name: {process.ProcessName}" );
                log.WriteLine( $"Process Id: {process.Id}" );
                log.WriteLine( $"Process Kind: {ProcessKindHelper.CurrentProcessKind}" );
                log.WriteLine( $"Command Line: {Environment.CommandLine}" );
                log.WriteLine( $"Source Assembly Name: '{currentAssembly.FullName}'" );
                log.WriteLine( $"Source Assembly Location: '{currentAssembly.Location}'" );
                log.WriteLine( $"Mutex name: '{mutexName}'" );
                log.WriteLine( "----" );

                var prefix = $"Metalama.Framework.CompilerExtensions.Resources.{(_isNetFramework ? "Desktop" : "Core")}.";

                foreach ( var (resourceName, filePath) in GetEmbeddedAssemblies( currentAssembly, log ) )
                {
                    log.WriteLine( $"Extracting resource '{resourceName}' to '{filePath}'." );

                    // Extract the file to disk.
                    using var stream = currentAssembly.GetManifestResourceStream( resourceName )!;

                    // ReSharper disable once InconsistentNaming
                    const uint ERROR_SHARING_VIOLATION = 0x80070020;

                    try
                    {
                        using var outputStream = File.Create( filePath );

                        stream.CopyTo( outputStream );
                    }
                    catch ( IOException ex ) when ( (uint) ex.HResult == ERROR_SHARING_VIOLATION )
                    {
                        // We couldn't write to the file, so try to read it instead and verify its content is correct.

                        using var readStream = File.OpenRead( filePath );

                        if ( !StreamsContentsAreEqual( stream, readStream ) )
                        {
                            throw new InvalidOperationException(
                                $"Could not open file '{filePath}' for writing and its existing content is not correct",
                                ex );
                        }
                    }
                }

                File.WriteAllText( completedFilePath, "completed" );

                log.WriteLine( "Extracting resources completed." );
            }
        }
        catch ( Exception e )
        {
            log?.WriteLine( e.ToString() );

            throw;
        }
        finally
        {
            log?.Dispose();
            extractMutex.ReleaseMutex();
        }
    }

    private static IEnumerable<(string ResourceName, string FilePath)> GetEmbeddedAssemblies( Assembly currentAssembly, StreamWriter? log = null )
    {
        var prefix = $"Metalama.Framework.CompilerExtensions.Resources.{(_isNetFramework ? "Desktop" : "Core")}.";

        foreach ( var resourceName in currentAssembly.GetManifestResourceNames() )
        {
            if ( resourceName.EndsWith( ".dll", StringComparison.OrdinalIgnoreCase ) &&
                 resourceName.StartsWith( prefix, StringComparison.OrdinalIgnoreCase ) )
            {
                var fileName = resourceName.Substring( prefix.Length );
                var filePath = Path.Combine( _snapshotDirectory, fileName );

                yield return (resourceName, filePath);
            }
            else
            {
                log?.WriteLine( $"Ignoring resource '{resourceName}'." );
            }
        }
    }

    // https://stackoverflow.com/a/47422179/41071
    private static bool StreamsContentsAreEqual( Stream stream1, Stream stream2 )
    {
        const int bufferSize = 4096;

        var buffer1 = new byte[bufferSize];
        var buffer2 = new byte[bufferSize];

        while ( true )
        {
            var count1 = ReadFullBuffer( stream1, buffer1 );
            var count2 = ReadFullBuffer( stream2, buffer2 );

            if ( count1 != count2 )
            {
                return false;
            }

            if ( count1 == 0 )
            {
                return true;
            }

            if ( !buffer1.AsSpan().SequenceEqual( buffer2 ) )
            {
                return false;
            }
        }

        static int ReadFullBuffer( Stream stream, byte[] buffer )
        {
            var bytesRead = 0;

            while ( bytesRead < buffer.Length )
            {
                var read = stream.Read( buffer, bytesRead, buffer.Length - bytesRead );

                if ( read == 0 )
                {
                    // Reached end of stream.
                    return bytesRead;
                }

                bytesRead += read;
            }

            return bytesRead;
        }
    }

    private static Assembly? GetAssembly( string name, StringBuilder? log = null ) => _assemblyCache.GetOrAdd( name, _ => GetAssemblyCore( name, log ) );

    private static Assembly? GetAssemblyCore( string name, StringBuilder? log )
    {
        // Version operator <= throws on .Net Framework when the first operand is null, so we have to check for null explicitly.
        static bool VersionTolerantReferenceMatchesDefinition( AssemblyName requestedAssemblyName, AssemblyName candidate )
        {
            return AssemblyName.ReferenceMatchesDefinition( requestedAssemblyName, candidate )
                   && (requestedAssemblyName.Version == null || requestedAssemblyName.Version <= candidate.Version);
        }

        static bool StrictReferenceMatchesDefinition( AssemblyName requestedAssemblyName, AssemblyName candidate )
        {
            return AssemblyName.ReferenceMatchesDefinition( requestedAssemblyName, candidate ) && requestedAssemblyName.Version == candidate.Version;
        }

        var requestedAssemblyName = new AssemblyName( name );

        // Find for an assembly in the current AppDomain.
        // This is important for Metalama.Try. Without that, we may have several copies of the same assemblies loaded, one from the normal
        // loading context, and the other from the LoadFile loading context.
        log?.AppendLine( $"Looking for an exact version match for '{name}'." );
        var assembly = GetAlreadyLoadedAssembly( requestedAssemblyName, StrictReferenceMatchesDefinition, log );

        if ( assembly != null )
        {
            return assembly;
        }

        if ( _embeddedAssemblies.TryGetValue( requestedAssemblyName.Name, out var embeddedAssembly ) )
        {
            if ( _assembliesShippedWithMetalamaCompiler.Contains( requestedAssemblyName.Name ) )
            {
                // When the assembly is shipped with the Metalama.Compiler process, we need to pay attention.
                // It seems that MSBuild will use any Metalama.Compiler process of a higher version if one is available, so a project
                // compiled with a lower version of Metalama.Backstage and Metalama.Compiler.Interfaces may end up with a higher version.

                log?.AppendLine( $"'{requestedAssemblyName.Name}' is an assembly provided by Metalama.Compiler. A higher version can be accepted." );
                assembly = GetAlreadyLoadedAssembly( requestedAssemblyName, VersionTolerantReferenceMatchesDefinition, log );

                if ( assembly != null )
                {
                    log?.AppendLine( $"'{requestedAssemblyName.Name}' was already loaded (version '{assembly.GetName().Version}')" );

                    return assembly;
                }

                log?.AppendLine(
                    $"'{requestedAssemblyName.Name}' was not loaded yet. Trying to provide the embedded version '{embeddedAssembly.Name.Version}'." );
            }
            else
            {
                log?.AppendLine( $"'{requestedAssemblyName.Name}' is an embedded assembly. Requiring the exact version." );
            }

            if ( embeddedAssembly.Name.Version == requestedAssemblyName.Version )
            {
                log?.AppendLine( $"Loading the embedded assembly '{embeddedAssembly.Path}'." );

                // It seems assemblies loaded into an ALC don't participate in COM type equivalence.
                // Since we need that for the DesignTime.Contracts assembly, load it without using ALC.

                // ReSharper disable once StringStartsWithIsCultureSpecific
                if ( name.StartsWith( $"{_designTimeContractsAssemblyName}," ) )
                {
                    return Assembly.LoadFile( embeddedAssembly.Path );
                }

                return _assemblyLoader.LoadAssembly( embeddedAssembly.Path );
            }
            else
            {
                // This is not the expected version.
                // Another assembly version should handle it.

                log?.AppendLine( $"The embedded assembly '{embeddedAssembly.Name}', did not match the required version. Returning null." );

                return null;
            }
        }
        else
        {
            log?.AppendLine( $"'{requestedAssemblyName.Name}' is not an embedded assembly. Accepting any upper version." );

            return GetAlreadyLoadedAssembly( requestedAssemblyName, VersionTolerantReferenceMatchesDefinition, log );
        }
    }

    private static Assembly? GetAlreadyLoadedAssembly(
        AssemblyName requestedAssemblyName,
        Func<AssemblyName, AssemblyName, bool> matchFunc,
        StringBuilder? log )
    {
        // We may get here because one of our assemblies is requesting a lower version of Roslyn
        // assemblies than what we have. In this case, we will return any matching assembly.

        var existingAssembly = AppDomain.CurrentDomain.GetAssemblies()
            .FirstOrDefault( x => !AssemblyLoader.IsCollectible( x ) && matchFunc( requestedAssemblyName, x.GetName() ) );

        if ( existingAssembly != null )
        {
            log?.AppendLine( $"Found '{existingAssembly.Location}'." );
        }
        else
        {
            log?.AppendLine( "No matching assembly was found in the AppDomain." );
        }

        return existingAssembly;
    }

    private static string GetRoslynVersion()
    {
        var assembly = typeof(SyntaxNode).Assembly;
        var version = assembly.GetName().Version;

        if ( version == new Version( 42, 42, 42, 42 ) )
        {
            // This is the JetBrains build. The real version is in AssemblyInformationalVersionAttribute.

            var informationalVersionAttribute = assembly.GetCustomAttribute<AssemblyInformationalVersionAttribute>();

            if ( informationalVersionAttribute != null )
            {
                var informationalVersionString = informationalVersionAttribute.InformationalVersion.Split( '-' );

                if ( Version.TryParse( informationalVersionString[0], out var informationVersion ) )
                {
                    version = informationVersion;
                }
            }
        }

        if ( version >= new Version( 4, 12 ) )
        {
            return "4.12.0";
        }
        else if ( version >= new Version( 4, 8 ) )
        {
            return "4.8.0";
        }
        else
        {
            return "4.4.0";
        }
    }
}<|MERGE_RESOLUTION|>--- conflicted
+++ resolved
@@ -207,13 +207,9 @@
 
         var deleteCompletedFile = false;
 
-<<<<<<< HEAD
         if ( File.Exists( completedFilePath ) )
         {
             var allExpectedFilesExist = GetEmbeddedAssemblies( currentAssembly ).All( x => File.Exists( x.FilePath ) );
-=======
-            using var extractMutex = MutexAcl.Create( false, mutexName, out _, MutexAcl.AllowUsingMutexToEveryone );
->>>>>>> c1613daa
 
             if ( allExpectedFilesExist )
             {
@@ -241,7 +237,7 @@
 
         // We cannot use MutexHelper because of dependencies on an embedded assembly.
 
-        using var extractMutex = new Mutex( false, mutexName );
+        using var extractMutex = MutexAcl.Create( false, mutexName, out _, MutexAcl.AllowUsingMutexToEveryone );
 
         try
         {
