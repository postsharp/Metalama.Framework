// Copyright (c) SharpCrafters s.r.o. See the LICENSE.md file in the root directory of this repository root for details.

using Microsoft.CodeAnalysis;
using System;
using System.Collections.Concurrent;
using System.Collections.Generic;
using System.Diagnostics;
using System.Globalization;
using System.IO;
using System.Linq;
using System.Reflection;
using System.Runtime.InteropServices;
using System.Text;
using System.Threading;

// Resharper disable EmptyGeneralCatchClause

namespace Metalama.Framework.CompilerExtensions
{
    /// <summary>
    /// Extract dependency assemblies packed as managed resources and provides instances of classes implemented by these dependencies.
    /// </summary>
    public static class ResourceExtractor
    {
        private static readonly object _initializeLock = new();
        private static readonly string[] _assembliesShippedWithMetalamaCompiler = new[] { "Metalama.Backstage", "Metalama.Compiler.Interfaces" };

        private static readonly Dictionary<string, (string Path, AssemblyName Name)> _embeddedAssemblies = new( StringComparer.OrdinalIgnoreCase );

        private static readonly ConcurrentDictionary<string, Assembly?> _assemblyCache = new( StringComparer.OrdinalIgnoreCase );

        private static readonly string _snapshotDirectory;
        private static readonly string _buildId;
        private static readonly PropertyInfo? _isCollectibleProperty = typeof(Assembly).GetProperty( "IsCollectible" );
        private static volatile bool _initialized;
        private static string? _versionNumber;

        static ResourceExtractor()
        {
            if ( !string.IsNullOrEmpty( Environment.GetEnvironmentVariable( "METALAMA_DEBUG_RESOURCE_EXTRACTOR" ) ) )
            {
                Debugger.Launch();
            }

            // This mimics the logic implemented by TempPathHelper and backed by Metalama.Backstage, however without having a reference to Metalama.Backstage.
            var assembly = typeof(ResourceExtractor).Assembly;
            var moduleId = assembly.ManifestModule.ModuleVersionId;
            var assemblyVersion = assembly.GetName().Version;

            _buildId = assemblyVersion.ToString( 4 ) + "-" +
                       string.Join( "", moduleId.ToByteArray().Take( 4 ).Select( i => i.ToString( "x2", CultureInfo.InvariantCulture ) ) );

            _snapshotDirectory = GetTempDirectory( "Extract" );
        }

        private static string GetTempDirectory( string purpose ) => Path.Combine( Path.GetTempPath(), "Metalama", purpose, _buildId );

        // .NET 5.0 has collectible assemblies, but collectible assemblies cannot be returned to AppDomain.AssemblyResolve.
        private static bool IsCollectible( Assembly assembly ) => _isCollectibleProperty == null || (bool) _isCollectibleProperty.GetValue( assembly );

        private static void Initialize()
        {
            if ( !_initialized )
            {
                lock ( _initializeLock )
                {
                    if ( !_initialized )
                    {
                        // To debug, uncomment the next line.
                        // System.Diagnostics.Debugger.Launch();

                        var currentAssembly = typeof(ResourceExtractor).Assembly;

                        AppDomain.CurrentDomain.AssemblyResolve += OnAssemblyResolve;

                        // Get a temp directory. AssemblyName.GetAssemblyName does not support long paths.

                        // Extract embedded assemblies to a temp directory.
                        ExtractEmbeddedAssemblies( currentAssembly );

                        // Load assemblies from the temp directory.

                        foreach ( var file in Directory.GetFiles( _snapshotDirectory, "*.dll" ) )
                        {
                            // We don't load assemblies using Assembly.LoadFile here, because the assemblies may be loaded in
                            // the main load context, or may be loaded later. We will use Assembly.LoadFile in last chance in the AssemblyResolve event.
                            // This scenario is used in Metalama.Try.

                            var loadedAssemblyName = AssemblyName.GetAssemblyName( file );
                            _embeddedAssemblies[loadedAssemblyName.Name] = (file, loadedAssemblyName);
                        }

                        _versionNumber = GetRoslynVersion();

                        _initialized = true;
                    }
                }
            }
        }

        /// <summary>
        /// Creates an instance of a type of the <c>Metalama.Framework.Engine</c> assembly.
        /// </summary>
        public static object CreateInstance( string assemblyName, string typeName )
        {
            var log = new StringBuilder();

            try
            {
                Initialize();

                assemblyName = assemblyName + "." + _versionNumber;

                var assemblyQualifiedName = _embeddedAssemblies[assemblyName].Name.ToString();
                log.AppendLine( $"Creating an instance of '{assemblyQualifiedName}'." );

                var assembly = GetAssembly( assemblyQualifiedName, log );

                if ( assembly == null )
                {
                    throw new ArgumentOutOfRangeException( nameof(assemblyName), $"Cannot load the assembly '{assemblyQualifiedName}'" );
                }

                var type = assembly.GetType( typeName, true );

                if ( type == null )
                {
                    throw new ArgumentOutOfRangeException( nameof(typeName), $"Cannot load the type '{typeName}' in assembly '{assemblyQualifiedName}'" );
                }

                return Activator.CreateInstance( type );
            }
            catch ( Exception e )
            {
                var directory = GetTempDirectory( "CrashReports" );

                if ( !Directory.Exists( directory ) )
                {
                    Directory.CreateDirectory( directory );

                    // Mark the directory for automatic clean up when unused.
                    var cleanupJsonFilePath = Path.Combine( directory, "cleanup.json" );
                    File.WriteAllText( cleanupJsonFilePath, "{\"Strategy\":1}" );
                }

                var path = Path.Combine( directory, Guid.NewGuid().ToString() + ".txt" );

                var exceptionText = new StringBuilder();
                var process = Process.GetCurrentProcess();

                exceptionText.AppendLine( $"Metalama Version: {typeof(ResourceExtractor).Assembly.GetName().Version}" );
                exceptionText.AppendLine( $"Runtime: {RuntimeInformation.FrameworkDescription}" );
                exceptionText.AppendLine( $"Processor Architecture: {RuntimeInformation.ProcessArchitecture}" );
                exceptionText.AppendLine( $"OS Description: {RuntimeInformation.OSDescription}" );
                exceptionText.AppendLine( $"OS Architecture: {RuntimeInformation.OSArchitecture}" );
                exceptionText.AppendLine( $"Process Name: {process.ProcessName}" );
                exceptionText.AppendLine( $"Process Id: {process.Id}" );
                exceptionText.AppendLine( $"Process Kind: {ProcessKindHelper.CurrentProcessKind}" );
                exceptionText.AppendLine( $"Command Line: {Environment.CommandLine}" );
                exceptionText.AppendLine( $"Exception type: {e.GetType()}" );
                exceptionText.AppendLine( $"Exception message: {e.Message}" );

                try
                {
                    // The next line may fail.
                    var exceptionToString = e.ToString();
                    exceptionText.AppendLine( "===== Exception ===== " );
                    exceptionText.AppendLine( exceptionToString );
                }
                catch { }

                exceptionText.AppendLine( "===== Loaded assemblies ===== " );

                foreach ( var assembly in AppDomain.CurrentDomain.GetAssemblies() )
                {
                    try
                    {
                        exceptionText.AppendLine( assembly.Location );
                    }
                    catch { }
                }

                exceptionText.AppendLine( "===== Log ===== " );
                exceptionText.AppendLine( log.ToString() );
                File.WriteAllText( path, exceptionText.ToString() );

                throw;
            }
        }

        private static void ExtractEmbeddedAssemblies( Assembly currentAssembly )
        {
            // Extract managed resources to a snapshot directory.
            var completedFilePath = Path.Combine( _snapshotDirectory, ".completed" );
            var cleanupJsonFilePath = Path.Combine( _snapshotDirectory, "cleanup.json" );
            var mutexName = "Global\\Metalama_Extract_" + _buildId;

            if ( !File.Exists( completedFilePath ) )
            {
                // We cannot use MutexHelper because of dependencies on an embedded assembly.

                using var extractMutex = new Mutex( false, mutexName );

                try
                {
                    extractMutex.WaitOne();
                }
                catch ( AbandonedMutexException )
                {
                    // Another process crashed while holding the mutex.
                    // This situation can be ignored because the presence of the `.completed` file alone says
                    // that the extraction was successful.
                }

                StreamWriter? log = null;

                try
                {
                    if ( !File.Exists( completedFilePath ) )
                    {
                        if ( !Directory.Exists( _snapshotDirectory ) )
                        {
                            Directory.CreateDirectory( _snapshotDirectory );

                            // Mark the directory for automatic clean up when unused.
                            File.WriteAllText( cleanupJsonFilePath, "{\"Strategy\":2}" );
                        }

                        log = File.CreateText( Path.Combine( _snapshotDirectory, $"extract-{Guid.NewGuid()}.log" ) );

                        log.WriteLine( $"Extracting resources..." );

                        var process = Process.GetCurrentProcess();
                        log.WriteLine( $"Process Name: {process.ProcessName}" );
                        log.WriteLine( $"Process Id: {process.Id}" );
                        log.WriteLine( $"Process Kind: {ProcessKindHelper.CurrentProcessKind}" );
                        log.WriteLine( $"Command Line: {Environment.CommandLine}" );
                        log.WriteLine( $"Source Assembly Name: '{currentAssembly.FullName}'" );
                        log.WriteLine( $"Source Assembly Location: '{currentAssembly.Location}'" );
                        log.WriteLine( $"Mutex name: '{mutexName}'" );
                        log.WriteLine( "----" );

                        foreach ( var resourceName in currentAssembly.GetManifestResourceNames() )
                        {
                            var prefix = "Metalama.Framework.CompilerExtensions.Resources.";

                            if ( resourceName.EndsWith( ".dll", StringComparison.OrdinalIgnoreCase ) &&
                                 resourceName.StartsWith( prefix, StringComparison.OrdinalIgnoreCase ) )
                            {
                                var fileName = resourceName.Substring( prefix.Length );
                                var filePath = Path.Combine( _snapshotDirectory, fileName );

                                log.WriteLine( $"Extracting resource '{resourceName}' to '{filePath}'." );

                                // Extract the file to disk.
                                using var stream = currentAssembly.GetManifestResourceStream( resourceName )!;

                                using ( var outputStream = File.Create( filePath ) )
                                {
                                    stream.CopyTo( outputStream );
                                }
                            }
                            else
                            {
                                log.WriteLine( $"Ignoring resource '{resourceName}'." );
                            }
                        }

                        File.WriteAllText( completedFilePath, "completed" );
                    }
                }
                catch ( Exception e )
                {
                    log.WriteLine( e.ToString() );

                    throw;
                }
                finally
                {
                    log?.Dispose();
                    extractMutex.ReleaseMutex();
                }
            }
            else if ( File.GetLastWriteTime( cleanupJsonFilePath ) < DateTime.Now.AddHours( -1 ) )
            {
                // Touch the cleanup.json file so the periodic cleanup script does not remove it.

                try
                {
                    File.SetLastAccessTime( cleanupJsonFilePath, DateTime.Now );
                }
                catch { }
            }
        }

        private static Assembly? GetAssembly( string name, StringBuilder? log = null )
        {
            return _assemblyCache.GetOrAdd( name, _ => GetAssemblyCore( name, log ) );
        }

        private static Assembly? GetAssemblyCore( string name, StringBuilder? log )
        {
            bool VersionTolerantReferenceMatchesDefinition( AssemblyName requestedAssemblyName, AssemblyName candidate )
                => AssemblyName.ReferenceMatchesDefinition( requestedAssemblyName, candidate );

            bool StrictReferenceMatchesDefinition( AssemblyName requestedAssemblyName, AssemblyName candidate )
                => AssemblyName.ReferenceMatchesDefinition( requestedAssemblyName, candidate ) && requestedAssemblyName.Version == candidate.Version;

<<<<<<< HEAD
            Assembly? Load( string name )
            {
                var requestedAssemblyName = new AssemblyName( name );

                // Find for an assembly in the current AppDomain.
                // This is important for Metalama.Try. Without that, we may have several copies of the same assemblies loaded, one from the normal
                // loading context, and the other from the LoadFile loading context.
                log?.AppendLine( $"Looking for an exact version match for '{name}'." );
                var assembly = GetAlreadyLoadedAssembly( requestedAssemblyName, StrictReferenceMatchesDefinition, log );
=======
            var requestedAssemblyName = new AssemblyName( name );

            // Find for an assembly in the current AppDomain.
            // This is important for Metalama.Try. Without that, we may have several copies of the same assemblies loaded, one from the normal
            // loading context, and the other from the LoadFile loading context.
            log?.AppendLine( $"Looking for an exact version match for '{name}'." );
            var assembly = GetAlreadyLoadedAssembly( requestedAssemblyName, StrictReferenceMatchesDefinition, log );
>>>>>>> a3c2dbe5

            if ( assembly != null )
            {
                return assembly;
            }

            if ( _embeddedAssemblies.TryGetValue( requestedAssemblyName.Name, out var embeddedAssembly ) )
            {
                if ( _assembliesShippedWithMetalamaCompiler.Contains( requestedAssemblyName.Name ) )
                {
                    // When the assembly is shipped with the Metalama.Compiler process, we need to pay attention.
                    // It seems that MSBuild will use any Metalama.Compiler process of a higher version if one is available, so a project
                    // compiled with a lower version of Metalama.Backstage and Metalama.Compiler.Interfaces may end up with a higher version.

                    log?.AppendLine( $"'{requestedAssemblyName.Name}' is an assembly provided by Metalama.Compiler. Accepting a higher version." );
                    assembly = GetAlreadyLoadedAssembly( requestedAssemblyName, VersionTolerantReferenceMatchesDefinition, log );

                    if ( assembly != null )
                    {
                        return assembly;
                    }

<<<<<<< HEAD
                    var assemblyName = embeddedAssembly.Name;

                    if ( embeddedAssembly.Name.Version == assemblyName.Version )
                    {
                        log?.AppendLine( $"Loading the embedded assembly '{embeddedAssembly.Path}'." );
=======
                    log?.AppendLine( $"'{requestedAssemblyName.Name}' was not loaded yet. Trying to provide the embedded copy." );
                }
                else
                {
                    log?.AppendLine( $"'{requestedAssemblyName.Name}' is an embedded assembly. Requiring the exact version." );
                }
>>>>>>> a3c2dbe5

                var assemblyName = embeddedAssembly.Name;

                if ( embeddedAssembly.Name.Version == assemblyName.Version )
                {
                    log?.AppendLine( $"Loading the embedded assembly '{embeddedAssembly.Path}'." );

                    return Assembly.LoadFile( embeddedAssembly.Path );
                }
                else
                {
                    // This is not the expected version.
                    // Another assembly version should handle it.

                    log?.AppendLine( $"The embedded assembly '{embeddedAssembly.Name}', did not match the required version. Returning null." );

                    return null;
                }
            }
            else
            {
                log?.AppendLine( $"'{requestedAssemblyName.Name}' is not an embedded assembly. Accepting any upper version." );

                return GetAlreadyLoadedAssembly( requestedAssemblyName, VersionTolerantReferenceMatchesDefinition, log );
            }
        }

        private static Assembly? GetAlreadyLoadedAssembly(
            AssemblyName requestedAssemblyName,
            Func<AssemblyName, AssemblyName, bool> matchFunc,
            StringBuilder? log )
        {
            // We may get here because one of our assemblies is requesting a lower version of Roslyn
            // assemblies than what we have. In this case, we will return any matching assembly.

            var existingAssembly = AppDomain.CurrentDomain.GetAssemblies()
                .FirstOrDefault( x => !IsCollectible( x ) && matchFunc( requestedAssemblyName, x.GetName() ) );

            if ( existingAssembly != null )
            {
                log?.AppendLine( $"Found '{existingAssembly.Location}'." );
            }
            else
            {
                log?.AppendLine( "No matching assembly was found in the AppDomain." );
            }

            return existingAssembly;
        }

        private static Assembly? OnAssemblyResolve( object sender, ResolveEventArgs args ) => GetAssembly( args.Name );

        private static string GetRoslynVersion()
        {
            var assembly = typeof(SyntaxNode).Assembly;
            var version = assembly.GetName().Version;

            if ( version == new Version( 42, 42, 42, 42 ) )
            {
                // This is the JetBrains build. The real version is in AssemblyInformationalVersionAttribute.

                var informationalVersionAttribute = assembly.GetCustomAttribute<AssemblyInformationalVersionAttribute>();

                if ( informationalVersionAttribute != null )
                {
                    var informationalVersionString = informationalVersionAttribute.InformationalVersion.Split( '-' );

                    if ( Version.TryParse( informationalVersionString[0], out var informationVersion ) )
                    {
                        version = informationVersion;
                    }
                }
            }

            if ( version >= new Version( 4, 4 ) )
            {
                return "4.4.0";
            }
            else
            {
                return "4.0.1";
            }
        }
    }
}<|MERGE_RESOLUTION|>--- conflicted
+++ resolved
@@ -306,17 +306,6 @@
             bool StrictReferenceMatchesDefinition( AssemblyName requestedAssemblyName, AssemblyName candidate )
                 => AssemblyName.ReferenceMatchesDefinition( requestedAssemblyName, candidate ) && requestedAssemblyName.Version == candidate.Version;
 
-<<<<<<< HEAD
-            Assembly? Load( string name )
-            {
-                var requestedAssemblyName = new AssemblyName( name );
-
-                // Find for an assembly in the current AppDomain.
-                // This is important for Metalama.Try. Without that, we may have several copies of the same assemblies loaded, one from the normal
-                // loading context, and the other from the LoadFile loading context.
-                log?.AppendLine( $"Looking for an exact version match for '{name}'." );
-                var assembly = GetAlreadyLoadedAssembly( requestedAssemblyName, StrictReferenceMatchesDefinition, log );
-=======
             var requestedAssemblyName = new AssemblyName( name );
 
             // Find for an assembly in the current AppDomain.
@@ -324,7 +313,6 @@
             // loading context, and the other from the LoadFile loading context.
             log?.AppendLine( $"Looking for an exact version match for '{name}'." );
             var assembly = GetAlreadyLoadedAssembly( requestedAssemblyName, StrictReferenceMatchesDefinition, log );
->>>>>>> a3c2dbe5
 
             if ( assembly != null )
             {
@@ -347,20 +335,12 @@
                         return assembly;
                     }
 
-<<<<<<< HEAD
-                    var assemblyName = embeddedAssembly.Name;
-
-                    if ( embeddedAssembly.Name.Version == assemblyName.Version )
-                    {
-                        log?.AppendLine( $"Loading the embedded assembly '{embeddedAssembly.Path}'." );
-=======
                     log?.AppendLine( $"'{requestedAssemblyName.Name}' was not loaded yet. Trying to provide the embedded copy." );
                 }
                 else
                 {
                     log?.AppendLine( $"'{requestedAssemblyName.Name}' is an embedded assembly. Requiring the exact version." );
                 }
->>>>>>> a3c2dbe5
 
                 var assemblyName = embeddedAssembly.Name;
 
