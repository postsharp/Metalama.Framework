--- conflicted
+++ resolved
@@ -34,13 +34,8 @@
         <AssemblyAttribute Include="Metalama.Framework.Aspects.CompileTimeOnlyAttribute" />
     </ItemGroup>
 
-<<<<<<< HEAD
-    <ItemGroup Condition="'$(DesignTimeBuild)' == 'True'">
-        <AdditionalFiles Include="$(MetalamaDesignTimeFallbackTouchFile)" />
-=======
     <ItemGroup Condition="'$(DesignTimeBuild)' == 'True' AND '$(MetalamaDesignTimeEnabled)'=='False'">
         <AdditionalFiles Include="$(MetalamaDesignTimeFallbackTouchFile)" Visible="False" />
->>>>>>> 0c591a04
     </ItemGroup>
 
     <Target Name="ExportMetalamaFrameworkProperties" BeforeTargets="PrepareForBuild">
@@ -63,17 +58,10 @@
         <WriteLinesToFile File="$(MetalamaSourceGeneratorTouchFile)" Lines=">$([System.Guid]::NewGuid())"
                           Condition="!Exists('$(MetalamaSourceGeneratorTouchFile)')" />
         <ItemGroup>
-<<<<<<< HEAD
-            <AdditionalFiles Include="$(MetalamaBuildTouchFile)" />
-            <AdditionalFiles Include="$(MetalamaSourceGeneratorTouchFile)" />
-            <Clean Include="$(MetalamaBuildTouchFile)" />
-            <Clean Include="$(MetalamaSourceGeneratorTouchFile)" />
-=======
             <AdditionalFiles Include="$(MetalamaBuildTouchFile)" Visible="False"/>
             <AdditionalFiles Include="$(MetalamaSourceGeneratorTouchFile)"  Visible="False"/>
             <Clean Include="$(MetalamaBuildTouchFile)"/>
             <Clean Include="$(MetalamaSourceGeneratorTouchFile)"/>
->>>>>>> 0c591a04
         </ItemGroup>
     </Target>
 </Project>