--- conflicted
+++ resolved
@@ -30,13 +30,8 @@
         <MetalamaCompilerTransformedFilesOutputPath Condition="'$(MetalamaCompilerTransformedFilesOutputPath)'==''">$(IntermediateOutputPath)metalama</MetalamaCompilerTransformedFilesOutputPath>
     </PropertyGroup>
 
-<<<<<<< HEAD
-    <ItemGroup Condition="'$(MetalamaCompileTimeOnlyProject)'=='True'">
-        <AssemblyAttribute Include="Metalama.Framework.Aspects.CompileTimeOnlyAttribute" />
-=======
     <ItemGroup Condition="'$(MetalamaCompileTimeProject)'=='True'">
         <AssemblyAttribute Include="Metalama.Framework.Aspects.CompileTimeAttribute"/>
->>>>>>> 91a35fb0
     </ItemGroup>
 
     <ItemGroup Condition="'$(DesignTimeBuild)' == 'True' AND '$(MetalamaDesignTimeEnabled)'=='False'">
@@ -44,7 +39,7 @@
     </ItemGroup>
 
     <Target Name="ExportMetalamaFrameworkProperties" BeforeTargets="PrepareForBuild">
-        <Error Text="The IntermediateOutputPath property is not defined." Condition="'$(IntermediateOutputPath)'==''" />
+        <Error Text="The IntermediateOutputPath property is not defined." Condition="'$(IntermediateOutputPath)'==''"/>
         <PropertyGroup>
             <MetalamaBuildTouchFile>$(MSBuildProjectDirectory)\$(IntermediateOutputPath)MetalamaBuild.touch</MetalamaBuildTouchFile>
             <MetalamaSourceGeneratorTouchFile>$(MSBuildProjectDirectory)\$(IntermediateOutputPath)MetalamaSourceGenerator.touch</MetalamaSourceGeneratorTouchFile>
@@ -57,11 +52,11 @@
              delete the file. It should do that only when the source code has changed (even if it is not saved). We don't overwrite an existing
              file because this would break incremental build -->
         <WriteLinesToFile File="$(MetalamaBuildTouchFile)" Lines=">$([System.Guid]::NewGuid())"
-                          Condition="!Exists('$(MetalamaBuildTouchFile)')" />
+                          Condition="!Exists('$(MetalamaBuildTouchFile)')"/>
 
         <!-- We create the generator touch file so that it is included in the project. This file is changed by the Roslyn analysis process. -->
         <WriteLinesToFile File="$(MetalamaSourceGeneratorTouchFile)" Lines=">$([System.Guid]::NewGuid())"
-                          Condition="!Exists('$(MetalamaSourceGeneratorTouchFile)')" />
+                          Condition="!Exists('$(MetalamaSourceGeneratorTouchFile)')"/>
         <ItemGroup>
             <AdditionalFiles Include="$(MetalamaBuildTouchFile)" Visible="False"/>
             <AdditionalFiles Include="$(MetalamaSourceGeneratorTouchFile)"  Visible="False"/>
