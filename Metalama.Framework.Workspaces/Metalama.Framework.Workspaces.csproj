<Project Sdk="Microsoft.NET.Sdk">

    <PropertyGroup>
        <TargetFramework>net8.0</TargetFramework>
        <RootNamespace>Metalama.Framework.Workspaces</RootNamespace>
        <UseMetalamaCompiler>Private</UseMetalamaCompiler>
        <!-- Packaging -->
        <PackageDescription>A Metalama package that allows you to load solutions and projects, get their code model, execute Metalama on them, and get the introspection model of the compilation result.</PackageDescription>
        <PackageReadmeFile>README.md</PackageReadmeFile>
        
        <!-- disable warning NU5100: The assembly 'contentFiles\any\any\**\*.dll' is not inside the 'lib' folder and hence it won't be added as a reference when the package is installed into a
            project. Move it into the 'lib' folder if it needs to be referenced. -->
        <NoWarn>NU5100</NoWarn>
<<<<<<< HEAD
=======
        
        <TargetsForTfmSpecificContentInPackage>$(TargetsForTfmSpecificContentInPackage);_AddPackageContent</TargetsForTfmSpecificContentInPackage>
>>>>>>> 3967da13
    </PropertyGroup>

    <ItemGroup>
        <None Update="buildTransitive/*" Pack="true" PackagePath=""/>
        <None Update="build/*" Pack="true" PackagePath=""/>
    </ItemGroup>


    <ItemGroup>
        <ProjectReference Include="../Metalama.Framework.Engine/Metalama.Framework.Engine.csproj" />
        <ProjectReference Include="../Metalama.Framework.Introspection/Metalama.Framework.Introspection.csproj" />
        <ProjectReference Include="../Metalama.Framework/Metalama.Framework.csproj" />
        
        <!-- Validate that we do not expose internal APIs -->
        <ProjectReference Include="../Metalama.Framework.Engine.Analyzers/Metalama.Framework.Engine.Analyzers.csproj" OutputItemType="Analyzer" ReferenceOutputAssembly="false" />
    </ItemGroup>

    <ItemGroup>
        <PackageReference Include="System.Linq.Parallel" />
<<<<<<< HEAD
        <PackageReference Include="Microsoft.CodeAnalysis.Workspaces.MSBuild" VersionOverride="$(RoslynVersion)"  GeneratePathProperty="True" />
=======
>>>>>>> 3967da13
        <PackageReference Include="Microsoft.CodeAnalysis.Common" VersionOverride="$(RoslynVersion)" />
        <PackageReference Include="Microsoft.CodeAnalysis.CSharp" VersionOverride="$(RoslynVersion)" />
        <PackageReference Include="Microsoft.CodeAnalysis.CSharp.Workspaces" VersionOverride="$(RoslynVersion)" />
        <PackageReference Include="Microsoft.CodeAnalysis.CSharp.Features" VersionOverride="$(RoslynVersion)" />
        <PackageReference Include="Newtonsoft.Json" VersionOverride="13.0.3" />

        <PackageReference Include="Microsoft.Build.Locator" />
<<<<<<< HEAD
        <PackageReference Include="Microsoft.Build" ExcludeAssets="runtime" PrivateAssets="all" />
        <PackageReference Include="Microsoft.Build.Framework" ExcludeAssets="runtime" PrivateAssets="all" />
=======
>>>>>>> 3967da13

        <PackageReference Include="Microsoft.CodeAnalysis.Workspaces.MSBuild" VersionOverride="$(RoslynVersion)"  GeneratePathProperty="True" PrivateAssets="all" />
        
        <!-- The following references handle [Memo] -->
        <ProjectReference Include="../source-dependencies/Metalama.Framework.Private/src/Metalama.SourceTransformer/Metalama.SourceTransformer.csproj" OutputItemType="Analyzer" ReferenceOutputAssembly="false" Condition="Exists('../source-dependencies/Metalama.Framework.Private')" />
    </ItemGroup>

    <!-- === Packaging === -->
    <ItemGroup>
        <None Include="README.md" Pack="true" PackagePath="/" />
    </ItemGroup>
    
    <Target Name="IncludeBuildHost" BeforeTargets="_GetPackageFiles">
        <!-- We include the build hosts (included by Microsoft.CodeAnalysis.Workspaces.MSBuild) so that users don't have 
         to reference the Microsoft.CodeAnalysis.Workspaces.MSBuild and possibly mess up versions. -->
        <ItemGroup>
            <Content Remove="$(PkgMicrosoft_CodeAnalysis_Workspaces_MSBuild)/contentFiles/**" />
            <Content Include="$(PkgMicrosoft_CodeAnalysis_Workspaces_MSBuild)/contentFiles/**" Pack="true" PackagePath="contentFiles"  PackageCopyToOutput="true" />
        </ItemGroup>
    </Target>

    <!-- We include the build hosts (included by Microsoft.CodeAnalysis.Workspaces.MSBuild) so that users don't have 
     to reference the Microsoft.CodeAnalysis.Workspaces.MSBuild and possibly mess up versions. -->
    <Target Name="IncludeBuildHost" BeforeTargets="_GetPackageFiles">
        <ItemGroup>
            <Content Remove="$(PkgMicrosoft_CodeAnalysis_Workspaces_MSBuild)/contentFiles/**" />
            <Content Include="$(PkgMicrosoft_CodeAnalysis_Workspaces_MSBuild)/contentFiles/**" Pack="true" PackagePath="contentFiles"  PackageCopyToOutput="true" />
        </ItemGroup>
    </Target>


    <!-- We include the libs of Microsoft.CodeAnalysis.Workspaces.MSBuild so we can make the dependency on Microsoft.CodeAnalysis.Workspaces.MSBuild
         completely private, which de facto removes the transitive dependency on Microsoft.Build packages, which confuse LinqPad. -->
    <Target Name="_AddPackageContent">
        <ItemGroup>
            <TfmSpecificPackageFile Include="$(PkgMicrosoft_CodeAnalysis_Workspaces_MSBuild)/lib/net8.0/**/*.dll" PackagePath="lib/%(RecursiveDir)net8.0" />
        </ItemGroup>
    </Target>

</Project><|MERGE_RESOLUTION|>--- conflicted
+++ resolved
@@ -11,11 +11,6 @@
         <!-- disable warning NU5100: The assembly 'contentFiles\any\any\**\*.dll' is not inside the 'lib' folder and hence it won't be added as a reference when the package is installed into a
             project. Move it into the 'lib' folder if it needs to be referenced. -->
         <NoWarn>NU5100</NoWarn>
-<<<<<<< HEAD
-=======
-        
-        <TargetsForTfmSpecificContentInPackage>$(TargetsForTfmSpecificContentInPackage);_AddPackageContent</TargetsForTfmSpecificContentInPackage>
->>>>>>> 3967da13
     </PropertyGroup>
 
     <ItemGroup>
@@ -35,10 +30,6 @@
 
     <ItemGroup>
         <PackageReference Include="System.Linq.Parallel" />
-<<<<<<< HEAD
-        <PackageReference Include="Microsoft.CodeAnalysis.Workspaces.MSBuild" VersionOverride="$(RoslynVersion)"  GeneratePathProperty="True" />
-=======
->>>>>>> 3967da13
         <PackageReference Include="Microsoft.CodeAnalysis.Common" VersionOverride="$(RoslynVersion)" />
         <PackageReference Include="Microsoft.CodeAnalysis.CSharp" VersionOverride="$(RoslynVersion)" />
         <PackageReference Include="Microsoft.CodeAnalysis.CSharp.Workspaces" VersionOverride="$(RoslynVersion)" />
@@ -46,11 +37,6 @@
         <PackageReference Include="Newtonsoft.Json" VersionOverride="13.0.3" />
 
         <PackageReference Include="Microsoft.Build.Locator" />
-<<<<<<< HEAD
-        <PackageReference Include="Microsoft.Build" ExcludeAssets="runtime" PrivateAssets="all" />
-        <PackageReference Include="Microsoft.Build.Framework" ExcludeAssets="runtime" PrivateAssets="all" />
-=======
->>>>>>> 3967da13
 
         <PackageReference Include="Microsoft.CodeAnalysis.Workspaces.MSBuild" VersionOverride="$(RoslynVersion)"  GeneratePathProperty="True" PrivateAssets="all" />
         
