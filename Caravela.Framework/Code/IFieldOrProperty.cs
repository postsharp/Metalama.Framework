--- conflicted
+++ resolved
@@ -33,9 +33,6 @@
         IMethod? Setter { get; }
 
         /// <summary>
-<<<<<<< HEAD
-        /// Gets an object that allows to get or set the value of the current field or property.
-=======
         /// Gets writeability of the field or property, i.e. the situations in which the field or property can be written.
         /// </summary>
         Writeability Writeability { get; }
@@ -46,9 +43,7 @@
         bool IsAutoPropertyOrField { get; }
 
         /// <summary>
-        /// Determines if the property existed before the current aspect was advice
-        /// (<see langword="false" /> if it was introduced by the current aspect).
->>>>>>> b20e251e
+        /// Gets an object that allows to get or set the value of the current field or property.
         /// </summary>
         IInvokerFactory<IFieldOrPropertyInvoker> Invoker { get; }
 
