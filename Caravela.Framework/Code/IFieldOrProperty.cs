--- conflicted
+++ resolved
@@ -9,11 +9,7 @@
     /// <summary>
     /// A base interface for <see cref="IField"/> and <see cref="IProperty"/>.
     /// </summary>
-<<<<<<< HEAD
-    public interface IFieldOrProperty : IMemberWithAccessors, IHasType
-=======
     public interface IFieldOrProperty : IMemberWithAccessors
->>>>>>> 05d84bb8
     {
         /// <summary>
         /// Gets the property getter, or <c>null</c> if the property is write-only. In case of automatic properties, this property returns
