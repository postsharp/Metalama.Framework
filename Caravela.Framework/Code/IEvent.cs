--- conflicted
+++ resolved
@@ -1,12 +1,8 @@
 // Copyright (c) SharpCrafters s.r.o. All rights reserved.
 // This project is not open source. Please see the LICENSE.md file in the repository root for details.
 
-<<<<<<< HEAD
-using Caravela.Framework.Project;
+using Caravela.Framework.Aspects;
 using System.Collections.Generic;
-=======
-using Caravela.Framework.Aspects;
->>>>>>> c4b1927c
 using System.Reflection;
 
 namespace Caravela.Framework.Code
