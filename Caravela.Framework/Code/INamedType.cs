--- conflicted
+++ resolved
@@ -1,7 +1,4 @@
-<<<<<<< HEAD
 using Caravela.Reactive;
-=======
->>>>>>> 8327fe42
 using System.Collections.Immutable;
 using Caravela.Reactive;
 
@@ -64,15 +61,13 @@
         IImmutableList<IGenericParameter> GenericParameters { get; }
 
         /// <summary>
-<<<<<<< HEAD
         /// Indicates whether this type or any of its containers does not have generic arguments set.
         /// </summary>
         bool IsOpenGeneric { get; }
 
-=======
+        /// <summary>
         /// Gets the nested types of the current type.
         /// </summary>
->>>>>>> 8327fe42
         IReactiveCollection<INamedType> NestedTypes { get; }
 
         /// <summary>
@@ -93,15 +88,11 @@
         /// </summary>
         IReactiveCollection<IMethod> Methods { get; }
 
-<<<<<<< HEAD
-        public INamedType WithGenericArguments( params IType[] genericArguments );
-=======
         /// <summary>
         /// Makes a generic instance of the current generic type definition.
         /// </summary>
         /// <param name="genericArguments"></param>
         /// <returns></returns>
-        public INamedType MakeGenericType( params IType[] genericArguments );
->>>>>>> 8327fe42
+        public INamedType WithGenericArguments( params IType[] genericArguments );
     }
 }