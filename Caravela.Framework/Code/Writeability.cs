--- conflicted
+++ resolved
@@ -31,10 +31,6 @@
         /// <summary>
         /// The field or property can be set at all times (e.g. this is a non-<c>readonly</c> field or a property with a <c>set</c> accessor).
         /// </summary>
-<<<<<<< HEAD
-        All = 3,
-=======
         All = 3
->>>>>>> 99734164
     }
 }