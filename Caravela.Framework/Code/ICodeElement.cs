--- conflicted
+++ resolved
@@ -11,11 +11,7 @@
     /// are always declarations, never elements of the method body.
     /// </summary>
     [CompileTime]
-<<<<<<< HEAD
-    public interface ICodeElement : IDisplayable, IDiagnosticScope
-=======
-    public interface ICodeElement : IDisplayable, IDiagnosticTarget, ICompilationElement
->>>>>>> a85e7a55
+    public interface ICodeElement : IDisplayable, IDiagnosticScope, ICompilationElement
     {
         /// <summary>
         /// Gets the origin (<see cref="CodeOrigin.Source"/>, <see cref="CodeOrigin.Generator"/> or <see cref="CodeOrigin.Aspect"/>
