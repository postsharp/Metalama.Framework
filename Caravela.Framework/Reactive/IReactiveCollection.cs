--- conflicted
+++ resolved
@@ -6,13 +6,10 @@
 
 namespace Caravela.Reactive
 {
-<<<<<<< HEAD
-=======
     /// <summary>
     /// A reactive <see cref="IEnumerable{T}"/>.
     /// </summary>
     /// <typeparam name="T"></typeparam>
->>>>>>> bdd930c8
     public interface IReactiveCollection<out T> : IReactiveSource<IEnumerable<T>, IReactiveCollectionObserver<T>>
     {
     }
