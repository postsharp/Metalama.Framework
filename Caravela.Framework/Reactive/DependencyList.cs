--- conflicted
+++ resolved
@@ -12,11 +12,7 @@
     /// </summary>
     internal struct DependencyList
     {
-<<<<<<< HEAD
-        private volatile Dictionary<IReactiveSource, Dependency>? _dependencies;
-=======
-        private volatile Node _dependencies;
->>>>>>> bdd930c8
+        private volatile Node? _dependencies;
         private readonly IReactiveObserver _parent;
 
         /// <summary>
@@ -33,7 +29,7 @@
 
         public bool IsEmpty => this._dependencies == null;
 
-        private Node FindNode(IReactiveObservable<IReactiveObserver> source)
+        private Node? FindNode(IReactiveObservable<IReactiveObserver> source)
         {
             for (var node = this._dependencies; node != null; node = node.Next)
             {
@@ -102,7 +98,7 @@
         {
             for (var node = this._dependencies; node != null; node = node.Next)
             {
-                node.Subscription.Dispose();
+                node.Subscription?.Dispose();
             }
 
             this._dependencies = null;
@@ -134,12 +130,12 @@
         private class Node
         {
             public IReactiveObservable<IReactiveObserver> Source { get; }
-            public IReactiveSubscription Subscription { get; }
+            public IReactiveSubscription? Subscription { get; }
             public int Version { get;  }
 
-            public Node Next { get; set; }
+            public Node? Next { get; set; }
 
-            public Node(IReactiveObservable<IReactiveObserver> source, IReactiveSubscription subscription, int version)
+            public Node(IReactiveObservable<IReactiveObserver> source, IReactiveSubscription? subscription, int version)
             {
                 this.Source = source;
                 this.Subscription = subscription;
