--- conflicted
+++ resolved
@@ -18,11 +18,7 @@
             Func<TSource, TCollection, ReactiveCollectorToken, TResult> resultSelector)
             : base(source, resultSelector)
         {
-<<<<<<< HEAD
             CollectionSelector = collectionSelector;
-=======
-            this._func = func;
->>>>>>> c856e6ce
         }
 
 
@@ -65,14 +61,10 @@
 
         protected override IEnumerable<TResult> GetItems(TSource arg)
         {
-<<<<<<< HEAD
             foreach (var item in CollectionSelector(arg, CollectorToken))
             {
                 yield return ResultSelector(arg, item, CollectorToken);
             }
-=======
-            return this._func(arg, this.CollectorToken);
->>>>>>> c856e6ce
         }
     }
 }