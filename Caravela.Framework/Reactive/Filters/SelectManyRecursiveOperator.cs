#region

using System;
using System.Collections.Generic;
using System.Collections.Immutable;

#endregion

namespace Caravela.Reactive
{
    internal class SelectManyRecursiveOperator<T> : ReactiveCollectionOperator<T, T>
        where T : class
    {
        private readonly Func<T, ReactiveCollectorToken, IReactiveCollection<T>> _getRecursionValueFunc;
        private ImmutableDictionary<T, int> _result = null!;

        private ImmutableDictionary<IReactiveCollection<T>, (IReactiveSubscription subscription, int count)>
            _subscriptions =
                ImmutableDictionary<IReactiveCollection<T>, (IReactiveSubscription subscription, int count)>.Empty;

        public SelectManyRecursiveOperator(IReactiveCollection<T> source,
            Func<T, ReactiveCollectorToken, IReactiveCollection<T>> getRecursionValueFunc) : base(source)
        {
<<<<<<< HEAD
            _getRecursionValueFunc = getRecursionValueFunc;
=======
            this._getRecursionValueFunc = getRecursionValueFunc;
            this._continuePredicate = stopPredicate ?? _defaultContinuePredicate;
>>>>>>> c856e6ce
        }

        protected override bool EvaluateFunction(IEnumerable<T> source)
        {
            var builder = ImmutableDictionary.CreateBuilder<T, int>();

            void Iterate(T item)
            {
                builder.TryGetValue(item, out var count);
                builder[item] = count + 1;

                var recursiveSource = this._getRecursionValueFunc(item, this.CollectorToken);

                if (this.Follow(recursiveSource))
                {
                    foreach (var recursiveItem in recursiveSource.GetValue(this.CollectorToken))
                    {
                        Iterate(recursiveItem);
                    }
                }
            }

            foreach (var item in source)
            {
                Iterate(item);
            }

            this._result = builder.ToImmutable();
            return true;
        }

        private bool Follow(IReactiveCollection<T> source)
        {
            if (!this._subscriptions.TryGetValue(source, out var existing))
            {
                this._subscriptions = this._subscriptions.Add(source, (source.AddObserver(this), 1));
                return true;
            }
            else
            {
                this._subscriptions = this._subscriptions.SetItem(source, (existing.subscription, existing.count + 1));
                return false;
            }
        }

        private bool Unfollow(IReactiveCollection<T> source)
        {
            if (!this._subscriptions.TryGetValue(source, out var existing))
            {
                return false;
            }

            if (existing.count == 1)
            {
                this._subscriptions = this._subscriptions.Remove(source);
                return true;
            }
            else
            {
                this._subscriptions = this._subscriptions.SetItem(source, (existing.subscription, existing.count - 1));
                return false;
            }
        }

        protected override IEnumerable<T> GetFunctionResult()
        {
            return this._result.Keys;
        }

        private void AddItem(T item, ref ImmutableDictionary<T, int> newResult, UpdateToken updateToken)
        {
            void Iterate(T item, ref ImmutableDictionary<T, int> newResult)
            {
                if (!newResult.TryGetValue(item, out var count))
                {
                    updateToken.SignalChange();
                    foreach (var subscription in this.Observers)
                    {
                        subscription.Observer.OnItemAdded(subscription.Subscription, item, updateToken.Version);
                    }
                }

                newResult = newResult.SetItem(item, count + 1);

                var recursiveSource = this._getRecursionValueFunc(item, this.CollectorToken);

                if (this.Follow(recursiveSource))
                {
                    foreach (var recursiveItem in recursiveSource.GetValue(this.CollectorToken))
                    {
                        Iterate(recursiveItem, ref newResult);
                    }
                }
            }

            Iterate(item, ref newResult);
        }

        private void RemoveItem(T item, ref ImmutableDictionary<T, int> newResult, UpdateToken updateToken)
        {
            void Iterate(T item, ref ImmutableDictionary<T, int> newResult)
            {
                if (!newResult.TryGetValue(item, out var count))
                {
                    return;
                }

                if (count == 1)
                {
                    updateToken.SignalChange();

                    foreach (var subscription in this.Observers)
                    {
                        subscription.Observer.OnItemRemoved(subscription.Subscription, item, updateToken.Version);
                    }

                    newResult = newResult.Remove(item);
                }
                else
                {
                    newResult = newResult.SetItem(item, count - 1);
                }

                var recursiveSource = this._getRecursionValueFunc(item, this.CollectorToken);

                if (this.Unfollow(recursiveSource))
                {
                    foreach (var recursiveItem in recursiveSource.GetValue(this.CollectorToken))
                    {
                        Iterate(recursiveItem, ref newResult);
                    }
                }
            }

            Iterate(item, ref newResult);
        }

        protected override void OnSourceItemAdded(IReactiveSubscription sourceSubscription, T item,
            in UpdateToken updateToken)
        {
            var newResult = this._result;

            this.AddItem(item, ref newResult, updateToken);

            this._result = newResult;
        }


        protected override void OnSourceItemRemoved(IReactiveSubscription sourceSubscription, T item,
            in UpdateToken updateToken)
        {
            var newResult = this._result;

            this.RemoveItem(item, ref newResult, updateToken);

            this._result = newResult;
        }

        protected override void OnSourceItemReplaced(IReactiveSubscription sourceSubscription, T oldItem, T newItem,
            in UpdateToken updateToken)
        {
            var newResult = this._result;

            this.RemoveItem(oldItem, ref newResult, updateToken);
            this.AddItem(newItem, ref newResult, updateToken);

            this._result = newResult;
        }
    }
}<|MERGE_RESOLUTION|>--- conflicted
+++ resolved
@@ -21,12 +21,7 @@
         public SelectManyRecursiveOperator(IReactiveCollection<T> source,
             Func<T, ReactiveCollectorToken, IReactiveCollection<T>> getRecursionValueFunc) : base(source)
         {
-<<<<<<< HEAD
-            _getRecursionValueFunc = getRecursionValueFunc;
-=======
             this._getRecursionValueFunc = getRecursionValueFunc;
-            this._continuePredicate = stopPredicate ?? _defaultContinuePredicate;
->>>>>>> c856e6ce
         }
 
         protected override bool EvaluateFunction(IEnumerable<T> source)
