--- conflicted
+++ resolved
@@ -44,25 +44,15 @@
                         token.SignalChange();
 
                         // We never return a null group, instead we create an empty group to which
-<<<<<<< HEAD
-                        // items can be added later.
+                        // items can be added later. This is important because the consumer may add an observer.
                         group = new Group<TKey, TElement>(this, key);
-=======
-                        // items can be added later. This is important because the consumer may add an observer.
-                        group = new Group<TKey, TItem>(this, key);
->>>>>>> fc05b89b
 
                         var oldGroups = this._groups;
                         this._groups = this._groups.Add(key, group);
 
                         foreach (var subscription in this.Observers)
                         {
-<<<<<<< HEAD
                             subscription.Observer.OnItemAdded(subscription.Subscription, group, token.Version);
-                            
-=======
-                            subscription.Observer.OnItemAdded(subscription.Subscription, @group, token.Version);
->>>>>>> fc05b89b
                         }
 
                         foreach (var subscription in this.Observers.OfType<IEnumerable<Group<TKey, TElement>>>())
@@ -138,20 +128,14 @@
 
         protected override bool EvaluateFunction(IEnumerable<TSource> source)
         {
-<<<<<<< HEAD
-            this._groups = source
-                .GroupBy(s => this._getKeyFunc(s, this.CollectorToken), _getElementFunc)
-                .ToImmutableDictionary(g => g.Key, g => new Group<TKey, TElement>(this, g));
-=======
             // We cannot simply overwrite the dictionary with a brand new one because there may be observers on individual
             // groups and we need to preserve them.
->>>>>>> fc05b89b
 
             var oldGroups = this._groups;
 
             var builder = oldGroups.ToBuilder();
 
-            foreach (var group in source.GroupBy(s => this._getKeyFunc(s, this.CollectorToken)))
+            foreach (var group in source.GroupBy(s => this._getKeyFunc(s, this.CollectorToken), _getElementFunc))
             {
                 if (builder.TryGetValue(group.Key, out var items))
                 {
