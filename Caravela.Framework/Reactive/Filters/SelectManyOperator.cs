#region

using System;
using System.Collections.Generic;
using System.Linq;

#endregion

namespace Caravela.Reactive
{
    internal abstract class SelectManyOperator<TSource, TCollection, TResult> : ReactiveCollectionOperator<TSource, TResult>,
        IReactiveCollectionObserver<TCollection>
    {
        private IEnumerable<TResult> _results = null!;
        protected Func<TSource, TCollection, ReactiveCollectorToken, TResult> ResultSelector { get; }

        protected SelectManyOperator(IReactiveCollection<TSource> source, Func<TSource, TCollection, ReactiveCollectorToken, TResult> resultSelector) : base(source)
        {
            ResultSelector = resultSelector;
        }

        private TResult SelectResult(IReactiveSubscription subscription, TCollection item) => ResultSelector((TSource)subscription.Sender, item, CollectorToken);

        void IReactiveCollectionObserver<TCollection>.OnItemAdded(IReactiveSubscription subscription, TCollection item,
            int newVersion)
        {
            if (!this.CanProcessIncrementalChange)
                return;
            
            using var updateToken = this.GetIncrementalUpdateToken();

<<<<<<< HEAD
            AddItem(SelectResult(subscription, item), updateToken);
=======
            this.AddItem(item, updateToken);
>>>>>>> c856e6ce
        }

        void IReactiveCollectionObserver<TCollection>.OnItemRemoved(IReactiveSubscription subscription, TCollection item,
            int newVersion)
        {
            if (!this.CanProcessIncrementalChange)
                return;
            
            using var updateToken = this.GetIncrementalUpdateToken();

<<<<<<< HEAD
            RemoveItem(SelectResult(subscription, item), updateToken);
=======
            this.RemoveItem(item, updateToken);
>>>>>>> c856e6ce
        }

        void IReactiveCollectionObserver<TCollection>.OnItemReplaced(IReactiveSubscription subscription, TCollection oldItem,
            TCollection newItem, int newVersion)
        {
            if (!this.CanProcessIncrementalChange)
                return;
            
            using var updateToken = this.GetIncrementalUpdateToken();

<<<<<<< HEAD
            RemoveItem(SelectResult(subscription, oldItem), updateToken);
            AddItem(SelectResult(subscription, newItem), updateToken);
=======
            this.RemoveItem(oldItem, updateToken);
            this.AddItem(newItem, updateToken);
>>>>>>> c856e6ce
        }

        void IReactiveObserver.OnValueInvalidated(IReactiveSubscription subscription,
            bool isBreakingChange)
        {
            if (isBreakingChange)
            {
                this.OnBreakingChange();
            }
        }

        void IReactiveObserver<IEnumerable<TCollection>>.OnValueChanged(IReactiveSubscription subscription,
            IEnumerable<TCollection> oldValue, IEnumerable<TCollection> newValue, int newVersion,
            bool isBreakingChange)
        {
            if (isBreakingChange)
            {
                this.OnBreakingChange();
            }
        }


        protected abstract void UnfollowAll();
        protected abstract void Unfollow(TSource source);
        protected abstract void Follow(TSource source);

        protected abstract IEnumerable<TResult> GetItems(TSource arg);


        protected override bool EvaluateFunction(IEnumerable<TSource> source)
        {
            this.UnfollowAll();

            foreach (var s in source)
            {
                this.Follow(s);
            }

            this._results = source.SelectMany(this.GetItems);

            return true;
        }


        private void AddItem(TResult addedItem, in UpdateToken updateToken)
        {
            updateToken.SignalChange();

            // We have a new item.

            foreach (var observer in this.Observers)
            {
                observer.Observer.OnItemAdded(observer.Subscription, addedItem, updateToken.Version);
            }
        }

        private void RemoveItem(TResult removedItem, in UpdateToken updateToken)
        {
            updateToken.SignalChange();


            foreach (var observer in this.Observers)
            {
                observer.Observer.OnItemRemoved(observer.Subscription, removedItem, updateToken.Version);
            }
        }

        private void AddSource(TSource source, in UpdateToken updateToken)
        {
            this.Follow(source);


            foreach (var newItem in this.GetItems(source))
            {
                this.AddItem(newItem, updateToken);
            }
        }

        private void RemoveSource(TSource source, in UpdateToken updateToken)
        {
            this.Unfollow(source);

            foreach (var removedItem in this.GetItems(source))
            {
                this.RemoveItem(removedItem, updateToken);
            }
        }


        protected override void OnSourceItemAdded(IReactiveSubscription sourceSubscription, TSource item,
            in UpdateToken updateToken)
        {
            this.AddSource(item, updateToken);
        }

        protected override void OnSourceItemRemoved(IReactiveSubscription sourceSubscription, TSource item,
            in UpdateToken updateToken)
        {
            this.RemoveSource(item, updateToken);
        }

        protected override void OnSourceItemReplaced(IReactiveSubscription sourceSubscription, TSource oldItem,
            TSource newItem, in UpdateToken updateToken)
        {
            this.RemoveSource(oldItem, updateToken);
            this.AddSource(newItem, updateToken);
        }


        protected override IEnumerable<TResult> GetFunctionResult()
        {
            return this._results;
        }
    }
}<|MERGE_RESOLUTION|>--- conflicted
+++ resolved
@@ -29,11 +29,7 @@
             
             using var updateToken = this.GetIncrementalUpdateToken();
 
-<<<<<<< HEAD
             AddItem(SelectResult(subscription, item), updateToken);
-=======
-            this.AddItem(item, updateToken);
->>>>>>> c856e6ce
         }
 
         void IReactiveCollectionObserver<TCollection>.OnItemRemoved(IReactiveSubscription subscription, TCollection item,
@@ -44,11 +40,7 @@
             
             using var updateToken = this.GetIncrementalUpdateToken();
 
-<<<<<<< HEAD
             RemoveItem(SelectResult(subscription, item), updateToken);
-=======
-            this.RemoveItem(item, updateToken);
->>>>>>> c856e6ce
         }
 
         void IReactiveCollectionObserver<TCollection>.OnItemReplaced(IReactiveSubscription subscription, TCollection oldItem,
@@ -59,13 +51,8 @@
             
             using var updateToken = this.GetIncrementalUpdateToken();
 
-<<<<<<< HEAD
             RemoveItem(SelectResult(subscription, oldItem), updateToken);
             AddItem(SelectResult(subscription, newItem), updateToken);
-=======
-            this.RemoveItem(oldItem, updateToken);
-            this.AddItem(newItem, updateToken);
->>>>>>> c856e6ce
         }
 
         void IReactiveObserver.OnValueInvalidated(IReactiveSubscription subscription,
