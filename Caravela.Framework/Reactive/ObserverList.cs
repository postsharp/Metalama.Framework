#region

using System;
using System.Collections;
using System.Collections.Generic;
using System.Threading;

#endregion

namespace Caravela.Reactive
{
    /// <summary>
    /// A base implementation for <see cref="IReactiveObservable{T}"/>.
    /// </summary>
    /// <typeparam name="T">Type of observers/</typeparam>
    internal struct ObserverList<T> : IEnumerable<ObserverListEnumeratedItem<T>>
        where T : class, IReactiveObserver
    {
        private SpinLock _spinLock;
        private readonly IReactiveObservable<T> _owner;
<<<<<<< HEAD
        private volatile ReactiveSubscription<T>? _first;
=======
        private volatile ObserverListItem<T> _first;
>>>>>>> bdd930c8

        public ObserverList(IReactiveObservable<T> owner)
        {
            this._owner = owner;
            this._first = null;
            this._spinLock = default;
        }

        public bool IsEmpty => this._first == null;


        public ObserverListEnumerator<T, IReactiveObserver> WeaklyTyped()
            => new ObserverListEnumerator<T, IReactiveObserver>(this._first);

        public ObserverListEnumerator<T, IReactiveObserver<TOut>> OfType<TOut>()
            => new ObserverListEnumerator<T, IReactiveObserver<TOut>>(this._first);

        IEnumerator<ObserverListEnumeratedItem<T>> IEnumerable<ObserverListEnumeratedItem<T>>.GetEnumerator()
        {
            return new ObserverListEnumerator<T, T>(this._first);
        }

        IEnumerator IEnumerable.GetEnumerator()
        {
            return new ObserverListEnumerator<T, T>(this._first);
        }

        private bool ContainsObserver(IReactiveObserver observer)
        {
            for (var node = this._first; node != null; node = node.Next)
            {
                if (ReferenceEquals(node.Observer, observer))
                {
                    return true;
                }
            }

            return false;
        }

        private int Count
        {
            get
            {
                int count = 0;
                for (var node = this._first; node != null; node = node.Next)
                {
                    count++;
                }

                return count;
            }
        }

        public IReactiveSubscription<T> AddObserver(IReactiveObserver observer)
        {
            if (observer == null)
                throw new ArgumentNullException();

#if DEBUG
            if (this.ContainsObserver(observer))
                throw new InvalidOperationException();

#endif

            var node = new ObserverListItem<T>(this._owner, observer);

            var lockHeld = false;
            try
            {
                this._spinLock.Enter(ref lockHeld);

                node.Next = this._first;
                this._first = node;
                return node;
            }
            finally
            {
                if (lockHeld)
                {
                    this._spinLock.Exit();
                }
            }
        }

        public bool RemoveObserver(IReactiveSubscription subscription)
        {
            var lockHeld = false;
            try
            {
<<<<<<< HEAD
                ReactiveSubscription<T>? previous = null;
=======
                this._spinLock.Enter(ref lockHeld);

                ObserverListItem<T> previous = null;
>>>>>>> bdd930c8
                for (var node = this._first; node != null; node = node.Next)
                {
                    if (ReferenceEquals(node, subscription))
                    {
                        if (previous == null)
                        {
                            this._first = node.Next;
                        }
                        else
                        {
                            previous.Next = node.Next;
                        }

                        return true;
                    }

                    previous = node;
                }
            }
            finally
            {
                if (lockHeld)
                {
                    this._spinLock.Exit();
                }
            }

            // Not found.
            return false;
        }

<<<<<<< HEAD
        public override string ToString() => $"ObserverList Count={Count}";

    }

    public struct ReactiveEnumeratedSubscription<T> where T : IReactiveObserver
    {
        public T Observer { get; }
        public IReactiveSubscription<T> Subscription { get; }

        internal ReactiveEnumeratedSubscription(T observer, IReactiveSubscription<T> subscription)
        {
            this.Observer = observer;
            this.Subscription = subscription;
        }

        public override string ToString() => this.Observer.ToString();

    }


    public struct SubscriptionEnumerator<TIn, TOut> : 
        IEnumerable<ReactiveEnumeratedSubscription<TOut>>,
        IEnumerator<ReactiveEnumeratedSubscription<TOut>>
        where TOut : class, IReactiveObserver
        where TIn : class, IReactiveObserver
    {
        private ReactiveSubscription<TIn>? _node;
        private readonly ReactiveSubscription<TIn>? _first;

        internal SubscriptionEnumerator(ReactiveSubscription<TIn>? first)
        {
            this._first = first;
            this._node = null;
            
        }

        public void Dispose()
        {
        }

        public bool MoveNext()
        {
         
            while (true)
            {
                if (this._node == null)
                {
                    this._node = this._first;
                }
                else
                {
                    this._node = this._node.Next;
                }

                if (this._node == null)
                {
                    return false;
                }

                if (this._node.WeaklyTypedObserver is TOut)
                {
                    return true;
                }
            }
        }

        public void Reset()
        {
            this._node = null;
        }

        public ReactiveEnumeratedSubscription<TOut> Current =>
            new ReactiveEnumeratedSubscription<TOut>((TOut) this._node!.WeaklyTypedObserver, (IReactiveSubscription<TOut>) this._node);

        object IEnumerator.Current => this.Current;

        public SubscriptionEnumerator<TIn, TOut> GetEnumerator()
        {
            return this;
        }

        IEnumerator<ReactiveEnumeratedSubscription<TOut>> IEnumerable<ReactiveEnumeratedSubscription<TOut>>.GetEnumerator()
        {
            return this.GetEnumerator();
        }


        IEnumerator IEnumerable.GetEnumerator()
        {
            return this.GetEnumerator();
        }
    }


    internal class ReactiveSubscription<T> : IReactiveSubscription<T>
        where T : IReactiveObserver
    {
        public IReactiveObserver WeaklyTypedObserver { get; }
        internal ReactiveSubscription<T>? Next;

        public ReactiveSubscription(IReactiveObservable<T> observable, IReactiveObserver observer)
        {
            if (observable == null)
            {
                throw new ArgumentNullException(nameof(observable));
            }

            this.Sender = observable;
            this.WeaklyTypedObserver = observer;
        }

        private IReactiveObservable<T> Sender { get; set; }

        IReactiveObserver IReactiveSubscription.Observer => this.WeaklyTypedObserver;

        object IReactiveSubscription.Sender => this.Sender;
        public T Observer => (T) this.WeaklyTypedObserver;

        public void Dispose()
        {
            if (this.Sender != null)
            {
                this.Sender.RemoveObserver(this);
                this.Sender = null!;
            }
        }

        public override string ToString()
        {
            return this.WeaklyTypedObserver?.ToString()!;
        }
=======

        public override string ToString() => $"ObserverList Count={Count}";
>>>>>>> bdd930c8
    }
}<|MERGE_RESOLUTION|>--- conflicted
+++ resolved
@@ -18,11 +18,7 @@
     {
         private SpinLock _spinLock;
         private readonly IReactiveObservable<T> _owner;
-<<<<<<< HEAD
-        private volatile ReactiveSubscription<T>? _first;
-=======
-        private volatile ObserverListItem<T> _first;
->>>>>>> bdd930c8
+        private volatile ObserverListItem<T>? _first;
 
         public ObserverList(IReactiveObservable<T> owner)
         {
@@ -113,13 +109,9 @@
             var lockHeld = false;
             try
             {
-<<<<<<< HEAD
-                ReactiveSubscription<T>? previous = null;
-=======
                 this._spinLock.Enter(ref lockHeld);
 
-                ObserverListItem<T> previous = null;
->>>>>>> bdd930c8
+                ObserverListItem<T>? previous = null;
                 for (var node = this._first; node != null; node = node.Next)
                 {
                     if (ReferenceEquals(node, subscription))
@@ -151,141 +143,7 @@
             return false;
         }
 
-<<<<<<< HEAD
-        public override string ToString() => $"ObserverList Count={Count}";
-
-    }
-
-    public struct ReactiveEnumeratedSubscription<T> where T : IReactiveObserver
-    {
-        public T Observer { get; }
-        public IReactiveSubscription<T> Subscription { get; }
-
-        internal ReactiveEnumeratedSubscription(T observer, IReactiveSubscription<T> subscription)
-        {
-            this.Observer = observer;
-            this.Subscription = subscription;
-        }
-
-        public override string ToString() => this.Observer.ToString();
-
-    }
-
-
-    public struct SubscriptionEnumerator<TIn, TOut> : 
-        IEnumerable<ReactiveEnumeratedSubscription<TOut>>,
-        IEnumerator<ReactiveEnumeratedSubscription<TOut>>
-        where TOut : class, IReactiveObserver
-        where TIn : class, IReactiveObserver
-    {
-        private ReactiveSubscription<TIn>? _node;
-        private readonly ReactiveSubscription<TIn>? _first;
-
-        internal SubscriptionEnumerator(ReactiveSubscription<TIn>? first)
-        {
-            this._first = first;
-            this._node = null;
-            
-        }
-
-        public void Dispose()
-        {
-        }
-
-        public bool MoveNext()
-        {
-         
-            while (true)
-            {
-                if (this._node == null)
-                {
-                    this._node = this._first;
-                }
-                else
-                {
-                    this._node = this._node.Next;
-                }
-
-                if (this._node == null)
-                {
-                    return false;
-                }
-
-                if (this._node.WeaklyTypedObserver is TOut)
-                {
-                    return true;
-                }
-            }
-        }
-
-        public void Reset()
-        {
-            this._node = null;
-        }
-
-        public ReactiveEnumeratedSubscription<TOut> Current =>
-            new ReactiveEnumeratedSubscription<TOut>((TOut) this._node!.WeaklyTypedObserver, (IReactiveSubscription<TOut>) this._node);
-
-        object IEnumerator.Current => this.Current;
-
-        public SubscriptionEnumerator<TIn, TOut> GetEnumerator()
-        {
-            return this;
-        }
-
-        IEnumerator<ReactiveEnumeratedSubscription<TOut>> IEnumerable<ReactiveEnumeratedSubscription<TOut>>.GetEnumerator()
-        {
-            return this.GetEnumerator();
-        }
-
-
-        IEnumerator IEnumerable.GetEnumerator()
-        {
-            return this.GetEnumerator();
-        }
-    }
-
-
-    internal class ReactiveSubscription<T> : IReactiveSubscription<T>
-        where T : IReactiveObserver
-    {
-        public IReactiveObserver WeaklyTypedObserver { get; }
-        internal ReactiveSubscription<T>? Next;
-
-        public ReactiveSubscription(IReactiveObservable<T> observable, IReactiveObserver observer)
-        {
-            if (observable == null)
-            {
-                throw new ArgumentNullException(nameof(observable));
-            }
-
-            this.Sender = observable;
-            this.WeaklyTypedObserver = observer;
-        }
-
-        private IReactiveObservable<T> Sender { get; set; }
-
-        IReactiveObserver IReactiveSubscription.Observer => this.WeaklyTypedObserver;
-
-        object IReactiveSubscription.Sender => this.Sender;
-        public T Observer => (T) this.WeaklyTypedObserver;
-
-        public void Dispose()
-        {
-            if (this.Sender != null)
-            {
-                this.Sender.RemoveObserver(this);
-                this.Sender = null!;
-            }
-        }
-
-        public override string ToString()
-        {
-            return this.WeaklyTypedObserver?.ToString()!;
-        }
-=======
 
         public override string ToString() => $"ObserverList Count={Count}";
->>>>>>> bdd930c8
     }
 }