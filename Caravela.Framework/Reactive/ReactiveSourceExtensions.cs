#region

using System;
using System.Collections.Generic;
using System.Collections.Immutable;

#endregion

namespace Caravela.Reactive
{
    public static class ReactiveSourceExtensions
    {
<<<<<<< HEAD
        public static IGroupBy<TKey, TItem> GroupBy<TKey, TItem>(
            this IReactiveCollection<TItem> source, Func<TItem, ReactiveCollectorToken, TKey> getKeyFunc,
            IEqualityComparer<TKey>? equalityComparer = default)
        {
            return new GroupByOperator<TItem, TKey, TItem>(source, getKeyFunc, item => item, equalityComparer);
        }

        public static IGroupBy<TKey, TItem> GroupBy<TKey, TItem>(
=======
        public static IReactiveGroupBy<TKey, TItem> GroupBy<TKey, TItem>(
>>>>>>> bdd930c8
            this IReactiveCollection<TItem> source, Func<TItem, TKey> getKeyFunc,
            IEqualityComparer<TKey>? equalityComparer = default)
        {
<<<<<<< HEAD
            return new GroupByOperator<TItem, TKey, TItem>(source, (item, token) => getKeyFunc(item), item => item, equalityComparer);
        }

        public static IGroupBy<TKey, TElement> GroupBy<TSource, TKey, TElement>(
            this IReactiveCollection<TSource> source, Func<TSource, TKey> getKeyFunc, Func<TSource, TElement> getElementFunc,
            IEqualityComparer<TKey>? equalityComparer = default)
        {
            return new GroupByOperator<TSource, TKey, TElement>(source, (item, token) => getKeyFunc(item), getElementFunc, equalityComparer);
=======
            return new GroupByOperator<TKey, TItem>(source, getKeyFunc, equalityComparer);
>>>>>>> bdd930c8
        }


        public static IReactiveCollection<T> Union<T>(this IReactiveCollection<T> source, IReactiveCollection<T> second)
        {
            return new UnionOperator<T>(source, second);
        }

        public static IReactiveCollection<TResult> SelectMany<TSource, TResult>(
            this IReactiveCollection<TSource> source,
            Func<TSource, IReactiveCollection<TResult>> func)
        {
            return new SelectManyObservableOperator<TSource, TResult>(source, func);
        }


        public static IReactiveCollection<TResult> SelectMany<TSource, TResult>(
            this IReactiveCollection<TSource> source,
            Func<TSource, IImmutableList<TResult>> func)
        {
            return new SelectManyImmutableOperator<TSource, TResult>(source, func);
        }


<<<<<<< HEAD
        public static IReactiveCollection<TResult> SelectMany<TSource, TResult>(
            this IReactiveCollection<TSource> source, Func<TSource, IImmutableList<TResult>> func)
        {
            return new SelectManyImmutableOperator<TSource, TResult>(source, (source1, token) => func(source1));
        }

        public static IReactiveCollection<TResult> SelectMany<TSource, TCollection, TResult>(
            this IReactiveCollection<TSource> source, Func<TSource, IReactiveCollection<TCollection>> collectionSelector, Func<TSource, TCollection, TResult> resultSelector)
        {
            return new SelectManyObservableOperator<TSource, TCollection, TResult>(
                source, (source1, token) => collectionSelector(source1), (source2, item, token) => resultSelector(source2, item));
        }

        public static IReactiveCollection<TResult> SelectMany<TSource, TCollection, TResult>(
            this IReactiveCollection<TSource> source,
            Func<TSource, ReactiveCollectorToken, IReactiveCollection<TCollection>> collectionSelector,
            Func<TSource, TCollection, ReactiveCollectorToken, TResult> resultSelector)
        {
            return new SelectManyObservableOperator<TSource, TCollection, TResult>(source, collectionSelector, resultSelector);
        }

        public static IReactiveCollection<TResult> SelectMany<TSource, TCollection, TResult>(
            this IReactiveCollection<TSource> source, Func<TSource, IImmutableList<TCollection>> collectionSelector, Func<TSource, TCollection, TResult> resultSelector)
        {
            return new SelectManyImmutableOperator<TSource, TCollection, TResult>(
                source, (source1, token) => collectionSelector(source1), (source2, item, token) => resultSelector(source2, item));
        }

        public static IReactiveCollection<TResult> SelectMany<TSource, TCollection, TResult>(
            this IReactiveCollection<TSource> source,
            Func<TSource, ReactiveCollectorToken, IImmutableList<TCollection>> collectionSelector,
            Func<TSource, TCollection, ReactiveCollectorToken, TResult> resultSelector)
        {
            return new SelectManyImmutableOperator<TSource, TCollection, TResult>(source, collectionSelector, resultSelector);
        }
=======
>>>>>>> bdd930c8

        public static IReactiveCollection<TResult> Expand<TResult>(
            this IReactiveCollection<IReactiveCollection<TResult>> source)
        {
            return new SelectManyObservableOperator<IReactiveCollection<TResult>, TResult>(source,
                collection => collection);
        }


        public static IReactiveCollection<T> SelectManyRecursive<T>(
            this IReactiveCollection<T> source,
<<<<<<< HEAD
            Func<T, ReactiveCollectorToken, IReactiveCollection<T>> getRecursionValueFunc)
            where T : class
        {
            return new SelectManyRecursiveOperator<T>(source, getRecursionValueFunc);
        }


        public static IReactiveCollection<T> SelectManyRecursive<T>(
            this IReactiveCollection<T> source, Func<T, IReactiveCollection<T>> getRecursionValueFunc)
            where T : class
        {
            return new SelectManyRecursiveOperator<T>(source, (arg1, token) => getRecursionValueFunc(arg1));
=======
            Func<T,  IReactiveCollection<T>> getRecursionValueFunc)
            where T : class
        {
            return new SelectManyRecursiveOperator<T>(source, getRecursionValueFunc);
>>>>>>> bdd930c8
        }


    
        public static IReactiveCollection<T> SelectRecursive<T>(
            this IReactiveCollection<T> source, Func<T, T> getRecursionValueFunc, Func<T, bool>? stopPredicate = null)
            where T : class
        {
            throw new NotImplementedException();
        }
        
<<<<<<< HEAD
        public static IReactiveCollection<T> SelectRecursive<T>(
            this IReactiveCollection<T> source, Func<T, ReactiveCollectorToken, T> getRecursionValueFunc, Func<T, ReactiveCollectorToken, bool>? stopPredicate = null)
            where T : class
        {
            throw new NotImplementedException();
        }

=======
     
>>>>>>> bdd930c8


        public static IReactiveCollection<TSource> Where<TSource>(this IReactiveCollection<TSource> source,
            Func<TSource, bool> func)
        {
            return new WhereOperator<TSource>(source, func);
        }

<<<<<<< HEAD
        public static IDisposable WriteLine<T>(this IReactiveCollection<T> source, string? name = null)
=======
   
        public static IDisposable WriteLine<T>(this IReactiveCollection<T> source, string name = null)
>>>>>>> bdd930c8
        {
            return new WriteLineOperator<T>(source, name);
        }

        public static IReactiveCollection<TResult> Select<TSource, TResult>(this IReactiveCollection<TSource> source,
            Func<TSource, TResult> func)
        {
            return new SelectOperator<TSource, TResult>(source, func);
        }

        public static IReactiveCollection<TResult> SelectCached<TSource, TResult>(this IReactiveCollection<TSource> source,
            Func<TSource,  TResult> func) where TSource : class where TResult : class
        {
            return new SelectCachedOperator<TSource, TResult>(source, func);
        }


        public static IReactiveCollection<T> Materialize<T>(this IReactiveCollection<T> source)
        {
            if (source.IsMaterialized)
            {
                return source;
            }
            else
            {
                return new ToListOperator<T>(source);
            }
        }


        public static IReactiveCollection<TResult> OfType<TSource, TResult>(this IReactiveCollection<TSource> source)
        {
            throw new NotImplementedException();
        }
        
        /// <summary>
        /// Chooses <em>some</em> value from <paramref name="source"/> that matches <paramref name="func"/>.
        /// If there are multiple matching values, there are no guarantees about which one is chosen.
        /// </summary>
        public static IReactiveSource<T,IReactiveObserver<T>> Some<T>(
            this IReactiveCollection<T> source, Func<T, bool>? func = null)
        {
<<<<<<< HEAD
            func ??= _ => true;

            return new SomeOperator<T>(source, (source1, token) => func(source1), false);
=======
            return new FirstOperator<T>(source, func, false);
>>>>>>> bdd930c8
        }
        
        public static IReactiveSource<T,IReactiveObserver<T>> SomeOrDefault<T>(
            this IReactiveCollection<T> source, Func<T, bool>? func = null)
        {
<<<<<<< HEAD
            func ??= _ => true;

            return new SomeOperator<T>(source, (source1, token) => func(source1), true);
=======
            return new FirstOperator<T>(source, func, true);
>>>>>>> bdd930c8
        }
    }
}<|MERGE_RESOLUTION|>--- conflicted
+++ resolved
@@ -10,35 +10,19 @@
 {
     public static class ReactiveSourceExtensions
     {
-<<<<<<< HEAD
-        public static IGroupBy<TKey, TItem> GroupBy<TKey, TItem>(
-            this IReactiveCollection<TItem> source, Func<TItem, ReactiveCollectorToken, TKey> getKeyFunc,
+        public static IReactiveGroupBy<TKey, TItem> GroupBy<TKey, TItem>(
+            this IReactiveCollection<TItem> source, Func<TItem, TKey> getKeyFunc,
             IEqualityComparer<TKey>? equalityComparer = default)
         {
             return new GroupByOperator<TItem, TKey, TItem>(source, getKeyFunc, item => item, equalityComparer);
         }
 
-        public static IGroupBy<TKey, TItem> GroupBy<TKey, TItem>(
-=======
-        public static IReactiveGroupBy<TKey, TItem> GroupBy<TKey, TItem>(
->>>>>>> bdd930c8
-            this IReactiveCollection<TItem> source, Func<TItem, TKey> getKeyFunc,
-            IEqualityComparer<TKey>? equalityComparer = default)
-        {
-<<<<<<< HEAD
-            return new GroupByOperator<TItem, TKey, TItem>(source, (item, token) => getKeyFunc(item), item => item, equalityComparer);
-        }
-
-        public static IGroupBy<TKey, TElement> GroupBy<TSource, TKey, TElement>(
+        public static IReactiveGroupBy<TKey, TElement> GroupBy<TSource, TKey, TElement>(
             this IReactiveCollection<TSource> source, Func<TSource, TKey> getKeyFunc, Func<TSource, TElement> getElementFunc,
             IEqualityComparer<TKey>? equalityComparer = default)
         {
-            return new GroupByOperator<TSource, TKey, TElement>(source, (item, token) => getKeyFunc(item), getElementFunc, equalityComparer);
-=======
-            return new GroupByOperator<TKey, TItem>(source, getKeyFunc, equalityComparer);
->>>>>>> bdd930c8
+            return new GroupByOperator<TSource, TKey, TElement>(source, getKeyFunc, getElementFunc, equalityComparer);
         }
-
 
         public static IReactiveCollection<T> Union<T>(this IReactiveCollection<T> source, IReactiveCollection<T> second)
         {
@@ -61,44 +45,19 @@
         }
 
 
-<<<<<<< HEAD
-        public static IReactiveCollection<TResult> SelectMany<TSource, TResult>(
-            this IReactiveCollection<TSource> source, Func<TSource, IImmutableList<TResult>> func)
-        {
-            return new SelectManyImmutableOperator<TSource, TResult>(source, (source1, token) => func(source1));
-        }
-
         public static IReactiveCollection<TResult> SelectMany<TSource, TCollection, TResult>(
             this IReactiveCollection<TSource> source, Func<TSource, IReactiveCollection<TCollection>> collectionSelector, Func<TSource, TCollection, TResult> resultSelector)
         {
             return new SelectManyObservableOperator<TSource, TCollection, TResult>(
-                source, (source1, token) => collectionSelector(source1), (source2, item, token) => resultSelector(source2, item));
-        }
-
-        public static IReactiveCollection<TResult> SelectMany<TSource, TCollection, TResult>(
-            this IReactiveCollection<TSource> source,
-            Func<TSource, ReactiveCollectorToken, IReactiveCollection<TCollection>> collectionSelector,
-            Func<TSource, TCollection, ReactiveCollectorToken, TResult> resultSelector)
-        {
-            return new SelectManyObservableOperator<TSource, TCollection, TResult>(source, collectionSelector, resultSelector);
+                source, collectionSelector, resultSelector);
         }
 
         public static IReactiveCollection<TResult> SelectMany<TSource, TCollection, TResult>(
             this IReactiveCollection<TSource> source, Func<TSource, IImmutableList<TCollection>> collectionSelector, Func<TSource, TCollection, TResult> resultSelector)
         {
             return new SelectManyImmutableOperator<TSource, TCollection, TResult>(
-                source, (source1, token) => collectionSelector(source1), (source2, item, token) => resultSelector(source2, item));
+                source, collectionSelector, resultSelector);
         }
-
-        public static IReactiveCollection<TResult> SelectMany<TSource, TCollection, TResult>(
-            this IReactiveCollection<TSource> source,
-            Func<TSource, ReactiveCollectorToken, IImmutableList<TCollection>> collectionSelector,
-            Func<TSource, TCollection, ReactiveCollectorToken, TResult> resultSelector)
-        {
-            return new SelectManyImmutableOperator<TSource, TCollection, TResult>(source, collectionSelector, resultSelector);
-        }
-=======
->>>>>>> bdd930c8
 
         public static IReactiveCollection<TResult> Expand<TResult>(
             this IReactiveCollection<IReactiveCollection<TResult>> source)
@@ -110,25 +69,10 @@
 
         public static IReactiveCollection<T> SelectManyRecursive<T>(
             this IReactiveCollection<T> source,
-<<<<<<< HEAD
-            Func<T, ReactiveCollectorToken, IReactiveCollection<T>> getRecursionValueFunc)
-            where T : class
-        {
-            return new SelectManyRecursiveOperator<T>(source, getRecursionValueFunc);
-        }
-
-
-        public static IReactiveCollection<T> SelectManyRecursive<T>(
-            this IReactiveCollection<T> source, Func<T, IReactiveCollection<T>> getRecursionValueFunc)
-            where T : class
-        {
-            return new SelectManyRecursiveOperator<T>(source, (arg1, token) => getRecursionValueFunc(arg1));
-=======
             Func<T,  IReactiveCollection<T>> getRecursionValueFunc)
             where T : class
         {
             return new SelectManyRecursiveOperator<T>(source, getRecursionValueFunc);
->>>>>>> bdd930c8
         }
 
 
@@ -140,17 +84,7 @@
             throw new NotImplementedException();
         }
         
-<<<<<<< HEAD
-        public static IReactiveCollection<T> SelectRecursive<T>(
-            this IReactiveCollection<T> source, Func<T, ReactiveCollectorToken, T> getRecursionValueFunc, Func<T, ReactiveCollectorToken, bool>? stopPredicate = null)
-            where T : class
-        {
-            throw new NotImplementedException();
-        }
-
-=======
      
->>>>>>> bdd930c8
 
 
         public static IReactiveCollection<TSource> Where<TSource>(this IReactiveCollection<TSource> source,
@@ -159,12 +93,8 @@
             return new WhereOperator<TSource>(source, func);
         }
 
-<<<<<<< HEAD
+   
         public static IDisposable WriteLine<T>(this IReactiveCollection<T> source, string? name = null)
-=======
-   
-        public static IDisposable WriteLine<T>(this IReactiveCollection<T> source, string name = null)
->>>>>>> bdd930c8
         {
             return new WriteLineOperator<T>(source, name);
         }
@@ -207,25 +137,17 @@
         public static IReactiveSource<T,IReactiveObserver<T>> Some<T>(
             this IReactiveCollection<T> source, Func<T, bool>? func = null)
         {
-<<<<<<< HEAD
             func ??= _ => true;
 
-            return new SomeOperator<T>(source, (source1, token) => func(source1), false);
-=======
-            return new FirstOperator<T>(source, func, false);
->>>>>>> bdd930c8
+            return new SomeOperator<T>(source, func, false);
         }
         
         public static IReactiveSource<T,IReactiveObserver<T>> SomeOrDefault<T>(
             this IReactiveCollection<T> source, Func<T, bool>? func = null)
         {
-<<<<<<< HEAD
             func ??= _ => true;
 
-            return new SomeOperator<T>(source, (source1, token) => func(source1), true);
-=======
-            return new FirstOperator<T>(source, func, true);
->>>>>>> bdd930c8
+            return new SomeOperator<T>(source, func, true);
         }
     }
 }