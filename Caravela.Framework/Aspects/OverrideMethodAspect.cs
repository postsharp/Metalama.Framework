﻿// Copyright (c) SharpCrafters s.r.o. All rights reserved.
// This project is not open source. Please see the LICENSE.md file in the repository root for details.

using Caravela.Framework.Code;
using Caravela.Framework.Eligibility;
using System;
using System.Collections.Generic;
using System.Threading.Tasks;

namespace Caravela.Framework.Aspects
{
    /// <summary>
    /// A base aspect that overrides the implementation of a method.
    /// </summary>
    /// <seealso href="@overriding-methods"/>
    [AttributeUsage( AttributeTargets.Method )]
    public abstract class OverrideMethodAspect : Attribute, IAspect<IMethod>
    {
        /// <inheritdoc />
        public virtual void BuildAspect( IAspectBuilder<IMethod> builder )
        {
<<<<<<< HEAD
#if NET5_0
            var templates = new MethodTemplateSelector(
                nameof(this.OverrideMethod),
                nameof(this.OverrideAsyncMethod),
                nameof(this.OverrideEnumerableMethod),
                nameof(this.OverrideEnumeratorMethod),
                nameof(this.OverrideAsyncEnumerableMethod),
                nameof(this.OverrideAsyncEnumeratorMethod) );
#else
            var templates = new MethodTemplateSelector(
                nameof(this.OverrideMethod),
                nameof(this.OverrideAsyncMethod),
                nameof(this.OverrideEnumerableMethod),
                nameof(this.OverrideEnumeratorMethod) );
#endif
=======
            builder.AdviceFactory.OverrideMethod( builder.Target, nameof(this.OverrideMethod) );
        }
>>>>>>> 18683efa

            builder.AdviceFactory.OverrideMethod( builder.TargetDeclaration, templates );
        }

        public virtual void BuildEligibility( IEligibilityBuilder<IMethod> builder ) => builder.ExceptForInheritance().MustBeNonAbstract();

        [Template]
        [Abstract]
        public virtual Task<dynamic?> OverrideAsyncMethod() => throw new NotSupportedException();

        [Template]
        [Abstract]
        public virtual IEnumerable<dynamic?> OverrideEnumerableMethod() => throw new NotSupportedException();

        [Template]
        [Abstract]
        public virtual IEnumerator<dynamic?> OverrideEnumeratorMethod() => throw new NotSupportedException();

#if NET5_0
        [Template]
        [Abstract]
        public virtual IAsyncEnumerable<dynamic?> OverrideAsyncEnumerableMethod() => throw new NotSupportedException();

        [Template]
        [Abstract]
        public virtual IAsyncEnumerable<dynamic?> OverrideAsyncEnumeratorMethod() => throw new NotSupportedException();
#endif

        public virtual void BuildAspectClass( IAspectClassBuilder builder ) { }

        /// <summary>
        /// Default template of the new method implementation.
        /// </summary>
        /// <returns></returns>
        [Template]
        public abstract dynamic? OverrideMethod();
    }
}<|MERGE_RESOLUTION|>--- conflicted
+++ resolved
@@ -19,7 +19,6 @@
         /// <inheritdoc />
         public virtual void BuildAspect( IAspectBuilder<IMethod> builder )
         {
-<<<<<<< HEAD
 #if NET5_0
             var templates = new MethodTemplateSelector(
                 nameof(this.OverrideMethod),
@@ -35,12 +34,8 @@
                 nameof(this.OverrideEnumerableMethod),
                 nameof(this.OverrideEnumeratorMethod) );
 #endif
-=======
-            builder.AdviceFactory.OverrideMethod( builder.Target, nameof(this.OverrideMethod) );
-        }
->>>>>>> 18683efa
 
-            builder.AdviceFactory.OverrideMethod( builder.TargetDeclaration, templates );
+            builder.AdviceFactory.OverrideMethod( builder.Target, templates );
         }
 
         public virtual void BuildEligibility( IEligibilityBuilder<IMethod> builder ) => builder.ExceptForInheritance().MustBeNonAbstract();
