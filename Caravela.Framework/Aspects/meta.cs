--- conflicted
+++ resolved
@@ -46,9 +46,6 @@
         /// logic is invoked (as a method call or inlining) is considered an implementation detail.
         /// </summary>
         [TemplateKeyword]
-<<<<<<< HEAD
-        public static dynamic? Proceed() => CurrentContext.Proceed() ?? throw NewInvalidOperationException();
-=======
         public static dynamic? Proceed() => throw NewMustBeTransformedException();
 
         /// <summary>
@@ -80,7 +77,6 @@
         /// </summary>
         public static IAsyncEnumerator<dynamic?> ProceedAsyncEnumerator() => throw NewMustBeTransformedException();
 #endif
->>>>>>> 99734164
 
         /// <summary>
         /// Requests the debugger to break, if any debugger is attached to the current process.
