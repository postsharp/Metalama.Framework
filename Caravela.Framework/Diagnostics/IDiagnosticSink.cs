--- conflicted
+++ resolved
@@ -12,17 +12,11 @@
         /// <summary>
         /// Reports a diagnostic by specifying its location.
         /// </summary>
-<<<<<<< HEAD
-        /// <param name="location">Location</param>
-        /// <param name="descriptor">Descriptor</param>
-        /// <param name="args">Arguments of the formatting string</param>
-=======
         /// <param name="severity"></param>
         /// <param name="location">Location.</param>
         /// <param name="id"></param>
         /// <param name="formatMessage"></param>
         /// <param name="args">Arguments of the formatting string.</param>
->>>>>>> d088e93a
         void ReportDiagnostic( Severity severity, IDiagnosticLocation? location, string id, string formatMessage, params object[] args );
 
         /// <summary>
@@ -31,11 +25,7 @@
         /// <param name="severity"></param>
         /// <param name="id"></param>
         /// <param name="formatMessage"></param>
-<<<<<<< HEAD
-        /// <param name="args"></param>
-=======
         /// <param name="args">Arguments of the formatting string.</param>
->>>>>>> d088e93a
         void ReportDiagnostic( Severity severity, string id, string formatMessage, params object[] args );
     }
 }