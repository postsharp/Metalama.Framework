﻿using Caravela.Framework.Aspects;
using Caravela.Framework.Code;

namespace Caravela.Framework.Advices
{
<<<<<<< HEAD
    public interface IAdvice 
    { 

=======
    /// <summary>
    /// The base interface for all advices with a weakly-typed <see cref="TargetDeclaration"/>.
    /// See <see cref="IAdvice{T}"/> for the strongly-typed variant. Instances of
    /// <see cref="IAdvice"/> can be instantiated thanks to the <see cref="IAdviceFactory"/> interface.
    /// </summary>
    public interface IAdvice
    {
        /// <summary>
        /// Gets the element of code to which the current advice has been applied.
        /// </summary>
        ICodeElement TargetDeclaration { get; }
>>>>>>> 881ba68a
    }

    
    /// <summary>
    /// The base interface for all advices with a strongly-typed <see cref="TargetDeclaration"/>.
    /// Instances of <see cref="IAdvice{T}"/> can be instantiated thanks to the <see cref="IAdviceFactory"/> interface.
    /// </summary>
    /// <typeparam name="T">Type of code element to which the advice can be added.</typeparam>
    public interface IAdvice<out T> : IAdvice where T : ICodeElement
    {
<<<<<<< HEAD
=======
        /// <summary>
        /// Gets the element of code to which the current advice has been applied.
        /// </summary>
        new T TargetDeclaration { get; }
>>>>>>> 881ba68a
    }
}<|MERGE_RESOLUTION|>--- conflicted
+++ resolved
@@ -3,11 +3,6 @@
 
 namespace Caravela.Framework.Advices
 {
-<<<<<<< HEAD
-    public interface IAdvice 
-    { 
-
-=======
     /// <summary>
     /// The base interface for all advices with a weakly-typed <see cref="TargetDeclaration"/>.
     /// See <see cref="IAdvice{T}"/> for the strongly-typed variant. Instances of
@@ -19,7 +14,6 @@
         /// Gets the element of code to which the current advice has been applied.
         /// </summary>
         ICodeElement TargetDeclaration { get; }
->>>>>>> 881ba68a
     }
 
     
@@ -30,12 +24,9 @@
     /// <typeparam name="T">Type of code element to which the advice can be added.</typeparam>
     public interface IAdvice<out T> : IAdvice where T : ICodeElement
     {
-<<<<<<< HEAD
-=======
         /// <summary>
         /// Gets the element of code to which the current advice has been applied.
         /// </summary>
         new T TargetDeclaration { get; }
->>>>>>> 881ba68a
     }
 }