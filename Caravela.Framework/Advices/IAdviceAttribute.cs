using System;
using System.Collections.Generic;
using System.Text;

namespace Caravela.Framework.Advices
{
    /// <summary>
    /// Interface to be implemented by all custom attributes representing an advice.
    /// </summary>
    public interface IAdviceAttribute
    {
<<<<<<< HEAD
    }

    /// <summary>
    /// Interface to be implemented by all custom attributes representing an advice.
    /// </summary>
    public interface IAdviceAttribute<T> : IAdviceAttribute
        where T : IAdvice
    {
=======
>>>>>>> 8327fe42
    }
}<|MERGE_RESOLUTION|>--- conflicted
+++ resolved
@@ -1,7 +1,3 @@
-using System;
-using System.Collections.Generic;
-using System.Text;
-
 namespace Caravela.Framework.Advices
 {
     /// <summary>
@@ -9,7 +5,6 @@
     /// </summary>
     public interface IAdviceAttribute
     {
-<<<<<<< HEAD
     }
 
     /// <summary>
@@ -18,7 +13,5 @@
     public interface IAdviceAttribute<T> : IAdviceAttribute
         where T : IAdvice
     {
-=======
->>>>>>> 8327fe42
     }
 }