﻿// Copyright (c) SharpCrafters s.r.o. All rights reserved.
// This project is not open source. Please see the LICENSE.md file in the repository root for details.

<<<<<<< HEAD
=======
using Caravela.Framework.Code;
>>>>>>> 16bca9c1
using System;

namespace Caravela.Framework.Advices
{
<<<<<<< HEAD
    /// <summary>
    /// Custom attribute that marks the target method as a template for <see cref="IOverrideMethodAdvice"/> and results in creation of the advice.
    /// </summary>
    [AttributeUsage( AttributeTargets.Method, Inherited = true )]
=======
    [AttributeUsage( AttributeTargets.Method )]
>>>>>>> 16bca9c1
    public class IntroduceMethodAttribute : IntroduceMethodTemplateAttribute, IAdviceAttribute<IIntroduceMethodAdvice>
    {
    }
}<|MERGE_RESOLUTION|>--- conflicted
+++ resolved
@@ -1,22 +1,14 @@
 ﻿// Copyright (c) SharpCrafters s.r.o. All rights reserved.
 // This project is not open source. Please see the LICENSE.md file in the repository root for details.
 
-<<<<<<< HEAD
-=======
-using Caravela.Framework.Code;
->>>>>>> 16bca9c1
 using System;
 
 namespace Caravela.Framework.Advices
 {
-<<<<<<< HEAD
     /// <summary>
     /// Custom attribute that marks the target method as a template for <see cref="IOverrideMethodAdvice"/> and results in creation of the advice.
     /// </summary>
     [AttributeUsage( AttributeTargets.Method, Inherited = true )]
-=======
-    [AttributeUsage( AttributeTargets.Method )]
->>>>>>> 16bca9c1
     public class IntroduceMethodAttribute : IntroduceMethodTemplateAttribute, IAdviceAttribute<IIntroduceMethodAdvice>
     {
     }
