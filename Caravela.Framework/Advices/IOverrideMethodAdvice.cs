--- conflicted
+++ resolved
@@ -2,16 +2,11 @@
 
 namespace Caravela.Framework.Advices
 {
-<<<<<<< HEAD
-    public interface IOverrideMethodAdvice : IAdvice<IMethod>
-    {
-=======
     /// <summary>
     /// Represents an advice that overrides the implementation of a method.
     /// </summary>
     public interface IOverrideMethodAdvice : IAdvice<IMethod>
     {
         
->>>>>>> 881ba68a
     }
 }